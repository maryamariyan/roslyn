--- conflicted
+++ resolved
@@ -134,13 +134,8 @@
       ],
       "vsBranch": "rel/d17.5",
       "vsMajorVersion": 17,
-<<<<<<< HEAD
-      "insertionCreateDraftPR": true,
-      "insertionTitlePrefix": "[d17.5p1]"
-=======
       "insertionCreateDraftPR": false,
       "insertionTitlePrefix": "[d17.5p2]"
->>>>>>> f759ec35
     },
     "main": {
       "nugetKind": [
@@ -159,13 +154,8 @@
       ],
       "vsBranch": "main",
       "vsMajorVersion": 17,
-<<<<<<< HEAD
-      "insertionCreateDraftPR": false,
-      "insertionTitlePrefix": "[d17.5p2]"
-=======
       "insertionCreateDraftPR": true,
       "insertionTitlePrefix": "[d17.5p3]"
->>>>>>> f759ec35
     },
     "dev/jorobich/fix-pr-val": {
       "nugetKind": [
