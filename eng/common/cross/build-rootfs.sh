#!/usr/bin/env bash

set -e

usage()
{
    echo "Usage: $0 [BuildArch] [CodeName] [lldbx.y] [--skipunmount] --rootfsdir <directory>]"
    echo "BuildArch can be: arm(default), armel, arm64, x86"
    echo "CodeName - optional, Code name for Linux, can be: xenial(default), zesty, bionic, alpine, alpine3.13 or alpine3.14. If BuildArch is armel, LinuxCodeName is jessie(default) or tizen."
    echo "                              for FreeBSD can be: freebsd11, freebsd12, freebsd13"
    echo "                              for illumos can be: illumos."
    echo "lldbx.y - optional, LLDB version, can be: lldb3.9(default), lldb4.0, lldb5.0, lldb6.0 no-lldb. Ignored for alpine and FreeBSD"
    echo "--skipunmount - optional, will skip the unmount of rootfs folder."
    echo "--use-mirror - optional, use mirror URL to fetch resources, when available."
    exit 1
}

__CodeName=xenial
__CrossDir=$( cd "$( dirname "${BASH_SOURCE[0]}" )" && pwd )
__InitialDir=$PWD
__BuildArch=arm
__AlpineArch=armv7
__QEMUArch=arm
__UbuntuArch=armhf
__UbuntuRepo="http://ports.ubuntu.com/"
__LLDB_Package="liblldb-3.9-dev"
__SkipUnmount=0

# base development support
__UbuntuPackages="build-essential"

__AlpinePackages="alpine-base"
__AlpinePackages+=" build-base"
__AlpinePackages+=" linux-headers"
__AlpinePackages+=" lldb-dev"
__AlpinePackages+=" python3"
__AlpinePackages+=" libedit"

# symlinks fixer
__UbuntuPackages+=" symlinks"

# CoreCLR and CoreFX dependencies
__UbuntuPackages+=" libicu-dev"
__UbuntuPackages+=" liblttng-ust-dev"
__UbuntuPackages+=" libunwind8-dev"

__AlpinePackages+=" gettext-dev"
__AlpinePackages+=" icu-dev"
__AlpinePackages+=" libunwind-dev"
__AlpinePackages+=" lttng-ust-dev"

# CoreFX dependencies
__UbuntuPackages+=" libcurl4-openssl-dev"
__UbuntuPackages+=" libkrb5-dev"
__UbuntuPackages+=" libssl-dev"
__UbuntuPackages+=" zlib1g-dev"

__AlpinePackages+=" curl-dev"
__AlpinePackages+=" krb5-dev"
__AlpinePackages+=" openssl-dev"
__AlpinePackages+=" zlib-dev"

__FreeBSDBase="12.2-RELEASE"
__FreeBSDPkg="1.12.0"
__FreeBSDABI="12"
__FreeBSDPackages="libunwind"
__FreeBSDPackages+=" icu"
__FreeBSDPackages+=" libinotify"
__FreeBSDPackages+=" lttng-ust"
__FreeBSDPackages+=" krb5"
__FreeBSDPackages+=" terminfo-db"

__IllumosPackages="icu-64.2nb2"
__IllumosPackages+=" mit-krb5-1.16.2nb4"
__IllumosPackages+=" openssl-1.1.1e"
__IllumosPackages+=" zlib-1.2.11"

# ML.NET dependencies
__UbuntuPackages+=" libomp5"
__UbuntuPackages+=" libomp-dev"

__UseMirror=0

__UnprocessedBuildArgs=
while :; do
    if [ $# -le 0 ]; then
        break
    fi

    lowerI="$(echo $1 | tr "[:upper:]" "[:lower:]")"
    case $lowerI in
        -?|-h|--help)
            usage
            exit 1
            ;;
        arm)
            __BuildArch=arm
            __UbuntuArch=armhf
            __AlpineArch=armv7
            __QEMUArch=arm
            ;;
        armv6)
            __BuildArch=armv6
            __UbuntuArch=armhf
            __QEMUArch=arm
            __UbuntuRepo="http://raspbian.raspberrypi.org/raspbian/"
            __CodeName=buster
            __LLDB_Package="liblldb-6.0-dev"
            __Keyring="/usr/share/keyrings/raspbian-archive-keyring.gpg"
            ;;
        arm64)
            __BuildArch=arm64
            __UbuntuArch=arm64
            __AlpineArch=aarch64
            __QEMUArch=aarch64
            ;;
        armel)
            __BuildArch=armel
            __UbuntuArch=armel
            __UbuntuRepo="http://ftp.debian.org/debian/"
            __CodeName=jessie
            ;;
        s390x)
            __BuildArch=s390x
            __UbuntuArch=s390x
            __UbuntuRepo="http://ports.ubuntu.com/ubuntu-ports/"
            __UbuntuPackages=$(echo ${__UbuntuPackages} | sed 's/ libunwind8-dev//')
            __UbuntuPackages=$(echo ${__UbuntuPackages} | sed 's/ libomp-dev//')
            __UbuntuPackages=$(echo ${__UbuntuPackages} | sed 's/ libomp5//')
            unset __LLDB_Package
            ;;
        x86)
            __BuildArch=x86
            __UbuntuArch=i386
            __UbuntuRepo="http://archive.ubuntu.com/ubuntu/"
            ;;
        lldb3.6)
            __LLDB_Package="lldb-3.6-dev"
            ;;
        lldb3.8)
            __LLDB_Package="lldb-3.8-dev"
            ;;
        lldb3.9)
            __LLDB_Package="liblldb-3.9-dev"
            ;;
        lldb4.0)
            __LLDB_Package="liblldb-4.0-dev"
            ;;
        lldb5.0)
            __LLDB_Package="liblldb-5.0-dev"
            ;;
        lldb6.0)
            __LLDB_Package="liblldb-6.0-dev"
            ;;
        no-lldb)
            unset __LLDB_Package
            ;;
        xenial) # Ubuntu 16.04
            if [ "$__CodeName" != "jessie" ]; then
                __CodeName=xenial
            fi
            ;;
        zesty) # Ubuntu 17.04
            if [ "$__CodeName" != "jessie" ]; then
                __CodeName=zesty
            fi
            ;;
        bionic) # Ubuntu 18.04
            if [ "$__CodeName" != "jessie" ]; then
                __CodeName=bionic
            fi
            ;;
        jessie) # Debian 8
            __CodeName=jessie
            __UbuntuRepo="http://ftp.debian.org/debian/"
            ;;
        stretch) # Debian 9
            __CodeName=stretch
            __UbuntuRepo="http://ftp.debian.org/debian/"
            __LLDB_Package="liblldb-6.0-dev"
            ;;
        buster) # Debian 10
            __CodeName=buster
            __UbuntuRepo="http://ftp.debian.org/debian/"
            __LLDB_Package="liblldb-6.0-dev"
            ;;
        tizen)
<<<<<<< HEAD
            if [ "$__BuildArch" != "armel" ] && [ "$__BuildArch" != "arm64" ]; then
                echo "Tizen is available only for armel and arm64."
=======
            if [ "$__BuildArch" != "arm" ] && [ "$__BuildArch" != "armel" ] && [ "$__BuildArch" != "arm64" ]; then
                echo "Tizen is available only for arm, armel and arm64."
>>>>>>> 67d940c4
                usage;
                exit 1;
            fi
            __CodeName=
            __UbuntuRepo=
            __Tizen=tizen
            ;;
        alpine|alpine3.13)
            __CodeName=alpine
            __UbuntuRepo=
            __AlpineVersion=3.13
            __AlpinePackages+=" llvm10-libs"
            ;;
        alpine3.14)
            __CodeName=alpine
            __UbuntuRepo=
            __AlpineVersion=3.14
            __AlpinePackages+=" llvm11-libs"
            ;;
        freebsd11)
            __FreeBSDBase="11.3-RELEASE"
            __FreeBSDABI="11"
            ;&
        freebsd12)
            __CodeName=freebsd
            __BuildArch=x64
            __SkipUnmount=1
            ;;
        freebsd13)
            __CodeName=freebsd
            __FreeBSDBase="13.0-RELEASE"
            __FreeBSDABI="13"
            __BuildArch=x64
            __SkipUnmount=1
            ;;
        illumos)
            __CodeName=illumos
            __BuildArch=x64
            __SkipUnmount=1
            ;;
        --skipunmount)
            __SkipUnmount=1
            ;;
        --rootfsdir|-rootfsdir)
            shift
            __RootfsDir=$1
            ;;
        --use-mirror)
            __UseMirror=1
            ;;
        *)
            __UnprocessedBuildArgs="$__UnprocessedBuildArgs $1"
            ;;
    esac

    shift
done

if [ -e "$__Keyring" ]; then
    __Keyring="--keyring=$__Keyring"
else
    __Keyring=""
fi

if [ "$__BuildArch" == "armel" ]; then
    __LLDB_Package="lldb-3.5-dev"
fi
__UbuntuPackages+=" ${__LLDB_Package:-}"

if [ -z "$__RootfsDir" ] && [ ! -z "$ROOTFS_DIR" ]; then
    __RootfsDir=$ROOTFS_DIR
fi

if [ -z "$__RootfsDir" ]; then
    __RootfsDir="$__CrossDir/../../../.tools/rootfs/$__BuildArch"
fi

if [ -d "$__RootfsDir" ]; then
    if [ $__SkipUnmount == 0 ]; then
        umount $__RootfsDir/* || true
    fi
    rm -rf $__RootfsDir
fi

mkdir -p $__RootfsDir
__RootfsDir="$( cd "$__RootfsDir" && pwd )"

if [[ "$__CodeName" == "alpine" ]]; then
    __ApkToolsVersion=2.9.1
    __ApkToolsDir=$(mktemp -d)
    wget https://github.com/alpinelinux/apk-tools/releases/download/v$__ApkToolsVersion/apk-tools-$__ApkToolsVersion-x86_64-linux.tar.gz -P $__ApkToolsDir
    tar -xf $__ApkToolsDir/apk-tools-$__ApkToolsVersion-x86_64-linux.tar.gz -C $__ApkToolsDir
    mkdir -p $__RootfsDir/usr/bin
    cp -v /usr/bin/qemu-$__QEMUArch-static $__RootfsDir/usr/bin

    $__ApkToolsDir/apk-tools-$__ApkToolsVersion/apk \
      -X http://dl-cdn.alpinelinux.org/alpine/v$__AlpineVersion/main \
      -X http://dl-cdn.alpinelinux.org/alpine/v$__AlpineVersion/community \
      -U --allow-untrusted --root $__RootfsDir --arch $__AlpineArch --initdb \
      add $__AlpinePackages

    rm -r $__ApkToolsDir
elif [[ "$__CodeName" == "freebsd" ]]; then
    mkdir -p $__RootfsDir/usr/local/etc
    JOBS="$(getconf _NPROCESSORS_ONLN)"
    wget -O - https://download.freebsd.org/ftp/releases/amd64/${__FreeBSDBase}/base.txz | tar -C $__RootfsDir -Jxf - ./lib ./usr/lib ./usr/libdata ./usr/include ./usr/share/keys ./etc ./bin/freebsd-version
    echo "ABI = \"FreeBSD:${__FreeBSDABI}:amd64\"; FINGERPRINTS = \"${__RootfsDir}/usr/share/keys\"; REPOS_DIR = [\"${__RootfsDir}/etc/pkg\"]; REPO_AUTOUPDATE = NO; RUN_SCRIPTS = NO;" > ${__RootfsDir}/usr/local/etc/pkg.conf
    echo "FreeBSD: { url: "pkg+http://pkg.FreeBSD.org/\${ABI}/quarterly", mirror_type: \"srv\", signature_type: \"fingerprints\", fingerprints: \"${__RootfsDir}/usr/share/keys/pkg\", enabled: yes }" > ${__RootfsDir}/etc/pkg/FreeBSD.conf
    mkdir -p $__RootfsDir/tmp
    # get and build package manager
    wget -O -  https://github.com/freebsd/pkg/archive/${__FreeBSDPkg}.tar.gz  |  tar -C $__RootfsDir/tmp -zxf -
    cd $__RootfsDir/tmp/pkg-${__FreeBSDPkg}
    # needed for install to succeed
    mkdir -p $__RootfsDir/host/etc
    ./autogen.sh && ./configure --prefix=$__RootfsDir/host && make -j "$JOBS" && make install
    rm -rf $__RootfsDir/tmp/pkg-${__FreeBSDPkg}
    # install packages we need.
    INSTALL_AS_USER=$(whoami) $__RootfsDir/host/sbin/pkg -r $__RootfsDir -C $__RootfsDir/usr/local/etc/pkg.conf update
    INSTALL_AS_USER=$(whoami) $__RootfsDir/host/sbin/pkg -r $__RootfsDir -C $__RootfsDir/usr/local/etc/pkg.conf install --yes $__FreeBSDPackages
elif [[ "$__CodeName" == "illumos" ]]; then
    mkdir "$__RootfsDir/tmp"
    pushd "$__RootfsDir/tmp"
    JOBS="$(getconf _NPROCESSORS_ONLN)"
    echo "Downloading sysroot."
    wget -O - https://github.com/illumos/sysroot/releases/download/20181213-de6af22ae73b-v1/illumos-sysroot-i386-20181213-de6af22ae73b-v1.tar.gz | tar -C "$__RootfsDir" -xzf -
    echo "Building binutils. Please wait.."
    wget -O - https://ftp.gnu.org/gnu/binutils/binutils-2.33.1.tar.bz2 | tar -xjf -
    mkdir build-binutils && cd build-binutils
    ../binutils-2.33.1/configure --prefix="$__RootfsDir" --target="x86_64-sun-solaris2.10" --program-prefix="x86_64-illumos-" --with-sysroot="$__RootfsDir"
    make -j "$JOBS" && make install && cd ..
    echo "Building gcc. Please wait.."
    wget -O - https://ftp.gnu.org/gnu/gcc/gcc-8.4.0/gcc-8.4.0.tar.xz | tar -xJf -
    CFLAGS="-fPIC"
    CXXFLAGS="-fPIC"
    CXXFLAGS_FOR_TARGET="-fPIC"
    CFLAGS_FOR_TARGET="-fPIC"
    export CFLAGS CXXFLAGS CXXFLAGS_FOR_TARGET CFLAGS_FOR_TARGET
    mkdir build-gcc && cd build-gcc
    ../gcc-8.4.0/configure --prefix="$__RootfsDir" --target="x86_64-sun-solaris2.10" --program-prefix="x86_64-illumos-" --with-sysroot="$__RootfsDir" --with-gnu-as       \
        --with-gnu-ld --disable-nls --disable-libgomp --disable-libquadmath --disable-libssp --disable-libvtv --disable-libcilkrts --disable-libada --disable-libsanitizer \
        --disable-libquadmath-support --disable-shared --enable-tls
    make -j "$JOBS" && make install && cd ..
    BaseUrl=https://pkgsrc.joyent.com
    if [[ "$__UseMirror" == 1 ]]; then
        BaseUrl=http://pkgsrc.smartos.skylime.net
    fi
    BaseUrl="$BaseUrl"/packages/SmartOS/2020Q1/x86_64/All
    echo "Downloading dependencies."
    read -ra array <<<"$__IllumosPackages"
    for package in "${array[@]}"; do
       echo "Installing $package..."
        wget "$BaseUrl"/"$package".tgz
        ar -x "$package".tgz
        tar --skip-old-files -xzf "$package".tmp.tgz -C "$__RootfsDir" 2>/dev/null
    done
    echo "Cleaning up temporary files."
    popd
    rm -rf "$__RootfsDir"/{tmp,+*}
    mkdir -p "$__RootfsDir"/usr/include/net
    mkdir -p "$__RootfsDir"/usr/include/netpacket
    wget -P "$__RootfsDir"/usr/include/net https://raw.githubusercontent.com/illumos/illumos-gate/master/usr/src/uts/common/io/bpf/net/bpf.h
    wget -P "$__RootfsDir"/usr/include/net https://raw.githubusercontent.com/illumos/illumos-gate/master/usr/src/uts/common/io/bpf/net/dlt.h
    wget -P "$__RootfsDir"/usr/include/netpacket https://raw.githubusercontent.com/illumos/illumos-gate/master/usr/src/uts/common/inet/sockmods/netpacket/packet.h
    wget -P "$__RootfsDir"/usr/include/sys https://raw.githubusercontent.com/illumos/illumos-gate/master/usr/src/uts/common/sys/sdt.h
elif [[ -n $__CodeName ]]; then
<<<<<<< HEAD
    qemu-debootstrap --arch $__UbuntuArch $__CodeName $__RootfsDir $__UbuntuRepo
=======
    qemu-debootstrap $__Keyring --arch $__UbuntuArch $__CodeName $__RootfsDir $__UbuntuRepo
>>>>>>> 67d940c4
    cp $__CrossDir/$__BuildArch/sources.list.$__CodeName $__RootfsDir/etc/apt/sources.list
    chroot $__RootfsDir apt-get update
    chroot $__RootfsDir apt-get -f -y install
    chroot $__RootfsDir apt-get -y install $__UbuntuPackages
    chroot $__RootfsDir symlinks -cr /usr
    chroot $__RootfsDir apt-get clean

    if [ $__SkipUnmount == 0 ]; then
        umount $__RootfsDir/* || true
    fi

    if [[ "$__BuildArch" == "armel" && "$__CodeName" == "jessie" ]]; then
        pushd $__RootfsDir
        patch -p1 < $__CrossDir/$__BuildArch/armel.jessie.patch
        popd
    fi
elif [[ "$__Tizen" == "tizen" ]]; then
    ROOTFS_DIR=$__RootfsDir $__CrossDir/$__BuildArch/tizen-build-rootfs.sh
else
    echo "Unsupported target platform."
    usage;
    exit 1
fi<|MERGE_RESOLUTION|>--- conflicted
+++ resolved
@@ -185,13 +185,8 @@
             __LLDB_Package="liblldb-6.0-dev"
             ;;
         tizen)
-<<<<<<< HEAD
-            if [ "$__BuildArch" != "armel" ] && [ "$__BuildArch" != "arm64" ]; then
-                echo "Tizen is available only for armel and arm64."
-=======
             if [ "$__BuildArch" != "arm" ] && [ "$__BuildArch" != "armel" ] && [ "$__BuildArch" != "arm64" ]; then
                 echo "Tizen is available only for arm, armel and arm64."
->>>>>>> 67d940c4
                 usage;
                 exit 1;
             fi
@@ -357,11 +352,7 @@
     wget -P "$__RootfsDir"/usr/include/netpacket https://raw.githubusercontent.com/illumos/illumos-gate/master/usr/src/uts/common/inet/sockmods/netpacket/packet.h
     wget -P "$__RootfsDir"/usr/include/sys https://raw.githubusercontent.com/illumos/illumos-gate/master/usr/src/uts/common/sys/sdt.h
 elif [[ -n $__CodeName ]]; then
-<<<<<<< HEAD
-    qemu-debootstrap --arch $__UbuntuArch $__CodeName $__RootfsDir $__UbuntuRepo
-=======
     qemu-debootstrap $__Keyring --arch $__UbuntuArch $__CodeName $__RootfsDir $__UbuntuRepo
->>>>>>> 67d940c4
     cp $__CrossDir/$__BuildArch/sources.list.$__CodeName $__RootfsDir/etc/apt/sources.list
     chroot $__RootfsDir apt-get update
     chroot $__RootfsDir apt-get -f -y install
