--- conflicted
+++ resolved
@@ -98,13 +98,10 @@
     <None Include="packages.config" />
   </ItemGroup>
   <ItemGroup>
-<<<<<<< HEAD
+    <Compile Include="Globalization\UseOrdinalStringComparisonTests.Fixer.cs" />
+    <Compile Include="Globalization\UseOrdinalStringComparisonTests.cs" />
     <Compile Include="Usage\DisposableFieldsShouldBeDisposedTests.Fixer.cs" />
     <Compile Include="Usage\DisposableFieldsShouldBeDisposedTests.cs" />
-=======
-    <Compile Include="Globalization\UseOrdinalStringComparisonTests.Fixer.cs" />
-    <Compile Include="Globalization\UseOrdinalStringComparisonTests.cs" />
->>>>>>> cb8bd025
     <Compile Include="Performance\AvoidUnsealedAttributesTests.cs" />
     <Compile Include="Design\MarkAllAssembliesWithComVisibleTests.cs" />
     <Compile Include="Design\MarkAssembliesWithCLSCompliantAttributeTests.cs" />
