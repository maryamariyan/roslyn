--- conflicted
+++ resolved
@@ -28,10 +28,6 @@
         {
             "global.json",
             "NuGet.config",
-<<<<<<< HEAD
-            "src/Workspaces/MSBuildTest/Resources/.editorconfig",
-=======
->>>>>>> 67d940c4
             "src/Workspaces/MSBuildTest/Resources/global.json",
             "src/Workspaces/MSBuildTest/Resources/Directory.Build.props",
             "src/Workspaces/MSBuildTest/Resources/Directory.Build.targets",
