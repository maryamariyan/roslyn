--- conflicted
+++ resolved
@@ -259,31 +259,34 @@
         }
 
         [WpfFact, Trait(Traits.Feature, Traits.Features.BraceHighlighting)]
-<<<<<<< HEAD
         public async Task TestRegexBracket1()
         {
             var input = @"
 using System.Text.RegularExpressions;
 
-=======
+class C
+{
+    void Goo()
+    {
+        var r = new Regex(@""[|(|]a[|)|]$$"");
+    }
+}";
+
+            await TestBraceHighlightingAsync(input);
+        }
+
+        [WpfFact, Trait(Traits.Feature, Traits.Features.BraceHighlighting)]
         public async Task TestJsonBracket1()
         {
             var input = @"
->>>>>>> 7aa255fe
 class C
 {
     void Goo()
     {
-<<<<<<< HEAD
-        var r = new Regex(@""[|(|]a[|)|]$$"");
+        var r = /*lang=json*/ @""new Json[|(|]1, 2, 3[|)|]$$"");
     }
 }";
 
-=======
-        var r = /*lang=json*/ @""new Json[|(|]1, 2, 3[|)|]$$"");
-    }
-}";
->>>>>>> 7aa255fe
             await TestBraceHighlightingAsync(input);
         }
     }
