--- conflicted
+++ resolved
@@ -421,13 +421,8 @@
 @"class C { private readonly int x ; public C ( int x ) { this . x = x ; } void Test ( ) { int x = 10 ; C c = new C ( x ) ; } } ");
         }
 
-<<<<<<< HEAD
-        [WpfFact, Trait(Traits.Feature, Traits.Features.CodeActionsGenerateMethod)]
+        [WpfFact, Trait(Traits.Feature, Traits.Features.CodeActionsGenerateConstructor)]
         public async Task TestNoGenerationIntoEntirelyHiddenType()
-=======
-        [WpfFact, Trait(Traits.Feature, Traits.Features.CodeActionsGenerateConstructor)]
-        public void TestNoGenerationIntoEntirelyHiddenType()
->>>>>>> a00e26b2
         {
             await TestMissingAsync(
 @"
@@ -447,13 +442,8 @@
 ");
         }
 
-<<<<<<< HEAD
-        [WpfFact, Trait(Traits.Feature, Traits.Features.CodeActionsGenerateMethod)]
+        [WpfFact, Trait(Traits.Feature, Traits.Features.CodeActionsGenerateConstructor)]
         public async Task TestNestedConstructorCall()
-=======
-        [WpfFact, Trait(Traits.Feature, Traits.Features.CodeActionsGenerateConstructor)]
-        public void TestNestedConstructorCall()
->>>>>>> a00e26b2
         {
             await TestAsync(
 @"
@@ -580,13 +570,8 @@
         }
 
         [WorkItem(889349)]
-<<<<<<< HEAD
-        [WpfFact, Trait(Traits.Feature, Traits.Features.CodeActionsGenerateMethod)]
+        [WpfFact, Trait(Traits.Feature, Traits.Features.CodeActionsGenerateConstructor)]
         public async Task TestConstructorGenerationForDifferentNamedParameter()
-=======
-        [WpfFact, Trait(Traits.Feature, Traits.Features.CodeActionsGenerateConstructor)]
-        public void TestConstructorGenerationForDifferentNamedParameter()
->>>>>>> a00e26b2
         {
             await TestAsync(
 @"
@@ -627,13 +612,8 @@
         }
 
         [WorkItem(528257)]
-<<<<<<< HEAD
-        [WpfFact, Trait(Traits.Feature, Traits.Features.CodeActionsGenerateMethod)]
+        [WpfFact, Trait(Traits.Feature, Traits.Features.CodeActionsGenerateConstructor)]
         public async Task TestGenerateInInaccessibleType()
-=======
-        [WpfFact, Trait(Traits.Feature, Traits.Features.CodeActionsGenerateConstructor)]
-        public void TestGenerateInInaccessibleType()
->>>>>>> a00e26b2
         {
             await TestAsync(
 @"class Foo { class Bar { } } class A { static void Main(string[] args) { var s = new [|Foo.Bar(5)|]; } }",
@@ -649,13 +629,8 @@
             }
 
             [WorkItem(1241, @"https://github.com/dotnet/roslyn/issues/1241")]
-<<<<<<< HEAD
-            [WpfFact, Trait(Traits.Feature, Traits.Features.CodeActionsGenerateMethod)]
+            [WpfFact, Trait(Traits.Feature, Traits.Features.CodeActionsGenerateConstructor)]
             public async Task TestGenerateConstructorInIncompleteLambda()
-=======
-            [WpfFact, Trait(Traits.Feature, Traits.Features.CodeActionsGenerateConstructor)]
-            public void TestGenerateConstructorInIncompleteLambda()
->>>>>>> a00e26b2
             {
                 await TestAsync(
     @"using System . Threading . Tasks ; class C { C ( ) { Task . Run ( ( ) => { new [|C|] ( 0 ) } ) ; } } ",
@@ -664,13 +639,8 @@
         }
 
         [WorkItem(5274, "https://github.com/dotnet/roslyn/issues/5274")]
-<<<<<<< HEAD
-        [Fact, Trait(Traits.Feature, Traits.Features.CodeActionsGenerateMethod)]
+        [Fact, Trait(Traits.Feature, Traits.Features.CodeActionsGenerateConstructor)]
         public async Task TestGenerateIntoDerivedClassWithAbstractBase()
-=======
-        [Fact, Trait(Traits.Feature, Traits.Features.CodeActionsGenerateConstructor)]
-        public void TestGenerateIntoDerivedClassWithAbstractBase()
->>>>>>> a00e26b2
         {
             await TestAsync(
 @"
@@ -727,9 +697,9 @@
 
         [WorkItem(6541, "https://github.com/dotnet/Roslyn/issues/6541")]
         [Fact, Trait(Traits.Feature, Traits.Features.CodeActionsGenerateConstructor)]
-        public void TestGenerateFromDerivedClass() 
-        {
-            Test(
+        public async Task TestGenerateFromDerivedClass() 
+        {
+            await TestAsync(
 @"
 class Base
 {
@@ -759,9 +729,9 @@
 
         [WorkItem(6541, "https://github.com/dotnet/Roslyn/issues/6541")]
         [Fact, Trait(Traits.Feature, Traits.Features.CodeActionsGenerateConstructor)]
-        public void TestGenerateFromDerivedClass2()
-        {
-            Test(
+        public async Task TestGenerateFromDerivedClass2()
+        {
+            await TestAsync(
 @"
 class Base
 {
