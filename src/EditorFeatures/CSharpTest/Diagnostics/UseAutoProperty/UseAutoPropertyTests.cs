--- conflicted
+++ resolved
@@ -1001,7 +1001,65 @@
 }", fixAllActionEquivalenceKey: FeaturesResources.Use_auto_property);
         }
 
-<<<<<<< HEAD
+        [WorkItem(23735, "https://github.com/dotnet/roslyn/issues/23735")]
+        [Fact, Trait(Traits.Feature, Traits.Features.CodeActionsUseAutoProperty)]
+        public async Task ExplicitInterfaceImplementationGetterOnly()
+        {
+            await TestMissingInRegularAndScriptAsync(@"
+namespace RoslynSandbox
+{
+    public interface IFoo
+    {
+        object Bar { get; }
+    }
+
+    class Foo : IFoo
+    {
+        public Foo(object bar)
+        {
+            this.bar = bar;
+        }
+
+        readonly object [|bar|];
+
+        object IFoo.Bar
+        {
+            get { return bar; }
+        }
+    }
+}");
+        }
+
+        [WorkItem(23735, "https://github.com/dotnet/roslyn/issues/23735")]
+        [Fact, Trait(Traits.Feature, Traits.Features.CodeActionsUseAutoProperty)]
+        public async Task ExplicitInterfaceImplementationGetterAndSetter()
+        {
+            await TestMissingInRegularAndScriptAsync(@"
+namespace RoslynSandbox
+{
+    public interface IFoo
+    {
+        object Bar { get; set; }
+    }
+
+    class Foo : IFoo
+    {
+        public Foo(object bar)
+        {
+            this.bar = bar;
+        }
+
+        object [|bar|];
+
+        object IFoo.Bar
+        {
+            get { return bar; }
+            set { bar = value; }
+        }
+    }
+}");
+        }
+
         [Fact, Trait(Traits.Feature, Traits.Features.CodeActionsUseAutoProperty)]
         public async Task ExpressionBodiedMemberGetOnly()
         {
@@ -1159,64 +1217,6 @@
 @"class Class
 {
     int P { get; set; } = 1;
-=======
-        [WorkItem(23735, "https://github.com/dotnet/roslyn/issues/23735")]
-        [Fact, Trait(Traits.Feature, Traits.Features.CodeActionsUseAutoProperty)]
-        public async Task ExplicitInterfaceImplementationGetterOnly()
-        {
-            await TestMissingInRegularAndScriptAsync(@"
-namespace RoslynSandbox
-{
-    public interface IFoo
-    {
-        object Bar { get; }
-    }
-
-    class Foo : IFoo
-    {
-        public Foo(object bar)
-        {
-            this.bar = bar;
-        }
-
-        readonly object [|bar|];
-
-        object IFoo.Bar
-        {
-            get { return bar; }
-        }
-    }
-}");
-        }
-
-        [WorkItem(23735, "https://github.com/dotnet/roslyn/issues/23735")]
-        [Fact, Trait(Traits.Feature, Traits.Features.CodeActionsUseAutoProperty)]
-        public async Task ExplicitInterfaceImplementationGetterAndSetter()
-        {
-            await TestMissingInRegularAndScriptAsync(@"
-namespace RoslynSandbox
-{
-    public interface IFoo
-    {
-        object Bar { get; set; }
-    }
-
-    class Foo : IFoo
-    {
-        public Foo(object bar)
-        {
-            this.bar = bar;
-        }
-
-        object [|bar|];
-
-        object IFoo.Bar
-        {
-            get { return bar; }
-            set { bar = value; }
-        }
-    }
->>>>>>> f6d6c3f9
 }");
         }
     }
