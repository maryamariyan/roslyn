﻿// Copyright (c) Microsoft.  All Rights Reserved.  Licensed under the Apache License, Version 2.0.  See License.txt in the project root for license information.

using System;
using System.Linq;
using System.Threading;
using System.Threading.Tasks;
using System.Xml.Linq;
using Microsoft.CodeAnalysis.Editor.CSharp.ChangeSignature;
using Microsoft.CodeAnalysis.Editor.Implementation.Interactive;
using Microsoft.CodeAnalysis.Editor.Shared.Utilities;
using Microsoft.CodeAnalysis.Editor.UnitTests;
using Microsoft.CodeAnalysis.Editor.UnitTests.ChangeSignature;
using Microsoft.CodeAnalysis.Editor.UnitTests.Utilities;
using Microsoft.CodeAnalysis.Editor.UnitTests.Workspaces;
using Microsoft.CodeAnalysis.Test.Utilities;
using Microsoft.VisualStudio.Text.Editor.Commanding.Commands;
using Roslyn.Test.Utilities;
using Xunit;

namespace Microsoft.CodeAnalysis.Editor.CSharp.UnitTests.ChangeSignature
{
    public partial class ChangeSignatureTests : AbstractChangeSignatureTests
    {
        [WpfFact, Trait(Traits.Feature, Traits.Features.ChangeSignature)]
        public async Task RemoveParameters1()
        {
            var markup = @"
static class Ext
{
    /// <summary>
    /// This is a summary of <see cref=""M(object, int, string, bool, int, string, int[])""/>
    /// </summary>
    /// <param name=""o""></param>
    /// <param name=""a""></param>
    /// <param name=""b""></param>
    /// <param name=""c""></param>
    /// <param name=""x""></param>
    /// <param name=""y""></param>
    /// <param name=""p""></param>
    static void $$M(this object o, int a, string b, bool c, int x = 0, string y = ""Zero"", params int[] p)
    {
        object t = new object();

        M(t, 1, ""two"", true, 3, ""four"", new[] { 5, 6 });
        M(t, 1, ""two"", true, 3, ""four"", 5, 6);
        t.M(1, ""two"", true, 3, ""four"", new[] { 5, 6 });
        t.M(1, ""two"", true, 3, ""four"", 5, 6);

        M(t, 1, ""two"", true, 3, ""four"");
        M(t, 1, ""two"", true, 3);
        M(t, 1, ""two"", true);

        M(t, 1, ""two"", c: true);
        M(t, 1, ""two"", true, 3, y: ""four"");

        M(t, 1, ""two"", true, 3, p: new[] { 5 });
        M(t, 1, ""two"", true, p: new[] { 5 });
        M(t, 1, ""two"", true, y: ""four"");
        M(t, 1, ""two"", true, x: 3);

        M(t, 1, ""two"", true, y: ""four"", x: 3);
        M(t, 1, y: ""four"", x: 3, b: ""two"", c: true);
        M(t, y: ""four"", x: 3, c: true, b: ""two"", a: 1);
        M(t, p: new[] { 5 }, y: ""four"", x: 3, c: true, b: ""two"", a: 1);
        M(p: new[] { 5 }, y: ""four"", x: 3, c: true, b: ""two"", a: 1, o: t);
    }
}";
            var updatedSignature = new[] { 0, 2, 5 };
            var updatedCode = @"
static class Ext
{
    /// <summary>
    /// This is a summary of <see cref=""M(object, string, string)""/>
    /// </summary>
    /// <param name=""o""></param>
    /// <param name=""b""></param>
    /// <param name=""y""></param>
    /// 
    /// 
    /// 
    /// 
    static void M(this object o, string b, string y = ""Zero"")
    {
        object t = new object();

        M(t, ""two"", ""four"");
        M(t, ""two"", ""four"");
        t.M(""two"", ""four"");
        t.M(""two"", ""four"");

        M(t, ""two"", ""four"");
        M(t, ""two"");
        M(t, ""two"");

        M(t, ""two"");
        M(t, ""two"", y: ""four"");

        M(t, ""two"");
        M(t, ""two"");
        M(t, ""two"", y: ""four"");
        M(t, ""two"");

        M(t, ""two"", y: ""four"");
        M(t, y: ""four"", b: ""two"");
        M(t, y: ""four"", b: ""two"");
        M(t, y: ""four"", b: ""two"");
        M(y: ""four"", b: ""two"", o: t);
    }
}";

            await TestChangeSignatureViaCommandAsync(LanguageNames.CSharp, markup, updatedSignature: updatedSignature, expectedUpdatedInvocationDocumentCode: updatedCode);
        }

        [WpfFact, Trait(Traits.Feature, Traits.Features.ChangeSignature)]
        public async Task RemoveParameters_GenericParameterType()
        {
            var markup = @"
class DA
{
    void M(params int[] i) { }

    void B()
    {
        DP20<int>.D d = new DP20<int>.D(M);

        /*DA19*/$$d(0);
        d();
        d(0, 1);
    }
}
public class DP20<T>
{
    public delegate void /*DP20*/D(params T[] t);
    public event D E1;
    public event D E2;

    public void M1(params T[] t) { }
    public void M2(params T[] t) { }
    public void M3(params T[] t) { }

    void B()
    {
        D d = new D(M1);
        E1 += new D(M2);
        E2 -= new D(M3);
    }
}";
            var updatedSignature = Array.Empty<int>();
            var updatedCode = @"
class DA
{
    void M() { }

    void B()
    {
        DP20<int>.D d = new DP20<int>.D(M);

        /*DA19*/d();
        d();
        d();
    }
}
public class DP20<T>
{
    public delegate void /*DP20*/D();
    public event D E1;
    public event D E2;

    public void M1() { }
    public void M2() { }
    public void M3() { }

    void B()
    {
        D d = new D(M1);
        E1 += new D(M2);
        E2 -= new D(M3);
    }
}";

            await TestChangeSignatureViaCommandAsync(LanguageNames.CSharp, markup, updatedSignature: updatedSignature, expectedUpdatedInvocationDocumentCode: updatedCode);
        }

        [WpfFact, Trait(Traits.Feature, Traits.Features.ChangeSignature)]
        [WorkItem(1102830, "http://vstfdevdiv:8080/DevDiv2/DevDiv/_workitems/edit/1102830")]
        [WorkItem(784, "https://github.com/dotnet/roslyn/issues/784")]
        public async Task RemoveParameters_ExtensionMethodInAnotherFile()
        {
            var workspaceXml = @"
<Workspace>
    <Project Language=""C#"" AssemblyName=""CSharpAssembly"" CommonReferences=""true"">";

            for (var i = 0; i <= 4; i++)
            {
                workspaceXml += $@"
<Document FilePath = ""C{i}.cs"">
class C{i}
{{
    void M()
    {{
        C5 c = new C5();
        c.Ext(1, ""two"");
    }}
}}
</Document>";
            }

            workspaceXml += @"
<Document FilePath = ""C5.cs"">
public class C5
{
}

public static class C5Ext
{
    public void $$Ext(this C5 c, int i, string s)
    {
    }
}
</Document>";

            for (var i = 6; i <= 9; i++)
            {
                workspaceXml += $@"
<Document FilePath = ""C{i}.cs"">
class C{i}
{{
    void M()
    {{
        C5 c = new C5();
        c.Ext(1, ""two"");
    }}
}}
</Document>";
            }

            workspaceXml += @"
    </Project>
</Workspace>";

            // Ext(this F f, int i, string s) --> Ext(this F f, string s)
            // If a reference does not bind correctly, it will believe Ext is not an extension
            // method and remove the string argument instead of the int argument.

            var updatedSignature = new[] { 0, 2 };

            using var testState = ChangeSignatureTestState.Create(XElement.Parse(workspaceXml));
            testState.TestChangeSignatureOptionsService.IsCancelled = false;
            testState.TestChangeSignatureOptionsService.UpdatedSignature = updatedSignature;
            var result = testState.ChangeSignature();

            Assert.True(result.Succeeded);
            Assert.Null(testState.ErrorMessage);

            foreach (var updatedDocument in testState.Workspace.Documents.Select(d => result.UpdatedSolution.GetDocument(d.Id)))
            {
                if (updatedDocument.Name == "C5.cs")
                {
                    Assert.Contains("void Ext(this C5 c, string s)", (await updatedDocument.GetTextAsync(CancellationToken.None)).ToString());
                }
                else
                {
                    Assert.Contains(@"c.Ext(""two"");", (await updatedDocument.GetTextAsync(CancellationToken.None)).ToString());
                }
            }
        }

        [WpfFact]
        [Trait(Traits.Feature, Traits.Features.ChangeSignature)]
        [Trait(Traits.Feature, Traits.Features.Interactive)]
        public void ChangeSignatureCommandDisabledInSubmission()
        {
            var exportProvider = ExportProviderCache
                .GetOrCreateExportProviderFactory(
                    TestExportProvider.EntireAssemblyCatalogWithCSharpAndVisualBasic.WithParts(typeof(InteractiveSupportsFeatureService.InteractiveTextBufferSupportsFeatureService)))
                .CreateExportProvider();

            using var workspace = TestWorkspace.Create(XElement.Parse(@"
                <Workspace>
                    <Submission Language=""C#"" CommonReferences=""true"">  
                        class C
                        {
                            void M$$(int x)
                            {
                            }
                        }
                    </Submission>
                </Workspace> "),
                workspaceKind: WorkspaceKind.Interactive,
                exportProvider: exportProvider);
            // Force initialization.
            workspace.GetOpenDocumentIds().Select(id => workspace.GetTestDocument(id).GetTextView()).ToList();

            var textView = workspace.Documents.Single().GetTextView();

<<<<<<< HEAD
                var handler = new CSharpChangeSignatureCommandHandler(workspace.GetService<IThreadingContext>());
=======
            var handler = new CSharpChangeSignatureCommandHandler(workspace.GetService<IThreadingContext>());
>>>>>>> f3fd7c71

            var state = handler.GetCommandState(new RemoveParametersCommandArgs(textView, textView.TextBuffer));
            Assert.True(state.IsUnspecified);

            state = handler.GetCommandState(new ReorderParametersCommandArgs(textView, textView.TextBuffer));
            Assert.True(state.IsUnspecified);
        }
    }
}<|MERGE_RESOLUTION|>--- conflicted
+++ resolved
@@ -293,11 +293,7 @@
 
             var textView = workspace.Documents.Single().GetTextView();
 
-<<<<<<< HEAD
-                var handler = new CSharpChangeSignatureCommandHandler(workspace.GetService<IThreadingContext>());
-=======
             var handler = new CSharpChangeSignatureCommandHandler(workspace.GetService<IThreadingContext>());
->>>>>>> f3fd7c71
 
             var state = handler.GetCommandState(new RemoveParametersCommandArgs(textView, textView.TextBuffer));
             Assert.True(state.IsUnspecified);
