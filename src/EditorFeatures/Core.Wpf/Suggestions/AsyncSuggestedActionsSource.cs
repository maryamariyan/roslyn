--- conflicted
+++ resolved
@@ -14,11 +14,8 @@
 using Microsoft.CodeAnalysis.Editor.Shared.Utilities;
 using Microsoft.CodeAnalysis.Host;
 using Microsoft.CodeAnalysis.Internal.Log;
-<<<<<<< HEAD
+using Microsoft.CodeAnalysis.Options;
 using Microsoft.CodeAnalysis.PooledObjects;
-=======
-using Microsoft.CodeAnalysis.Options;
->>>>>>> f6e2a28a
 using Microsoft.CodeAnalysis.Text;
 using Microsoft.CodeAnalysis.UnifiedSuggestions;
 using Microsoft.VisualStudio.Language.Intellisense;
@@ -113,7 +110,7 @@
                         }
 
                         // Ensure we always complete the collector even if we didn't add any items to it.
-                        // This ensures that we unblock the UI from displaying all the results for that 
+                        // This ensures that we unblock the UI from displaying all the results for that
                         // priority class.
                         collector.Complete();
                         completedCollectors.Add(collector);
