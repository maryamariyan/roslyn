﻿// Licensed to the .NET Foundation under one or more agreements.
// The .NET Foundation licenses this file to you under the MIT license.
// See the LICENSE file in the project root for more information.

using Microsoft.CodeAnalysis.Editor.Implementation.Adornments;
using Microsoft.CodeAnalysis.Editor.Implementation.LineSeparators;
using Microsoft.CodeAnalysis.Editor.Shared.Utilities;
using Microsoft.CodeAnalysis.Shared.TestHooks;
using Microsoft.VisualStudio.Text;
using Microsoft.VisualStudio.Text.Editor;
using Microsoft.VisualStudio.Text.Tagging;
using Roslyn.Utilities;

namespace Microsoft.CodeAnalysis.Editor.LineSeparators
{
    internal class LineSeparatorAdornmentManager : AbstractAdornmentManager<LineSeparatorTag>
    {
        public LineSeparatorAdornmentManager(IThreadingContext threadingContext, IWpfTextView textView,
            IViewTagAggregatorFactoryService tagAggregatorFactoryService, IAsynchronousOperationListener asyncListener, string adornmentLayerName)
            : base(threadingContext, textView, tagAggregatorFactoryService, asyncListener, adornmentLayerName)
        {
        }

        protected override void AddAdornmentsToAdornmentLayer_CallOnlyOnUIThread(NormalizedSnapshotSpanCollection changedSpanCollection)
        {
<<<<<<< HEAD
=======
            // this method should only run on UI thread as we do WPF here.
            Contract.ThrowIfFalse(TextView.VisualElement.Dispatcher.CheckAccess());

>>>>>>> 9d92d708
            var viewSnapshot = TextView.TextSnapshot;
            var viewLines = TextView.TextViewLines;

            foreach (var changedSpan in changedSpanCollection)
            {
                // is there any effect on the view?
                if (!viewLines.IntersectsBufferSpan(changedSpan))
                {
                    continue;
                }

                var tagSpans = TagAggregator.GetTags(changedSpan);
                foreach (var tagMappingSpan in tagSpans)
                {
                    if (!ShouldDrawTag(changedSpan, tagMappingSpan))
                    {
                        continue;
                    }

<<<<<<< HEAD
                    TryMapToSingleSnapshotSpan(tagMappingSpan.Span, TextView.TextSnapshot, out var span);
=======
                    if (!TryMapToSingleSnapshotSpan(tagMappingSpan.Span, TextView.TextSnapshot, out var span))
                    {
                        continue;
                    }
>>>>>>> 9d92d708

                    // add the visual to the adornment layer.
                    var geometry = viewLines.GetMarkerGeometry(span);
                    if (geometry != null)
                    {
                        var tag = tagMappingSpan.Tag;
                        var graphicsResult = tag.GetGraphics(TextView, geometry, format: null);
                        AdornmentLayer.AddAdornment(
                            behavior: AdornmentPositioningBehavior.TextRelative,
                            visualSpan: span,
                            tag: tag,
                            adornment: graphicsResult.VisualElement,
                            removedCallback: delegate { graphicsResult.Dispose(); });
                    }
                }
            }
        }
    }
}<|MERGE_RESOLUTION|>--- conflicted
+++ resolved
@@ -23,12 +23,9 @@
 
         protected override void AddAdornmentsToAdornmentLayer_CallOnlyOnUIThread(NormalizedSnapshotSpanCollection changedSpanCollection)
         {
-<<<<<<< HEAD
-=======
             // this method should only run on UI thread as we do WPF here.
             Contract.ThrowIfFalse(TextView.VisualElement.Dispatcher.CheckAccess());
 
->>>>>>> 9d92d708
             var viewSnapshot = TextView.TextSnapshot;
             var viewLines = TextView.TextViewLines;
 
@@ -48,15 +45,11 @@
                         continue;
                     }
 
-<<<<<<< HEAD
-                    TryMapToSingleSnapshotSpan(tagMappingSpan.Span, TextView.TextSnapshot, out var span);
-=======
                     if (!TryMapToSingleSnapshotSpan(tagMappingSpan.Span, TextView.TextSnapshot, out var span))
                     {
                         continue;
                     }
->>>>>>> 9d92d708
-
+                    
                     // add the visual to the adornment layer.
                     var geometry = viewLines.GetMarkerGeometry(span);
                     if (geometry != null)
