--- conflicted
+++ resolved
@@ -1,10 +1,6 @@
-<<<<<<< HEAD
-﻿// Copyright (c) Microsoft.  All Rights Reserved.  Licensed under the Apache License, Version 2.0.  See License.txt in the project root for license information.
-=======
 ﻿// Licensed to the .NET Foundation under one or more agreements.
 // The .NET Foundation licenses this file to you under the MIT license.
 // See the LICENSE file in the project root for more information.
->>>>>>> e0567782
 
 using System;
 using System.Collections.Concurrent;
@@ -319,22 +315,14 @@
                 // Write the file out to disk so we'll have it the next time we launch VS.  Do this
                 // after we set the in-memory instance so we at least have something to search while
                 // we're waiting to write.
-<<<<<<< HEAD
-                await WriteDatabaseFileAsync(bytes).ConfigureAwait(false);
-=======
-                await WriteDatabaseFile(bytes, cancellationToken).ConfigureAwait(false);
->>>>>>> e0567782
+                await WriteDatabaseFileAsync(bytes, cancellationToken).ConfigureAwait(false);
 
                 var delay = _service._delayService.UpdateSucceededDelay;
                 await _service.LogInfoAsync($"Processing full database element completed. Update again in {delay}").ConfigureAwait(false);
                 return (succeeded: true, delay);
             }
 
-<<<<<<< HEAD
-            private async Task WriteDatabaseFileAsync(byte[] bytes)
-=======
-            private async Task WriteDatabaseFile(byte[] bytes, CancellationToken cancellationToken)
->>>>>>> e0567782
+            private async Task WriteDatabaseFileAsync(byte[] bytes, CancellationToken cancellationToken)
             {
                 await _service.LogInfoAsync("Writing database file").ConfigureAwait(false);
 
@@ -489,11 +477,7 @@
 
                 await CreateAndSetInMemoryDatabaseAsync(finalBytes).ConfigureAwait(false);
 
-<<<<<<< HEAD
-                await WriteDatabaseFileAsync(finalBytes).ConfigureAwait(false);
-=======
-                await WriteDatabaseFile(finalBytes, cancellationToken).ConfigureAwait(false);
->>>>>>> e0567782
+                await WriteDatabaseFileAsync(finalBytes, cancellationToken).ConfigureAwait(false);
 
                 return _service._delayService.UpdateSucceededDelay;
             }
