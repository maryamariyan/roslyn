--- conflicted
+++ resolved
@@ -122,11 +122,7 @@
                 => new PickMembersResult(_memberNames.SelectAsArray(n => members.Single(m => m.Name == n)));
         }
 
-<<<<<<< HEAD
         protected Task TestWithPickMembersDialogAsync(
-            string initialMarkup, string expectedMarkup, string[] chosenSymbols, int index = 0, bool compareTokens = true)
-=======
-        protected Task TestWithGenerateConstructorDialogAsync(
             string initialMarkup,
             string expectedMarkup,
             string[] chosenSymbols,
@@ -135,7 +131,6 @@
             bool compareTokens = true,
             IDictionary<OptionKey, object> options = null,
             string fixAllActionEquivalenceKey = null)
->>>>>>> 83328a67
         {
             var pickMembersService = new TestPickMembersService(chosenSymbols.AsImmutableOrEmpty());
             return TestInRegularAndScriptAsync(
