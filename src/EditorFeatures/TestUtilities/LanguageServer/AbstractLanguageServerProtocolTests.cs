--- conflicted
+++ resolved
@@ -293,11 +293,7 @@
             UpdateSolutionProvider((TestWorkspace)workspace, newSolution);
         }
 
-<<<<<<< HEAD
-        protected static void UpdateSolutionProvider(TestWorkspace workspace, Solution solution)
-=======
         private protected static void UpdateSolutionProvider(TestWorkspace workspace, Solution solution)
->>>>>>> b65834a3
         {
             var provider = (TestLspSolutionProvider)workspace.ExportProvider.GetExportedValue<ILspSolutionProvider>();
             provider.UpdateSolution(solution);
