--- conflicted
+++ resolved
@@ -65,11 +65,8 @@
             public const string CodeActionsMakeMethodSynchronous = "CodeActions.MakeMethodSynchronous";
             public const string CodeActionsMoveDeclarationNearReference = "CodeActions.MoveDeclarationNearReference";
             public const string CodeActionsMoveToTopOfFile = "CodeActions.MoveToTopOfFile";
-<<<<<<< HEAD
+            public const string CodeActionsPopulateSwitch = "CodeActions.PopulateSwitch";
             public const string CodeActionsQualifyMemberAccess = "CodeActions.QualifyMemberAccess";
-=======
-            public const string CodeActionsPopulateSwitch = "CodeActions.PopulateSwitch";
->>>>>>> 8a98e578
             public const string CodeActionsReplaceMethodWithProperty = "CodeActions.ReplaceMethodWithProperty";
             public const string CodeActionsRemoveByVal = "CodeActions.RemoveByVal";
             public const string CodeActionsRemoveUnnecessaryCast = "CodeActions.RemoveUnnecessaryCast";
