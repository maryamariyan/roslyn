--- conflicted
+++ resolved
@@ -84,11 +84,8 @@
             public const string CodeActionsSpellcheck = "CodeActions.Spellcheck";
             public const string CodeActionsSuppression = "CodeActions.Suppression";
             public const string CodeActionsUseAutoProperty = "CodeActions.UseAutoProperty";
-<<<<<<< HEAD
+            public const string CodeActionsUseCoalesceExpression = "CodeActions.UseCoalesceExpression";
             public const string CodeActionsUseCollectionInitializer = "CodeActions.UseCollectionInitializer";
-=======
-            public const string CodeActionsUseCoalesceExpression = "CodeActions.UseCoalesceExpression";
->>>>>>> 7588af43
             public const string CodeActionsUseExpressionBody = "CodeActions.UseExpressionBody";
             public const string CodeActionsUseImplicitType = "CodeActions.UseImplicitType";
             public const string CodeActionsUseExplicitType = "CodeActions.UseExplicitType";
