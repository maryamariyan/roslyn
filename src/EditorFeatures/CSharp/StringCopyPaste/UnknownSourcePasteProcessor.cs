﻿// Licensed to the .NET Foundation under one or more agreements.
// The .NET Foundation licenses this file to you under the MIT license.
// See the LICENSE file in the project root for more information.

using System;
using System.Collections.Immutable;
using System.Linq;
using System.Threading;
using Microsoft.CodeAnalysis.CSharp;
using Microsoft.CodeAnalysis.CSharp.Syntax;
using Microsoft.CodeAnalysis.Editor.Shared.Extensions;
using Microsoft.CodeAnalysis.Indentation;
using Microsoft.CodeAnalysis.PooledObjects;
using Microsoft.CodeAnalysis.Shared.Collections;
using Microsoft.CodeAnalysis.Shared.Extensions;
using Microsoft.CodeAnalysis.Text;
using Microsoft.VisualStudio.Text;
using Roslyn.Utilities;

namespace Microsoft.CodeAnalysis.Editor.CSharp.StringCopyPaste
{
    using static StringCopyPasteHelpers;

    /// <summary>
    /// Paste processor responsible for determining how text should be treated if it came from a source outside of the
    /// editor we're in.  In that case, we don't know what any particular piece of text means.  For example, <c>\t</c>
    /// might be a tab or it could be the literal two characters <c>\</c> and <c>t</c>.
    /// </summary>
    internal sealed class UnknownSourcePasteProcessor : AbstractPasteProcessor
    {
        /// <summary>
        /// Whether or not the string expression remained successfully parseable after the paste.  <see
        /// cref="StringCopyPasteCommandHandler.PasteWasSuccessful"/>.  If it can still be successfully parsed subclasses
        /// can adjust their view on which pieces of content need to be escaped or not.
        /// </summary>
        private readonly bool _pasteWasSuccessful;

        public UnknownSourcePasteProcessor(
            string newLine,
            IndentationOptions indentationOptions,
            ITextSnapshot2 snapshotBeforePaste,
            ITextSnapshot2 snapshotAfterPaste,
            Document documentBeforePaste,
            Document documentAfterPaste,
            ExpressionSyntax stringExpressionBeforePaste,
            bool pasteWasSuccessful)
            : base(newLine, indentationOptions, snapshotBeforePaste, snapshotAfterPaste, documentBeforePaste, documentAfterPaste, stringExpressionBeforePaste)
        {
            _pasteWasSuccessful = pasteWasSuccessful;
        }

        public override ImmutableArray<TextChange> GetEdits(CancellationToken cancellationToken)
        {
            // If we have a raw-string, then we always want to check for changes to make, even if the paste was
            // technically legal.  This is because we may want to touch up things like indentation to make the
            // pasted text look good for raw strings.
            //
            // Check for certain things we always think we should escape.
            if (!IsAnyRawStringExpression(StringExpressionBeforePaste) && !ShouldAlwaysEscapeTextForNonRawString())
            {
                // If the pasting was successful, then no need to change anything.
                if (_pasteWasSuccessful)
                    return default;
            }

            // Ok, the user pasted text that couldn't cleanly be added to this token without issue. Repaste the
            // contents, but this time properly escaped/manipulated so that it follows the rule of the particular token
            // kind.

            // For pastes into non-raw strings, we can just determine how the change should be escaped in-line at that
            // same location the paste originally happened at.  For raw-strings things get more complex as we have to
            // deal with things like indentation and potentially adding newlines to make things legal.
            return IsAnyRawStringExpression(StringExpressionBeforePaste)
                ? GetEditsForRawString(cancellationToken)
                : GetEditsForNonRawString();
        }

        private bool ShouldAlwaysEscapeTextForNonRawString()
        {
            // Pasting a control character into a normal string literal is normally not desired.  So even if this
            // is legal, we still escape the contents to make the pasted code clear.
            return !IsVerbatimStringExpression(StringExpressionBeforePaste) && ContainsControlCharacter(Changes);
        }

        private ImmutableArray<TextChange> GetEditsForNonRawString()
        {
            var isVerbatim = IsVerbatimStringExpression(StringExpressionBeforePaste);
            var isInterpolated = StringExpressionBeforePaste is InterpolatedStringExpressionSyntax;

            using var textChanges = TemporaryArray<TextChange>.Empty;

            foreach (var change in Changes)
            {
                // We're pasting from an unknown source.  If we see a viable escape in that source treat it as an escape
                // instead of escaping it one more time upon paste.
                textChanges.Add(new TextChange(
                    change.OldSpan.ToTextSpan(),
                    EscapeForNonRawStringLiteral(isVerbatim, isInterpolated, trySkipExistingEscapes: true, change.NewText)));
            }

            return textChanges.ToImmutableAndClear();
        }

        private ImmutableArray<TextChange> GetEditsForRawString(CancellationToken cancellationToken)
        {
            // Can't really figure anything out if the raw string is in error.
            if (NodeOrTokenContainsError(StringExpressionBeforePaste))
                return default;

            // If all we're going to do is insert whitespace, then don't make any adjustments to the text. We don't want
            // to end up inserting nothing and having the user very confused why their paste did nothing.
            if (AllWhitespace(SnapshotBeforePaste.Version.Changes))
                return default;

            // if the content we're going to add itself contains quotes, then figure out how many start/end quotes the
            // final string literal will need (which also gives us the number of quotes to add to the start/end).
            //
            // note: we don't have to do this if the paste was successful.  Instead, we'll just process the contents,
            // adjusting whitespace below.
            var quotesToAdd = _pasteWasSuccessful ? null : GetQuotesToAddToRawString();
            var dollarSignsToAdd = _pasteWasSuccessful ? null : GetDollarSignsToAddToRawString();

            using var _ = ArrayBuilder<TextChange>.GetInstance(out var edits);

            // First, add any extra dollar signs needed.
            if (dollarSignsToAdd != null)
                edits.Add(new TextChange(new TextSpan(StringExpressionBeforePaste.Span.Start, 0), dollarSignsToAdd));

            // Then any quotes to your starting delimiter
            if (quotesToAdd != null)
<<<<<<< HEAD
                edits.Add(new TextChange(new TextSpan(TextContentsSpansBeforePaste.First().Start, 0), quotesToAdd));
=======
                editsToMake.Add(new TextChange(new TextSpan(StringExpressionBeforePasteInfo.ContentSpans.First().Start, 0), quotesToAdd));
>>>>>>> 53af7ddb

            // Then add the actual changes in the content.

            if (IsAnyMultiLineRawStringExpression(StringExpressionBeforePaste))
                AdjustWhitespaceAndAddTextChangesForMultiLineRawStringLiteral(edits);
            else
                AdjustWhitespaceAndAddTextChangesForSingleLineRawStringLiteral(edits, cancellationToken);

            // Then add any extra end quotes needed.
            if (quotesToAdd != null)
<<<<<<< HEAD
                edits.Add(new TextChange(new TextSpan(TextContentsSpansBeforePaste.Last().End, 0), quotesToAdd));
=======
            {
                var end = StringExpressionBeforePasteInfo.EndDelimiterSpan.End;
                end = SkipU8Suffix(TextBeforePaste, end);
                editsToMake.Add(new TextChange(new TextSpan(end, 0), quotesToAdd));
            }
>>>>>>> 53af7ddb

            return edits.ToImmutable();
        }

        // Pasting with single line case.

        private void AdjustWhitespaceAndAddTextChangesForSingleLineRawStringLiteral(
            ArrayBuilder<TextChange> edits,
            CancellationToken cancellationToken)
        {
            // When pasting into a single-line raw literal we will keep it a single line if we can.  If the content
            // we're pasting starts/ends with a quote, or contains a newline, then we have to convert to a multiline.
            //
            // Pasting any other content into a single-line raw literal is always legal and needs no extra work on our
            // part.

            var mustBeMultiLine = RawContentMustBeMultiLine(TextAfterPaste, TextContentsSpansAfterPaste);

            var indentationWhitespace = StringExpressionBeforePaste.GetFirstToken().GetPreferredIndentation(DocumentBeforePaste, IndentationOptions, cancellationToken);

            using var _ = PooledStringBuilder.GetInstance(out var buffer);

            // A newline and the indentation to start with.
            if (mustBeMultiLine)
<<<<<<< HEAD
                edits.Add(new TextChange(new TextSpan(TextContentsSpansBeforePaste.First().Start, 0), NewLine + indentationWhitespace));
=======
                editsToMake.Add(new TextChange(new TextSpan(StringExpressionBeforePasteInfo.StartDelimiterSpan.End, 0), NewLine + indentationWhitespace));
>>>>>>> 53af7ddb

            SourceText? textOfCurrentChange = null;
            var commonIndentationPrefix = GetCommonIndentationPrefix(Changes) ?? "";

            foreach (var change in Changes)
            {
                // Create a text object around the change text we're making.  This is a very simple way to get
                // a nice view of the text lines in the change.
                textOfCurrentChange = SourceText.From(change.NewText);

                buffer.Clear();

                for (var i = 0; i < textOfCurrentChange.Lines.Count; i++)
                {
                    // The actual full line that was pasted in.
                    var currentChangeLine = textOfCurrentChange.Lines[i];
                    var fullChangeLineText = textOfCurrentChange.ToString(currentChangeLine.SpanIncludingLineBreak);

                    if (i == 0)
                    {
                        // on the first line, remove the common indentation if we can. Otherwise leave alone.
                        if (fullChangeLineText.StartsWith(commonIndentationPrefix, StringComparison.OrdinalIgnoreCase))
                            buffer.Append(fullChangeLineText[commonIndentationPrefix.Length..]);
                        else
                            buffer.Append(fullChangeLineText);
                    }
                    else
                    {
                        // on all the rest of the lines, always remove the common indentation.
                        buffer.Append(fullChangeLineText[commonIndentationPrefix.Length..]);
                    }

                    // if we ended with a newline, make sure the next line is indented enough.
                    if (HasNewLine(currentChangeLine))
                        buffer.Append(indentationWhitespace);
                }

                edits.Add(new TextChange(change.OldSpan.ToTextSpan(), buffer.ToString()));
            }

            // if the last change ended at the closing delimiter *and* ended with a newline, then we don't need to add a
            // final newline-space at the end because we will have already done that.
            if (mustBeMultiLine && !LastPastedLineAddedNewLine())
<<<<<<< HEAD
                edits.Add(new TextChange(new TextSpan(TextContentsSpansBeforePaste.Last().End, 0), NewLine + indentationWhitespace));
=======
                editsToMake.Add(new TextChange(new TextSpan(StringExpressionBeforePasteInfo.EndDelimiterSpan.Start, 0), NewLine + indentationWhitespace));
>>>>>>> 53af7ddb

            return;

            bool LastPastedLineAddedNewLine()
            {
                return textOfCurrentChange != null &&
                    Changes.Last().OldEnd == StringExpressionBeforePasteInfo.ContentSpans.Last().End &&
                      HasNewLine(textOfCurrentChange.Lines.Last());
            }
        }

        // Pasting into multi line case.

        private void AdjustWhitespaceAndAddTextChangesForMultiLineRawStringLiteral(
            ArrayBuilder<TextChange> edits)
        {
            var endLine = TextBeforePaste.Lines.GetLineFromPosition(StringExpressionBeforePaste.Span.End);

            // The indentation whitespace every line of the final raw string needs.
            var indentationWhitespace = endLine.GetLeadingWhitespace();

            using var _ = PooledStringBuilder.GetInstance(out var buffer);

            var commonIndentationPrefix = GetCommonIndentationPrefix(Changes);

            for (int changeIndex = 0, lastChangeIndex = Changes.Count; changeIndex < lastChangeIndex; changeIndex++)
            {
                var change = Changes[changeIndex];

                // Create a text object around the change text we're making.  This is a very simple way to get
                // a nice view of the text lines in the change.
                var textOfCurrentChange = SourceText.From(change.NewText);
                buffer.Clear();

                for (int lineIndex = 0, lastLineIndex = textOfCurrentChange.Lines.Count; lineIndex < lastLineIndex; lineIndex++)
                {
                    var firstChange = changeIndex == 0 && lineIndex == 0;
                    var lastChange = (changeIndex == lastChangeIndex - 1) && (lineIndex == lastLineIndex - 1);

                    // The actual full line that was pasted in.
                    var currentChangeLine = textOfCurrentChange.Lines[lineIndex];
                    var fullChangeLineText = textOfCurrentChange.ToString(currentChangeLine.SpanIncludingLineBreak);
                    // The contents of the line, with all leading whitespace removed.
                    var (lineLeadingWhitespace, lineWithoutLeadingWhitespace) = ExtractWhitespace(fullChangeLineText);

                    // This entire if-chain is only concerned with inserting the necessary whitespace a line should have.

                    if (firstChange)
                    {
                        // The first line is often special.  It may be copied without any whitespace (e.g. the user
                        // starts their selection at the start of text on that line, not the start of the line itself).
                        // So we use some heuristics to try to decide what to do depending on how much whitespace we see
                        // on that first copied line.

                        TextBeforePaste.GetLineAndOffset(change.OldSpan.Start, out var line, out var offset);

                        // First, ensure that the indentation whitespace of the *inserted* first line is sufficient.
                        if (line == TextBeforePaste.Lines.GetLineFromPosition(StringExpressionBeforePaste.SpanStart).LineNumber)
                        {
                            // if the first chunk was pasted into the space after the first `"""` then we need to actually
                            // insert a newline, then the indentation whitespace, then the first line of the change.
                            buffer.Append(NewLine);
                            buffer.Append(indentationWhitespace);
                        }
                        else if (offset < indentationWhitespace.Length)
                        {
                            // On the first line, we were pasting into the indentation whitespace.  Ensure we add enough
                            // whitespace so that the trimmed line starts at an acceptable position.
                            buffer.Append(indentationWhitespace[offset..]);
                        }

                        // Now, we want to actually insert any whitespace the line itself should have *if* it's got more
                        // than the common indentation whitespace.
                        if (commonIndentationPrefix != null && lineLeadingWhitespace.StartsWith(commonIndentationPrefix, StringComparison.OrdinalIgnoreCase))
                            buffer.Append(lineLeadingWhitespace[commonIndentationPrefix.Length..]);
                    }
                    else if (!lastChange && lineWithoutLeadingWhitespace.Length > 0 && SyntaxFacts.IsNewLine(lineWithoutLeadingWhitespace[0]))
                    {
                        // if it's just an empty line, don't bother adding any whitespace at all.  This will just end up
                        // inserting the blank line here.  We don't do this on the last line as we want to still insert
                        // the right amount of indentation so that the user's caret is placed properly in the text.  We
                        // could technically not insert the whitespace and attempt to place the caret using a virtual
                        // position, but this adds a lot of complexity to this system, so we avoid that for now and go
                        // for the simpler approach..
                    }
                    else
                    {
                        // On any other line we're adding, ensure we have enough indentation whitespace to proceed.
                        // Add the necessary whitespace the literal needs, then add the line contents without 
                        // the common whitespace included.
                        buffer.Append(indentationWhitespace);
                        if (commonIndentationPrefix != null)
                            buffer.Append(lineLeadingWhitespace[commonIndentationPrefix.Length..]);
                    }

                    // After the necessary whitespace has been added, add the actual non-whitespace contents of the
                    // line.
                    buffer.Append(lineWithoutLeadingWhitespace);

                    if (lastChange)
                    {
                        // Similar to the check we do for the first-change, if the last change was pasted into the space
                        // before the last `"""` then we need potentially insert a newline, then enough indentation
                        // whitespace to keep delimiter in the right location.

                        TextBeforePaste.GetLineAndOffset(change.OldSpan.End, out var line, out var offset);

                        if (line == TextBeforePaste.Lines.GetLineFromPosition(StringExpressionBeforePaste.Span.End).LineNumber)
                        {
                            if (!HasNewLine(currentChangeLine))
                                buffer.Append(NewLine);

                            buffer.Append(TextBeforePaste.ToString(new TextSpan(TextBeforePaste.Lines[line].Start, offset)));
                        }
                    }
                }

                edits.Add(new TextChange(change.OldSpan.ToTextSpan(), buffer.ToString()));
            }
        }
    }
}<|MERGE_RESOLUTION|>--- conflicted
+++ resolved
@@ -128,11 +128,7 @@
 
             // Then any quotes to your starting delimiter
             if (quotesToAdd != null)
-<<<<<<< HEAD
-                edits.Add(new TextChange(new TextSpan(TextContentsSpansBeforePaste.First().Start, 0), quotesToAdd));
-=======
-                editsToMake.Add(new TextChange(new TextSpan(StringExpressionBeforePasteInfo.ContentSpans.First().Start, 0), quotesToAdd));
->>>>>>> 53af7ddb
+                edits.Add(new TextChange(new TextSpan(StringExpressionBeforePasteInfo.ContentSpans.First().Start, 0), quotesToAdd));
 
             // Then add the actual changes in the content.
 
@@ -143,15 +139,11 @@
 
             // Then add any extra end quotes needed.
             if (quotesToAdd != null)
-<<<<<<< HEAD
-                edits.Add(new TextChange(new TextSpan(TextContentsSpansBeforePaste.Last().End, 0), quotesToAdd));
-=======
             {
                 var end = StringExpressionBeforePasteInfo.EndDelimiterSpan.End;
                 end = SkipU8Suffix(TextBeforePaste, end);
-                editsToMake.Add(new TextChange(new TextSpan(end, 0), quotesToAdd));
-            }
->>>>>>> 53af7ddb
+                edits.Add(new TextChange(new TextSpan(end, 0), quotesToAdd));
+            }
 
             return edits.ToImmutable();
         }
@@ -176,11 +168,7 @@
 
             // A newline and the indentation to start with.
             if (mustBeMultiLine)
-<<<<<<< HEAD
-                edits.Add(new TextChange(new TextSpan(TextContentsSpansBeforePaste.First().Start, 0), NewLine + indentationWhitespace));
-=======
-                editsToMake.Add(new TextChange(new TextSpan(StringExpressionBeforePasteInfo.StartDelimiterSpan.End, 0), NewLine + indentationWhitespace));
->>>>>>> 53af7ddb
+                edits.Add(new TextChange(new TextSpan(StringExpressionBeforePasteInfo.StartDelimiterSpan.End, 0), NewLine + indentationWhitespace));
 
             SourceText? textOfCurrentChange = null;
             var commonIndentationPrefix = GetCommonIndentationPrefix(Changes) ?? "";
@@ -224,11 +212,7 @@
             // if the last change ended at the closing delimiter *and* ended with a newline, then we don't need to add a
             // final newline-space at the end because we will have already done that.
             if (mustBeMultiLine && !LastPastedLineAddedNewLine())
-<<<<<<< HEAD
-                edits.Add(new TextChange(new TextSpan(TextContentsSpansBeforePaste.Last().End, 0), NewLine + indentationWhitespace));
-=======
-                editsToMake.Add(new TextChange(new TextSpan(StringExpressionBeforePasteInfo.EndDelimiterSpan.Start, 0), NewLine + indentationWhitespace));
->>>>>>> 53af7ddb
+                edits.Add(new TextChange(new TextSpan(StringExpressionBeforePasteInfo.EndDelimiterSpan.Start, 0), NewLine + indentationWhitespace));
 
             return;
 
