--- conflicted
+++ resolved
@@ -258,15 +258,11 @@
         End Sub
 
         Private Shared Sub VerifyAllAvailableDiagnostics(test As XElement, diagnostics As XElement, Optional ordered As Boolean = True)
-<<<<<<< HEAD
-            Using workspace = TestWorkspace.CreateWorkspace(test, composition:=s_composition)
+            Using workspace = EditorTestWorkspace.CreateWorkspace(test, composition:=s_composition)
 
                 Assert.True(workspace.TryApplyChanges(workspace.CurrentSolution.WithOptions(
                     workspace.CurrentSolution.Options.WithChangedOption(New OptionKey(DiagnosticOptionsStorage.PullDiagnosticsFeatureFlag), False))))
 
-=======
-            Using workspace = EditorTestWorkspace.CreateWorkspace(test, composition:=s_composition)
->>>>>>> 1a925fe0
                 ' Ensure that diagnostic service computes diagnostics for all open files, not just the active file (default mode)
                 For Each language In workspace.Projects.Select(Function(p) p.Language).Distinct()
                     workspace.GlobalOptions.SetGlobalOption(SolutionCrawlerOptionsStorage.BackgroundAnalysisScopeOption, language, BackgroundAnalysisScope.OpenFiles)
