--- conflicted
+++ resolved
@@ -39,12 +39,6 @@
             var stopwatch = SharedStopwatch.StartNew();
             var items = SortCompletionitems(data, cancellationToken).ToImmutableArray();
 
-<<<<<<< HEAD
-            // Sort by default comparer of Roslyn CompletionItem
-            var sortedItems = data.InitialList.OrderBy(CompletionItemData.GetOrAddDummyRoslynItem).ToImmutableArray();
-            AsyncCompletionLogger.LogItemManagerSortTicksDataPoint(stopwatch.Elapsed);
-            return Task.FromResult(sortedItems);
-=======
             AsyncCompletionLogger.LogItemManagerSortTicksDataPoint((int)stopwatch.Elapsed.TotalMilliseconds);
             return Task.FromResult(items);
         }
@@ -68,7 +62,6 @@
             items.Sort(VSItemComparer.Instance);
 
             return items;
->>>>>>> ee910e03
         }
 
         public async Task<FilteredCompletionModel?> UpdateCompletionListAsync(
