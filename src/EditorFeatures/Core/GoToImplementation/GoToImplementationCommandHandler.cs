﻿// Licensed to the .NET Foundation under one or more agreements.
// The .NET Foundation licenses this file to you under the MIT license.
// See the LICENSE file in the project root for more information.

using System;
using System.ComponentModel.Composition;
using System.Threading;
using System.Threading.Tasks;
using Microsoft.CodeAnalysis.Editor.CommandHandlers;
using Microsoft.CodeAnalysis.Editor.Commanding.Commands;
using Microsoft.CodeAnalysis.Editor.FindUsages;
using Microsoft.CodeAnalysis.Editor.Host;
using Microsoft.CodeAnalysis.Editor.Shared.Utilities;
using Microsoft.CodeAnalysis.FindUsages;
using Microsoft.CodeAnalysis.Host.Mef;
using Microsoft.CodeAnalysis.Internal.Log;
using Microsoft.CodeAnalysis.Shared.Extensions;
<<<<<<< HEAD
using Microsoft.CodeAnalysis.SymbolMapping;
=======
using Microsoft.CodeAnalysis.Shared.TestHooks;
>>>>>>> 67d940c4
using Microsoft.VisualStudio.Commanding;
using Microsoft.VisualStudio.Utilities;

namespace Microsoft.CodeAnalysis.Editor.GoToImplementation
{
    [Export(typeof(ICommandHandler))]
    [ContentType(ContentTypeNames.RoslynContentType)]
    [Name(PredefinedCommandHandlerNames.GoToImplementation)]
    internal class GoToImplementationCommandHandler : AbstractGoToCommandHandler<IFindUsagesService, GoToImplementationCommandArgs>
    {
        [ImportingConstructor]
        [Obsolete(MefConstruction.ImportingConstructorMessage, error: true)]
        public GoToImplementationCommandHandler(
            IThreadingContext threadingContext,
            IStreamingFindUsagesPresenter streamingPresenter,
            IUIThreadOperationExecutor uiThreadOperationExecutor,
            IAsynchronousOperationListenerProvider listenerProvider)
            : base(threadingContext,
                   streamingPresenter,
                   uiThreadOperationExecutor,
                   listenerProvider.GetListener(FeatureAttribute.GoToImplementation))
        {
        }

        public override string DisplayName => EditorFeaturesResources.Go_To_Implementation;

        protected override string ScopeDescription => EditorFeaturesResources.Locating_implementations;
        protected override FunctionId FunctionId => FunctionId.CommandHandler_GoToImplementation;

<<<<<<< HEAD
        protected override Task FindActionAsync(IFindUsagesService service, Document document, int caretPosition, IFindUsagesContext context, CancellationToken cancellationToken)
            => service.FindImplementationsAsync(document, caretPosition, context, cancellationToken);

        protected override IFindUsagesService? GetService(Document? document)
            => document?.GetLanguageService<IFindUsagesService>();
=======
        protected override Task FindActionAsync(Document document, int caretPosition, IFindUsagesContext context, CancellationToken cancellationToken)
            => document.GetRequiredLanguageService<IFindUsagesService>()
                       .FindImplementationsAsync(document, caretPosition, context, cancellationToken);
>>>>>>> 67d940c4
    }
}<|MERGE_RESOLUTION|>--- conflicted
+++ resolved
@@ -15,11 +15,7 @@
 using Microsoft.CodeAnalysis.Host.Mef;
 using Microsoft.CodeAnalysis.Internal.Log;
 using Microsoft.CodeAnalysis.Shared.Extensions;
-<<<<<<< HEAD
-using Microsoft.CodeAnalysis.SymbolMapping;
-=======
 using Microsoft.CodeAnalysis.Shared.TestHooks;
->>>>>>> 67d940c4
 using Microsoft.VisualStudio.Commanding;
 using Microsoft.VisualStudio.Utilities;
 
@@ -49,16 +45,8 @@
         protected override string ScopeDescription => EditorFeaturesResources.Locating_implementations;
         protected override FunctionId FunctionId => FunctionId.CommandHandler_GoToImplementation;
 
-<<<<<<< HEAD
-        protected override Task FindActionAsync(IFindUsagesService service, Document document, int caretPosition, IFindUsagesContext context, CancellationToken cancellationToken)
-            => service.FindImplementationsAsync(document, caretPosition, context, cancellationToken);
-
-        protected override IFindUsagesService? GetService(Document? document)
-            => document?.GetLanguageService<IFindUsagesService>();
-=======
         protected override Task FindActionAsync(Document document, int caretPosition, IFindUsagesContext context, CancellationToken cancellationToken)
             => document.GetRequiredLanguageService<IFindUsagesService>()
                        .FindImplementationsAsync(document, caretPosition, context, cancellationToken);
->>>>>>> 67d940c4
     }
 }