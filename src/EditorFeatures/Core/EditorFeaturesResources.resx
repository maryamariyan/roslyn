--- conflicted
+++ resolved
@@ -951,10 +951,9 @@
   <data name="Gathering_Suggestions_Waiting_for_the_solution_to_fully_load" xml:space="preserve">
     <value>Gathering Suggestions - Waiting for the solution to fully load</value>
   </data>
-<<<<<<< HEAD
   <data name="Reassigned_variable" xml:space="preserve">
     <value>Reassigned variable</value>
-=======
+  </data>
   <data name="No" xml:space="preserve">
     <value>No</value>
   </data>
@@ -1077,6 +1076,5 @@
   </data>
   <data name="All_methods" xml:space="preserve">
     <value>All methods</value>
->>>>>>> fbaf4556
   </data>
 </root>