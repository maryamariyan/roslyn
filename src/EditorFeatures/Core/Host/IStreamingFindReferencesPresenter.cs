﻿// Licensed to the .NET Foundation under one or more agreements.
// The .NET Foundation licenses this file to you under the MIT license.
// See the LICENSE file in the project root for more information.

using System.Collections.Immutable;
using System.Threading;
using System.Threading.Tasks;
using Microsoft.CodeAnalysis.Editor.Shared.Utilities;
using Microsoft.CodeAnalysis.FindUsages;
using Microsoft.CodeAnalysis.Navigation;
using Microsoft.CodeAnalysis.PooledObjects;

namespace Microsoft.CodeAnalysis.Editor.Host
{
    /// <summary>
    /// API for hosts to provide if they can present FindUsages results in a streaming manner.
    /// i.e. if they support showing results as they are found instead of after all of the results
    /// are found.
    /// </summary>
    internal interface IStreamingFindUsagesPresenter
    {
        /// <summary>
        /// Tells the presenter that a search is starting.  The returned <see cref="FindUsagesContext"/>
        /// is used to push information about the search into.  i.e. when a reference is found
        /// <see cref="FindUsagesContext.OnReferenceFoundAsync"/> should be called.  When the
        /// search completes <see cref="FindUsagesContext.OnCompletedAsync"/> should be called. 
        /// etc. etc.
        /// </summary>
        /// <param name="title">A title to display to the user in the presentation of the results.</param>
        /// <param name="supportsReferences">Whether or not showing references is supported.
        /// If true, then the presenter can group by definition, showing references underneath.
        /// It can also show messages about no references being found at the end of the search.
        /// If false, the presenter will not group by definitions, and will show the definition
        /// items in isolation.</param>
        /// <returns>A cancellation token that will be triggered if the presenter thinks the search
        /// should stop.  This can normally happen if the presenter view is closed, or recycled to
        /// start a new search in it.  Callers should only use this if they intend to report results
        /// asynchronously and thus relinquish their own control over cancellation from their own
        /// surrounding context.  If the caller intends to populate the presenter synchronously,
        /// then this cancellation token can be ignored.</returns>
        (FindUsagesContext context, CancellationToken cancellationToken) StartSearch(string title, bool supportsReferences);

        /// <summary>
        /// Call this method to display the Containing Type, Containing Member, or Kind columns
        /// </summary>
        (FindUsagesContext context, CancellationToken cancellationToken) StartSearchWithCustomColumns(string title, bool supportsReferences, bool includeContainingTypeAndMemberColumns, bool includeKindColumn);

        /// <summary>
        /// Clears all the items from the presenter.
        /// </summary>
        void ClearAll();
    }

    internal static class IStreamingFindUsagesPresenterExtensions
    {
        public static async Task<bool> TryPresentLocationOrNavigateIfOneAsync(
            this IStreamingFindUsagesPresenter presenter,
            IThreadingContext threadingContext,
            Workspace workspace,
            string title,
            ImmutableArray<DefinitionItem> items,
            CancellationToken cancellationToken)
        {
            var location = await presenter.GetStreamingLocationAsync(
                threadingContext, workspace, title, items, cancellationToken).ConfigureAwait(false);
            return await location.TryNavigateToAsync(
                threadingContext, new NavigationOptions(PreferProvisionalTab: true, ActivateTab: true), cancellationToken).ConfigureAwait(false);
        }

        /// <summary>
        /// Returns a navigable location that will take the user to the location there's only destination, or which will
        /// present all the locations if there are many.
        /// </summary>
        public static async Task<INavigableLocation?> GetStreamingLocationAsync(
            this IStreamingFindUsagesPresenter presenter,
            IThreadingContext threadingContext,
            Workspace workspace,
            string title,
            ImmutableArray<DefinitionItem> items,
            CancellationToken cancellationToken)
        {
            if (items.IsDefaultOrEmpty)
                return null;

            using var _ = ArrayBuilder<(DefinitionItem item, INavigableLocation location)>.GetInstance(out var builder);
            foreach (var item in items)
            {
                // Ignore any definitions that we can't navigate to.
                var navigableItem = await item.GetNavigableLocationAsync(workspace, cancellationToken).ConfigureAwait(false);
                if (navigableItem != null)
                {
                    // If there's a third party external item we can navigate to.  Defer to that item and finish.
                    if (item.IsExternal)
                        return navigableItem;

<<<<<<< HEAD
            // See if there's a third party external item we can navigate to.  If so, defer 
            // to that item and finish.
            var externalItems = definitions.WhereAsArray(d => d.IsExternal);

            // If we're directly going to a location we need to activate the preview so
            // that focus follows to the new cursor position. This behavior is expected
            // because we are only going to navigate once successfully
            var navigationOptions = new NavigationOptions(PreferProvisionalTab: true, ActivateTab: true);
            foreach (var item in externalItems)
            {
                // If we're directly going to a location we need to activate the preview so
                // that focus follows to the new cursor position. This behavior is expected
                // because we are only going to navigate once successfully
                var location = await item.GetNavigableLocationAsync(workspace, cancellationToken).ConfigureAwait(false);
                if (location != null)
                    return location;
=======
                    builder.Add((item, navigableItem));
                }
>>>>>>> b75b1a0f
            }

            if (builder.Count == 0)
                return null;

            if (builder.Count == 1 &&
                builder[0].item.SourceSpans.Length <= 1)
            {
                // There was only one location to navigate to.  Just directly go to that location. If we're directly
                // going to a location we need to activate the preview so that focus follows to the new cursor position.

                return builder[0].location;
            }

            if (presenter == null)
                return null;

            var navigableItems = builder.SelectAsArray(t => t.item);
            return new NavigableLocation(async (options, cancellationToken) =>
            {
                // Can only navigate or present items on UI thread.
                await threadingContext.JoinableTaskFactory.SwitchToMainThreadAsync(cancellationToken);

                // We have multiple definitions, or we have definitions with multiple locations. Present this to the
                // user so they can decide where they want to go to.
                //
                // We ignore the cancellation token returned by StartSearch as we're in a context where
                // we've computed all the results and we're synchronously populating the UI with it.
                var (context, _) = presenter.StartSearch(title, supportsReferences: false);
                try
                {
                    foreach (var item in navigableItems)
                        await context.OnDefinitionFoundAsync(item, cancellationToken).ConfigureAwait(false);
                }
                finally
                {
                    await context.OnCompletedAsync(cancellationToken).ConfigureAwait(false);
                }

                return true;
            });
        }
    }
}<|MERGE_RESOLUTION|>--- conflicted
+++ resolved
@@ -93,27 +93,8 @@
                     if (item.IsExternal)
                         return navigableItem;
 
-<<<<<<< HEAD
-            // See if there's a third party external item we can navigate to.  If so, defer 
-            // to that item and finish.
-            var externalItems = definitions.WhereAsArray(d => d.IsExternal);
-
-            // If we're directly going to a location we need to activate the preview so
-            // that focus follows to the new cursor position. This behavior is expected
-            // because we are only going to navigate once successfully
-            var navigationOptions = new NavigationOptions(PreferProvisionalTab: true, ActivateTab: true);
-            foreach (var item in externalItems)
-            {
-                // If we're directly going to a location we need to activate the preview so
-                // that focus follows to the new cursor position. This behavior is expected
-                // because we are only going to navigate once successfully
-                var location = await item.GetNavigableLocationAsync(workspace, cancellationToken).ConfigureAwait(false);
-                if (location != null)
-                    return location;
-=======
                     builder.Add((item, navigableItem));
                 }
->>>>>>> b75b1a0f
             }
 
             if (builder.Count == 0)
