﻿// Copyright (c) Microsoft.  All Rights Reserved.  Licensed under the Apache License, Version 2.0.  See License.txt in the project root for license information.

using System;
using Xunit;
using Xunit.Sdk;

namespace Microsoft.CodeAnalysis.Test.Utilities
{
    public enum CompilerFeature
    {
        Async,
        Dynamic,
        ExpressionBody,
        Iterator,
        LocalFunctions,
        Params,
        Var,
        Tuples,
        RefLocalsReturns,
        OutVar,
        Patterns,
<<<<<<< HEAD
        DefaultInterfaceImplementation,
=======
        DefaultLiteral,
>>>>>>> 680f65c1
    }
}<|MERGE_RESOLUTION|>--- conflicted
+++ resolved
@@ -19,10 +19,7 @@
         RefLocalsReturns,
         OutVar,
         Patterns,
-<<<<<<< HEAD
+        DefaultLiteral,
         DefaultInterfaceImplementation,
-=======
-        DefaultLiteral,
->>>>>>> 680f65c1
     }
 }