--- conflicted
+++ resolved
@@ -146,15 +146,6 @@
                 if (lastResult.IsDefault)
                     return LoadInitialProjectAnalysisData(project, version);
 
-<<<<<<< HEAD
-                if (avoidLoadingData && lastResult.Version != version)
-                {
-                    return lastResult;
-                }
-=======
-                var version = await GetDiagnosticVersionAsync(project, cancellationToken).ConfigureAwait(false);
->>>>>>> 1cf42ac8
-
                 // if given document doesn't have any diagnostics, return empty.
                 if (lastResult.IsEmpty)
                 {
