--- conflicted
+++ resolved
@@ -57,64 +57,6 @@
             bool isExplicit,
             CancellationToken cancellationToken)
         {
-<<<<<<< HEAD
-            private readonly DiagnosticIncrementalAnalyzer _owner;
-            private readonly TextDocument _document;
-            private readonly SourceText _text;
-
-            private readonly ImmutableArray<DiagnosticAnalyzer> _analyzers;
-            private readonly CompilationWithAnalyzersPair? _compilationWithAnalyzers;
-
-            private readonly TextSpan? _range;
-            private readonly ICodeActionRequestPriorityProvider _priorityProvider;
-            private readonly Func<string, bool>? _shouldIncludeDiagnostic;
-            private readonly bool _isExplicit;
-            private readonly bool _logPerformanceInfo;
-            private readonly bool _incrementalAnalysis;
-            private readonly DiagnosticKind _diagnosticKind;
-
-            public static async Task<LatestDiagnosticsForSpanGetter> CreateAsync(
-                 DiagnosticIncrementalAnalyzer owner,
-                 TextDocument document,
-                 TextSpan? range,
-                 ICodeActionRequestPriorityProvider priorityProvider,
-                 Func<string, bool>? shouldIncludeDiagnostic,
-                 DiagnosticKind diagnosticKinds,
-                 bool isExplicit,
-                 CancellationToken cancellationToken)
-            {
-                var text = await document.GetValueTextAsync(cancellationToken).ConfigureAwait(false);
-
-                var project = document.Project;
-                var solution = project.Solution;
-                var unfilteredAnalyzers = await owner._stateManager
-                    .GetOrCreateAnalyzersAsync(solution.SolutionState, project.State, cancellationToken)
-                    .ConfigureAwait(false);
-                var analyzers = unfilteredAnalyzers
-                    .WhereAsArray(a => DocumentAnalysisExecutor.IsAnalyzerEnabledForProject(a, project, owner.GlobalOptions));
-                var hostAnalyzerInfo = await owner._stateManager.GetOrCreateHostAnalyzerInfoAsync(
-                    solution.SolutionState, project.State, cancellationToken).ConfigureAwait(false);
-
-                // Note that some callers, such as diagnostic tagger, might pass in a range equal to the entire document span.
-                // We clear out range for such cases as we are computing full document diagnostics.
-                if (range == new TextSpan(0, text.Length))
-                    range = null;
-
-                // We log performance info when we are computing diagnostics for a span
-                var logPerformanceInfo = range.HasValue;
-                var compilationWithAnalyzers = await GetOrCreateCompilationWithAnalyzersAsync(
-                    document.Project, analyzers, hostAnalyzerInfo, owner.AnalyzerService.CrashOnAnalyzerException, cancellationToken).ConfigureAwait(false);
-
-                // If we are computing full document diagnostics, we will attempt to perform incremental
-                // member edit analysis. This analysis is currently only enabled with LSP pull diagnostics.
-                var incrementalAnalysis = !range.HasValue
-                    && document is Document { SupportsSyntaxTree: true };
-
-                return new LatestDiagnosticsForSpanGetter(
-                    owner, compilationWithAnalyzers, document, text, analyzers, shouldIncludeDiagnostic,
-                    range, priorityProvider, isExplicit, logPerformanceInfo, incrementalAnalysis, diagnosticKinds);
-            }
-=======
             var text = await document.GetValueTextAsync(cancellationToken).ConfigureAwait(false);
 
             var unfilteredAnalyzers = await _stateManager
@@ -138,7 +80,6 @@
             // member edit analysis. This analysis is currently only enabled with LSP pull diagnostics.
             var incrementalAnalysis = !range.HasValue
                 && document is Document { SupportsSyntaxTree: true };
->>>>>>> ed675b48
 
             using var _ = ArrayBuilder<DiagnosticData>.GetInstance(out var list);
             await GetAsync(list).ConfigureAwait(false);
@@ -288,17 +229,6 @@
 
                 analyzers = filteredAnalyzers.ToImmutable();
 
-<<<<<<< HEAD
-                var project = _document.Project;
-                var hostAnalyzerInfo = await _owner._stateManager.GetOrCreateHostAnalyzerInfoAsync(
-                    project.Solution.SolutionState, project.State, cancellationToken).ConfigureAwait(false);
-
-                var projectAnalyzers = analyzers.WhereAsArray(static (a, info) => !info.IsHostAnalyzer(a), hostAnalyzerInfo);
-                var hostAnalyzers = analyzers.WhereAsArray(static (a, info) => info.IsHostAnalyzer(a), hostAnalyzerInfo);
-                var analysisScope = new DocumentAnalysisScope(_document, span, projectAnalyzers, hostAnalyzers, kind);
-                var executor = new DocumentAnalysisExecutor(analysisScope, _compilationWithAnalyzers, _owner._diagnosticAnalyzerRunner, _isExplicit, _logPerformanceInfo);
-                var version = await GetDiagnosticVersionAsync(project, cancellationToken).ConfigureAwait(false);
-=======
                 var hostAnalyzerInfo = await _stateManager.GetOrCreateHostAnalyzerInfoAsync(document.Project, cancellationToken).ConfigureAwait(false);
 
                 var projectAnalyzers = analyzers.WhereAsArray(static (a, info) => !info.IsHostAnalyzer(a), hostAnalyzerInfo);
@@ -306,7 +236,6 @@
                 var analysisScope = new DocumentAnalysisScope(document, span, projectAnalyzers, hostAnalyzers, kind);
                 var executor = new DocumentAnalysisExecutor(analysisScope, compilationWithAnalyzers, _diagnosticAnalyzerRunner, isExplicit, logPerformanceInfo);
                 var version = await GetDiagnosticVersionAsync(document.Project, cancellationToken).ConfigureAwait(false);
->>>>>>> ed675b48
 
                 ImmutableDictionary<DiagnosticAnalyzer, ImmutableArray<DiagnosticData>> diagnosticsMap;
                 if (incrementalAnalysis)
