--- conflicted
+++ resolved
@@ -1,12 +1,9 @@
 {
     "dependencies": {
-<<<<<<< HEAD
-=======
         "Microsoft.VisualStudio.InteractiveWindow": {
             "version": "2.0.0-beta5-60820-04",
             "suppressParent": "all"
         },
->>>>>>> 4cdc3d8b
         "Microsoft.VisualStudio.Language.Intellisense": {
             "version": "14.3.25407",
             "suppressParent": "all"
@@ -14,13 +11,10 @@
         "Microsoft.VisualStudio.Editor": {
             "version": "14.3.25407",
             "suppressParent": "all"
-<<<<<<< HEAD
-=======
         },
         "Microsoft.VisualStudio.Language.StandardClassification": {
             "version": "14.3.25407",
             "suppressParent": "all"
->>>>>>> 4cdc3d8b
         }
     },
     "frameworks": {
