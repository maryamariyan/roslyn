﻿// Copyright (c) Microsoft.  All Rights Reserved.  Licensed under the Apache License, Version 2.0.  See License.txt in the project root for license information.

using System;
using System.Diagnostics;
using System.Globalization;
using System.IO;
using System.Runtime.Remoting;
using System.Runtime.Remoting.Channels;
using System.Runtime.Remoting.Channels.Ipc;
using System.Runtime.Serialization.Formatters;
using System.Text;
using System.Threading;
using System.Threading.Tasks;
using Microsoft.CodeAnalysis.ErrorReporting;
using Roslyn.Utilities;

namespace Microsoft.CodeAnalysis.Interactive
{
    /// <summary>
    /// Represents a process that hosts an interactive session.
    /// </summary>
    /// <remarks>
    /// Handles spawning of the host process and communication between the local callers and the remote session.
    /// </remarks>
    internal sealed partial class InteractiveHost : MarshalByRefObject
    {
        internal const bool DefaultIs64Bit = true;

        private readonly Type _replServiceProviderType;
        private readonly string _initialWorkingDirectory;

        // adjustable for testing purposes
        private readonly int _millisecondsTimeout;
        private const int MaxAttemptsToCreateProcess = 2;

        private LazyRemoteService _lazyRemoteService;
        private int _remoteServiceInstanceId;

        // Remoting channel to communicate with the remote service.
        private IpcServerChannel _serverChannel;

        private TextWriter _output;
        private TextWriter _errorOutput;
        private readonly object _outputGuard;
        private readonly object _errorOutputGuard;

        internal event Action<bool> ProcessStarting;

        public InteractiveHost(
            Type replServiceProviderType,
            string workingDirectory,
            int millisecondsTimeout = 5000)
        {
            _millisecondsTimeout = millisecondsTimeout;
            _output = TextWriter.Null;
            _errorOutput = TextWriter.Null;
            _replServiceProviderType = replServiceProviderType;
            _initialWorkingDirectory = workingDirectory;
            _outputGuard = new object();
            _errorOutputGuard = new object();

            var serverProvider = new BinaryServerFormatterSinkProvider { TypeFilterLevel = TypeFilterLevel.Full };
            _serverChannel = new IpcServerChannel(GenerateUniqueChannelLocalName(), "ReplChannel-" + Guid.NewGuid(), serverProvider);
            ChannelServices.RegisterChannel(_serverChannel, ensureSecurity: false);
        }

        #region Test hooks

        internal event Action<char[], int> OutputReceived;
        internal event Action<char[], int> ErrorOutputReceived;

        internal Process TryGetProcess()
        {
            InitializedRemoteService initializedService;
            var lazyRemoteService = _lazyRemoteService;
            return (lazyRemoteService?.InitializedService != null &&
                    lazyRemoteService.InitializedService.TryGetValue(out initializedService)) ? initializedService.ServiceOpt.Process : null;
        }

        internal Service TryGetService()
        {
            var initializedService = TryGetOrCreateRemoteServiceAsync(processPendingOutput: false).Result;
            return initializedService.ServiceOpt?.Service;
        }

        // Triggered whenever we create a fresh process.
        // The ProcessExited event is not hooked yet.
        internal event Action<Process> InteractiveHostProcessCreated;

        internal IpcServerChannel _ServerChannel
        {
            get { return _serverChannel; }
        }

        #endregion

        public static string GetPath(bool is64bit)
            => Path.Combine(Path.GetDirectoryName(typeof(InteractiveHost).Assembly.Location), "InteractiveHost" + (is64bit ? "64" : "32") + ".exe");

        private static string GenerateUniqueChannelLocalName()
        {
            return typeof(InteractiveHost).FullName + Guid.NewGuid();
        }

        public override object InitializeLifetimeService()
        {
            return null;
        }

        private RemoteService TryStartProcess(string hostPath, CultureInfo culture, CancellationToken cancellationToken)
        {
            Process newProcess = null;
            int newProcessId = -1;
            Semaphore semaphore = null;
            try
            {
                int currentProcessId = Process.GetCurrentProcess().Id;

                bool semaphoreCreated;

                string semaphoreName;
                while (true)
                {
                    semaphoreName = "InteractiveHostSemaphore-" + Guid.NewGuid();
                    semaphore = new Semaphore(0, 1, semaphoreName, out semaphoreCreated);

                    if (semaphoreCreated)
                    {
                        break;
                    }

                    semaphore.Close();
                    cancellationToken.ThrowIfCancellationRequested();
                }

                var remoteServerPort = "InteractiveHostChannel-" + Guid.NewGuid();

                var processInfo = new ProcessStartInfo(hostPath);
                processInfo.Arguments = remoteServerPort + " " + semaphoreName + " " + currentProcessId;
                processInfo.WorkingDirectory = _initialWorkingDirectory;
                processInfo.CreateNoWindow = true;
                processInfo.UseShellExecute = false;
                processInfo.RedirectStandardOutput = true;
                processInfo.RedirectStandardError = true;
                processInfo.StandardErrorEncoding = Encoding.UTF8;
                processInfo.StandardOutputEncoding = Encoding.UTF8;

                newProcess = new Process();
                newProcess.StartInfo = processInfo;

                // enables Process.Exited event to be raised:
                newProcess.EnableRaisingEvents = true;

                newProcess.Start();
                InteractiveHostProcessCreated?.Invoke(newProcess);

                cancellationToken.ThrowIfCancellationRequested();

                try
                {
                    newProcessId = newProcess.Id;
                }
                catch
                {
                    newProcessId = 0;
                }

                // sync:
                while (!semaphore.WaitOne(_millisecondsTimeout))
                {
                    if (!CheckAlive(newProcess, hostPath))
                    {
                        return null;
                    }

                    lock (_outputGuard)
                    {
                        _output.WriteLine(FeaturesResources.Attempt_to_connect_to_process_Sharp_0_failed_retrying, newProcessId);
                    }

                    cancellationToken.ThrowIfCancellationRequested();
                }

                // instantiate remote service:
                Service newService;
                try
                {
                    newService = (Service)Activator.GetObject(
                        typeof(Service),
                        "ipc://" + remoteServerPort + "/" + Service.ServiceName);

                    cancellationToken.ThrowIfCancellationRequested();

                    newService.Initialize(_replServiceProviderType, culture.Name);
                }
                catch (RemotingException) when (!CheckAlive(newProcess, hostPath))
                {
                    return null;
                }

                return new RemoteService(this, newProcess, newProcessId, newService);
            }
            catch (OperationCanceledException)
            {
                if (newProcess != null)
                {
                    RemoteService.InitiateTermination(newProcess, newProcessId);
                }

                return null;
            }
            finally
            {
                if (semaphore != null)
                {
                    semaphore.Close();
                }
            }
        }

        private bool CheckAlive(Process process, string hostPath)
        {
            bool alive = process.IsAlive();
            if (!alive)
            {
                string errorString = process.StandardError.ReadToEnd();
                lock (_errorOutputGuard)
                {
<<<<<<< HEAD
                    _errorOutput.WriteLine(FeaturesResources.Failed_to_launch_0_process_exit_code_colon_1_with_output_colon, hostPath, process.ExitCode);
=======
                    _errorOutput.WriteLine(FeaturesResources.Failed_to_launch_0_process_exit_code_colon_1_with_output_colon, _hostPath, process.ExitCode);
>>>>>>> d3e49ddf
                    _errorOutput.WriteLine(errorString);
                }
            }

            return alive;
        }

        ~InteractiveHost()
        {
            DisposeRemoteService(disposing: false);
        }

        // Dispose may be called anytime.
        public void Dispose()
        {
            DisposeChannel();
            SetOutput(TextWriter.Null);
            SetErrorOutput(TextWriter.Null);
            DisposeRemoteService(disposing: true);
            GC.SuppressFinalize(this);
        }

        private void DisposeRemoteService(bool disposing)
        {
            if (_lazyRemoteService != null)
            {
                _lazyRemoteService.Dispose(disposing);
                _lazyRemoteService = null;
            }
        }

        private void DisposeChannel()
        {
            if (_serverChannel != null)
            {
                ChannelServices.UnregisterChannel(_serverChannel);
                _serverChannel = null;
            }
        }

        public void SetOutput(TextWriter value)
        {
            if (value == null)
            {
                throw new ArgumentNullException(nameof(value));
            }

            lock(_outputGuard)
            {
                _output.Flush();
                _output = value;
            }
        }

        public void SetErrorOutput(TextWriter value)
        {
            if (value == null)
            {
                throw new ArgumentNullException(nameof(value));
            }

            lock(_errorOutputGuard)
            {
                _errorOutput.Flush();
                _errorOutput = value;
            }
        }

        internal void OnOutputReceived(bool error, char[] buffer, int count)
        {
            (error ? ErrorOutputReceived : OutputReceived)?.Invoke(buffer, count);

            var writer = error ? _errorOutput : _output;
            var guard = error ? _errorOutputGuard : _outputGuard;
            lock (guard)
            {
                writer.Write(buffer, 0, count);
            }
        }

        private LazyRemoteService CreateRemoteService(InteractiveHostOptions options, bool skipInitialization)
        {
            return new LazyRemoteService(this, options, Interlocked.Increment(ref _remoteServiceInstanceId), skipInitialization);
        }

        private Task OnProcessExited(Process process)
        {
            ReportProcessExited(process);
            return TryGetOrCreateRemoteServiceAsync(processPendingOutput: true);
        }

        private void ReportProcessExited(Process process)
        {
            int? exitCode;
            try
            {
                exitCode = process.HasExited ? process.ExitCode : (int?)null;
            }
            catch
            {
                exitCode = null;
            }

            if (exitCode.HasValue)
            {
                lock (_errorOutputGuard)
                {
                    _errorOutput.WriteLine(FeaturesResources.Hosting_process_exited_with_exit_code_0, exitCode.Value);
                }
            }
        }

        private async Task<InitializedRemoteService> TryGetOrCreateRemoteServiceAsync(bool processPendingOutput)
        {
            try
            {
                LazyRemoteService currentRemoteService = _lazyRemoteService;

                for (int attempt = 0; attempt < MaxAttemptsToCreateProcess; attempt++)
                {
                    // Remote service may be disposed anytime.
                    if (currentRemoteService == null)
                    {
                        return default;
                    }

                    var initializedService = await currentRemoteService.InitializedService.GetValueAsync(currentRemoteService.CancellationSource.Token).ConfigureAwait(false);
                    if (initializedService.ServiceOpt != null && initializedService.ServiceOpt.Process.IsAlive())
                    {
                        return initializedService;
                    }

                    // Service failed to start or initialize or the process died.
                    var newService = CreateRemoteService(currentRemoteService.Options, skipInitialization: !initializedService.InitializationResult.Success);

                    var previousService = Interlocked.CompareExchange(ref _lazyRemoteService, newService, currentRemoteService);
                    if (previousService == currentRemoteService)
                    {
                        // we replaced the service whose process we know is dead:
                        currentRemoteService.Dispose(processPendingOutput);
                        currentRemoteService = newService;
                    }
                    else
                    {
                        // the process was reset in between our checks, try to use the new service:
                        newService.Dispose(joinThreads: false);
                        currentRemoteService = previousService;
                    }
                }

                lock (_errorOutputGuard)
                {
                    _errorOutput.WriteLine(FeaturesResources.Unable_to_create_hosting_process);
                }
            }
            catch (OperationCanceledException)
            {
                // The user reset the process during initialization. 
                // The reset operation will recreate the process.
            }
            catch (Exception e) when (FatalError.Report(e))
            {
                throw ExceptionUtilities.Unreachable;
            }

            return default(InitializedRemoteService);
        }

        private async Task<TResult> Async<TResult>(Action<Service, RemoteAsyncOperation<TResult>> action)
        {
            try
            {
                var initializedService = await TryGetOrCreateRemoteServiceAsync(processPendingOutput: false).ConfigureAwait(false);
                if (initializedService.ServiceOpt == null)
                {
                    return default(TResult);
                }

                return await new RemoteAsyncOperation<TResult>(initializedService.ServiceOpt).AsyncExecute(action).ConfigureAwait(false);
            }
            catch (Exception e) when (FatalError.Report(e))
            {
                throw ExceptionUtilities.Unreachable;
            }
        }

        private static async Task<TResult> Async<TResult>(RemoteService remoteService, Action<Service, RemoteAsyncOperation<TResult>> action)
        {
            try
            {
                return await new RemoteAsyncOperation<TResult>(remoteService).AsyncExecute(action).ConfigureAwait(false);
            }
            catch (Exception e) when (FatalError.Report(e))
            {
                throw ExceptionUtilities.Unreachable;
            }
        }

        #region Operations

        public InteractiveHostOptions OptionsOpt 
            => _lazyRemoteService?.Options;

        /// <summary>
        /// Restarts and reinitializes the host process (or starts a new one if it is not running yet).
        /// </summary>
        /// <param name="options">The options to initialize the new process with.</param>
        public async Task<RemoteExecutionResult> ResetAsync(InteractiveHostOptions options)
        {
            Debug.Assert(options != null);

            try
            {
                // replace the existing service with a new one:
                var newService = CreateRemoteService(options, skipInitialization: false);

                var oldService = Interlocked.Exchange(ref _lazyRemoteService, newService);
                if (oldService != null)
                {
                    oldService.Dispose(joinThreads: false);
                }

                var initializedService = await TryGetOrCreateRemoteServiceAsync(processPendingOutput: false).ConfigureAwait(false);
                if (initializedService.ServiceOpt == null)
                {
                    return default;
                }

                return initializedService.InitializationResult;
            }
            catch (Exception e) when (FatalError.Report(e))
            {
                throw ExceptionUtilities.Unreachable;
            }
        }

        /// <summary>
        /// Asynchronously executes given code in the remote interactive session.
        /// </summary>
        /// <param name="code">The code to execute.</param>
        /// <remarks>
        /// This method is thread safe but operations are sent to the remote process
        /// asynchronously so tasks should be executed serially if order is important.
        /// </remarks>
        public Task<RemoteExecutionResult> ExecuteAsync(string code)
        {
            Debug.Assert(code != null);
            return Async<RemoteExecutionResult>((service, operation) => service.ExecuteAsync(operation, code));
        }

        /// <summary>
        /// Asynchronously executes given code in the remote interactive session.
        /// </summary>
        /// <param name="path">The file to execute.</param>
        /// <exception cref="ArgumentNullException"><paramref name="path"/> is null.</exception>
        /// <remarks>
        /// This method is thread safe but operations are sent to the remote process
        /// asynchronously so tasks should be executed serially if order is important.
        /// </remarks>
        public Task<RemoteExecutionResult> ExecuteFileAsync(string path)
        {
            if (path == null)
            {
                throw new ArgumentNullException(nameof(path));
            }

            return Async<RemoteExecutionResult>((service, operation) => service.ExecuteFileAsync(operation, path));
        }

        /// <summary>
        /// Asynchronously adds a reference to the set of available references for next submission.
        /// </summary>
        /// <param name="reference">The reference to add.</param>
        /// <remarks>
        /// This method is thread safe but operations are sent to the remote process
        /// asynchronously so tasks should be executed serially if order is important.
        /// </remarks>
        public Task<bool> AddReferenceAsync(string reference)
        {
            Debug.Assert(reference != null);
            return Async<bool>((service, operation) => service.AddReferenceAsync(operation, reference));
        }

        /// <summary>
        /// Sets the current session's search paths and base directory.
        /// </summary>
        public Task<RemoteExecutionResult> SetPathsAsync(string[] referenceSearchPaths, string[] sourceSearchPaths, string baseDirectory)
        {
            Debug.Assert(referenceSearchPaths != null);
            Debug.Assert(sourceSearchPaths != null);
            Debug.Assert(baseDirectory != null);

            return Async<RemoteExecutionResult>((service, operation) => service.SetPathsAsync(operation, referenceSearchPaths, sourceSearchPaths, baseDirectory));
        }

        #endregion
    }
}<|MERGE_RESOLUTION|>--- conflicted
+++ resolved
@@ -226,11 +226,7 @@
                 string errorString = process.StandardError.ReadToEnd();
                 lock (_errorOutputGuard)
                 {
-<<<<<<< HEAD
                     _errorOutput.WriteLine(FeaturesResources.Failed_to_launch_0_process_exit_code_colon_1_with_output_colon, hostPath, process.ExitCode);
-=======
-                    _errorOutput.WriteLine(FeaturesResources.Failed_to_launch_0_process_exit_code_colon_1_with_output_colon, _hostPath, process.ExitCode);
->>>>>>> d3e49ddf
                     _errorOutput.WriteLine(errorString);
                 }
             }
