﻿// Licensed to the .NET Foundation under one or more agreements.
// The .NET Foundation licenses this file to you under the MIT license.
// See the LICENSE file in the project root for more information.

using Microsoft.CodeAnalysis.CodeStyle;

namespace Microsoft.CodeAnalysis.Diagnostics
{
    internal static class EnforceOnBuildValues
    {
        /* EnforceOnBuild.HighlyRecommended */
        public const EnforceOnBuild RemoveUnnecessaryImports = /*IDE0005*/ EnforceOnBuild.HighlyRecommended;
        public const EnforceOnBuild UseImplicitType = /*IDE0007*/ EnforceOnBuild.HighlyRecommended;
        public const EnforceOnBuild UseExplicitType = /*IDE0008*/ EnforceOnBuild.HighlyRecommended;
        public const EnforceOnBuild AddBraces = /*IDE0011*/ EnforceOnBuild.HighlyRecommended;
        public const EnforceOnBuild OrderModifiers = /*IDE0036*/ EnforceOnBuild.HighlyRecommended;
        public const EnforceOnBuild AddAccessibilityModifiers = /*IDE0040*/ EnforceOnBuild.HighlyRecommended;
        public const EnforceOnBuild ValidateFormatString = /*IDE0043*/ EnforceOnBuild.HighlyRecommended;
        public const EnforceOnBuild MakeFieldReadonly = /*IDE0044*/ EnforceOnBuild.HighlyRecommended;
        public const EnforceOnBuild RemoveUnusedMembers = /*IDE0051*/ EnforceOnBuild.HighlyRecommended;
        public const EnforceOnBuild RemoveUnreadMembers = /*IDE0052*/ EnforceOnBuild.HighlyRecommended;
        public const EnforceOnBuild Formatting = /*IDE0055*/ EnforceOnBuild.HighlyRecommended;
        public const EnforceOnBuild ValueAssignedIsUnused = /*IDE0059*/ EnforceOnBuild.HighlyRecommended;
        public const EnforceOnBuild UnusedParameter = /*IDE0060*/ EnforceOnBuild.HighlyRecommended;
        public const EnforceOnBuild FileHeaderMismatch = /*IDE0073*/ EnforceOnBuild.HighlyRecommended;
        public const EnforceOnBuild InvalidSuppressMessageAttribute = /*IDE0076*/ EnforceOnBuild.HighlyRecommended;
        public const EnforceOnBuild LegacyFormatSuppressMessageAttribute = /*IDE0077*/ EnforceOnBuild.HighlyRecommended;
        public const EnforceOnBuild RemoveConfusingSuppressionForIsExpression = /*IDE0080*/ EnforceOnBuild.HighlyRecommended;
        public const EnforceOnBuild UseBlockScopedNamespace = /*IDE0160*/ EnforceOnBuild.HighlyRecommended;
        public const EnforceOnBuild UseFileScopedNamespace = /*IDE0161*/ EnforceOnBuild.HighlyRecommended;
        public const EnforceOnBuild UseTupleSwap = /*IDE0180*/ EnforceOnBuild.HighlyRecommended;

        /* EnforceOnBuild.Recommended */
        public const EnforceOnBuild UseThrowExpression = /*IDE0016*/ EnforceOnBuild.Recommended;
        public const EnforceOnBuild UseObjectInitializer = /*IDE0017*/ EnforceOnBuild.Recommended;
        public const EnforceOnBuild InlineDeclaration = /*IDE0018*/ EnforceOnBuild.Recommended;
        public const EnforceOnBuild InlineAsType = /*IDE0019*/ EnforceOnBuild.Recommended;
        public const EnforceOnBuild InlineIsType = /*IDE0020*/ EnforceOnBuild.Recommended;
        public const EnforceOnBuild UseExpressionBodyForConstructors = /*IDE0021*/ EnforceOnBuild.Recommended;
        public const EnforceOnBuild UseExpressionBodyForMethods = /*IDE0022*/ EnforceOnBuild.Recommended;
        public const EnforceOnBuild UseExpressionBodyForConversionOperators = /*IDE0023*/ EnforceOnBuild.Recommended;
        public const EnforceOnBuild UseExpressionBodyForOperators = /*IDE0024*/ EnforceOnBuild.Recommended;
        public const EnforceOnBuild UseExpressionBodyForProperties = /*IDE0025*/ EnforceOnBuild.Recommended;
        public const EnforceOnBuild UseExpressionBodyForIndexers = /*IDE0026*/ EnforceOnBuild.Recommended;
        public const EnforceOnBuild UseExpressionBodyForAccessors = /*IDE0027*/ EnforceOnBuild.Recommended;
        public const EnforceOnBuild UseCollectionInitializer = /*IDE0028*/ EnforceOnBuild.Recommended;
        public const EnforceOnBuild UseCoalesceExpression = /*IDE0029*/ EnforceOnBuild.Recommended;
        public const EnforceOnBuild UseCoalesceExpressionForNullable = /*IDE0030*/ EnforceOnBuild.Recommended;
        public const EnforceOnBuild UseNullPropagation = /*IDE0031*/ EnforceOnBuild.Recommended;
        public const EnforceOnBuild UseAutoProperty = /*IDE0032*/ EnforceOnBuild.Recommended;
        public const EnforceOnBuild UseExplicitTupleName = /*IDE0033*/ EnforceOnBuild.Recommended;
        public const EnforceOnBuild UseDefaultLiteral = /*IDE0034*/ EnforceOnBuild.Recommended;
        public const EnforceOnBuild InlineIsTypeWithoutName = /*IDE0038*/ EnforceOnBuild.Recommended;
        public const EnforceOnBuild UseLocalFunction = /*IDE0039*/ EnforceOnBuild.Recommended;
        public const EnforceOnBuild UseDeconstruction = /*IDE0042*/ EnforceOnBuild.Recommended;
        public const EnforceOnBuild UseConditionalExpressionForAssignment = /*IDE0045*/ EnforceOnBuild.Recommended;
        public const EnforceOnBuild UseConditionalExpressionForReturn = /*IDE0046*/ EnforceOnBuild.Recommended;
        public const EnforceOnBuild RemoveUnnecessaryParentheses = /*IDE0047*/ EnforceOnBuild.Recommended;
        public const EnforceOnBuild UseExpressionBodyForLambdaExpressions = /*IDE0053*/ EnforceOnBuild.Recommended;
        public const EnforceOnBuild UseCompoundAssignment = /*IDE0054*/ EnforceOnBuild.Recommended;
        public const EnforceOnBuild UseIndexOperator = /*IDE0056*/ EnforceOnBuild.Recommended;
        public const EnforceOnBuild UseRangeOperator = /*IDE0057*/ EnforceOnBuild.Recommended;
        public const EnforceOnBuild UseExpressionBodyForLocalFunctions = /*IDE0061*/ EnforceOnBuild.Recommended;
        public const EnforceOnBuild MakeLocalFunctionStatic = /*IDE0062*/ EnforceOnBuild.Recommended;
        public const EnforceOnBuild UseSimpleUsingStatement = /*IDE0063*/ EnforceOnBuild.Recommended;
        public const EnforceOnBuild MoveMisplacedUsingDirectives = /*IDE0065*/ EnforceOnBuild.Recommended;
        public const EnforceOnBuild UseSystemHashCode = /*IDE0070*/ EnforceOnBuild.Recommended;
        public const EnforceOnBuild SimplifyInterpolation = /*IDE0071*/ EnforceOnBuild.Recommended;
        public const EnforceOnBuild UseCoalesceCompoundAssignment = /*IDE0074*/ EnforceOnBuild.Recommended;
        public const EnforceOnBuild SimplifyConditionalExpression = /*IDE0075*/ EnforceOnBuild.Recommended;
        public const EnforceOnBuild UsePatternCombinators = /*IDE0078*/ EnforceOnBuild.Recommended;
        public const EnforceOnBuild RemoveUnnecessaryByVal = /*IDE0081*/ EnforceOnBuild.Recommended;
        public const EnforceOnBuild ConvertTypeOfToNameOf = /*IDE0082*/ EnforceOnBuild.Recommended;
        public const EnforceOnBuild UseNotPattern = /*IDE0083*/ EnforceOnBuild.Recommended;
        public const EnforceOnBuild UseIsNotExpression = /*IDE0084*/ EnforceOnBuild.Recommended;
        public const EnforceOnBuild UseImplicitObjectCreation = /*IDE0090*/ EnforceOnBuild.Recommended;
        public const EnforceOnBuild RemoveRedundantEquality = /*IDE0100*/ EnforceOnBuild.Recommended;
        public const EnforceOnBuild RemoveUnnecessaryDiscardDesignation = /*IDE0110*/ EnforceOnBuild.Recommended;
        public const EnforceOnBuild RemoveUnnecessaryLambdaExpression = /*IDE0200*/ EnforceOnBuild.Recommended;
        public const EnforceOnBuild InvokeDelegateWithConditionalAccess = /*IDE1005*/ EnforceOnBuild.Recommended;
        public const EnforceOnBuild NamingRule = /*IDE1006*/ EnforceOnBuild.Recommended;
        public const EnforceOnBuild MatchFolderAndNamespace = /*IDE0130*/ EnforceOnBuild.Recommended;
        public const EnforceOnBuild SimplifyObjectCreation = /*IDE0140*/ EnforceOnBuild.Recommended;
        public const EnforceOnBuild SimplifyPropertyPattern = /*IDE0170*/ EnforceOnBuild.Recommended;

        /* EnforceOnBuild.WhenExplicitlyEnabled */
        public const EnforceOnBuild RemoveUnnecessaryCast = /*IDE0004*/ EnforceOnBuild.WhenExplicitlyEnabled; // TODO: Move to 'Recommended' OR 'HighlyRecommended' bucket once performance problems are addressed: https://github.com/dotnet/roslyn/issues/43304
        public const EnforceOnBuild PopulateSwitchStatement = /*IDE0010*/ EnforceOnBuild.WhenExplicitlyEnabled;
        public const EnforceOnBuild UseInferredMemberName = /*IDE0037*/ EnforceOnBuild.WhenExplicitlyEnabled;
        public const EnforceOnBuild UseIsNullCheck = /*IDE0041*/ EnforceOnBuild.WhenExplicitlyEnabled;
        public const EnforceOnBuild UseParameterNullChecking = /*IDE0190*/ EnforceOnBuild.WhenExplicitlyEnabled;
        public const EnforceOnBuild AddRequiredParentheses = /*IDE0048*/ EnforceOnBuild.WhenExplicitlyEnabled;
        public const EnforceOnBuild ExpressionValueIsUnused = /*IDE0058*/ EnforceOnBuild.WhenExplicitlyEnabled;
        public const EnforceOnBuild MakeStructFieldsWritable = /*IDE0064*/ EnforceOnBuild.WhenExplicitlyEnabled;
        public const EnforceOnBuild ConvertSwitchStatementToExpression = /*IDE0066*/ EnforceOnBuild.WhenExplicitlyEnabled;
        public const EnforceOnBuild PopulateSwitchExpression = /*IDE0072*/ EnforceOnBuild.WhenExplicitlyEnabled;
        public const EnforceOnBuild SimplifyLinqExpression = /*IDE0120*/ EnforceOnBuild.WhenExplicitlyEnabled;
        public const EnforceOnBuild UseNullCheckOverTypeCheck = /*IDE0150*/ EnforceOnBuild.WhenExplicitlyEnabled;
<<<<<<< HEAD
        public const EnforceOnBuild UseTopLevelStatements = /*IDE0210*/ EnforceOnBuild.WhenExplicitlyEnabled;
        public const EnforceOnBuild UseProgramMain = /*IDE0211*/ EnforceOnBuild.WhenExplicitlyEnabled;
=======
        public const EnforceOnBuild ForEachCast = /*IDE0210*/ EnforceOnBuild.WhenExplicitlyEnabled;
>>>>>>> bd002977
        public const EnforceOnBuild MultipleBlankLines = /*IDE2000*/ EnforceOnBuild.WhenExplicitlyEnabled;
        public const EnforceOnBuild EmbeddedStatementPlacement = /*IDE2001*/ EnforceOnBuild.WhenExplicitlyEnabled;
        public const EnforceOnBuild ConsecutiveBracePlacement = /*IDE2002*/ EnforceOnBuild.WhenExplicitlyEnabled;
        public const EnforceOnBuild ConsecutiveStatementPlacement = /*IDE2003*/ EnforceOnBuild.WhenExplicitlyEnabled;
        public const EnforceOnBuild ConstructorInitializerPlacement = /*IDE2004*/ EnforceOnBuild.WhenExplicitlyEnabled;

        public const EnforceOnBuild Regex = /*RE0001*/ EnforceOnBuild.WhenExplicitlyEnabled;
        public const EnforceOnBuild Json = /*JSON001*/ EnforceOnBuild.WhenExplicitlyEnabled;

        /* EnforceOnBuild.Never */
        // TODO: Allow enforcing simplify names and related diagnostics on build once we validate their performance charactericstics.
        public const EnforceOnBuild SimplifyNames = /*IDE0001*/ EnforceOnBuild.Never;
        public const EnforceOnBuild SimplifyMemberAccess = /*IDE0002*/ EnforceOnBuild.Never;
        public const EnforceOnBuild RemoveQualification = /*IDE0003*/ EnforceOnBuild.Never;
        public const EnforceOnBuild AddQualification = /*IDE0009*/ EnforceOnBuild.Never;
        public const EnforceOnBuild PreferBuiltInOrFrameworkType = /*IDE0049*/ EnforceOnBuild.Never;
        public const EnforceOnBuild ConvertAnonymousTypeToTuple = /*IDE0050*/ EnforceOnBuild.Never;
        public const EnforceOnBuild RemoveUnreachableCode = /*IDE0035*/ EnforceOnBuild.Never; // Non-configurable fading diagnostic corresponding to CS0162.
        public const EnforceOnBuild RemoveUnnecessarySuppression = /*IDE0079*/ EnforceOnBuild.Never; // IDE-only analyzer.

        // Pure IDE feature for lighting up editor features.  Do not enforce on build.
        public const EnforceOnBuild DetectProbableJsonStrings = /*JSON002*/ EnforceOnBuild.Never;
    }
}<|MERGE_RESOLUTION|>--- conflicted
+++ resolved
@@ -96,12 +96,9 @@
         public const EnforceOnBuild PopulateSwitchExpression = /*IDE0072*/ EnforceOnBuild.WhenExplicitlyEnabled;
         public const EnforceOnBuild SimplifyLinqExpression = /*IDE0120*/ EnforceOnBuild.WhenExplicitlyEnabled;
         public const EnforceOnBuild UseNullCheckOverTypeCheck = /*IDE0150*/ EnforceOnBuild.WhenExplicitlyEnabled;
-<<<<<<< HEAD
         public const EnforceOnBuild UseTopLevelStatements = /*IDE0210*/ EnforceOnBuild.WhenExplicitlyEnabled;
         public const EnforceOnBuild UseProgramMain = /*IDE0211*/ EnforceOnBuild.WhenExplicitlyEnabled;
-=======
-        public const EnforceOnBuild ForEachCast = /*IDE0210*/ EnforceOnBuild.WhenExplicitlyEnabled;
->>>>>>> bd002977
+        public const EnforceOnBuild ForEachCast = /*IDE0220*/ EnforceOnBuild.WhenExplicitlyEnabled;
         public const EnforceOnBuild MultipleBlankLines = /*IDE2000*/ EnforceOnBuild.WhenExplicitlyEnabled;
         public const EnforceOnBuild EmbeddedStatementPlacement = /*IDE2001*/ EnforceOnBuild.WhenExplicitlyEnabled;
         public const EnforceOnBuild ConsecutiveBracePlacement = /*IDE2002*/ EnforceOnBuild.WhenExplicitlyEnabled;
