--- conflicted
+++ resolved
@@ -12,7 +12,6 @@
         <target state="new">A source file is missing a required header.</target>
         <note />
       </trans-unit>
-<<<<<<< HEAD
       <trans-unit id="Accessibility_modifiers_required">
         <source>Accessibility modifiers required</source>
         <target state="new">Accessibility modifiers required</target>
@@ -21,11 +20,11 @@
       <trans-unit id="Add_accessibility_modifiers">
         <source>Add accessibility modifiers</source>
         <target state="new">Add accessibility modifiers</target>
-=======
+        <note />
+      </trans-unit>
       <trans-unit id="Add_readonly_modifier">
         <source>Add readonly modifier</source>
         <target state="new">Add readonly modifier</target>
->>>>>>> 6895112f
         <note />
       </trans-unit>
       <trans-unit id="Add_this_or_Me_qualification">
