--- conflicted
+++ resolved
@@ -32,14 +32,6 @@
         <target state="translated">轉換成 'Program.Main' 樣式程式</target>
         <note>{Locked="Program.Main"} this is the C# syntax we are going to generate</note>
       </trans-unit>
-<<<<<<< HEAD
-=======
-      <trans-unit id="Convert_to_UTF8_string_literal">
-        <source>Convert to UTF-8 string literal</source>
-        <target state="translated">轉換成 UTF-8 字串常值</target>
-        <note />
-      </trans-unit>
->>>>>>> 6a0f234e
       <trans-unit id="Convert_to_block_scoped_namespace">
         <source>Convert to block scoped namespace</source>
         <target state="translated">轉換為已設定區塊範圍的 namespace</target>
