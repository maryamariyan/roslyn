--- conflicted
+++ resolved
@@ -79,11 +79,7 @@
             CancellationToken cancellationToken)
         {
             var root = await document.GetRequiredSyntaxRootAsync(cancellationToken).ConfigureAwait(false);
-<<<<<<< HEAD
-            var editor = new SyntaxEditor(root, document.Project.Solution.Services);
-=======
             var editor = document.GetSyntaxEditor(root);
->>>>>>> 5450f4fa
 
             await editAsync(editor).ConfigureAwait(false);
 
