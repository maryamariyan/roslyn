﻿// Licensed to the .NET Foundation under one or more agreements.
// The .NET Foundation licenses this file to you under the MIT license.
// See the LICENSE file in the project root for more information.

using System.Collections.Generic;
using System.Diagnostics.CodeAnalysis;
using System.Linq;
using System.Threading;
using Microsoft.CodeAnalysis.CSharp.Syntax;
using Microsoft.CodeAnalysis.CSharp.Utilities;
using Microsoft.CodeAnalysis.Shared.Extensions;
using Roslyn.Utilities;

#pragma warning disable IDE0060 // Remove unused parameter - Majority of extension methods in this file have an unused 'SyntaxTree' this parameter for consistency with other Context related extension methods.

namespace Microsoft.CodeAnalysis.CSharp.Extensions.ContextQuery;

internal static partial class SyntaxTreeExtensions
{
    private static readonly ISet<SyntaxKind> s_validLocalFunctionModifiers = new HashSet<SyntaxKind>(SyntaxFacts.EqualityComparer)
        {
            SyntaxKind.ExternKeyword,
            SyntaxKind.StaticKeyword,
            SyntaxKind.AsyncKeyword,
            SyntaxKind.UnsafeKeyword,
        };

    public static bool IsAttributeNameContext(this SyntaxTree syntaxTree, int position, CancellationToken cancellationToken)
    {
        var token = syntaxTree.FindTokenOnLeftOfPosition(position, cancellationToken);
        token = token.GetPreviousTokenIfTouchingWord(position);

        // cases:
        //   [ |
        if (token.IsKind(SyntaxKind.OpenBracketToken) &&
            token.Parent.IsKind(SyntaxKind.AttributeList))
        {
            return true;
        }

        // cases:
        //   [Goo(1), |
        if (token.IsKind(SyntaxKind.CommaToken) &&
            token.Parent.IsKind(SyntaxKind.AttributeList))
        {
            return true;
        }

        // cases:
        //   [specifier: |
        if (token.IsKind(SyntaxKind.ColonToken) &&
            token.Parent.IsKind(SyntaxKind.AttributeTargetSpecifier))
        {
            return true;
        }

        // cases:
        //   [Namespace.|
        if (token.Parent.IsKind(SyntaxKind.QualifiedName) &&
            token.Parent.IsParentKind(SyntaxKind.Attribute))
        {
            return true;
        }

        // cases:
        //   [global::|
        if (token.Parent.IsKind(SyntaxKind.AliasQualifiedName) &&
            token.Parent.IsParentKind(SyntaxKind.Attribute))
        {
            return true;
        }

        return false;
    }

    public static bool IsGlobalMemberDeclarationContext(
        this SyntaxTree syntaxTree,
        int position,
        ISet<SyntaxKind> validModifiers,
        CancellationToken cancellationToken)
    {
        if (!syntaxTree.IsScript())
        {
            return false;
        }

        var tokenOnLeftOfPosition = syntaxTree.FindTokenOnLeftOfPosition(position, cancellationToken);
        var token = tokenOnLeftOfPosition.GetPreviousTokenIfTouchingWord(position);
        var parent = token.Parent;

        var modifierTokens = syntaxTree.GetPrecedingModifiers(position, cancellationToken);
        if (modifierTokens.IsEmpty())
        {
            if (token.IsKind(SyntaxKind.CloseBracketToken)
                && parent is AttributeListSyntax attributeList
                && !IsGlobalAttributeList(attributeList))
            {
                // Allow empty modifier tokens if we have an attribute list
                parent = attributeList.Parent;
            }
            else
            {
                return false;
            }
        }

        if (modifierTokens.IsSubsetOf(validModifiers))
        {
            // the parent is the member
            // the grandparent is the container of the member
            // in interactive, it's possible that there might be an intervening "incomplete" member for partially
            // typed declarations that parse ambiguously. For example, "internal e". It's also possible for a
            // complete member to be parsed based on data after the caret, e.g. "unsafe $$ void L() { }".
            if (parent.IsKind(SyntaxKind.CompilationUnit) ||
               (parent is MemberDeclarationSyntax && parent.IsParentKind(SyntaxKind.CompilationUnit)))
            {
                return true;
            }
        }

        return false;

        // Local functions
        static bool IsGlobalAttributeList(AttributeListSyntax attributeList)
        {
            if (attributeList.Target is { Identifier.RawKind: var kind })
            {
                return kind is ((int)SyntaxKind.AssemblyKeyword)
                    or ((int)SyntaxKind.ModuleKeyword);
            }

            return false;
        }
    }

    public static bool IsMemberDeclarationContext(
        this SyntaxTree syntaxTree, int position, SyntaxToken tokenOnLeftOfPosition)
    {
        // cases:
        // class C {
        //   |

        // class C {
        //   void Goo() {
        //   }
        //   |

        // class C {
        //   int i;
        //   |

        // class C {
        //   [Goo]
        //   |

        var originalToken = tokenOnLeftOfPosition;
        var token = originalToken;

        // If we're touching the right of an identifier, move back to
        // previous token.
        token = token.GetPreviousTokenIfTouchingWord(position);

        // class C {
        //   |
        if (token.IsKind(SyntaxKind.OpenBraceToken))
        {
            if (token.Parent is BaseTypeDeclarationSyntax)
            {
                return true;
            }
        }

        // class C {
        //   int i;
        //   |
        if (token.IsKind(SyntaxKind.SemicolonToken))
        {
            if (token.Parent is MemberDeclarationSyntax &&
                token.Parent.Parent is BaseTypeDeclarationSyntax)
            {
                return true;
            }
        }

        // class A {
        //   class C {}
        //   |

        // class C {
        //    void Goo() {
        //    }
        //    |
        if (token.IsKind(SyntaxKind.CloseBraceToken))
        {
            if (token.Parent is BaseTypeDeclarationSyntax &&
                token.Parent.Parent is BaseTypeDeclarationSyntax)
            {
                // after a nested type
                return true;
            }
            else if (token.Parent is AccessorListSyntax)
            {
                // after a property
                return true;
            }
            else if (
                token.Parent.IsKind(SyntaxKind.Block) &&
                token.Parent.Parent is MemberDeclarationSyntax)
            {
                // after a method/operator/etc.
                return true;
            }
        }

        // namespace Goo {
        //   [Bar]
        //   |

        if (token.IsKind(SyntaxKind.CloseBracketToken) &&
            token.Parent.IsKind(SyntaxKind.AttributeList))
        {
            // attributes belong to a member which itself is in a
            // container.

            // the parent is the attribute
            // the grandparent is the owner of the attribute
            // the great-grandparent is the container that the owner is in
            var container = token.Parent.Parent?.Parent;
            if (container is BaseTypeDeclarationSyntax)
            {
                return true;
            }
        }

        return false;
    }

    public static bool IsMemberDeclarationContext(
        this SyntaxTree syntaxTree,
        int position,
        CSharpSyntaxContext? context,
        ISet<SyntaxKind>? validModifiers,
        ISet<SyntaxKind>? validTypeDeclarations,
        bool canBePartial,
        CancellationToken cancellationToken)
    {
        var typeDecl = context != null
            ? context.ContainingTypeOrEnumDeclaration
            : syntaxTree.GetContainingTypeOrEnumDeclaration(position, cancellationToken);

        if (typeDecl == null)
        {
            return false;
        }

        validTypeDeclarations ??= SpecializedCollections.EmptySet<SyntaxKind>();

        if (!validTypeDeclarations.Contains(typeDecl.Kind()))
        {
            return false;
        }

        // Check many of the simple cases first.
        var leftToken = context != null
            ? context.LeftToken
            : syntaxTree.FindTokenOnLeftOfPosition(position, cancellationToken);

        var token = context != null
            ? context.TargetToken
            : leftToken.GetPreviousTokenIfTouchingWord(position);

        if (token.IsAnyAccessorDeclarationContext(position))
        {
            return false;
        }

        if (syntaxTree.IsMemberDeclarationContext(position, leftToken))
        {
            return true;
        }

        // A member can also show up after certain types of modifiers
        if (canBePartial &&
            token.IsKindOrHasMatchingText(SyntaxKind.PartialKeyword))
        {
            return true;
        }

        var modifierTokens = context?.PrecedingModifiers ?? syntaxTree.GetPrecedingModifiers(position, cancellationToken);
        if (modifierTokens.IsEmpty())
            return false;

        validModifiers ??= SpecializedCollections.EmptySet<SyntaxKind>();

        if (modifierTokens.IsSubsetOf(validModifiers))
        {
            var member = token.Parent;
            if (token.HasMatchingText(SyntaxKind.AsyncKeyword))
            {
                // rule out async lambdas inside a method
                if (token.GetAncestor<StatementSyntax>() == null)
                {
                    member = token.GetAncestor<MemberDeclarationSyntax>();
                }
            }

            // cases:
            // public |
            // async |
            // public async |
            return member != null &&
                member.Parent is BaseTypeDeclarationSyntax;
        }

        return false;
    }

    public static bool IsLambdaDeclarationContext(
        this SyntaxTree syntaxTree,
        int position,
        SyntaxKind otherModifier,
        CancellationToken cancellationToken)
    {
        var modifierTokens = syntaxTree.GetPrecedingModifiers(position, cancellationToken, out position);
        if (modifierTokens.Count >= 2)
            return false;

        if (modifierTokens.Count == 1)
            return modifierTokens.Contains(otherModifier) && IsLambdaDeclarationContext(syntaxTree, position, SyntaxKind.None, cancellationToken);

        var leftToken = syntaxTree.FindTokenOnLeftOfPosition(position, cancellationToken);
        return syntaxTree.IsExpressionContext(position, leftToken, attributes: false, cancellationToken);
    }

    public static bool IsLocalFunctionDeclarationContext(this SyntaxTree syntaxTree, int position, CancellationToken cancellationToken)
        => IsLocalFunctionDeclarationContext(syntaxTree, position, s_validLocalFunctionModifiers, cancellationToken);

    public static bool IsLocalFunctionDeclarationContext(
        this SyntaxTree syntaxTree,
        int position,
        ISet<SyntaxKind> validModifiers,
        CancellationToken cancellationToken)
    {
        var modifierTokens = syntaxTree.GetPrecedingModifiers(position, cancellationToken, out position);

        // if we had modifiers, they have to be legal in this context.
        if (!modifierTokens.IsSubsetOf(validModifiers))
            return false;

        // if we had modifiers, restart the search at the point prior to them.
        if (modifierTokens.Count > 0)
            return IsLocalFunctionDeclarationContext(syntaxTree, position, validModifiers, cancellationToken);

        var leftToken = syntaxTree.FindTokenOnLeftOfPosition(position, cancellationToken);
        var token = leftToken.GetPreviousTokenIfTouchingWord(position);

        // if we're after an attribute, restart the check at teh start of the attribute.
        if (token.Kind() == SyntaxKind.CloseBracketToken && token.Parent is AttributeListSyntax)
            return syntaxTree.IsLocalFunctionDeclarationContext(token.Parent.SpanStart, validModifiers, cancellationToken);

        if (syntaxTree.IsStatementContext(position, leftToken, cancellationToken))
            return true;

        return !syntaxTree.IsScript() && syntaxTree.IsGlobalStatementContext(position, cancellationToken);
    }

    public static bool IsTypeDeclarationContext(
        this SyntaxTree syntaxTree, int position, SyntaxToken tokenOnLeftOfPosition, CancellationToken cancellationToken)
    {
        // cases:
        // root: |

        // extern alias a;
        // |

        // using Goo;
        // |

        // using Goo = Bar;
        // |

        // namespace N {}
        // |

        // namespace N {
        // |

        // class C {}
        // |

        // class C {
        // |

        // class C {
        //   void Goo() {
        //   }
        //   |

        // class C {
        //   int i;
        //   |

        // class C {
        //   [Goo]
        //   |

        // (all the class cases apply to structs, interfaces and records).

        var originalToken = tokenOnLeftOfPosition;
        var token = originalToken;

        // If we're touching the right of an identifier, move back to
        // previous token.
        token = token.GetPreviousTokenIfTouchingWord(position);

        // a type decl can't come before usings/externs
        var nextToken = originalToken.GetNextToken(includeSkipped: true);
        if (nextToken.IsUsingOrExternKeyword() ||
            (nextToken.Kind() == SyntaxKind.GlobalKeyword && nextToken.GetAncestor<UsingDirectiveSyntax>()?.GlobalKeyword == nextToken))
        {
            return false;
        }

        // root: |
        if (token.IsKind(SyntaxKind.None))
        {
            // root namespace

            // a type decl can't come before usings/externs
            if (syntaxTree.GetRoot(cancellationToken) is CompilationUnitSyntax compilationUnit &&
                (compilationUnit.Externs.Count > 0 || compilationUnit.Usings.Count > 0))
            {
                return false;
            }

            return true;
        }

        if (token.IsKind(SyntaxKind.OpenBraceToken) && token.Parent is NamespaceDeclarationSyntax or TypeDeclarationSyntax)
            return true;

        // extern alias a;
        // |

        // using Goo;
        // |

        // class C {
        //   int i;
        //   |

        // namespace NS;
        // |
        if (token.IsKind(SyntaxKind.SemicolonToken))
        {
            if (token.Parent is (kind: SyntaxKind.ExternAliasDirective or SyntaxKind.UsingDirective))
            {
                return true;
            }
            else if (token.Parent is MemberDeclarationSyntax)
            {
                return true;
            }
        }

        // class C {}
        // |

        // namespace N {}
        // |

        // class C {
        //    void Goo() {
        //    }
        //    |
        if (token.IsKind(SyntaxKind.CloseBraceToken))
        {
            if (token.Parent is BaseTypeDeclarationSyntax)
            {
                return true;
            }
            else if (token.Parent.IsKind(SyntaxKind.NamespaceDeclaration))
            {
                return true;
            }
            else if (token.Parent is AccessorListSyntax)
            {
                return true;
            }
            else if (
                token.Parent.IsKind(SyntaxKind.Block) &&
                token.Parent.Parent is MemberDeclarationSyntax)
            {
                return true;
            }
        }

        // namespace Goo {
        //   [Bar]
        //   |

        // namespace NS;
        // [Attr]
        // |

        if (token.IsKind(SyntaxKind.CloseBracketToken) &&
            token.Parent.IsKind(SyntaxKind.AttributeList))
        {
            // assembly attributes belong to the containing compilation unit
            if (token.Parent.IsParentKind(SyntaxKind.CompilationUnit))
                return true;

            // other attributes belong to a member which itself is in a
            // container.

            // the parent is the attribute
            // the grandparent is the owner of the attribute
            // the great-grandparent is the container that the owner is in
            var container = token.Parent?.Parent?.Parent;
            if (container is CompilationUnitSyntax or BaseNamespaceDeclarationSyntax or TypeDeclarationSyntax)
                return true;
        }

        return false;
    }

    public static bool IsTypeDeclarationContext(
        this SyntaxTree syntaxTree,
        int position,
        CSharpSyntaxContext? context,
        ISet<SyntaxKind>? validModifiers,
        ISet<SyntaxKind>? validTypeDeclarations,
        bool canBePartial,
        CancellationToken cancellationToken)
    {
        // We only allow nested types inside a class, struct, or interface, not inside a
        // an enum.
        var typeDecl = context != null
            ? context.ContainingTypeDeclaration
            : syntaxTree.GetContainingTypeDeclaration(position, cancellationToken);

        validTypeDeclarations ??= SpecializedCollections.EmptySet<SyntaxKind>();

        if (typeDecl != null)
        {
            if (!validTypeDeclarations.Contains(typeDecl.Kind()))
            {
                return false;
            }
        }

        // Check many of the simple cases first.
        var leftToken = context != null
            ? context.LeftToken
            : syntaxTree.FindTokenOnLeftOfPosition(position, cancellationToken);

        // If we're touching the right of an identifier, move back to
        // previous token.
        var token = context != null
            ? context.TargetToken
            : leftToken.GetPreviousTokenIfTouchingWord(position);

        if (token.IsAnyAccessorDeclarationContext(position))
        {
            return false;
        }

        if (syntaxTree.IsTypeDeclarationContext(position, leftToken, cancellationToken))
        {
            return true;
        }

        // A type can also show up after certain types of modifiers
        if (canBePartial &&
            token.IsKindOrHasMatchingText(SyntaxKind.PartialKeyword))
        {
            return true;
        }

        // using directive is never a type declaration context
        if (token.GetAncestor<UsingDirectiveSyntax>() is not null)
        {
            return false;
        }

        var modifierTokens = context?.PrecedingModifiers ?? syntaxTree.GetPrecedingModifiers(position, cancellationToken);
        if (modifierTokens.IsEmpty())
            return false;

        validModifiers ??= SpecializedCollections.EmptySet<SyntaxKind>();

        if (modifierTokens.IsProperSubsetOf(validModifiers))
        {
            // the parent is the member
            // the grandparent is the container of the member
            var container = token.Parent?.Parent;

            // ref $$
            // readonly ref $$
            if (container is IncompleteMemberSyntax incompleteMember)
                return incompleteMember.Type.IsKind(SyntaxKind.RefType);

            if (container is CompilationUnitSyntax or BaseNamespaceDeclarationSyntax or TypeDeclarationSyntax)
                return true;

            if (container is VariableDeclarationSyntax && modifierTokens.Contains(SyntaxKind.FileKeyword))
                return true;
        }

        return false;
    }

    public static bool IsNamespaceContext(
        this SyntaxTree syntaxTree,
        int position,
        CancellationToken cancellationToken,
        SemanticModel? semanticModel = null)
    {
        // first do quick exit check
        if (syntaxTree.IsInNonUserCode(position, cancellationToken) ||
            syntaxTree.IsRightOfDotOrArrow(position, cancellationToken))
        {
            return false;
        }

        var token = syntaxTree.FindTokenOnLeftOfPosition(position, cancellationToken)
                              .GetPreviousTokenIfTouchingWord(position);

        // global::
        if (token.IsKind(SyntaxKind.ColonColonToken) &&
            token.GetPreviousToken(includeSkipped: true).IsKind(SyntaxKind.GlobalKeyword))
        {
            return true;
        }

        // using |
        // but not:
        // using | = Bar

        // Note: we take care of the using alias case in the IsTypeContext
        // call below.

        if (token.IsKind(SyntaxKind.UsingKeyword))
        {
            var usingDirective = token.GetAncestor<UsingDirectiveSyntax>();
            if (usingDirective != null)
            {
                if (token.GetNextToken(includeSkipped: true).Kind() != SyntaxKind.EqualsToken &&
                    usingDirective.Alias == null)
                {
                    return true;
                }
            }
        }

        // using static |
        // using static unsafe |
        if (token.IsStaticKeywordContextInUsingDirective())
        {
            return true;
        }

        // if it is not using directive location, most of places where 
        // type can appear, namespace can appear as well
        return syntaxTree.IsTypeContext(position, cancellationToken, semanticModel);
    }

    public static bool IsNamespaceDeclarationNameContext(this SyntaxTree syntaxTree, int position, CancellationToken cancellationToken)
    {
        if (syntaxTree.IsScript() || syntaxTree.IsInNonUserCode(position, cancellationToken))
            return false;

        var token = syntaxTree.FindTokenOnLeftOfPosition(position, cancellationToken)
                              .GetPreviousTokenIfTouchingWord(position);
        if (token == default)
            return false;

        var declaration = token.GetAncestor<BaseNamespaceDeclarationSyntax>();
        if (declaration?.NamespaceKeyword == token)
            return true;

        return declaration?.Name.Span.IntersectsWith(position) == true;
    }

    public static bool IsPartialTypeDeclarationNameContext(this SyntaxTree syntaxTree, int position, CancellationToken cancellationToken, [NotNullWhen(true)] out TypeDeclarationSyntax? declarationSyntax)
    {
        if (!syntaxTree.IsInNonUserCode(position, cancellationToken))
        {
            var token = syntaxTree.FindTokenOnLeftOfPosition(position, cancellationToken)
                                  .GetPreviousTokenIfTouchingWord(position);

            if (token.Kind()
                    is SyntaxKind.ClassKeyword
                    or SyntaxKind.StructKeyword
                    or SyntaxKind.InterfaceKeyword &&
                token.GetPreviousToken().IsKind(SyntaxKind.PartialKeyword))
            {
                declarationSyntax = token.GetAncestor<TypeDeclarationSyntax>();
                return declarationSyntax != null && declarationSyntax.Keyword == token;
            }
        }

        declarationSyntax = null;
        return false;
    }

    public static bool IsDefinitelyNotTypeContext(this SyntaxTree syntaxTree, int position, CancellationToken cancellationToken)
    {
        if (syntaxTree.IsPreProcessorDirectiveContext(position, cancellationToken))
            return true;

        return
            syntaxTree.IsInNonUserCode(position, cancellationToken) ||
            syntaxTree.IsRightOfDotOrArrow(position, cancellationToken);
    }

    public static bool IsTypeContext(
        this SyntaxTree syntaxTree, int position, CancellationToken cancellationToken, SemanticModel? semanticModel = null)
    {
        // first do quick exit check
        if (syntaxTree.IsDefinitelyNotTypeContext(position, cancellationToken))
            return false;

        // okay, now it is a case where we can't use parse tree (valid or error recovery) to
        // determine whether it is a right place to put type. use lex based one Cyrus created.

        var tokenOnLeftOfPosition = syntaxTree.FindTokenOnLeftOfPosition(position, cancellationToken);
        return
            syntaxTree.IsAfterKeyword(position, SyntaxKind.ConstKeyword, cancellationToken) ||
            syntaxTree.IsAfterKeyword(position, SyntaxKind.RefKeyword, cancellationToken) ||
            syntaxTree.IsAfterKeyword(position, SyntaxKind.ReadOnlyKeyword, cancellationToken) ||
            syntaxTree.IsAfterKeyword(position, SyntaxKind.CaseKeyword, cancellationToken) ||
            syntaxTree.IsAfterKeyword(position, SyntaxKind.EventKeyword, cancellationToken) ||
            syntaxTree.IsAfterKeyword(position, SyntaxKind.StackAllocKeyword, cancellationToken) ||
            syntaxTree.IsAttributeNameContext(position, cancellationToken) ||
            syntaxTree.IsBaseClassOrInterfaceContext(position, cancellationToken) ||
            syntaxTree.IsCatchVariableDeclarationContext(position, cancellationToken) ||
            syntaxTree.IsDefiniteCastTypeContext(position, tokenOnLeftOfPosition) ||
            syntaxTree.IsDelegateReturnTypeContext(position, tokenOnLeftOfPosition) ||
            syntaxTree.IsExpressionContext(position, tokenOnLeftOfPosition, attributes: true, cancellationToken: cancellationToken, semanticModel: semanticModel) ||
            syntaxTree.IsPrimaryFunctionExpressionContext(position, tokenOnLeftOfPosition) ||
            syntaxTree.IsGenericTypeArgumentContext(position, tokenOnLeftOfPosition, cancellationToken, semanticModel) ||
            syntaxTree.IsFunctionPointerTypeArgumentContext(position, tokenOnLeftOfPosition, cancellationToken) ||
            syntaxTree.IsFixedVariableDeclarationContext(position, tokenOnLeftOfPosition) ||
            syntaxTree.IsImplicitOrExplicitOperatorTypeContext(position, tokenOnLeftOfPosition) ||
            syntaxTree.IsIsOrAsTypeContext(position, tokenOnLeftOfPosition) ||
            syntaxTree.IsLocalVariableDeclarationContext(position, tokenOnLeftOfPosition, cancellationToken) ||
            syntaxTree.IsObjectCreationTypeContext(position, tokenOnLeftOfPosition, cancellationToken) ||
            syntaxTree.IsParameterTypeContext(position, tokenOnLeftOfPosition) ||
            syntaxTree.IsPossibleLambdaOrAnonymousMethodParameterTypeContext(position, tokenOnLeftOfPosition, cancellationToken) ||
            syntaxTree.IsStatementContext(position, tokenOnLeftOfPosition, cancellationToken) ||
            syntaxTree.IsGlobalStatementContext(position, cancellationToken) ||
            syntaxTree.IsTypeParameterConstraintContext(position, tokenOnLeftOfPosition) ||
            syntaxTree.IsUsingAliasTypeContext(position, cancellationToken) ||
            syntaxTree.IsUsingStaticContext(position, cancellationToken) ||
            syntaxTree.IsGlobalMemberDeclarationContext(position, SyntaxKindSet.AllGlobalMemberModifiers, cancellationToken) ||
            syntaxTree.IsPossibleTupleContext(tokenOnLeftOfPosition, position) ||
            syntaxTree.IsMemberDeclarationContext(
                position,
                context: null,
                validModifiers: SyntaxKindSet.AllMemberModifiers,
                validTypeDeclarations: SyntaxKindSet.ClassInterfaceStructRecordTypeDeclarations,
                canBePartial: false,
                cancellationToken: cancellationToken) ||
            syntaxTree.IsLocalFunctionDeclarationContext(position, cancellationToken);
    }

    public static bool IsBaseClassOrInterfaceContext(this SyntaxTree syntaxTree, int position, CancellationToken cancellationToken)
    {
        // class C : |
        // class C : Bar, |
        // NOT enum E : |

        var token = syntaxTree.FindTokenOnLeftOfPosition(position, cancellationToken);
        token = token.GetPreviousTokenIfTouchingWord(position);

        if (token.Kind() is SyntaxKind.ColonToken or SyntaxKind.CommaToken &&
            token.Parent is BaseListSyntax { Parent: not EnumDeclarationSyntax })
        {
            return true;
        }

        return false;
    }

    public static bool IsUsingAliasTypeContext(this SyntaxTree syntaxTree, int position, CancellationToken cancellationToken)
    {
        // using Goo = |

        var token = syntaxTree.FindTokenOnLeftOfPosition(position, cancellationToken);
        token = token.GetPreviousTokenIfTouchingWord(position);

        if (token.IsKind(SyntaxKind.EqualsToken) &&
            token.GetAncestor<UsingDirectiveSyntax>() != null)
        {
            return true;
        }

        return false;
    }

    public static bool IsUsingStaticContext(this SyntaxTree syntaxTree, int position, CancellationToken cancellationToken)
    {
        // using static |
        // using static unsafe |

        var token = syntaxTree.FindTokenOnLeftOfPosition(position, cancellationToken);
        token = token.GetPreviousTokenIfTouchingWord(position);

        return token.IsStaticKeywordContextInUsingDirective();
    }

    public static bool IsTypeArgumentOfConstraintClause(
        this SyntaxTree syntaxTree, int position, CancellationToken cancellationToken)
    {
        // cases:
        //   where |
        //   class Goo<T> : Object where |

        var token = syntaxTree.FindTokenOnLeftOfPosition(position, cancellationToken);
        token = token.GetPreviousTokenIfTouchingWord(position);

        if (token.IsKind(SyntaxKind.WhereKeyword) &&
            token.Parent.IsKind(SyntaxKind.TypeParameterConstraintClause))
        {
            return true;
        }

        if (token.IsKind(SyntaxKind.IdentifierToken) &&
            token.HasMatchingText(SyntaxKind.WhereKeyword) &&
            token.Parent.IsKind(SyntaxKind.IdentifierName) &&
            token.Parent.IsParentKind(SyntaxKind.SimpleBaseType) &&
            token.Parent.Parent.IsParentKind(SyntaxKind.BaseList))
        {
            return true;
        }

        return false;
    }

    public static bool IsTypeParameterConstraintStartContext(
        this SyntaxTree syntaxTree, int position, SyntaxToken tokenOnLeftOfPosition)
    {
        // cases:
        //   where T : |

        var token = tokenOnLeftOfPosition;
        token = token.GetPreviousTokenIfTouchingWord(position);

        if (token.IsKind(SyntaxKind.ColonToken) &&
            token.GetPreviousToken(includeSkipped: true).IsKind(SyntaxKind.IdentifierToken) &&
            token.GetPreviousToken(includeSkipped: true).GetPreviousToken().IsKind(SyntaxKind.WhereKeyword))
        {
            return true;
        }

        return false;
    }

    public static bool IsTypeParameterConstraintContext(this SyntaxTree syntaxTree, int position, SyntaxToken tokenOnLeftOfPosition)
    {
        if (syntaxTree.IsTypeParameterConstraintStartContext(position, tokenOnLeftOfPosition))
        {
            return true;
        }

        var token = tokenOnLeftOfPosition;
        token = token.GetPreviousTokenIfTouchingWord(position);

        // Can't come after new()
        //
        //    where T : |
        //    where T : class, |
        //    where T : struct, |
        //    where T : Goo, |
        if (token.IsKind(SyntaxKind.CommaToken) &&
            token.Parent is TypeParameterConstraintClauseSyntax constraintClause)
        {
            // Check if there's a 'new()' constraint.  If there isn't, or we're before it, then
            // this is a type parameter constraint context. 
            var firstConstructorConstraint = constraintClause.Constraints.FirstOrDefault(t => t is ConstructorConstraintSyntax);
            if (firstConstructorConstraint == null || firstConstructorConstraint.SpanStart > token.Span.End)
            {
                return true;
            }
        }

        return false;
    }

    public static bool IsTypeOfExpressionContext(this SyntaxTree syntaxTree, int position, SyntaxToken tokenOnLeftOfPosition)
    {
        var token = tokenOnLeftOfPosition.GetPreviousTokenIfTouchingWord(position);

        if (token.IsKind(SyntaxKind.OpenParenToken) && token.Parent.IsKind(SyntaxKind.TypeOfExpression))
        {
            return true;
        }

        return false;
    }

    public static bool IsDefaultExpressionContext(this SyntaxTree syntaxTree, int position, SyntaxToken tokenOnLeftOfPosition)
    {
        var token = tokenOnLeftOfPosition.GetPreviousTokenIfTouchingWord(position);

        if (token.IsKind(SyntaxKind.OpenParenToken) && token.Parent.IsKind(SyntaxKind.DefaultExpression))
        {
            return true;
        }

        return false;
    }

    public static bool IsSizeOfExpressionContext(
        this SyntaxTree syntaxTree, int position, SyntaxToken tokenOnLeftOfPosition)
    {
        var token = tokenOnLeftOfPosition.GetPreviousTokenIfTouchingWord(position);

        if (token.IsKind(SyntaxKind.OpenParenToken) && token.Parent.IsKind(SyntaxKind.SizeOfExpression))
        {
            return true;
        }

        return false;
    }

    public static bool IsFunctionPointerTypeArgumentContext(
        this SyntaxTree syntaxTree,
        int position,
        SyntaxToken tokenOnLeftOfPosition,
        CancellationToken cancellationToken)
    {
        var token = tokenOnLeftOfPosition;
        token = token.GetPreviousTokenIfTouchingWord(position);

        switch (token.Kind())
        {
            case SyntaxKind.LessThanToken:
            case SyntaxKind.CommaToken:
                return token.Parent.IsKind(SyntaxKind.FunctionPointerParameterList);
        }

        return token switch
        {
            // ref modifiers
            { Parent.RawKind: (int)SyntaxKind.FunctionPointerParameter } => true,
            // Regular type specifiers
            { Parent: TypeSyntax { Parent.RawKind: (int)SyntaxKind.FunctionPointerParameter } } => true,
            _ => false
        };
    }

    public static bool IsGenericConstraintContext(this SyntaxTree syntaxTree, SyntaxToken targetToken)
        => targetToken.Parent.IsKind(SyntaxKind.TypeParameterConstraintClause) &&
           targetToken.Kind() is SyntaxKind.ColonToken or SyntaxKind.CommaToken;

    public static bool IsGenericTypeArgumentContext(
        this SyntaxTree syntaxTree,
        int position,
        SyntaxToken tokenOnLeftOfPosition,
        CancellationToken cancellationToken,
        SemanticModel? semanticModelOpt = null)
    {
        // cases: 
        //    Goo<|
        //    Goo<Bar,|
        //    Goo<Bar<Baz<int[],|
        var token = tokenOnLeftOfPosition;
        token = token.GetPreviousTokenIfTouchingWord(position);

        if (token.Kind() is not SyntaxKind.LessThanToken and not SyntaxKind.CommaToken)
        {
            return false;
        }

        if (token.Parent is TypeArgumentListSyntax)
        {
            // Easy case, it was known to be a generic name, so this is a type argument context.
            return true;
        }

        if (!syntaxTree.IsInPartiallyWrittenGeneric(position, cancellationToken, out var nameToken))
        {
            return false;
        }

        if (nameToken.Parent is not NameSyntax name)
        {
            return false;
        }

        // Looks viable!  If they provided a binding, then check if it binds properly to
        // an actual generic entity.
        if (semanticModelOpt == null)
        {
            // No binding.  Just make the decision based on the syntax tree.
            return true;
        }

        // '?' is syntactically ambiguous in incomplete top-level statements:
        //
        // T ? goo<| 
        //
        // Might be an incomplete conditional expression or an incomplete declaration of a method returning a nullable type.
        // Bind T to see if it is a type. If it is we don't show signature help.
        if (name.IsParentKind(SyntaxKind.LessThanExpression) &&
            name.Parent?.Parent is ConditionalExpressionSyntax conditional &&
            conditional.IsParentKind(SyntaxKind.ExpressionStatement) &&
            conditional.Parent.IsParentKind(SyntaxKind.GlobalStatement))
        {
            var conditionOrType = semanticModelOpt.GetSymbolInfo(conditional.Condition, cancellationToken);
            if (conditionOrType.GetBestOrAllSymbols().FirstOrDefault() is { Kind: SymbolKind.NamedType })
            {
                return false;
            }
        }

        // We have reached the expression:
        //
        // goo.Baz<|
        //
        // This could either be an incomplete generic type or method, or a binary less than operator
        // To ensure that we are in the generic case, we need to match at least one generic method or type,
        // and all other candidates to be types or methods.
        var symbols = semanticModelOpt.LookupName(nameToken, cancellationToken);
        if (symbols.Length == 0)
            return false;

        var anyGeneric = symbols.Any(static s =>
        {
            return s switch
            {
                INamedTypeSymbol nt => nt.Arity > 0,
                IMethodSymbol m => m.Arity > 0,
                _ => false,
            };
        });

        if (!anyGeneric)
            return false;

        return symbols.All(static s => s is INamedTypeSymbol or IMethodSymbol);
    }

    public static bool IsParameterModifierContext(
        this SyntaxTree syntaxTree,
        int position,
        SyntaxToken tokenOnLeftOfPosition,
        bool includeOperators,
        out int parameterIndex,
        out SyntaxKind previousModifier)
    {
        // cases:
        //   Goo(|
        //   Goo(int i, |
        //   Goo([Bar]|
        var token = tokenOnLeftOfPosition.GetPreviousTokenIfTouchingWord(position);

        parameterIndex = -1;
        previousModifier = SyntaxKind.None;

        if (token.IsKind(SyntaxKind.OpenParenToken) &&
            token.Parent is ParameterListSyntax parameterList1 &&
            IsSuitableParameterList(parameterList1, includeOperators))
        {
            parameterIndex = 0;
            return true;
        }

        if (token.IsKind(SyntaxKind.LessThanToken) && token.Parent.IsKind(SyntaxKind.FunctionPointerParameterList))
        {
            parameterIndex = 0;
            return true;
        }

        if (token.IsKind(SyntaxKind.CommaToken) &&
            token.Parent is ParameterListSyntax parameterList2 &&
            IsSuitableParameterList(parameterList2, includeOperators))
        {
            var commaIndex = parameterList2.Parameters.GetWithSeparators().IndexOf(token);

            parameterIndex = commaIndex / 2 + 1;
            return true;
        }

        if (token.IsKind(SyntaxKind.CommaToken) &&
            token.Parent is FunctionPointerParameterListSyntax funcPtrParamList)
        {
            var commaIndex = funcPtrParamList.Parameters.GetWithSeparators().IndexOf(token);

            parameterIndex = commaIndex / 2 + 1;
            return true;
        }

        if (token.IsKind(SyntaxKind.CloseBracketToken) &&
            token.Parent.IsKind(SyntaxKind.AttributeList) &&
            token.Parent.Parent is ParameterSyntax parameter3 &&
            parameter3.Parent is ParameterListSyntax parameterList3 &&
            IsSuitableParameterList(parameterList3, includeOperators))
        {
            parameterIndex = parameterList3.Parameters.IndexOf(parameter3);
            return true;
        }

        ParameterSyntax? parameter4 = null;
        if (token.Kind() is SyntaxKind.RefKeyword or SyntaxKind.InKeyword or SyntaxKind.ReadOnlyKeyword or SyntaxKind.OutKeyword or SyntaxKind.ThisKeyword or SyntaxKind.ParamsKeyword or SyntaxKind.ScopedKeyword)
        {
            parameter4 = token.Parent as ParameterSyntax;
            previousModifier = token.Kind();
        }
        else if (token.IsKind(SyntaxKind.IdentifierToken) && token.Text == "scoped" && token.Parent is IdentifierNameSyntax scopedIdentifierName)
        {
            parameter4 = scopedIdentifierName.Parent as ParameterSyntax;
            previousModifier = SyntaxKind.ScopedKeyword;
        }

        if (parameter4 is { Parent: ParameterListSyntax parameterList4 } &&
            IsSuitableParameterList(parameterList4, includeOperators))
        {
            parameterIndex = parameterList4.Parameters.IndexOf(parameter4);
            return true;
        }

        return false;

        static bool IsSuitableParameterList(ParameterListSyntax parameterList, bool includeOperators)
            => parameterList.Parent switch
            {
                MethodDeclarationSyntax or LocalFunctionStatementSyntax or ConstructorDeclarationSyntax or DelegateDeclarationSyntax or TypeDeclarationSyntax => true,
                OperatorDeclarationSyntax or ConversionOperatorDeclarationSyntax when includeOperators => true,
                _ => false,
            };
    }

    public static bool IsParamsModifierContext(
        this SyntaxTree syntaxTree,
        int position,
        SyntaxToken tokenOnLeftOfPosition,
        CancellationToken cancellationToken)
    {
        if (syntaxTree.IsParameterModifierContext(position, tokenOnLeftOfPosition, includeOperators: false, out _, out var previousModifier) &&
            previousModifier == SyntaxKind.None)
        {
            return true;
        }

        if (syntaxTree.IsPossibleLambdaParameterModifierContext(position, tokenOnLeftOfPosition, cancellationToken))
        {
            return true;
        }

        var token = tokenOnLeftOfPosition;
        token = token.GetPreviousTokenIfTouchingWord(position);

        if (token.Kind() is SyntaxKind.OpenBracketToken or SyntaxKind.CommaToken)
        {
            return token.Parent.IsKind(SyntaxKind.BracketedParameterList);
        }

        return false;
    }

    public static bool IsDelegateReturnTypeContext(
        this SyntaxTree syntaxTree, int position, SyntaxToken tokenOnLeftOfPosition)
    {
        var token = tokenOnLeftOfPosition;
        token = token.GetPreviousTokenIfTouchingWord(position);

        if (token.IsKind(SyntaxKind.DelegateKeyword) &&
            token.Parent.IsKind(SyntaxKind.DelegateDeclaration))
        {
            return true;
        }

        return false;
    }

    public static bool IsImplicitOrExplicitOperatorTypeContext(
        this SyntaxTree syntaxTree, int position, SyntaxToken tokenOnLeftOfPosition)
    {
        var token = tokenOnLeftOfPosition;
        token = token.GetPreviousTokenIfTouchingWord(position);

        if (token.IsKind(SyntaxKind.OperatorKeyword) &&
            token.GetPreviousToken(includeSkipped: true).Kind() is SyntaxKind.ImplicitKeyword or SyntaxKind.ExplicitKeyword)
        {
            return true;
        }

        return false;
    }

    public static bool IsParameterTypeContext(this SyntaxTree syntaxTree, int position, SyntaxToken tokenOnLeftOfPosition)
    {
        var token = tokenOnLeftOfPosition.GetPreviousTokenIfTouchingWord(position);
        if (syntaxTree.IsParameterModifierContext(position, tokenOnLeftOfPosition, includeOperators: true, out _, out _))
            return true;

        // int this[ |
        // int this[int i, |
        if (token.Kind() is SyntaxKind.OpenParenToken or SyntaxKind.OpenBracketToken or SyntaxKind.CommaToken &&
            token.Parent is (kind: SyntaxKind.ParameterList or SyntaxKind.BracketedParameterList))
        {
            return true;
        }

        return false;
    }

    public static bool IsPossibleExtensionMethodContext(this SyntaxTree syntaxTree, SyntaxToken tokenOnLeftOfPosition)
    {
        var method = tokenOnLeftOfPosition.Parent.GetAncestorOrThis<MethodDeclarationSyntax>();
        var typeDecl = method.GetAncestorOrThis<TypeDeclarationSyntax>();

        return method != null && typeDecl != null &&
               typeDecl.IsKind(SyntaxKind.ClassDeclaration) &&
               method.Modifiers.Any(SyntaxKind.StaticKeyword) &&
               typeDecl.Modifiers.Any(SyntaxKind.StaticKeyword);
    }

    public static bool IsPossibleLambdaParameterModifierContext(
        this SyntaxTree syntaxTree, int position, SyntaxToken tokenOnLeftOfPosition, CancellationToken cancellationToken)
    {
        var token = tokenOnLeftOfPosition;
        token = token.GetPreviousTokenIfTouchingWord(position);

        if (token.Kind() is SyntaxKind.OpenParenToken or SyntaxKind.CommaToken)
        {
            if (token.Parent.IsKind(SyntaxKind.ParameterList) &&
                token.Parent.IsParentKind(SyntaxKind.ParenthesizedLambdaExpression))
            {
                return true;
            }

            // TODO(cyrusn): Tie into semantic analysis system to only consider this a lambda if this is a location
            // where the lambda's type would be inferred because of a delegate or Expression<T> type.
            //
            // ERROR tolerance.  Cast expressions can show up with partially written lambdas like so:
            //
            //      var lambda = (x$$)
            //      NextStatement();
            //
            // Check if the expression of the cast is on the same line as us or not to see if we want to
            // consider this a lambda, or just a cast.

            if (token.Parent is (kind: SyntaxKind.ParenthesizedExpression or SyntaxKind.TupleExpression or SyntaxKind.CastExpression))
                return true;
        }

        return false;
    }

    public static bool IsAnonymousMethodParameterModifierContext(
        this SyntaxTree syntaxTree, int position, SyntaxToken tokenOnLeftOfPosition)
    {
        var token = tokenOnLeftOfPosition;
        token = token.GetPreviousTokenIfTouchingWord(position);

        SyntaxNode? parent;
        if (token.Kind() is SyntaxKind.OpenParenToken or SyntaxKind.CommaToken)
        {
            parent = token.Parent;
        }
        else if (token.IsKind(SyntaxKind.ScopedKeyword) && token.Parent.IsKind(SyntaxKind.Parameter))
        {
            parent = token.Parent.Parent;
        }
        else if (token.IsKind(SyntaxKind.IdentifierToken) && token.Text == "scoped" && token.Parent is IdentifierNameSyntax scopedIdentifierName && scopedIdentifierName.Parent.IsKind(SyntaxKind.Parameter))
        {
            parent = scopedIdentifierName.Parent.Parent;
        }
        else
        {
            return false;
        }

        return parent.IsKind(SyntaxKind.ParameterList) && parent.IsParentKind(SyntaxKind.AnonymousMethodExpression);
    }

    public static bool IsPossibleLambdaOrAnonymousMethodParameterTypeContext(
        this SyntaxTree syntaxTree, int position, SyntaxToken tokenOnLeftOfPosition, CancellationToken cancellationToken)
    {
        var token = tokenOnLeftOfPosition;
        token = token.GetPreviousTokenIfTouchingWord(position);

        if (token.Kind() is SyntaxKind.RefKeyword or SyntaxKind.InKeyword or SyntaxKind.OutKeyword)
        {
            position = token.SpanStart;
            tokenOnLeftOfPosition = syntaxTree.FindTokenOnLeftOfPosition(position, cancellationToken);
        }

        if (IsAnonymousMethodParameterModifierContext(syntaxTree, position, tokenOnLeftOfPosition) ||
            IsPossibleLambdaParameterModifierContext(syntaxTree, position, tokenOnLeftOfPosition, cancellationToken))
        {
            return true;
        }

        return false;
    }

    /// <summary>
    /// Are you possibly typing a tuple type or expression?
    /// This is used to suppress colon as a completion trigger (so that you can type element names).
    /// This is also used to recommend some keywords (like var).
    /// </summary>
    public static bool IsPossibleTupleContext(this SyntaxTree syntaxTree, SyntaxToken leftToken, int position)
    {
        leftToken = leftToken.GetPreviousTokenIfTouchingWord(position);

        // ($$
        // (a, $$
        if (IsPossibleTupleOpenParenOrComma(leftToken))
        {
            return true;
        }

        // ((a, b) $$
        // (..., (a, b) $$
        if (leftToken.IsKind(SyntaxKind.CloseParenToken))
        {
            if (leftToken.Parent is (kind:
                    SyntaxKind.ParenthesizedExpression or
                    SyntaxKind.TupleExpression or
                    SyntaxKind.TupleType))
            {
                var possibleCommaOrParen = FindTokenOnLeftOfNode(leftToken.Parent);
                if (IsPossibleTupleOpenParenOrComma(possibleCommaOrParen))
                {
                    return true;
                }
            }
        }

        // (a $$
        // (..., b $$
        if (leftToken.IsKind(SyntaxKind.IdentifierToken))
        {
            var possibleCommaOrParen = FindTokenOnLeftOfNode(leftToken.Parent!);
            if (IsPossibleTupleOpenParenOrComma(possibleCommaOrParen))
            {
                return true;
            }
        }

        // (a.b $$
        // (..., a.b $$
        if (leftToken.IsKind(SyntaxKind.IdentifierToken) &&
            leftToken.Parent.IsKind(SyntaxKind.IdentifierName) &&
            leftToken.Parent.Parent is (kind: SyntaxKind.QualifiedName or SyntaxKind.SimpleMemberAccessExpression))
        {
            var possibleCommaOrParen = FindTokenOnLeftOfNode(leftToken.Parent.Parent);
            if (IsPossibleTupleOpenParenOrComma(possibleCommaOrParen))
            {
                return true;
            }
        }

        return false;
    }

    public static bool IsAtStartOfPattern(this SyntaxTree syntaxTree, SyntaxToken leftToken, int position)
    {
        leftToken = leftToken.GetPreviousTokenIfTouchingWord(position);

        if (leftToken.IsKind(SyntaxKind.OpenParenToken))
        {
            if (leftToken.Parent is ParenthesizedExpressionSyntax parenthesizedExpression)
            {
                // If we're dealing with an expression surrounded by one or more sets of open parentheses, we need to
                // walk up the parens in order to see if we're actually at the start of a valid pattern or not.
                return IsAtStartOfPattern(syntaxTree, parenthesizedExpression.GetFirstToken().GetPreviousToken(), parenthesizedExpression.SpanStart);
            }

            // e is ((($$ 1 or 2)))
            if (leftToken.Parent.IsKind(SyntaxKind.ParenthesizedPattern))
            {
                return true;
            }
        }

        // case $$
        // is $$
        if (leftToken.Kind() is SyntaxKind.CaseKeyword or SyntaxKind.IsKeyword)
        {
            return true;
        }

        // e switch { $$
        // e switch { ..., $$
        if (leftToken.Kind() is SyntaxKind.OpenBraceToken or SyntaxKind.CommaToken && leftToken.Parent.IsKind(SyntaxKind.SwitchExpression))
        {
            return true;
        }

        // e is ($$
        // e is (..., $$
        if (leftToken.Kind() is SyntaxKind.OpenParenToken or SyntaxKind.CommaToken && leftToken.Parent.IsKind(SyntaxKind.PositionalPatternClause))
        {
            return true;
        }

        // e is [$$
        // e is [..., $$
        if (leftToken.Kind() is SyntaxKind.OpenBracketToken or SyntaxKind.CommaToken && leftToken.Parent.IsKind(SyntaxKind.ListPattern))
        {
            return true;
        }

        // e is [..$$
        // e is [..., ..$$
        if (leftToken.IsKind(SyntaxKind.DotDotToken) && leftToken.Parent.IsKind(SyntaxKind.SlicePattern))
        {
            return true;
        }

        // e is { P: $$
        // e is { ..., P: $$
        // e is { ..., P.P2: $$
        if (leftToken.IsKind(SyntaxKind.ColonToken) && leftToken.Parent is (kind: SyntaxKind.NameColon or SyntaxKind.ExpressionColon) &&
            leftToken.Parent.IsParentKind(SyntaxKind.Subpattern))
        {
            return true;
        }

        // e is 1 and $$
        // e is 1 or $$
        // e is SomeEnum.SomeEnumValue and $$
        // e is SomeEnum.SomeEnumValue or $$
        // 'and' & 'or' are identifier in the last 2 examples because of lack of context
        if (leftToken.IsKindOrHasMatchingText(SyntaxKind.AndKeyword) || leftToken.IsKindOrHasMatchingText(SyntaxKind.OrKeyword))
        {
            return leftToken.Parent is BinaryPatternSyntax ||
                   leftToken.Parent is SingleVariableDesignationSyntax { Parent: DeclarationPatternSyntax };
        }

        // e is not $$
        if (leftToken.IsKind(SyntaxKind.NotKeyword) && leftToken.Parent.IsKind(SyntaxKind.NotPattern))
        {
            return true;
        }

        // e is > $$
        // e is >= $$
        // e is < $$
        // e is <= $$
        if (leftToken.Kind() is SyntaxKind.GreaterThanToken or SyntaxKind.GreaterThanEqualsToken or SyntaxKind.LessThanToken or SyntaxKind.LessThanEqualsToken &&
            leftToken.Parent.IsKind(SyntaxKind.RelationalPattern))
        {
            return true;
        }

        return false;
    }

    public static bool IsAtEndOfPattern(this SyntaxTree syntaxTree, SyntaxToken leftToken, int position)
    {
        var originalLeftToken = leftToken;
        leftToken = leftToken.GetPreviousTokenIfTouchingWord(position);

        // For instance:
        // e is { A.$$ }
        // e is { A->$$ }
        if (leftToken.IsKind(SyntaxKind.DotToken) ||
            leftToken.IsKind(SyntaxKind.MinusGreaterThanToken))
        {
            return false;
        }

        var patternSyntax = leftToken.GetAncestor<PatternSyntax>();
        if (patternSyntax != null)
        {
            var lastTokenInPattern = patternSyntax.GetLastToken();

            // This check should cover the majority of cases, e.g.:
            // e is 1 $$
            // e is >= 0 $$
            // e is { P: (1 $$
            // e is { P: (1) $$
            if (leftToken == lastTokenInPattern)
            {
                // Patterns such as 'e is not $$', 'e is 1 or $$', 'e is ($$', and 'e is null or global::$$' should be invalid here
                // as they are incomplete patterns.
                return leftToken.Kind() is not (SyntaxKind.OrKeyword
                    or SyntaxKind.AndKeyword
                    or SyntaxKind.NotKeyword
                    or SyntaxKind.OpenParenToken
                    or SyntaxKind.ColonColonToken
                    or SyntaxKind.DotDotToken
                    or SyntaxKind.OpenBraceToken);
            }

            // We want to make sure that IsAtEndOfPattern returns true even when the user is in the middle of typing a keyword
            // after a pattern.
            // For example, with the keyword 'and', we want to make sure that 'e is int an$$' is still recognized as valid.
            if (lastTokenInPattern.Parent is SingleVariableDesignationSyntax variableDesignationSyntax &&
                originalLeftToken.Parent == variableDesignationSyntax)
            {
                return patternSyntax is DeclarationPatternSyntax or RecursivePatternSyntax;
            }

            // e is (expr) a$$
            //
            // this will be parsed as a constant-pattern where the constant expression is a cast expression (if 'expr'
            // is a legal type).
            if (patternSyntax is ConstantPatternSyntax { Expression: CastExpressionSyntax { Expression: IdentifierNameSyntax } castExpression } &&
                leftToken == castExpression.CloseParenToken)
            {
                return true;
            }
        }

        // e is C.P $$
        // e is int $$
        if (leftToken.IsLastTokenOfNode<TypeSyntax>(out var typeSyntax))
        {
            // If typeSyntax is part of a qualified name, we want to get the fully-qualified name so that we can
            // later accurately perform the check comparing the right side of the BinaryExpressionSyntax to
            // the typeSyntax.
            while (typeSyntax.Parent is TypeSyntax parentTypeSyntax)
            {
                typeSyntax = parentTypeSyntax;
            }

            if (typeSyntax.Parent is BinaryExpressionSyntax binaryExpressionSyntax &&
                binaryExpressionSyntax.OperatorToken.IsKind(SyntaxKind.IsKeyword) &&
                binaryExpressionSyntax.Right == typeSyntax && !typeSyntax.IsVar)
            {
                return true;
            }
        }

        // We need to include a special case for switch statement cases, as some are not currently parsed as patterns, e.g. case (1 $$
        if (IsAtEndOfSwitchStatementPattern(leftToken))
        {
            return true;
        }

        return false;

        static bool IsAtEndOfSwitchStatementPattern(SyntaxToken leftToken)
        {
            SyntaxNode? node = leftToken.Parent as ExpressionSyntax;
            if (node == null)
                return false;

            // Walk up the right edge of all complete expressions.
            while (node is ExpressionSyntax && node.GetLastToken(includeZeroWidth: true) == leftToken)
                node = node.GetRequiredParent();

            // Getting rid of the extra parentheses to deal with cases such as 'case (((1 $$'
            while (node is ParenthesizedExpressionSyntax)
                node = node.GetRequiredParent();

            // case (1 $$
            if (node is CaseSwitchLabelSyntax { Parent: SwitchSectionSyntax })
                return true;

            return false;
        }
    }

    private static SyntaxToken FindTokenOnLeftOfNode(SyntaxNode node)
        => node.FindTokenOnLeftOfPosition(node.SpanStart);

    public static bool IsPossibleTupleOpenParenOrComma(this SyntaxToken possibleCommaOrParen)
    {
        if (possibleCommaOrParen.Kind() is not (SyntaxKind.OpenParenToken or SyntaxKind.CommaToken))
        {
            return false;
        }

        if (possibleCommaOrParen.Parent is (kind:
                SyntaxKind.ParenthesizedExpression or
                SyntaxKind.TupleExpression or
                SyntaxKind.TupleType or
                SyntaxKind.CastExpression))
        {
            return true;
        }

        // in script
        if (possibleCommaOrParen.Parent.IsKind(SyntaxKind.ParameterList) &&
            possibleCommaOrParen.Parent?.Parent is ParenthesizedLambdaExpressionSyntax parenthesizedLambda)
        {
            if (parenthesizedLambda.ArrowToken.IsMissing)
            {
                return true;
            }
        }

        return false;
    }

    /// <summary>
    /// Are you possibly in the designation part of a deconstruction?
    /// This is used to enter suggestion mode (suggestions become soft-selected).
    /// </summary>
    public static bool IsPossibleDeconstructionDesignation(this SyntaxTree syntaxTree,
        int position, CancellationToken cancellationToken)
    {
        var leftToken = syntaxTree.FindTokenOnLeftOfPosition(position, cancellationToken);
        leftToken = leftToken.GetPreviousTokenIfTouchingWord(position);

        // The well-formed cases:
        // var ($$, y) = e;
        // (var $$, var y) = e;
        if (leftToken.Parent.IsKind(SyntaxKind.ParenthesizedVariableDesignation) ||
            leftToken.Parent.IsParentKind(SyntaxKind.ParenthesizedVariableDesignation))
        {
            return true;
        }

        // (var $$, var y)
        // (var x, var y)
        if (syntaxTree.IsPossibleTupleContext(leftToken, position) && !IsPossibleTupleOpenParenOrComma(leftToken))
        {
            return true;
        }

        // var ($$)
        // var (x, $$)
        if (IsPossibleVarDeconstructionOpenParenOrComma(leftToken))
        {
            return true;
        }

        // var (($$), y)
        if (leftToken.IsKind(SyntaxKind.OpenParenToken) && leftToken.Parent.IsKind(SyntaxKind.ParenthesizedExpression))
        {
            if (IsPossibleVarDeconstructionOpenParenOrComma(FindTokenOnLeftOfNode(leftToken.Parent)))
            {
                return true;
            }
        }

        // var ((x, $$), y)
        // var (($$, x), y)
        if (leftToken.Kind() is SyntaxKind.OpenParenToken or SyntaxKind.CommaToken && leftToken.Parent.IsKind(SyntaxKind.TupleExpression))
        {
            if (IsPossibleVarDeconstructionOpenParenOrComma(FindTokenOnLeftOfNode(leftToken.Parent)))
            {
                return true;
            }
        }

        // foreach (var ($$
        // foreach (var ((x, $$), y)
        if (leftToken.Kind() is SyntaxKind.OpenParenToken or SyntaxKind.CommaToken)
        {
            var outer = UnwrapPossibleTuple(leftToken.Parent!);
            if (outer.Parent is ForEachStatementSyntax @foreach)
            {
                if (@foreach.Expression == outer &&
                    @foreach.Type is IdentifierNameSyntax identifierName &&
                    identifierName.Identifier.ValueText == "var")
                {
                    return true;
                }
            }
        }

        return false;
    }

    /// <summary>
    /// If inside a parenthesized or tuple expression, unwrap the nestings and return the container.
    /// </summary>
    private static SyntaxNode UnwrapPossibleTuple(SyntaxNode node)
    {
        while (true)
        {
            if (node.Parent.IsKind(SyntaxKind.ParenthesizedExpression))
            {
                node = node.Parent;
                continue;
            }

            if (node.Parent.IsKind(SyntaxKind.Argument) && node.Parent.Parent.IsKind(SyntaxKind.TupleExpression))
            {
                node = node.Parent.Parent;
                continue;
            }

            return node;
        }
    }

    private static bool IsPossibleVarDeconstructionOpenParenOrComma(SyntaxToken leftToken)
    {
        if (leftToken.Kind() is SyntaxKind.OpenParenToken or SyntaxKind.CommaToken &&
            leftToken.Parent.IsKind(SyntaxKind.ArgumentList) &&
            leftToken.Parent?.Parent is InvocationExpressionSyntax invocation)
        {
            if (invocation.Expression is IdentifierNameSyntax identifierName &&
                identifierName.Identifier.ValueText == "var")
            {
                return true;
            }
        }

        return false;
    }

    public static bool HasNames(this TupleExpressionSyntax tuple)
        => tuple.Arguments.Any(a => a.NameColon != null);

    public static bool IsValidContextForFromClause(
        this SyntaxTree syntaxTree,
        int position,
        SyntaxToken tokenOnLeftOfPosition,
        CancellationToken cancellationToken,
        SemanticModel? semanticModelOpt = null)
    {
        if (syntaxTree.IsExpressionContext(position, tokenOnLeftOfPosition, attributes: false, cancellationToken: cancellationToken, semanticModel: semanticModelOpt) &&
            !syntaxTree.IsConstantExpressionContext(position, tokenOnLeftOfPosition))
        {
            return true;
        }

        // cases:
        //   var q = |
        //   var q = f|
        //
        //   var q = from x in y
        //           |
        //
        //   var q = from x in y
        //           f|
        //
        // this list is *not* exhaustive.
        // the first two are handled by 'IsExpressionContext'

        var token = tokenOnLeftOfPosition;
        token = token.GetPreviousTokenIfTouchingWord(position);

        // var q = from x in y
        //         |
        if (!token.IntersectsWith(position) &&
            token.IsLastTokenOfQueryClause())
        {
            return true;
        }

        return false;
    }

    public static bool IsValidContextForJoinClause(
        this SyntaxTree syntaxTree, int position, SyntaxToken tokenOnLeftOfPosition)
    {
        var token = tokenOnLeftOfPosition;
        token = token.GetPreviousTokenIfTouchingWord(position);

        // var q = from x in y
        //         |
        if (!token.IntersectsWith(position) &&
            token.IsLastTokenOfQueryClause())
        {
            return true;
        }

        return false;
    }

    public static bool IsLocalVariableDeclarationContext(
        this SyntaxTree syntaxTree, int position, SyntaxToken tokenOnLeftOfPosition, CancellationToken cancellationToken)
    {
        // cases:
        //  const var
        //  out var
        //  for (var
        //  foreach (var
        //  await foreach (var
        //  using (var
        //  await using (var
        //  from var
        //  join var
        //  using var
        //  await using var
        //  scoped var

        var token = tokenOnLeftOfPosition.GetPreviousTokenIfTouchingWord(position);

        // const |
        if (token.IsKind(SyntaxKind.ConstKeyword) &&
            token.Parent.IsKind(SyntaxKind.LocalDeclarationStatement))
        {
            return true;
        }

        // ref |
        // ref readonly |
        // for ( ref |
        // foreach ( ref | x
        if (token.Kind() is SyntaxKind.RefKeyword or SyntaxKind.ReadOnlyKeyword)
        {
            var parent = token.Parent;
            if (parent is (kind: SyntaxKind.RefType or SyntaxKind.RefExpression or SyntaxKind.LocalDeclarationStatement))
            {
                if (parent.IsParentKind(SyntaxKind.VariableDeclaration) &&
                    parent.Parent?.Parent is (kind:
                        SyntaxKind.LocalDeclarationStatement or
                        SyntaxKind.ForStatement or
                        SyntaxKind.ForEachVariableStatement))
                {
                    return true;
                }

                if (parent.Parent is (kind: SyntaxKind.ForEachStatement or SyntaxKind.ForEachVariableStatement))
                {
                    return true;
                }
            }
        }

        // out |
        if (token.IsKind(SyntaxKind.OutKeyword) &&
            token.Parent is ArgumentSyntax argument &&
            argument.RefKindKeyword == token)
        {
            return true;
        }

        // for ( |
        // foreach ( |
        // await foreach ( |
        // using ( |
        // await using ( |
        if (token.IsKind(SyntaxKind.OpenParenToken))
        {
            var previous = token.GetPreviousToken(includeSkipped: true);
            if (previous.Kind() is SyntaxKind.ForKeyword or SyntaxKind.ForEachKeyword or SyntaxKind.UsingKeyword)
                return true;
        }

        // using |
        // await using |
        if (token.IsKind(SyntaxKind.UsingKeyword) &&
            token.Parent is LocalDeclarationStatementSyntax)
        {
            return true;
        }

        // from |
        var tokenOnLeftOfStart = syntaxTree.FindTokenOnLeftOfPosition(token.SpanStart, cancellationToken);
        if (token.IsKindOrHasMatchingText(SyntaxKind.FromKeyword) &&
            syntaxTree.IsValidContextForFromClause(token.SpanStart, tokenOnLeftOfStart, cancellationToken))
        {
            return true;
        }

<<<<<<< HEAD
            // scoped v|
            if (token.IsKind(SyntaxKind.ScopedKeyword) && token.Parent is IncompleteMemberSyntax or ScopedTypeSyntax)
            {
                return true;
            }
=======
        // join |
        if (CodeAnalysis.CSharpExtensions.IsKind(token, SyntaxKind.JoinKeyword) &&
            syntaxTree.IsValidContextForJoinClause(token.SpanStart, tokenOnLeftOfStart))
        {
            return true;
        }
>>>>>>> 98ea4961

        // scoped |
        // The compiler parses this as an identifier whose parent is:
        // - ExpressionStatementSyntax when in method declaration.
        // - IncompleteMemberSyntax when in top-level code and there are no class declarations after it.
        // - BaseTypeDeclarationSyntax if it comes after scoped
        // - VariableDeclarationSyntax for `scoped X` inside method declaration
        if (token.IsKind(SyntaxKind.IdentifierToken) && token.Text == "scoped" && token.Parent.IsKind(SyntaxKind.IdentifierName) && token.Parent.Parent is VariableDeclarationSyntax or ExpressionStatementSyntax or IncompleteMemberSyntax)
        {
            return true;
        }

        // scoped v|
        if (token.IsKind(SyntaxKind.ScopedKeyword) && token.Parent is IncompleteMemberSyntax)
        {
            return true;
        }

        return false;
    }

    public static bool IsFixedVariableDeclarationContext(
        this SyntaxTree syntaxTree, int position, SyntaxToken tokenOnLeftOfPosition)
    {
        // cases:
        //  fixed (var

        var token = tokenOnLeftOfPosition;
        token = token.GetPreviousTokenIfTouchingWord(position);

        if (token.IsKind(SyntaxKind.OpenParenToken) &&
            token.GetPreviousToken(includeSkipped: true).IsKind(SyntaxKind.FixedKeyword))
        {
            return true;
        }

        return false;
    }

    public static bool IsCatchVariableDeclarationContext(this SyntaxTree syntaxTree, int position, CancellationToken cancellationToken)
    {
        // cases:
        //  catch (var

        var token = syntaxTree.FindTokenOnLeftOfPosition(position, cancellationToken);
        token = token.GetPreviousTokenIfTouchingWord(position);

        if (token.IsKind(SyntaxKind.OpenParenToken) &&
            token.GetPreviousToken(includeSkipped: true).IsKind(SyntaxKind.CatchKeyword))
        {
            return true;
        }

        return false;
    }

    public static bool IsIsOrAsTypeContext(this SyntaxTree syntaxTree, int position, SyntaxToken tokenOnLeftOfPosition)
    {
        var token = tokenOnLeftOfPosition;
        token = token.GetPreviousTokenIfTouchingWord(position);

        if (token.Kind() is SyntaxKind.IsKeyword or SyntaxKind.AsKeyword)
            return true;

        return false;
    }

    public static bool IsObjectCreationTypeContext(
        this SyntaxTree syntaxTree, int position, SyntaxToken tokenOnLeftOfPosition, CancellationToken cancellationToken)
    {
        var token = tokenOnLeftOfPosition.GetPreviousTokenIfTouchingWord(position);

        if (token.IsKind(SyntaxKind.NewKeyword))
        {
            // we can follow a 'new' if it's the 'new' for an expression.
            var start = token.SpanStart;
            var tokenOnLeftOfStart = syntaxTree.FindTokenOnLeftOfPosition(start, cancellationToken);
            return
                IsNonConstantExpressionContext(syntaxTree, token.SpanStart, tokenOnLeftOfStart, cancellationToken) ||
                syntaxTree.IsStatementContext(token.SpanStart, tokenOnLeftOfStart, cancellationToken) ||
                syntaxTree.IsGlobalStatementContext(token.SpanStart, cancellationToken);
        }

        return false;
    }

    private static bool IsNonConstantExpressionContext(SyntaxTree syntaxTree, int position, SyntaxToken tokenOnLeftOfPosition, CancellationToken cancellationToken)
    {
        return
            syntaxTree.IsExpressionContext(position, tokenOnLeftOfPosition, attributes: true, cancellationToken: cancellationToken) &&
            !syntaxTree.IsConstantExpressionContext(position, tokenOnLeftOfPosition);
    }

    public static bool IsPreProcessorDirectiveContext(this SyntaxTree syntaxTree, int position, CancellationToken cancellationToken)
    {
        var leftToken = syntaxTree.FindTokenOnLeftOfPosition(position, cancellationToken, includeDirectives: true);

        return syntaxTree.IsPreProcessorDirectiveContext(position, leftToken, cancellationToken);
    }

    public static bool IsStatementContext(this SyntaxTree syntaxTree, int position, SyntaxToken tokenOnLeftOfPosition, CancellationToken cancellationToken)
    {
#if false
        // we're in a statement if the thing that comes before allows for
        // statements to follow.  Or if we're on a just started identifier
        // in the first position where a statement can go.
        if (syntaxTree.IsInPreprocessorDirectiveContext(position, cancellationToken))
        {
            return false;
        }
#endif

        var token = tokenOnLeftOfPosition;
        token = token.GetPreviousTokenIfTouchingWord(position);

        return token.IsBeginningOfStatementContext();
    }

    public static bool IsGlobalStatementContext(this SyntaxTree syntaxTree, int position, CancellationToken cancellationToken)
    {
        if (syntaxTree.IsPreProcessorDirectiveContext(position, cancellationToken))
            return false;

        var token = syntaxTree.FindTokenOnLeftOfPosition(position, cancellationToken)
                              .GetPreviousTokenIfTouchingWord(position);

        if (token.IsKind(SyntaxKind.None))
        {
            // global statements can't come before usings/externs
            if (syntaxTree.GetRoot(cancellationToken) is CompilationUnitSyntax compilationUnit &&
                (compilationUnit.Externs.Count > 0 || compilationUnit.Usings.Count > 0))
            {
                return false;
            }

            return true;
        }

        return token.IsBeginningOfGlobalStatementContext();
    }

    public static bool IsInstanceContext(this SyntaxTree syntaxTree, SyntaxToken targetToken, SemanticModel semanticModel, CancellationToken cancellationToken)
    {
#if false
        if (syntaxTree.IsInPreprocessorDirectiveContext(position, cancellationToken))
        {
            return false;
        }
#endif

        // It's possible the caller is asking about a speculative semantic model, and may have moved before the
        // bounds of that model (for example, while looking at the nearby tokens around an edit).  If so, ensure we
        // walk outwards to the correct model to actually ask this question of.
        var position = targetToken.SpanStart;
        if (semanticModel.IsSpeculativeSemanticModel && position < semanticModel.OriginalPositionForSpeculation)
            semanticModel = semanticModel.GetOriginalSemanticModel();

        var enclosingSymbol = semanticModel.GetEnclosingSymbol(position, cancellationToken);

        while (enclosingSymbol is IMethodSymbol { MethodKind: MethodKind.LocalFunction or MethodKind.AnonymousFunction } method)
        {
            if (method.IsStatic)
                return false;

            // It is allowed to reference the instance (`this`) within a local function or anonymous function, as long as the containing method allows it
            enclosingSymbol = enclosingSymbol.ContainingSymbol;
        }

        return enclosingSymbol is { IsStatic: false };
    }

    public static bool IsPossibleCastTypeContext(
        this SyntaxTree syntaxTree, int position, SyntaxToken tokenOnLeftOfPosition, CancellationToken cancellationToken)
    {
        var token = tokenOnLeftOfPosition.GetPreviousTokenIfTouchingWord(position);

        if (CodeAnalysis.CSharpExtensions.IsKind(token, SyntaxKind.OpenParenToken) &&
            syntaxTree.IsExpressionContext(token.SpanStart, syntaxTree.FindTokenOnLeftOfPosition(token.SpanStart, cancellationToken), false, cancellationToken))
        {
            return true;
        }

        return false;
    }

    public static bool IsDefiniteCastTypeContext(this SyntaxTree syntaxTree, int position, SyntaxToken tokenOnLeftOfPosition)
    {
        var token = tokenOnLeftOfPosition;
        token = token.GetPreviousTokenIfTouchingWord(position);

        if (token.IsKind(SyntaxKind.OpenParenToken) &&
            token.Parent.IsKind(SyntaxKind.CastExpression))
        {
            return true;
        }

        return false;
    }

    public static bool IsConstantExpressionContext(this SyntaxTree syntaxTree, int position,
        SyntaxToken tokenOnLeftOfPosition)
    {
        if (IsAtStartOfPattern(syntaxTree, tokenOnLeftOfPosition, position))
        {
            return true;
        }

        var token = tokenOnLeftOfPosition.GetPreviousTokenIfTouchingWord(position);

        // goto case |
        if (token.IsKind(SyntaxKind.CaseKeyword) &&
            token.Parent.IsKind(SyntaxKind.GotoCaseStatement))
        {
            return true;
        }

        if (token.IsKind(SyntaxKind.EqualsToken) &&
            token.Parent is EqualsValueClauseSyntax equalsValue)
        {
            if (equalsValue.IsParentKind(SyntaxKind.VariableDeclarator) &&
                equalsValue.Parent.IsParentKind(SyntaxKind.VariableDeclaration))
            {
                // class C { const int i = |
                var fieldDeclaration = equalsValue.GetAncestor<FieldDeclarationSyntax>();
                if (fieldDeclaration != null)
                {
                    return fieldDeclaration.Modifiers.Any(SyntaxKind.ConstKeyword);
                }

                // void M() { const int i = |
                var localDeclaration = equalsValue.GetAncestor<LocalDeclarationStatementSyntax>();
                if (localDeclaration != null)
                {
                    return localDeclaration.Modifiers.Any(SyntaxKind.ConstKeyword);
                }
            }

            // enum E { A = |
            if (equalsValue.IsParentKind(SyntaxKind.EnumMemberDeclaration))
            {
                return true;
            }

            // void M(int i = |
            if (equalsValue.IsParentKind(SyntaxKind.Parameter))
            {
                return true;
            }
        }

        // [Goo( |
        // [Goo(x, |
        if (token.Parent.IsKind(SyntaxKind.AttributeArgumentList) &&
            token.Kind() is SyntaxKind.CommaToken or SyntaxKind.OpenParenToken)
        {
            return true;
        }

        // [Goo(x: |
        if (token.IsKind(SyntaxKind.ColonToken) &&
            token.Parent.IsKind(SyntaxKind.NameColon) &&
            token.Parent.IsParentKind(SyntaxKind.AttributeArgument))
        {
            return true;
        }

        // [Goo(X = |
        if (token.IsKind(SyntaxKind.EqualsToken) &&
            token.Parent.IsKind(SyntaxKind.NameEquals) &&
            token.Parent.IsParentKind(SyntaxKind.AttributeArgument))
        {
            return true;
        }

        // TODO: Fixed-size buffer declarations

        return false;
    }

    public static bool IsLabelContext(this SyntaxTree syntaxTree, int position, CancellationToken cancellationToken)
    {
        var token = syntaxTree.FindTokenOnLeftOfPosition(position, cancellationToken);

        var gotoStatement = token.GetAncestor<GotoStatementSyntax>();
        if (gotoStatement != null)
        {
            if (gotoStatement.GotoKeyword == token)
            {
                return true;
            }

            if (gotoStatement.Expression != null &&
                !gotoStatement.Expression.IsMissing &&
                gotoStatement.Expression is IdentifierNameSyntax &&
                ((IdentifierNameSyntax)gotoStatement.Expression).Identifier == token &&
                token.IntersectsWith(position))
            {
                return true;
            }
        }

        return false;
    }

    public static bool IsExpressionContext(
        this SyntaxTree syntaxTree,
        int position,
        SyntaxToken tokenOnLeftOfPosition,
        bool attributes,
        CancellationToken cancellationToken,
        SemanticModel? semanticModel = null)
    {
        // cases:
        //   var q = |
        //   var q = a|
        // this list is *not* exhaustive.

        var token = tokenOnLeftOfPosition.GetPreviousTokenIfTouchingWord(position);

        if (token.GetAncestor<ConditionalDirectiveTriviaSyntax>() != null)
        {
            return false;
        }

        if (!attributes)
        {
            if (token.GetAncestor<AttributeListSyntax>() != null)
            {
                return false;
            }
        }

        if (syntaxTree.IsConstantExpressionContext(position, tokenOnLeftOfPosition))
        {
            return true;
        }

        // no expressions after .   ::   ->
        if (token.Kind()
                is SyntaxKind.DotToken
                or SyntaxKind.ColonColonToken
                or SyntaxKind.MinusGreaterThanToken)
        {
            return false;
        }

        // Normally you can have any sort of expression after an equals. However, this does not
        // apply to a "using Goo = ..." situation.
        if (token.IsKind(SyntaxKind.EqualsToken))
        {
            if (token.Parent.IsKind(SyntaxKind.NameEquals) &&
                token.Parent.IsParentKind(SyntaxKind.UsingDirective))
            {
                return false;
            }
        }

        // q = |
        // q -= |
        // q *= |
        // q += |
        // q /= |
        // q ^= |
        // q %= |
        // q &= |
        // q |= |
        // q <<= |
        // q >>= |
        // q >>>= |
        // q ??= |
        if (token.Kind()
                is SyntaxKind.EqualsToken
                or SyntaxKind.MinusEqualsToken
                or SyntaxKind.AsteriskEqualsToken
                or SyntaxKind.PlusEqualsToken
                or SyntaxKind.SlashEqualsToken
                or SyntaxKind.ExclamationEqualsToken
                or SyntaxKind.CaretEqualsToken
                or SyntaxKind.AmpersandEqualsToken
                or SyntaxKind.BarEqualsToken
                or SyntaxKind.PercentEqualsToken
                or SyntaxKind.LessThanLessThanEqualsToken
                or SyntaxKind.GreaterThanGreaterThanEqualsToken
                or SyntaxKind.GreaterThanGreaterThanGreaterThanEqualsToken
                or SyntaxKind.QuestionQuestionEqualsToken)
        {
            return true;
        }

        // ( |
        if (token.IsKind(SyntaxKind.OpenParenToken))
        {
            if (token.Parent.IsKind(SyntaxKind.ParenthesizedExpression))
                return true;

            // If there's a string in the parenthesis in the code below, the parser would return
            // a CastExpression instead of ParenthesizedExpression. However, some features like keyword completion
            // might be able tolerate this and still want to treat it as a ParenthesizedExpression.
            //
            //         var data = (n$$)
            //         M();
            if (token.Parent is CastExpressionSyntax castExpression &&
                (castExpression.Expression.IsMissing || castExpression.CloseParenToken.TrailingTrivia.GetFirstNewLine().HasValue))
            {
                return true;
            }
        }

        // - |
        // + |
        // ~ |
        // ! |
        if (token.Parent is PrefixUnaryExpressionSyntax prefix)
        {
            return prefix.OperatorToken == token;
        }

        // not sure about these:
        //   ++ |
        //   -- |
#if false
            token.Kind == SyntaxKind.PlusPlusToken ||
            token.Kind == SyntaxKind.DashDashToken)
#endif
        // await |
        if (token.Parent is AwaitExpressionSyntax awaitExpression)
        {
            return awaitExpression.AwaitKeyword == token;
        }

        // Check for binary operators.
        // Note:
        //   - We handle < specially as it can be ambiguous with generics.
        //   - We handle * specially because it can be ambiguous with pointer types.

        // a *
        // a /
        // a %
        // a +
        // a -
        // a <<
        // a >>
        // a <
        // a >
        // a &&
        // a ||
        // a &
        // a |
        // a ^
        if (token.Parent is BinaryExpressionSyntax binary)
        {
            // If the client provided a binding, then check if this is actually generic.  If so,
            // then this is not an expression context. i.e. if we have "Goo < |" then it could
            // be an expression context, or it could be a type context if Goo binds to a type or
            // method.
            if (semanticModel != null && syntaxTree.IsGenericTypeArgumentContext(position, tokenOnLeftOfPosition, cancellationToken, semanticModel))
            {
                return false;
            }

            if (binary.OperatorToken == token)
            {
                // If this is a multiplication expression and a semantic model was passed in,
                // check to see if the expression to the left is a type name. If it is, treat
                // this as a pointer type.
                if (token.IsKind(SyntaxKind.AsteriskToken) && semanticModel != null)
                {
                    if (binary.Left is TypeSyntax type && type.IsPotentialTypeName(semanticModel, cancellationToken))
                    {
                        return false;
                    }
                }

                return true;
            }
        }

        // Special case:
        //    Goo * bar
        //    Goo ? bar
        // This parses as a local decl called bar of type Goo* or Goo?
        if (tokenOnLeftOfPosition.IntersectsWith(position) &&
            tokenOnLeftOfPosition.IsKind(SyntaxKind.IdentifierToken))
        {
            var previousToken = tokenOnLeftOfPosition.GetPreviousToken(includeSkipped: true);
            if (previousToken.Kind() is SyntaxKind.AsteriskToken or SyntaxKind.QuestionToken &&
                previousToken.Parent?.Kind() is SyntaxKind.PointerType or SyntaxKind.NullableType)
            {
                var type = previousToken.Parent as TypeSyntax;
                if (type.IsParentKind(SyntaxKind.VariableDeclaration) &&
                    type.Parent?.Parent is LocalDeclarationStatementSyntax declStatement)
                {
                    // note, this doesn't apply for cases where we know it 
                    // absolutely is not multiplication or a conditional expression.
                    var underlyingType = type is PointerTypeSyntax pointerType
                        ? pointerType.ElementType
                        : ((NullableTypeSyntax)type).ElementType;

                    if (!underlyingType.IsPotentialTypeName(semanticModel, cancellationToken))
                    {
                        return true;
                    }
                }
            }
        }

        // new int[|
        // new int[expr, |
        if (token.Kind() is SyntaxKind.OpenBracketToken or SyntaxKind.CommaToken &&
            token.Parent.IsKind(SyntaxKind.ArrayRankSpecifier))
        {
            return true;
        }

        // 1..|
        // not 1.|.
        if (token.IsKind(SyntaxKind.DotDotToken) &&
            token.Parent.IsKind(SyntaxKind.RangeExpression) &&
            position >= token.Span.End)
        {
            return true;
        }

        // goo ? |
        if (token.IsKind(SyntaxKind.QuestionToken) &&
            token.Parent is ConditionalExpressionSyntax conditionalExpression)
        {
            // If the condition is simply a TypeSyntax that binds to a type, treat this as a nullable type.
            return conditionalExpression.Condition is not TypeSyntax type
                || !type.IsPotentialTypeName(semanticModel, cancellationToken);
        }

        // goo ? bar : |
        if (token.IsKind(SyntaxKind.ColonToken) &&
            token.Parent.IsKind(SyntaxKind.ConditionalExpression))
        {
            return true;
        }

        // typeof(|
        // default(|
        // sizeof(|
        if (token.IsKind(SyntaxKind.OpenParenToken))
        {
            if (token.Parent is (kind: SyntaxKind.TypeOfExpression or SyntaxKind.DefaultExpression or SyntaxKind.SizeOfExpression))
            {
                return false;
            }
        }

        // var(|
        // var(id, |
        // Those are more likely to be deconstruction-declarations being typed than invocations a method "var"
        if (token.Kind() is SyntaxKind.OpenParenToken or SyntaxKind.CommaToken &&
            token.IsInvocationOfVarExpression())
        {
            return false;
        }

        // Goo(|
        // Goo(expr, |
        // this[|
        // var t = (1, |
        // var t = (| , 2)
        if (token.Kind() is SyntaxKind.OpenParenToken or SyntaxKind.OpenBracketToken or SyntaxKind.CommaToken &&
            token.Parent is (kind: SyntaxKind.ArgumentList or SyntaxKind.BracketedArgumentList or SyntaxKind.TupleExpression))
        {
            return true;
        }

        // [Goo(|
        // [Goo(expr, |
        if (attributes)
        {
            if (token.Kind() is SyntaxKind.OpenParenToken or SyntaxKind.CommaToken)
            {
                if (token.Parent.IsKind(SyntaxKind.AttributeArgumentList))
                {
                    return true;
                }
            }
        }

        // Goo(ref |
        // Goo(in |
        // Goo(out |
        // ref var x = ref |
        if (token.Kind() is SyntaxKind.RefKeyword or SyntaxKind.InKeyword or SyntaxKind.OutKeyword)
        {
            if (token.Parent.IsKind(SyntaxKind.Argument))
            {
                return true;
            }
            else if (token.Parent.IsKind(SyntaxKind.RefExpression))
            {
                // ( ref |
                // parenthesized expressions can't directly contain RefExpression, unless the user is typing an incomplete lambda expression.
                if (token.Parent.IsParentKind(SyntaxKind.ParenthesizedExpression))
                {
                    return false;
                }

                return true;
            }
        }

        // Goo(bar: |
        if (token.IsKind(SyntaxKind.ColonToken) &&
            token.Parent.IsKind(SyntaxKind.NameColon) &&
            token.Parent.IsParentKind(SyntaxKind.Argument))
        {
            return true;
        }

        // a => |
        if (token.IsKind(SyntaxKind.EqualsGreaterThanToken))
        {
            return true;
        }

        // new List<int> { |
        // new List<int> { expr, |
        if (token.Kind() is SyntaxKind.OpenBraceToken or SyntaxKind.CommaToken)
        {
            if (token.Parent is InitializerExpressionSyntax)
            {
                // The compiler treats the ambiguous case as an object initializer, so we'll say
                // expressions are legal here
                if (token.Parent.IsKind(SyntaxKind.ObjectInitializerExpression) && token.IsKind(SyntaxKind.OpenBraceToken))
                {
                    // In this position { a$$ =, the user is trying to type an object initializer.
                    if (!token.IntersectsWith(position) && token.GetNextToken().GetNextToken().IsKind(SyntaxKind.EqualsToken))
                    {
                        return false;
                    }

                    return true;
                }

                // Perform a semantic check to determine whether or not the type being created
                // can support a collection initializer. If not, this must be an object initializer
                // and can't be an expression context.
                if (semanticModel != null &&
                    token.Parent?.Parent is ObjectCreationExpressionSyntax objectCreation)
                {
                    var containingSymbol = semanticModel.GetEnclosingNamedTypeOrAssembly(position, cancellationToken);
                    if (semanticModel.GetSymbolInfo(objectCreation.Type, cancellationToken).Symbol is ITypeSymbol type && !type.CanSupportCollectionInitializer(containingSymbol))
                    {
                        return false;
                    }
                }

                return true;
            }
        }

        // for (; |
        // for (; ; |
        if (token.IsKind(SyntaxKind.SemicolonToken) &&
            token.Parent is ForStatementSyntax forStatement)
        {
            if (token == forStatement.FirstSemicolonToken ||
                token == forStatement.SecondSemicolonToken)
            {
                return true;
            }
        }

        // for ( |
        if (token.IsKind(SyntaxKind.OpenParenToken) &&
            token.Parent is ForStatementSyntax forStatement2 &&
            token == forStatement2.OpenParenToken)
        {
            return true;
        }

        // for (; ; Goo(), | 
        // for ( Goo(), |
        if (token.IsKind(SyntaxKind.CommaToken) &&
            token.Parent.IsKind(SyntaxKind.ForStatement))
        {
            return true;
        }

        // foreach (var v in |
        // await foreach (var v in |
        // from a in |
        // join b in |
        if (token.IsKind(SyntaxKind.InKeyword))
        {
            if (token.Parent is (kind:
                    SyntaxKind.ForEachStatement or
                    SyntaxKind.ForEachVariableStatement or
                    SyntaxKind.FromClause or
                    SyntaxKind.JoinClause))
            {
                return true;
            }
        }

        // join x in y on |
        // join x in y on a equals |
        if (token.Kind() is SyntaxKind.OnKeyword or SyntaxKind.EqualsKeyword &&
            token.Parent.IsKind(SyntaxKind.JoinClause))
        {
            return true;
        }

        // where |
        if (token.IsKind(SyntaxKind.WhereKeyword) &&
            token.Parent.IsKind(SyntaxKind.WhereClause))
        {
            return true;
        }

        // orderby |
        // orderby a, |
        if (token.Kind() is SyntaxKind.OrderByKeyword or SyntaxKind.CommaToken &&
            token.Parent.IsKind(SyntaxKind.OrderByClause))
        {
            return true;
        }

        // select |
        if (token.IsKind(SyntaxKind.SelectKeyword) &&
            token.Parent.IsKind(SyntaxKind.SelectClause))
        {
            return true;
        }

        // group |
        // group expr by |
        if (token.Kind() is SyntaxKind.GroupKeyword or SyntaxKind.ByKeyword &&
            token.Parent.IsKind(SyntaxKind.GroupClause))
        {
            return true;
        }

        // return |
        // yield return |
        // but not: [return |
        if (token.IsKind(SyntaxKind.ReturnKeyword))
        {
            if (token.GetPreviousToken(includeSkipped: true).Kind() != SyntaxKind.OpenBracketToken)
            {
                return true;
            }
        }

        // throw |
        if (token.IsKind(SyntaxKind.ThrowKeyword))
        {
            return true;
        }

        // while ( |
        if (token.IsKind(SyntaxKind.OpenParenToken) &&
            token.GetPreviousToken(includeSkipped: true).IsKind(SyntaxKind.WhileKeyword))
        {
            return true;
        }

        // todo: handle 'for' cases.

        // using ( |
        // await using ( |
        if (token.IsKind(SyntaxKind.OpenParenToken) && token.Parent.IsKind(SyntaxKind.UsingStatement))
        {
            return true;
        }

        // lock ( |
        if (token.IsKind(SyntaxKind.OpenParenToken) &&
            token.GetPreviousToken(includeSkipped: true).IsKind(SyntaxKind.LockKeyword))
        {
            return true;
        }

        // lock ( |
        if (token.IsKind(SyntaxKind.OpenParenToken) &&
            token.GetPreviousToken(includeSkipped: true).IsKind(SyntaxKind.IfKeyword))
        {
            return true;
        }

        // switch ( |
        if (token.IsKind(SyntaxKind.OpenParenToken) &&
            token.GetPreviousToken(includeSkipped: true).IsKind(SyntaxKind.SwitchKeyword))
        {
            return true;
        }

        // checked ( |
        if (token.IsKind(SyntaxKind.OpenParenToken) &&
            token.GetPreviousToken(includeSkipped: true).IsKind(SyntaxKind.CheckedKeyword))
        {
            return true;
        }

        // unchecked ( |
        if (token.IsKind(SyntaxKind.OpenParenToken) &&
            token.GetPreviousToken(includeSkipped: true).IsKind(SyntaxKind.UncheckedKeyword))
        {
            return true;
        }

        // when ( |
        if (token.IsKind(SyntaxKind.OpenParenToken) &&
            token.GetPreviousToken(includeSkipped: true).IsKind(SyntaxKind.WhenKeyword))
        {
            return true;
        }

        // case ... when |
        if (token.IsKind(SyntaxKind.WhenKeyword) && token.Parent.IsKind(SyntaxKind.WhenClause))
        {
            return true;
        }

        // (SomeType) |
        if (token.IsAfterPossibleCast())
        {
            return true;
        }

        // In anonymous type initializer.
        //
        // new { | We allow new inside of anonymous object member declarators, so that the user
        // can dot into a member afterward. For example:
        //
        // var a = new { new C().Goo };
        if (token.Kind() is SyntaxKind.OpenBraceToken or SyntaxKind.CommaToken &&
            token.Parent.IsKind(SyntaxKind.AnonymousObjectCreationExpression))
        {
            return true;
        }

        // List patterns
        // is [ |
        // is [ 0, |
        if (token.Kind() is SyntaxKind.OpenBracketToken or SyntaxKind.CommaToken &&
            token.Parent.IsKind(SyntaxKind.ListPattern))
        {
            return true;
        }

        // Collection expressions
        // [|
        // [0, |
        if (token.Kind() is SyntaxKind.OpenBracketToken or SyntaxKind.DotDotToken or SyntaxKind.CommaToken &&
            token.Parent.IsKind(SyntaxKind.CollectionExpression))
        {
            return true;
        }

        // Spread elements in collection expressions
        // [.. |
        // [0, .. |
        if (token.Kind() is SyntaxKind.DotDotToken &&
            token.Parent.IsKind(SyntaxKind.SpreadElement))
        {
            return true;
        }

        // $"{ |
        // $@"{ |
        // $"""{ |
        // $"{x} { |
        // $@"{x} { |
        // $"""{x} { |
        if (token.IsKind(SyntaxKind.OpenBraceToken))
        {
            return token.Parent is InterpolationSyntax interpolation
                && interpolation.OpenBraceToken == token;
        }

        return false;
    }

    public static bool IsInvocationOfVarExpression(this SyntaxToken token)
        => token.Parent?.Parent is InvocationExpressionSyntax invocation &&
           invocation.Expression.ToString() == "var";

    public static bool IsNameOfContext(this SyntaxTree syntaxTree, int position, SemanticModel? semanticModelOpt = null, CancellationToken cancellationToken = default)
    {
        var token = syntaxTree.FindTokenOnLeftOfPosition(position, cancellationToken);
        token = token.GetPreviousTokenIfTouchingWord(position);

        // nameof(Goo.|
        // nameof(Goo.Bar.|
        // Locate the open paren.
        if (token.IsKind(SyntaxKind.DotToken))
        {
            // Could have been parsed as member access
            if (token.Parent.IsKind(SyntaxKind.SimpleMemberAccessExpression))
            {
                var parentMemberAccess = token.Parent;
                while (parentMemberAccess.Parent.IsKind(SyntaxKind.SimpleMemberAccessExpression))
                {
                    parentMemberAccess = parentMemberAccess.Parent;
                }

                if (parentMemberAccess.Parent.IsKind(SyntaxKind.Argument) &&
                    parentMemberAccess.Parent.IsChildNode<ArgumentListSyntax>(a => a.Arguments.FirstOrDefault()))
                {
                    token = ((ArgumentListSyntax)parentMemberAccess.Parent.Parent!).OpenParenToken;
                }
            }

            // Could have been parsed as a qualified name.
            if (token.Parent.IsKind(SyntaxKind.QualifiedName))
            {
                var parentQualifiedName = token.Parent;
                while (parentQualifiedName.Parent.IsKind(SyntaxKind.QualifiedName))
                {
                    parentQualifiedName = parentQualifiedName.Parent;
                }

                if (parentQualifiedName.Parent.IsKind(SyntaxKind.Argument) &&
                    parentQualifiedName.Parent.IsChildNode<ArgumentListSyntax>(a => a.Arguments.FirstOrDefault()))
                {
                    token = ((ArgumentListSyntax)parentQualifiedName.Parent.Parent!).OpenParenToken;
                }
            }
        }

        ExpressionSyntax? parentExpression = null;

        // if the nameof expression has a missing close paren, it is parsed as an invocation expression.
        if (token.Parent.IsKind(SyntaxKind.ArgumentList) &&
            token.Parent.Parent is InvocationExpressionSyntax invocationExpression &&
            invocationExpression.IsNameOfInvocation())
        {
            parentExpression = invocationExpression;
        }

        if (parentExpression != null)
        {
            if (semanticModelOpt == null)
            {
                return true;
            }

            return semanticModelOpt.GetSymbolInfo(parentExpression, cancellationToken).Symbol == null;
        }

        return false;
    }

    public static bool IsIsOrAsOrSwitchOrWithExpressionContext(
        this SyntaxTree syntaxTree,
        SemanticModel semanticModel,
        int position,
        SyntaxToken tokenOnLeftOfPosition,
        CancellationToken cancellationToken)
    {
        // cases:
        //    expr |

        var token = tokenOnLeftOfPosition;
        token = token.GetPreviousTokenIfTouchingWord(position);

        // Not if the position is a numeric literal
        if (token.IsKind(SyntaxKind.NumericLiteralToken))
            return false;

        if (token.GetAncestor<BlockSyntax>() == null &&
            token.GetAncestor<ArrowExpressionClauseSyntax>() == null)
        {
            return false;
        }

        // is/as/with are valid after expressions.
        if (token.IsLastTokenOfNode<ExpressionSyntax>(out var expression))
        {
            // 'is/as/with' not allowed after a anonymous-method/lambda/method-group.
            if (expression is AnonymousFunctionExpressionSyntax)
                return false;

            var symbol = semanticModel.GetSymbolInfo(expression, cancellationToken).GetAnySymbol();
            if (symbol is IMethodSymbol)
                return false;

            // However, many names look like expressions.  For example:
            //    foreach (var |
            // ('var' is a TypeSyntax which is an expression syntax.

            var type = token.GetAncestors<TypeSyntax>().LastOrDefault();
            if (type == null)
                return true;

            if (type.Kind() is SyntaxKind.GenericName or SyntaxKind.AliasQualifiedName or SyntaxKind.PredefinedType)
                return false;

            ExpressionSyntax nameExpr = type;
            if (IsRightSideName(nameExpr))
            {
                nameExpr = (ExpressionSyntax)nameExpr.Parent!;
            }

            // If this name is the start of a local variable declaration context, we
            // shouldn't show is or as. For example: for(var |
            if (syntaxTree.IsLocalVariableDeclarationContext(token.SpanStart, syntaxTree.FindTokenOnLeftOfPosition(token.SpanStart, cancellationToken), cancellationToken))
                return false;

            // Not on the left hand side of an object initializer
            if (token.IsKind(SyntaxKind.IdentifierToken) &&
                token.Parent.IsKind(SyntaxKind.IdentifierName) &&
                token.Parent.Parent is (kind: SyntaxKind.ObjectInitializerExpression or SyntaxKind.CollectionInitializerExpression))
            {
                return false;
            }

            // Not after an 'out' declaration expression. For example: M(out var |
            if (token.Kind() is SyntaxKind.IdentifierToken &&
                token.Parent.IsKind(SyntaxKind.IdentifierName))
            {
                if (token.Parent.Parent is ArgumentSyntax { RefOrOutKeyword.RawKind: (int)SyntaxKind.OutKeyword })
                    return false;
            }

            if (token.Text == SyntaxFacts.GetText(SyntaxKind.AsyncKeyword))
            {
                // async $$
                //
                // 'async' will look like a normal identifier.  But we don't want to follow it
                // with 'is' or 'as' or 'with' if it's actually the start of a lambda.
                var delegateType = CSharpTypeInferenceService.Instance.InferDelegateType(
                    semanticModel, token.SpanStart, cancellationToken);
                if (delegateType != null)
                {
                    return false;
                }
            }

            // case X $$
            //
            // while `X` is in an expr context, it's a limited one that doesn't support the full breadth of operators like these.
            var tokenBeforeName = syntaxTree.FindTokenOnLeftOfPosition(nameExpr.SpanStart, cancellationToken);
            if (tokenBeforeName.Kind() == SyntaxKind.CaseKeyword)
                return false;

            // Now, make sure the name was actually in a location valid for
            // an expression.  If so, then we know we can follow it.
            if (syntaxTree.IsExpressionContext(nameExpr.SpanStart, tokenBeforeName, attributes: false, cancellationToken))
                return true;
        }

        return false;
    }

    private static bool IsRightSideName(ExpressionSyntax name)
    {
        if (name.Parent != null)
        {
            switch (name.Parent.Kind())
            {
                case SyntaxKind.QualifiedName:
                    return ((QualifiedNameSyntax)name.Parent).Right == name;
                case SyntaxKind.AliasQualifiedName:
                    return ((AliasQualifiedNameSyntax)name.Parent).Name == name;
                case SyntaxKind.SimpleMemberAccessExpression:
                    return ((MemberAccessExpressionSyntax)name.Parent).Name == name;
            }
        }

        return false;
    }

    public static bool IsCatchOrFinallyContext(
        this SyntaxTree syntaxTree, int position, SyntaxToken tokenOnLeftOfPosition)
    {
        // cases:
        // try { 
        // } |

        // try {
        // } c|

        // try {
        // } catch {
        // } |

        // try {
        // } catch {
        // } c|

        var token = tokenOnLeftOfPosition;
        token = token.GetPreviousTokenIfTouchingWord(position);

        if (token.IsKind(SyntaxKind.CloseBraceToken))
        {
            var block = token.GetAncestor<BlockSyntax>();

            if (block != null &&
                token == block.GetLastToken(includeSkipped: true) &&
                block.Parent?.Kind() is SyntaxKind.TryStatement or SyntaxKind.CatchClause)
            {
                return true;
            }
        }

        return false;
    }

    public static bool IsCatchFilterContext(this SyntaxTree syntaxTree, int position, SyntaxToken tokenOnLeftOfPosition)
    {
        // cases:
        //  catch |
        //  catch i|
        //  catch (declaration) |
        //  catch (declaration) i|

        var token = tokenOnLeftOfPosition;
        token = token.GetPreviousTokenIfTouchingWord(position);

        if (CodeAnalysis.CSharpExtensions.IsKind(token, SyntaxKind.CatchKeyword))
        {
            return true;
        }

        if (CodeAnalysis.CSharpExtensions.IsKind(token, SyntaxKind.CloseParenToken) &&
            token.Parent.IsKind(SyntaxKind.CatchDeclaration))
        {
            return true;
        }

        return false;
    }

    public static bool IsEnumBaseListContext(this SyntaxTree syntaxTree, SyntaxToken targetToken)
    {
        // Options:
        //  enum E : |
        //  enum E : i|

        return
            targetToken.IsKind(SyntaxKind.ColonToken) &&
            targetToken.Parent.IsKind(SyntaxKind.BaseList) &&
            targetToken.Parent.IsParentKind(SyntaxKind.EnumDeclaration);
    }

    public static bool IsEnumTypeMemberAccessContext(this SyntaxTree syntaxTree, SemanticModel semanticModel, int position, CancellationToken cancellationToken)
    {
        var token = syntaxTree
            .FindTokenOnLeftOfPosition(position, cancellationToken)
            .GetPreviousTokenIfTouchingWord(position);

        if (!token.IsKind(SyntaxKind.DotToken))
        {
            return false;
        }

        SymbolInfo leftHandBinding;
        if (token.Parent.IsKind(SyntaxKind.SimpleMemberAccessExpression))
        {
            var memberAccess = (MemberAccessExpressionSyntax)token.Parent;
            leftHandBinding = semanticModel.GetSymbolInfo(memberAccess.Expression, cancellationToken);
        }
        else if (token.Parent is QualifiedNameSyntax qualifiedName &&
            token.Parent?.Parent is BinaryExpressionSyntax(SyntaxKind.IsExpression) binaryExpression &&
            binaryExpression.Right == qualifiedName)
        {
            // The right-hand side of an is expression could be an enum
            leftHandBinding = semanticModel.GetSymbolInfo(qualifiedName.Left, cancellationToken);
        }
        else if (token.Parent is QualifiedNameSyntax qualifiedName1 &&
            token.Parent?.Parent is DeclarationPatternSyntax declarationExpression &&
            declarationExpression.Type == qualifiedName1)
        {
            // The right-hand side of an is declaration expression could be an enum
            leftHandBinding = semanticModel.GetSymbolInfo(qualifiedName1.Left, cancellationToken);
        }
        else
        {
            return false;
        }

        var symbol = leftHandBinding.GetBestOrAllSymbols().FirstOrDefault();

        if (symbol == null)
        {
            return false;
        }

        switch (symbol.Kind)
        {
            case SymbolKind.NamedType:
                return ((INamedTypeSymbol)symbol).TypeKind == TypeKind.Enum;
            case SymbolKind.Alias:
                var target = ((IAliasSymbol)symbol).Target;
                return target.IsType && ((ITypeSymbol)target).TypeKind == TypeKind.Enum;
        }

        return false;
    }

    public static bool IsFunctionPointerCallingConventionContext(this SyntaxTree syntaxTree, SyntaxToken targetToken)
    {
        return targetToken.IsKind(SyntaxKind.AsteriskToken) &&
               targetToken.Parent is FunctionPointerTypeSyntax functionPointerType &&
               targetToken == functionPointerType.AsteriskToken;
    }
}<|MERGE_RESOLUTION|>--- conflicted
+++ resolved
@@ -1849,20 +1849,12 @@
             return true;
         }
 
-<<<<<<< HEAD
-            // scoped v|
-            if (token.IsKind(SyntaxKind.ScopedKeyword) && token.Parent is IncompleteMemberSyntax or ScopedTypeSyntax)
-            {
-                return true;
-            }
-=======
         // join |
         if (CodeAnalysis.CSharpExtensions.IsKind(token, SyntaxKind.JoinKeyword) &&
             syntaxTree.IsValidContextForJoinClause(token.SpanStart, tokenOnLeftOfStart))
         {
             return true;
         }
->>>>>>> 98ea4961
 
         // scoped |
         // The compiler parses this as an identifier whose parent is:
@@ -1876,7 +1868,7 @@
         }
 
         // scoped v|
-        if (token.IsKind(SyntaxKind.ScopedKeyword) && token.Parent is IncompleteMemberSyntax)
+        if (token.IsKind(SyntaxKind.ScopedKeyword) && token.Parent is IncompleteMemberSyntax or ScopedTypeSyntax)
         {
             return true;
         }
