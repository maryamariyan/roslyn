--- conflicted
+++ resolved
@@ -170,11 +170,6 @@
 
         Friend Overrides Function IsAwaitKeywordContext() As Boolean
             If IsAnyExpressionContext OrElse IsSingleLineStatementContext Then
-<<<<<<< HEAD
-                For Each node In TargetToken.GetAncestors(Of SyntaxNode)()
-                    If node.IsKind(SyntaxKind.SingleLineSubLambdaExpression, SyntaxKind.SingleLineFunctionLambdaExpression,
-                                        SyntaxKind.MultiLineSubLambdaExpression, SyntaxKind.MultiLineFunctionLambdaExpression) Then
-=======
                 If IsInQuery Then
                     ' There are some places where Await is allowed:
                     ' BC36929: 'Await' may only be used in a query expression within the first collection expression of the initial 'From' clause or within the collection expression of a 'Join' clause.
@@ -202,7 +197,6 @@
                 For Each node In TargetToken.GetAncestors(Of SyntaxNode)()
                     If node.IsKind(SyntaxKind.SingleLineSubLambdaExpression, SyntaxKind.SingleLineFunctionLambdaExpression,
                                    SyntaxKind.MultiLineSubLambdaExpression, SyntaxKind.MultiLineFunctionLambdaExpression) Then
->>>>>>> 67d940c4
                         Return True
                     End If
 
