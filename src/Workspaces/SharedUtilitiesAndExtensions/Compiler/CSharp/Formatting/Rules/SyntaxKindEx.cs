﻿// Licensed to the .NET Foundation under one or more agreements.
// The .NET Foundation licenses this file to you under the MIT license.
// See the LICENSE file in the project root for more information.

#nullable enable

using System.Diagnostics.CodeAnalysis;

namespace Microsoft.CodeAnalysis.CSharp.Formatting
{
    /// <summary>
    /// This class allows the Code Style layer to light up support for new language features when available at runtime
    /// while compiling against an older version of the Roslyn assemblies.
    /// </summary>
    [SuppressMessage("CodeQuality", "IDE0051:Remove unused private members", Justification = "Private constants are used for static assertions.")]
    internal static class SyntaxKindEx
    {
        // The code style layer does not currently need access to any syntax defined in newer versions of Roslyn. This
        // type is included as an example should this change in future updates.
        public const SyntaxKind ImplicitObjectCreationExpression = (SyntaxKind)8659;
        public const SyntaxKind RelationalPattern = (SyntaxKind)9029;
        public const SyntaxKind ParenthesizedPattern = (SyntaxKind)9028;
        public const SyntaxKind AndPattern = (SyntaxKind)9032;
        public const SyntaxKind OrPattern = (SyntaxKind)9031;
        public const SyntaxKind NotPattern = (SyntaxKind)9033;
        public const SyntaxKind AndKeyword = (SyntaxKind)8439;
        public const SyntaxKind OrKeyword = (SyntaxKind)8438;
<<<<<<< HEAD
        public const SyntaxKind FunctionPointerType = (SyntaxKind)9056;
=======
        public const SyntaxKind NotKeyword = (SyntaxKind)8440;
>>>>>>> 154e84f3

#if !CODE_STYLE
        private const uint ImplicitObjectCreationExpressionAssertion = -(ImplicitObjectCreationExpression - SyntaxKind.ImplicitObjectCreationExpression);

        /// <summary>
        /// This will only compile if <see cref="RelationalPattern"/> and <see cref="SyntaxKind.RelationalPattern"/> have the same
        /// value.
        /// </summary>
        /// <remarks>
        /// <para>The subtraction will overflow if <see cref="SyntaxKind.RelationalPattern"/> is greater, and the conversion
        /// to an unsigned value after negation will overflow if <see cref="RelationalPattern"/> is greater.</para>
        /// </remarks>
        private const uint RelationalPatternValueAssertion = -(RelationalPattern - SyntaxKind.RelationalPattern);
        private const uint ParenthesizedPatternValueAssertion = -(ParenthesizedPattern - SyntaxKind.ParenthesizedPattern);
        private const uint AndPatternValueAssertion = -(AndPattern - SyntaxKind.AndPattern);
        private const uint OrPatternValueAssertion = -(OrPattern - SyntaxKind.OrPattern);
        private const uint NotPatternValueAssertion = -(NotPattern - SyntaxKind.NotPattern);
        private const uint AndKeywordValueAssertion = -(AndKeyword - SyntaxKind.AndKeyword);
        private const uint OrKeywordValueAssertion = -(OrKeyword - SyntaxKind.OrKeyword);
<<<<<<< HEAD
        private const uint FunctionPointerTypeAssertion = -(FunctionPointerType - SyntaxKind.FunctionPointerType);
=======
        private const uint NotKeywordValueAssertion = -(NotKeyword - SyntaxKind.NotKeyword);
>>>>>>> 154e84f3
#endif
    }
}<|MERGE_RESOLUTION|>--- conflicted
+++ resolved
@@ -25,11 +25,8 @@
         public const SyntaxKind NotPattern = (SyntaxKind)9033;
         public const SyntaxKind AndKeyword = (SyntaxKind)8439;
         public const SyntaxKind OrKeyword = (SyntaxKind)8438;
-<<<<<<< HEAD
         public const SyntaxKind FunctionPointerType = (SyntaxKind)9056;
-=======
         public const SyntaxKind NotKeyword = (SyntaxKind)8440;
->>>>>>> 154e84f3
 
 #if !CODE_STYLE
         private const uint ImplicitObjectCreationExpressionAssertion = -(ImplicitObjectCreationExpression - SyntaxKind.ImplicitObjectCreationExpression);
@@ -49,11 +46,8 @@
         private const uint NotPatternValueAssertion = -(NotPattern - SyntaxKind.NotPattern);
         private const uint AndKeywordValueAssertion = -(AndKeyword - SyntaxKind.AndKeyword);
         private const uint OrKeywordValueAssertion = -(OrKeyword - SyntaxKind.OrKeyword);
-<<<<<<< HEAD
         private const uint FunctionPointerTypeAssertion = -(FunctionPointerType - SyntaxKind.FunctionPointerType);
-=======
         private const uint NotKeywordValueAssertion = -(NotKeyword - SyntaxKind.NotKeyword);
->>>>>>> 154e84f3
 #endif
     }
 }