--- conflicted
+++ resolved
@@ -5092,6 +5092,10 @@
                 .AddDocument($"Document", SourceText.From("class C { }"), filePath: @"c:\test\Document.cs").Project;
             var documentId1 = project1.DocumentIds.Single();
 
+            // make another project, give a separate set of pp directives, so that we do *not* try to use the sibling
+            // root (from project1), but instead incrementally parse using the *contents* of the file in project1 again
+            // our actual tree.  This used to stack overflow since we'd create a long chain of incremental parsing steps
+            // for each edit made to the sibling file.
             var project2 = project1.Solution
                 .AddProject($"Project2", $"Project2", LanguageNames.CSharp)
                 .WithParseOptions(CSharpParseOptions.Default.WithPreprocessorSymbols("RELEASE"))
@@ -5102,10 +5106,12 @@
                 _ => project2.Solution,
                 (_, _) => (WorkspaceChangeKind.SolutionAdded, null, null));
 
+            var lastContents = "";
             for (var i = 0; i < 4000; i++)
             {
+                lastContents = $"#if true //{new string('.', i)}//";
                 workspace.SetCurrentSolution(
-                    old => old.WithDocumentText(documentId1, SourceText.From($"#if true //{new string('.', i)}//")),
+                    old => old.WithDocumentText(documentId1, SourceText.From(lastContents)),
                     (_, _) => (WorkspaceChangeKind.DocumentChanged, documentId1.ProjectId, documentId1));
 
                 // ensure that the first document is fine, and we're not stack overflowing on it.
@@ -5115,12 +5121,9 @@
 
             var document2 = workspace.CurrentSolution.GetRequiredDocument(documentId2);
 
-<<<<<<< HEAD
+            // Getting the second document should both be fine, and have contents equivalent to what is in the first document.
             var root = await document2.GetSyntaxRootAsync();
-=======
-            var tree = await document2.GetSyntaxTreeAsync();
-            Console.WriteLine(tree);
->>>>>>> 877ade27
+            Assert.Equal(lastContents, root.ToFullString());
         }
     }
 }