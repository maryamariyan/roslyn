--- conflicted
+++ resolved
@@ -23,18 +23,13 @@
         public static readonly Option<CodeStyleOption<bool>> PreferConditionalDelegateCall = new Option<CodeStyleOption<bool>>(nameof(CodeStyleOptions), nameof(PreferConditionalDelegateCall), defaultValue: CodeStyleOptions.TrueWithSuggestionEnforcement,
             storageLocations: new RoamingProfileStorageLocation("TextEditor.CSharp.Specific.PreferConditionalDelegateCall"));
 
-<<<<<<< HEAD
         public static readonly Option<CodeStyleOption<bool>> PreferPatternMatchingOverAsWithNullCheck = new Option<CodeStyleOption<bool>>(
-            nameof(CodeStyleOptions), nameof(PreferPatternMatchingOverAsWithNullCheck), defaultValue: CodeStyleOptions.trueWithSuggestionEnforcement,
+            nameof(CodeStyleOptions), nameof(PreferPatternMatchingOverAsWithNullCheck), defaultValue: CodeStyleOptions.TrueWithSuggestionEnforcement,
             storageLocations: new RoamingProfileStorageLocation($"TextEditor.CSharp.Specific.{nameof(PreferPatternMatchingOverAsWithNullCheck)}"));
 
         public static readonly Option<CodeStyleOption<bool>> PreferPatternMatchingOverIsWithCastCheck = new Option<CodeStyleOption<bool>>(
-            nameof(CodeStyleOptions), nameof(PreferPatternMatchingOverIsWithCastCheck), defaultValue: CodeStyleOptions.trueWithSuggestionEnforcement,
+            nameof(CodeStyleOptions), nameof(PreferPatternMatchingOverIsWithCastCheck), defaultValue: CodeStyleOptions.TrueWithSuggestionEnforcement,
             storageLocations: new RoamingProfileStorageLocation($"TextEditor.CSharp.Specific.{nameof(PreferPatternMatchingOverIsWithCastCheck)}"));
-=======
-        public static readonly Option<CodeStyleOption<bool>> PreferInlinedTypeCheck = new Option<CodeStyleOption<bool>>(
-            nameof(CodeStyleOptions), nameof(PreferInlinedTypeCheck), defaultValue: CodeStyleOptions.TrueWithSuggestionEnforcement,
-            storageLocations: new RoamingProfileStorageLocation("TextEditor.CSharp.Specific.PreferInlinedTypeCheck"));
 
         public static readonly Option<CodeStyleOption<bool>> PreferExpressionBodiedConstructors = new Option<CodeStyleOption<bool>>(
             nameof(CodeStyleOptions), nameof(PreferExpressionBodiedConstructors), defaultValue: CodeStyleOptions.FalseWithNoneEnforcement,
@@ -59,6 +54,5 @@
         public static readonly Option<CodeStyleOption<bool>> PreferExpressionBodiedAccessors = new Option<CodeStyleOption<bool>>(
             nameof(CodeStyleOptions), nameof(PreferExpressionBodiedAccessors), defaultValue: CodeStyleOptions.TrueWithNoneEnforcement,
             storageLocations: new RoamingProfileStorageLocation($"TextEditor.CSharp.Specific.{nameof(PreferExpressionBodiedAccessors)}"));
->>>>>>> 24d3c344
     }
 }