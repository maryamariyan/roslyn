--- conflicted
+++ resolved
@@ -6,11 +6,9 @@
 using System.Collections.Generic;
 using System.Composition;
 using Microsoft.CodeAnalysis.Classification;
+using Microsoft.CodeAnalysis.CSharp.EmbeddedLanguages.LanguageServices;
 using Microsoft.CodeAnalysis.CSharp.LanguageServices;
-<<<<<<< HEAD
 using Microsoft.CodeAnalysis.EmbeddedLanguages;
-=======
->>>>>>> 5efb9779
 using Microsoft.CodeAnalysis.Host.Mef;
 
 namespace Microsoft.CodeAnalysis.CSharp.Classification
@@ -22,7 +20,7 @@
         [Obsolete(MefConstruction.ImportingConstructorMessage, error: true)]
         public CSharpEmbeddedLanguageClassificationService(
             [ImportMany] IEnumerable<Lazy<IEmbeddedLanguageClassifier, EmbeddedLanguageMetadata>> classifiers)
-            : base(classifiers, CSharpFallbackEmbeddedLanguageClassifier.Instance, CSharpSyntaxKinds.Instance, LanguageNames.CSharp)
+            : base(LanguageNames.CSharp, CSharpEmbeddedLanguagesProvider.Info, CSharpSyntaxKinds.Instance, CSharpFallbackEmbeddedLanguageClassifier.Instance, classifiers)
         {
         }
     }
