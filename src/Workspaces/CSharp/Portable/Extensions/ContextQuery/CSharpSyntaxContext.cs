--- conflicted
+++ resolved
@@ -231,11 +231,7 @@
                 isNameOfContext: syntaxTree.IsNameOfContext(position, semanticModel, cancellationToken),
                 isInQuery: leftToken.GetAncestor<QueryExpressionSyntax>() != null,
                 isInImportsDirective: leftToken.GetAncestor<UsingDirectiveSyntax>() != null,
-<<<<<<< HEAD
-                isLeftSideOfImportAliasDirective: IsLeftSideOfUsingAliasDirective(leftToken, cancellationToken),
-=======
                 isLeftSideOfImportAliasDirective: IsLeftSideOfUsingAliasDirective(leftToken),
->>>>>>> 53da2d79
                 isLabelContext: syntaxTree.IsLabelContext(position, cancellationToken),
                 isTypeArgumentOfConstraintContext: syntaxTree.IsTypeArgumentOfConstraintClause(position, cancellationToken),
                 isRightOfDotOrArrowOrColonColon: syntaxTree.IsRightOfDotOrArrowOrColonColon(position, targetToken, cancellationToken),
