﻿// Licensed to the .NET Foundation under one or more agreements.
// The .NET Foundation licenses this file to you under the MIT license.
// See the LICENSE file in the project root for more information.

using System.Collections.Immutable;
using Microsoft.CodeAnalysis.LanguageService;
using Microsoft.CodeAnalysis.Shared.Collections;

namespace Microsoft.CodeAnalysis.FindSymbols;

internal sealed partial class SyntaxTreeIndex
{
    public bool ProbablyContainsIdentifier(string identifier) => _identifierInfo.ProbablyContainsIdentifier(identifier);
    public bool ProbablyContainsEscapedIdentifier(string identifier) => _identifierInfo.ProbablyContainsEscapedIdentifier(identifier);

    public bool ContainsPredefinedType(PredefinedType type) => _contextInfo.ContainsPredefinedType(type);
    public bool ContainsPredefinedOperator(PredefinedOperator op) => _contextInfo.ContainsPredefinedOperator(op);

    public bool ProbablyContainsStringValue(string value) => _literalInfo.ProbablyContainsStringValue(value);
    public bool ProbablyContainsInt64Value(long value) => _literalInfo.ProbablyContainsInt64Value(value);

    public bool ContainsAwait => _contextInfo.ContainsAwait;
    public bool ContainsBaseConstructorInitializer => _contextInfo.ContainsBaseConstructorInitializer;
    public bool ContainsConversion => _contextInfo.ContainsConversion;
    public bool ContainsDeconstruction => _contextInfo.ContainsDeconstruction;
    public bool ContainsExplicitOrImplicitElementAccessExpression => _contextInfo.ContainsExplicitOrImplicitElementAccessExpression;
    public bool ContainsForEachStatement => _contextInfo.ContainsForEachStatement;
    public bool ContainsGlobalKeyword => _contextInfo.ContainsGlobalKeyword;
    public bool ContainsGlobalSuppressMessageAttribute => _contextInfo.ContainsGlobalSuppressMessageAttribute;
    public bool ContainsImplicitObjectCreation => _contextInfo.ContainsImplicitObjectCreation;
    public bool ContainsIndexerMemberCref => _contextInfo.ContainsIndexerMemberCref;
    public bool ContainsLockStatement => _contextInfo.ContainsLockStatement;
    public bool ContainsQueryExpression => _contextInfo.ContainsQueryExpression;
    public bool ContainsThisConstructorInitializer => _contextInfo.ContainsThisConstructorInitializer;
    public bool ContainsTupleExpressionOrTupleType => _contextInfo.ContainsTupleExpressionOrTupleType;
    public bool ContainsUsingStatement => _contextInfo.ContainsUsingStatement;
    public bool ContainsCollectionInitializer => _contextInfo.ContainsCollectionInitializer;

    /// <summary>
    /// Gets the set of global aliases that point to something with the provided name and arity.
    /// For example of there is <c>global alias X = A.B.C&lt;int&gt;</c>, then looking up with
    /// <c>name="C"</c> and arity=1 will return <c>X</c>.
    /// </summary>
    public ImmutableArray<string> GetGlobalAliases(string name, int arity)
    {
<<<<<<< HEAD
        public bool ProbablyContainsIdentifier(string identifier) => _identifierInfo.ProbablyContainsIdentifier(identifier);
        public bool ProbablyContainsEscapedIdentifier(string identifier) => _identifierInfo.ProbablyContainsEscapedIdentifier(identifier);

        public bool ContainsPredefinedType(PredefinedType type) => _contextInfo.ContainsPredefinedType(type);
        public bool ContainsPredefinedOperator(PredefinedOperator op) => _contextInfo.ContainsPredefinedOperator(op);

        public bool ProbablyContainsStringValue(string value) => _literalInfo.ProbablyContainsStringValue(value);
        public bool ProbablyContainsInt64Value(long value) => _literalInfo.ProbablyContainsInt64Value(value);

        public bool ContainsAwait => _contextInfo.ContainsAwait;
        public bool ContainsBaseConstructorInitializer => _contextInfo.ContainsBaseConstructorInitializer;
        public bool ContainsConversion => _contextInfo.ContainsConversion;
        public bool ContainsDeconstruction => _contextInfo.ContainsDeconstruction;
        public bool ContainsExplicitOrImplicitElementAccessExpression => _contextInfo.ContainsExplicitOrImplicitElementAccessExpression;
        public bool ContainsForEachStatement => _contextInfo.ContainsForEachStatement;
        public bool ContainsGlobalKeyword => _contextInfo.ContainsGlobalKeyword;
        public bool ContainsGlobalSuppressMessageAttribute => _contextInfo.ContainsGlobalSuppressMessageAttribute;
        public bool ContainsImplicitObjectCreation => _contextInfo.ContainsImplicitObjectCreation;
        public bool ContainsIndexerMemberCref => _contextInfo.ContainsIndexerMemberCref;
        public bool ContainsLockStatement => _contextInfo.ContainsLockStatement;
        public bool ContainsQueryExpression => _contextInfo.ContainsQueryExpression;
        public bool ContainsThisConstructorInitializer => _contextInfo.ContainsThisConstructorInitializer;
        public bool ContainsTupleExpressionOrTupleType => _contextInfo.ContainsTupleExpressionOrTupleType;
        public bool ContainsUsingStatement => _contextInfo.ContainsUsingStatement;
        public bool ContainsDirective => _contextInfo.ContainsDirective;
        public bool ContainsCollectionInitializer => _contextInfo.ContainsCollectionInitializer;

        /// <summary>
        /// Gets the set of global aliases that point to something with the provided name and arity.
        /// For example of there is <c>global alias X = A.B.C&lt;int&gt;</c>, then looking up with
        /// <c>name="C"</c> and arity=1 will return <c>X</c>.
        /// </summary>
        public ImmutableArray<string> GetGlobalAliases(string name, int arity)
        {
            if (_globalAliasInfo == null)
                return ImmutableArray<string>.Empty;

            using var result = TemporaryArray<string>.Empty;
=======
        if (_globalAliasInfo == null)
            return [];
>>>>>>> 7f3fb334

        using var result = TemporaryArray<string>.Empty;

        foreach (var (alias, aliasName, aliasArity) in _globalAliasInfo)
        {
            if (aliasName == name && aliasArity == arity)
                result.Add(alias);
        }

        return result.ToImmutableAndClear();
    }
}<|MERGE_RESOLUTION|>--- conflicted
+++ resolved
@@ -35,6 +35,7 @@
     public bool ContainsTupleExpressionOrTupleType => _contextInfo.ContainsTupleExpressionOrTupleType;
     public bool ContainsUsingStatement => _contextInfo.ContainsUsingStatement;
     public bool ContainsCollectionInitializer => _contextInfo.ContainsCollectionInitializer;
+    public bool ContainsDirective => _contextInfo.ContainsDirective;
 
     /// <summary>
     /// Gets the set of global aliases that point to something with the provided name and arity.
@@ -43,49 +44,8 @@
     /// </summary>
     public ImmutableArray<string> GetGlobalAliases(string name, int arity)
     {
-<<<<<<< HEAD
-        public bool ProbablyContainsIdentifier(string identifier) => _identifierInfo.ProbablyContainsIdentifier(identifier);
-        public bool ProbablyContainsEscapedIdentifier(string identifier) => _identifierInfo.ProbablyContainsEscapedIdentifier(identifier);
-
-        public bool ContainsPredefinedType(PredefinedType type) => _contextInfo.ContainsPredefinedType(type);
-        public bool ContainsPredefinedOperator(PredefinedOperator op) => _contextInfo.ContainsPredefinedOperator(op);
-
-        public bool ProbablyContainsStringValue(string value) => _literalInfo.ProbablyContainsStringValue(value);
-        public bool ProbablyContainsInt64Value(long value) => _literalInfo.ProbablyContainsInt64Value(value);
-
-        public bool ContainsAwait => _contextInfo.ContainsAwait;
-        public bool ContainsBaseConstructorInitializer => _contextInfo.ContainsBaseConstructorInitializer;
-        public bool ContainsConversion => _contextInfo.ContainsConversion;
-        public bool ContainsDeconstruction => _contextInfo.ContainsDeconstruction;
-        public bool ContainsExplicitOrImplicitElementAccessExpression => _contextInfo.ContainsExplicitOrImplicitElementAccessExpression;
-        public bool ContainsForEachStatement => _contextInfo.ContainsForEachStatement;
-        public bool ContainsGlobalKeyword => _contextInfo.ContainsGlobalKeyword;
-        public bool ContainsGlobalSuppressMessageAttribute => _contextInfo.ContainsGlobalSuppressMessageAttribute;
-        public bool ContainsImplicitObjectCreation => _contextInfo.ContainsImplicitObjectCreation;
-        public bool ContainsIndexerMemberCref => _contextInfo.ContainsIndexerMemberCref;
-        public bool ContainsLockStatement => _contextInfo.ContainsLockStatement;
-        public bool ContainsQueryExpression => _contextInfo.ContainsQueryExpression;
-        public bool ContainsThisConstructorInitializer => _contextInfo.ContainsThisConstructorInitializer;
-        public bool ContainsTupleExpressionOrTupleType => _contextInfo.ContainsTupleExpressionOrTupleType;
-        public bool ContainsUsingStatement => _contextInfo.ContainsUsingStatement;
-        public bool ContainsDirective => _contextInfo.ContainsDirective;
-        public bool ContainsCollectionInitializer => _contextInfo.ContainsCollectionInitializer;
-
-        /// <summary>
-        /// Gets the set of global aliases that point to something with the provided name and arity.
-        /// For example of there is <c>global alias X = A.B.C&lt;int&gt;</c>, then looking up with
-        /// <c>name="C"</c> and arity=1 will return <c>X</c>.
-        /// </summary>
-        public ImmutableArray<string> GetGlobalAliases(string name, int arity)
-        {
-            if (_globalAliasInfo == null)
-                return ImmutableArray<string>.Empty;
-
-            using var result = TemporaryArray<string>.Empty;
-=======
         if (_globalAliasInfo == null)
             return [];
->>>>>>> 7f3fb334
 
         using var result = TemporaryArray<string>.Empty;
 
