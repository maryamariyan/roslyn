--- conflicted
+++ resolved
@@ -34,11 +34,8 @@
                 bool containsGlobalSuppressMessageAttribute,
                 bool containsConversion,
                 bool containsGlobalKeyword,
-<<<<<<< HEAD
+                bool containsCollectionInitializer,
                 bool containsDirective)
-=======
-                bool containsCollectionInitializer)
->>>>>>> 834823cd
                 : this(predefinedTypes, predefinedOperators,
                        ConvertToContainingNodeFlag(
                          containsForEachStatement,
@@ -56,11 +53,8 @@
                          containsGlobalSuppressMessageAttribute,
                          containsConversion,
                          containsGlobalKeyword,
-<<<<<<< HEAD
+                         containsCollectionInitializer,
                          containsDirective))
-=======
-                         containsCollectionInitializer))
->>>>>>> 834823cd
             {
             }
 
@@ -87,11 +81,8 @@
                 bool containsGlobalSuppressMessageAttribute,
                 bool containsConversion,
                 bool containsGlobalKeyword,
-<<<<<<< HEAD
+                bool containsCollectionInitializer,
                 bool containsDirective)
-=======
-                bool containsCollectionInitializer)
->>>>>>> 834823cd
             {
                 var containingNodes = ContainingNodes.None;
 
@@ -110,11 +101,8 @@
                 containingNodes |= containsGlobalSuppressMessageAttribute ? ContainingNodes.ContainsGlobalSuppressMessageAttribute : 0;
                 containingNodes |= containsConversion ? ContainingNodes.ContainsConversion : 0;
                 containingNodes |= containsGlobalKeyword ? ContainingNodes.ContainsGlobalKeyword : 0;
-<<<<<<< HEAD
+                containingNodes |= containsCollectionInitializer ? ContainingNodes.ContainsCollectionInitializer : 0;
                 containingNodes |= containsDirective ? ContainingNodes.ContainsDirective : 0;
-=======
-                containingNodes |= containsCollectionInitializer ? ContainingNodes.ContainsCollectionInitializer : 0;
->>>>>>> 834823cd
 
                 return containingNodes;
             }
@@ -170,13 +158,11 @@
             public bool ContainsConversion
                 => (_containingNodes & ContainingNodes.ContainsConversion) == ContainingNodes.ContainsConversion;
 
-<<<<<<< HEAD
+            public bool ContainsCollectionInitializer
+                => (_containingNodes & ContainingNodes.ContainsCollectionInitializer) == ContainingNodes.ContainsCollectionInitializer;
+
             public bool ContainsDirective
                 => (_containingNodes & ContainingNodes.ContainsDirective) == ContainingNodes.ContainsDirective;
-=======
-            public bool ContainsCollectionInitializer
-                => (_containingNodes & ContainingNodes.ContainsCollectionInitializer) == ContainingNodes.ContainsCollectionInitializer;
->>>>>>> 834823cd
 
             public void WriteTo(ObjectWriter writer)
             {
@@ -221,11 +207,8 @@
                 ContainsGlobalSuppressMessageAttribute = 1 << 12,
                 ContainsConversion = 1 << 13,
                 ContainsGlobalKeyword = 1 << 14,
-<<<<<<< HEAD
-                ContainsDirective = 1 << 15,
-=======
                 ContainsCollectionInitializer = 1 << 15,
->>>>>>> 834823cd
+                ContainsDirective = 1 << 16,
             }
         }
     }
