﻿// Licensed to the .NET Foundation under one or more agreements.
// The .NET Foundation licenses this file to you under the MIT license.
// See the LICENSE file in the project root for more information.

using System;
using Microsoft.CodeAnalysis.LanguageServices;
using Roslyn.Utilities;

namespace Microsoft.CodeAnalysis.FindSymbols
{
    internal partial class SyntaxTreeIndex
    {
        private readonly struct ContextInfo
        {
            private readonly int _predefinedTypes;
            private readonly int _predefinedOperators;
            private readonly ContainingNodes _containingNodes;

            public ContextInfo(
                int predefinedTypes,
                int predefinedOperators,
                bool containsForEachStatement,
                bool containsLockStatement,
                bool containsUsingStatement,
                bool containsQueryExpression,
                bool containsThisConstructorInitializer,
                bool containsBaseConstructorInitializer,
                bool containsElementAccessExpression,
                bool containsIndexerMemberCref,
                bool containsDeconstruction,
                bool containsAwait,
                bool containsTupleExpressionOrTupleType,
                bool containsImplicitObjectCreation,
<<<<<<< HEAD
                bool containsGlobalAttributes,
=======
                bool containsGlobalSuppressMessageAttribute,
>>>>>>> 67d940c4
                bool containsConversion)
                : this(predefinedTypes, predefinedOperators,
                       ConvertToContainingNodeFlag(
                         containsForEachStatement,
                         containsLockStatement,
                         containsUsingStatement,
                         containsQueryExpression,
                         containsThisConstructorInitializer,
                         containsBaseConstructorInitializer,
                         containsElementAccessExpression,
                         containsIndexerMemberCref,
                         containsDeconstruction,
                         containsAwait,
                         containsTupleExpressionOrTupleType,
                         containsImplicitObjectCreation,
<<<<<<< HEAD
                         containsGlobalAttributes,
=======
                         containsGlobalSuppressMessageAttribute,
>>>>>>> 67d940c4
                         containsConversion))
            {
            }

            private ContextInfo(int predefinedTypes, int predefinedOperators, ContainingNodes containingNodes)
            {
                _predefinedTypes = predefinedTypes;
                _predefinedOperators = predefinedOperators;
                _containingNodes = containingNodes;
            }

            private static ContainingNodes ConvertToContainingNodeFlag(
                bool containsForEachStatement,
                bool containsLockStatement,
                bool containsUsingStatement,
                bool containsQueryExpression,
                bool containsThisConstructorInitializer,
                bool containsBaseConstructorInitializer,
                bool containsElementAccessExpression,
                bool containsIndexerMemberCref,
                bool containsDeconstruction,
                bool containsAwait,
                bool containsTupleExpressionOrTupleType,
                bool containsImplicitObjectCreation,
<<<<<<< HEAD
                bool containsGlobalAttributes,
=======
                bool containsGlobalSuppressMessageAttribute,
>>>>>>> 67d940c4
                bool containsConversion)
            {
                var containingNodes = ContainingNodes.None;

                containingNodes |= containsForEachStatement ? ContainingNodes.ContainsForEachStatement : 0;
                containingNodes |= containsLockStatement ? ContainingNodes.ContainsLockStatement : 0;
                containingNodes |= containsUsingStatement ? ContainingNodes.ContainsUsingStatement : 0;
                containingNodes |= containsQueryExpression ? ContainingNodes.ContainsQueryExpression : 0;
                containingNodes |= containsThisConstructorInitializer ? ContainingNodes.ContainsThisConstructorInitializer : 0;
                containingNodes |= containsBaseConstructorInitializer ? ContainingNodes.ContainsBaseConstructorInitializer : 0;
                containingNodes |= containsElementAccessExpression ? ContainingNodes.ContainsElementAccessExpression : 0;
                containingNodes |= containsIndexerMemberCref ? ContainingNodes.ContainsIndexerMemberCref : 0;
                containingNodes |= containsDeconstruction ? ContainingNodes.ContainsDeconstruction : 0;
                containingNodes |= containsAwait ? ContainingNodes.ContainsAwait : 0;
                containingNodes |= containsTupleExpressionOrTupleType ? ContainingNodes.ContainsTupleExpressionOrTupleType : 0;
                containingNodes |= containsImplicitObjectCreation ? ContainingNodes.ContainsImplicitObjectCreation : 0;
<<<<<<< HEAD
                containingNodes |= containsGlobalAttributes ? ContainingNodes.ContainsGlobalAttributes : 0;
=======
                containingNodes |= containsGlobalSuppressMessageAttribute ? ContainingNodes.ContainsGlobalSuppressMessageAttribute : 0;
>>>>>>> 67d940c4
                containingNodes |= containsConversion ? ContainingNodes.ContainsConversion : 0;

                return containingNodes;
            }

            public bool ContainsPredefinedType(PredefinedType type)
                => (_predefinedTypes & (int)type) == (int)type;

            public bool ContainsPredefinedOperator(PredefinedOperator op)
                => (_predefinedOperators & (int)op) == (int)op;

            public bool ContainsForEachStatement
                => (_containingNodes & ContainingNodes.ContainsForEachStatement) == ContainingNodes.ContainsForEachStatement;

            public bool ContainsDeconstruction
                => (_containingNodes & ContainingNodes.ContainsDeconstruction) == ContainingNodes.ContainsDeconstruction;

            public bool ContainsAwait
                => (_containingNodes & ContainingNodes.ContainsAwait) == ContainingNodes.ContainsAwait;

            public bool ContainsImplicitObjectCreation
                => (_containingNodes & ContainingNodes.ContainsImplicitObjectCreation) == ContainingNodes.ContainsImplicitObjectCreation;

            public bool ContainsLockStatement
                => (_containingNodes & ContainingNodes.ContainsLockStatement) == ContainingNodes.ContainsLockStatement;

            public bool ContainsUsingStatement
                => (_containingNodes & ContainingNodes.ContainsUsingStatement) == ContainingNodes.ContainsUsingStatement;

            public bool ContainsQueryExpression
                => (_containingNodes & ContainingNodes.ContainsQueryExpression) == ContainingNodes.ContainsQueryExpression;

            public bool ContainsThisConstructorInitializer
                => (_containingNodes & ContainingNodes.ContainsThisConstructorInitializer) == ContainingNodes.ContainsThisConstructorInitializer;

            public bool ContainsBaseConstructorInitializer
                => (_containingNodes & ContainingNodes.ContainsBaseConstructorInitializer) == ContainingNodes.ContainsBaseConstructorInitializer;

            public bool ContainsElementAccessExpression
                => (_containingNodes & ContainingNodes.ContainsElementAccessExpression) == ContainingNodes.ContainsElementAccessExpression;

            public bool ContainsIndexerMemberCref
                => (_containingNodes & ContainingNodes.ContainsIndexerMemberCref) == ContainingNodes.ContainsIndexerMemberCref;

            public bool ContainsTupleExpressionOrTupleType
                => (_containingNodes & ContainingNodes.ContainsTupleExpressionOrTupleType) == ContainingNodes.ContainsTupleExpressionOrTupleType;

            public bool ContainsGlobalSuppressMessageAttribute
                => (_containingNodes & ContainingNodes.ContainsGlobalSuppressMessageAttribute) == ContainingNodes.ContainsGlobalSuppressMessageAttribute;

            public bool ContainsConversion
                => (_containingNodes & ContainingNodes.ContainsConversion) == ContainingNodes.ContainsConversion;

            public bool ContainsConversion
                => (_containingNodes & ContainingNodes.ContainsConversion) == ContainingNodes.ContainsConversion;

            public void WriteTo(ObjectWriter writer)
            {
                writer.WriteInt32(_predefinedTypes);
                writer.WriteInt32(_predefinedOperators);
                writer.WriteInt32((int)_containingNodes);
            }

            public static ContextInfo? TryReadFrom(ObjectReader reader)
            {
                try
                {
                    var predefinedTypes = reader.ReadInt32();
                    var predefinedOperators = reader.ReadInt32();
                    var containingNodes = (ContainingNodes)reader.ReadInt32();

                    return new ContextInfo(predefinedTypes, predefinedOperators, containingNodes);
                }
                catch (Exception)
                {
                }

                return null;
            }

            [Flags]
            private enum ContainingNodes
            {
                None = 0,
                ContainsForEachStatement = 1,
                ContainsLockStatement = 1 << 1,
                ContainsUsingStatement = 1 << 2,
                ContainsQueryExpression = 1 << 3,
                ContainsThisConstructorInitializer = 1 << 4,
                ContainsBaseConstructorInitializer = 1 << 5,
                ContainsElementAccessExpression = 1 << 6,
                ContainsIndexerMemberCref = 1 << 7,
                ContainsDeconstruction = 1 << 8,
                ContainsAwait = 1 << 9,
                ContainsTupleExpressionOrTupleType = 1 << 10,
                ContainsImplicitObjectCreation = 1 << 11,
<<<<<<< HEAD
                ContainsGlobalAttributes = 1 << 12,
=======
                ContainsGlobalSuppressMessageAttribute = 1 << 12,
>>>>>>> 67d940c4
                ContainsConversion = 1 << 13,
            }
        }
    }
}<|MERGE_RESOLUTION|>--- conflicted
+++ resolved
@@ -31,11 +31,7 @@
                 bool containsAwait,
                 bool containsTupleExpressionOrTupleType,
                 bool containsImplicitObjectCreation,
-<<<<<<< HEAD
-                bool containsGlobalAttributes,
-=======
                 bool containsGlobalSuppressMessageAttribute,
->>>>>>> 67d940c4
                 bool containsConversion)
                 : this(predefinedTypes, predefinedOperators,
                        ConvertToContainingNodeFlag(
@@ -51,11 +47,7 @@
                          containsAwait,
                          containsTupleExpressionOrTupleType,
                          containsImplicitObjectCreation,
-<<<<<<< HEAD
-                         containsGlobalAttributes,
-=======
                          containsGlobalSuppressMessageAttribute,
->>>>>>> 67d940c4
                          containsConversion))
             {
             }
@@ -80,11 +72,7 @@
                 bool containsAwait,
                 bool containsTupleExpressionOrTupleType,
                 bool containsImplicitObjectCreation,
-<<<<<<< HEAD
-                bool containsGlobalAttributes,
-=======
                 bool containsGlobalSuppressMessageAttribute,
->>>>>>> 67d940c4
                 bool containsConversion)
             {
                 var containingNodes = ContainingNodes.None;
@@ -101,11 +89,7 @@
                 containingNodes |= containsAwait ? ContainingNodes.ContainsAwait : 0;
                 containingNodes |= containsTupleExpressionOrTupleType ? ContainingNodes.ContainsTupleExpressionOrTupleType : 0;
                 containingNodes |= containsImplicitObjectCreation ? ContainingNodes.ContainsImplicitObjectCreation : 0;
-<<<<<<< HEAD
-                containingNodes |= containsGlobalAttributes ? ContainingNodes.ContainsGlobalAttributes : 0;
-=======
                 containingNodes |= containsGlobalSuppressMessageAttribute ? ContainingNodes.ContainsGlobalSuppressMessageAttribute : 0;
->>>>>>> 67d940c4
                 containingNodes |= containsConversion ? ContainingNodes.ContainsConversion : 0;
 
                 return containingNodes;
@@ -159,9 +143,6 @@
             public bool ContainsConversion
                 => (_containingNodes & ContainingNodes.ContainsConversion) == ContainingNodes.ContainsConversion;
 
-            public bool ContainsConversion
-                => (_containingNodes & ContainingNodes.ContainsConversion) == ContainingNodes.ContainsConversion;
-
             public void WriteTo(ObjectWriter writer)
             {
                 writer.WriteInt32(_predefinedTypes);
@@ -202,11 +183,7 @@
                 ContainsAwait = 1 << 9,
                 ContainsTupleExpressionOrTupleType = 1 << 10,
                 ContainsImplicitObjectCreation = 1 << 11,
-<<<<<<< HEAD
-                ContainsGlobalAttributes = 1 << 12,
-=======
                 ContainsGlobalSuppressMessageAttribute = 1 << 12,
->>>>>>> 67d940c4
                 ContainsConversion = 1 << 13,
             }
         }
