﻿// Licensed to the .NET Foundation under one or more agreements.
// The .NET Foundation licenses this file to you under the MIT license.
// See the LICENSE file in the project root for more information.

using System.Collections.Generic;
using Roslyn.Utilities;

namespace Microsoft.CodeAnalysis.SolutionCrawler;

internal class IncrementalAnalyzerProviderMetadata : WorkspaceKindMetadata
{
<<<<<<< HEAD
    public bool HighPriorityForActiveFile { get; }
    public string Name { get; }

    public IncrementalAnalyzerProviderMetadata(IDictionary<string, object> data)
        : base(data)
    {
        this.HighPriorityForActiveFile = (bool)data.GetValueOrDefault("HighPriorityForActiveFile");
        this.Name = (string)data.GetValueOrDefault("Name");
    }

    public IncrementalAnalyzerProviderMetadata(string name, bool highPriorityForActiveFile, params string[] workspaceKinds)
        : base(workspaceKinds)
    {
        this.HighPriorityForActiveFile = highPriorityForActiveFile;
        this.Name = name;
    }

    public override bool Equals(object obj)
    {
        return obj is IncrementalAnalyzerProviderMetadata metadata
            && base.Equals(obj)
            && HighPriorityForActiveFile == metadata.HighPriorityForActiveFile
            && Name == metadata.Name;
    }

    public override int GetHashCode()
    {
        var hashCode = 1997033996;
        hashCode = hashCode * -1521134295 + base.GetHashCode();
        hashCode = hashCode * -1521134295 + HighPriorityForActiveFile.GetHashCode();
        hashCode = hashCode * -1521134295 + EqualityComparer<string>.Default.GetHashCode(Name);
        return hashCode;
=======
    internal sealed class IncrementalAnalyzerProviderMetadata(string name, bool highPriorityForActiveFile, IReadOnlyList<string> workspaceKinds)
    {
        public bool HighPriorityForActiveFile { get; } = highPriorityForActiveFile;
        public string Name { get; } = name;
        public IReadOnlyList<string> WorkspaceKinds { get; } = workspaceKinds;

        public IncrementalAnalyzerProviderMetadata(IDictionary<string, object> data)
            : this(name: (string)data[nameof(ExportIncrementalAnalyzerProviderAttribute.Name)],
                   highPriorityForActiveFile: (bool)data[nameof(ExportIncrementalAnalyzerProviderAttribute.HighPriorityForActiveFile)],
                   workspaceKinds: (IReadOnlyList<string>)data[nameof(ExportIncrementalAnalyzerProviderAttribute.WorkspaceKinds)])
        {
        }
>>>>>>> 815f0269
    }
}<|MERGE_RESOLUTION|>--- conflicted
+++ resolved
@@ -5,44 +5,8 @@
 using System.Collections.Generic;
 using Roslyn.Utilities;
 
-namespace Microsoft.CodeAnalysis.SolutionCrawler;
-
-internal class IncrementalAnalyzerProviderMetadata : WorkspaceKindMetadata
+namespace Microsoft.CodeAnalysis.SolutionCrawler
 {
-<<<<<<< HEAD
-    public bool HighPriorityForActiveFile { get; }
-    public string Name { get; }
-
-    public IncrementalAnalyzerProviderMetadata(IDictionary<string, object> data)
-        : base(data)
-    {
-        this.HighPriorityForActiveFile = (bool)data.GetValueOrDefault("HighPriorityForActiveFile");
-        this.Name = (string)data.GetValueOrDefault("Name");
-    }
-
-    public IncrementalAnalyzerProviderMetadata(string name, bool highPriorityForActiveFile, params string[] workspaceKinds)
-        : base(workspaceKinds)
-    {
-        this.HighPriorityForActiveFile = highPriorityForActiveFile;
-        this.Name = name;
-    }
-
-    public override bool Equals(object obj)
-    {
-        return obj is IncrementalAnalyzerProviderMetadata metadata
-            && base.Equals(obj)
-            && HighPriorityForActiveFile == metadata.HighPriorityForActiveFile
-            && Name == metadata.Name;
-    }
-
-    public override int GetHashCode()
-    {
-        var hashCode = 1997033996;
-        hashCode = hashCode * -1521134295 + base.GetHashCode();
-        hashCode = hashCode * -1521134295 + HighPriorityForActiveFile.GetHashCode();
-        hashCode = hashCode * -1521134295 + EqualityComparer<string>.Default.GetHashCode(Name);
-        return hashCode;
-=======
     internal sealed class IncrementalAnalyzerProviderMetadata(string name, bool highPriorityForActiveFile, IReadOnlyList<string> workspaceKinds)
     {
         public bool HighPriorityForActiveFile { get; } = highPriorityForActiveFile;
@@ -55,6 +19,5 @@
                    workspaceKinds: (IReadOnlyList<string>)data[nameof(ExportIncrementalAnalyzerProviderAttribute.WorkspaceKinds)])
         {
         }
->>>>>>> 815f0269
     }
 }