﻿// Licensed to the .NET Foundation under one or more agreements.
// The .NET Foundation licenses this file to you under the MIT license.
// See the LICENSE file in the project root for more information.

using System;
using System.Composition;
using Microsoft.CodeAnalysis.Experiments;
using Microsoft.CodeAnalysis.Host;
using Microsoft.CodeAnalysis.Host.Mef;
using Microsoft.CodeAnalysis.Options;

// When building for source-build, there is no sqlite dependency
#if !DOTNET_BUILD_FROM_SOURCE
using Microsoft.CodeAnalysis.SQLite.v2;
#endif

namespace Microsoft.CodeAnalysis.Storage
{
    [ExportWorkspaceServiceFactory(typeof(IPersistentStorageService), ServiceLayer.Desktop), Shared]
    internal class PersistenceStorageServiceFactory : IWorkspaceServiceFactory
    {
#if !DOTNET_BUILD_FROM_SOURCE
        private readonly SQLiteConnectionPoolService _connectionPoolService;
#endif

        [ImportingConstructor]
        [Obsolete(MefConstruction.ImportingConstructorMessage, error: true)]
        public PersistenceStorageServiceFactory(
#if !DOTNET_BUILD_FROM_SOURCE
            SQLiteConnectionPoolService connectionPoolService
#endif
            )
        {
#if !DOTNET_BUILD_FROM_SOURCE
            _connectionPoolService = connectionPoolService;
#endif
        }

        public IWorkspaceService CreateService(HostWorkspaceServices workspaceServices)
        {
#if !DOTNET_BUILD_FROM_SOURCE
            var optionService = workspaceServices.GetRequiredService<IOptionService>();
            var database = optionService.GetOption(StorageOptions.Database);
            switch (database)
            {
                case StorageDatabase.SQLite:
                    var locationService = workspaceServices.GetService<IPersistentStorageLocationService>();
                    if (locationService != null)
<<<<<<< HEAD
                        return new SQLite.v2.SQLitePersistentStorageService(locationService);
=======
                    {
                        if (UseInMemoryWriteCache(workspaceServices))
                        {
                            return new SQLite.v2.SQLitePersistentStorageService(_connectionPoolService, locationService);
                        }
                        else
                        {
                            return new SQLite.v1.SQLitePersistentStorageService(locationService);
                        }
                    }
>>>>>>> 242160f4

                    break;
            }
#endif

            return NoOpPersistentStorageService.Instance;
        }
<<<<<<< HEAD
=======

        private static bool UseInMemoryWriteCache(HostWorkspaceServices workspaceServices)
            => workspaceServices.Workspace.Options.GetOption(StorageOptions.SQLiteInMemoryWriteCache) ||
               workspaceServices.GetService<IExperimentationService>()?.IsExperimentEnabled(WellKnownExperimentNames.SQLiteInMemoryWriteCache2) == true;
>>>>>>> 242160f4
    }
}<|MERGE_RESOLUTION|>--- conflicted
+++ resolved
@@ -4,7 +4,6 @@
 
 using System;
 using System.Composition;
-using Microsoft.CodeAnalysis.Experiments;
 using Microsoft.CodeAnalysis.Host;
 using Microsoft.CodeAnalysis.Host.Mef;
 using Microsoft.CodeAnalysis.Options;
@@ -46,20 +45,7 @@
                 case StorageDatabase.SQLite:
                     var locationService = workspaceServices.GetService<IPersistentStorageLocationService>();
                     if (locationService != null)
-<<<<<<< HEAD
-                        return new SQLite.v2.SQLitePersistentStorageService(locationService);
-=======
-                    {
-                        if (UseInMemoryWriteCache(workspaceServices))
-                        {
-                            return new SQLite.v2.SQLitePersistentStorageService(_connectionPoolService, locationService);
-                        }
-                        else
-                        {
-                            return new SQLite.v1.SQLitePersistentStorageService(locationService);
-                        }
-                    }
->>>>>>> 242160f4
+                        return new SQLite.v2.SQLitePersistentStorageService(_connectionPoolService, locationService);
 
                     break;
             }
@@ -67,12 +53,5 @@
 
             return NoOpPersistentStorageService.Instance;
         }
-<<<<<<< HEAD
-=======
-
-        private static bool UseInMemoryWriteCache(HostWorkspaceServices workspaceServices)
-            => workspaceServices.Workspace.Options.GetOption(StorageOptions.SQLiteInMemoryWriteCache) ||
-               workspaceServices.GetService<IExperimentationService>()?.IsExperimentEnabled(WellKnownExperimentNames.SQLiteInMemoryWriteCache2) == true;
->>>>>>> 242160f4
     }
 }