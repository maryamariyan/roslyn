﻿// Licensed to the .NET Foundation under one or more agreements.
// The .NET Foundation licenses this file to you under the MIT license.
// See the LICENSE file in the project root for more information.

using System;
using System.Collections.Immutable;
using System.Linq;
using System.Threading.Tasks;
using Microsoft.CodeAnalysis.CodeActions;
using Microsoft.CodeAnalysis.Shared.Extensions;
using Roslyn.Utilities;

namespace Microsoft.CodeAnalysis.CodeFixes
{
    using FixAllContexts = Func<FixAllContext, ImmutableArray<FixAllContext>, Task<Solution?>>;

    /// <summary>
    /// Default implementation of a <see cref="FixAllProvider"/> that efficiently handles the dispatch logic for fixing
    /// entire solutions.  Used by <see cref="BatchFixAllProvider"/> and <see cref="DocumentBasedFixAllProvider"/>.
    /// </summary>
    internal static class DefaultFixAllProviderHelpers
    {
        public static async Task<CodeAction?> GetFixAsync(
            string title, FixAllContext fixAllContext, FixAllContexts fixAllContextsAsync)
        {
            var solution = fixAllContext.Scope switch
            {
                FixAllScope.Document or FixAllScope.ContainingMember or FixAllScope.ContainingType
                    => await GetDocumentFixesAsync(fixAllContext, fixAllContextsAsync).ConfigureAwait(false),
                FixAllScope.Project => await GetProjectFixesAsync(fixAllContext, fixAllContextsAsync).ConfigureAwait(false),
                FixAllScope.Solution => await GetSolutionFixesAsync(fixAllContext, fixAllContextsAsync).ConfigureAwait(false),
                _ => throw ExceptionUtilities.UnexpectedValue(fixAllContext.Scope),
            };

            if (solution == null)
                return null;

            return CodeAction.Create(
                title, c => Task.FromResult(solution));
<<<<<<< HEAD

#pragma warning restore RS0005 // Do not use generic 'CodeAction.Create' to create 'CodeAction'
=======
>>>>>>> ae66fbc9
        }

        private static Task<Solution?> GetDocumentFixesAsync(FixAllContext fixAllContext, FixAllContexts fixAllContextsAsync)
            => fixAllContextsAsync(fixAllContext, ImmutableArray.Create(fixAllContext));

        private static Task<Solution?> GetProjectFixesAsync(FixAllContext fixAllContext, FixAllContexts fixAllContextsAsync)
            => fixAllContextsAsync(fixAllContext, ImmutableArray.Create(fixAllContext.WithDocumentAndProject(document: null, fixAllContext.Project)));

        private static Task<Solution?> GetSolutionFixesAsync(FixAllContext fixAllContext, FixAllContexts fixAllContextsAsync)
        {
            var solution = fixAllContext.Solution;
            var dependencyGraph = solution.GetProjectDependencyGraph();

            // Walk through each project in topological order, determining and applying the diagnostics for each
            // project.  We do this in topological order so that the compilations for successive projects are readily
            // available as we just computed them for dependent projects.  If we were to do it out of order, we might
            // start with a project that has a ton of dependencies, and we'd spend an inordinate amount of time just
            // building the compilations for it before we could proceed.
            //
            // By processing one project at a time, we can also let go of a project once done with it, allowing us to
            // reclaim lots of the memory so we don't overload the system while processing a large solution.
            //
            // Note: we have to filter down to projects of the same language as the FixAllContext points at a
            // CodeFixProvider, and we can't call into providers of different languages with diagnostics from a
            // different language.
            var sortedProjects = dependencyGraph.GetTopologicallySortedProjects()
                                                .Select(id => solution.GetRequiredProject(id))
                                                .Where(p => p.Language == fixAllContext.Project.Language);
            return fixAllContextsAsync(
                fixAllContext,
                sortedProjects.SelectAsArray(p => fixAllContext.WithScope(FixAllScope.Project).WithDocumentAndProject(document: null, p)));
        }
    }
}<|MERGE_RESOLUTION|>--- conflicted
+++ resolved
@@ -37,11 +37,6 @@
 
             return CodeAction.Create(
                 title, c => Task.FromResult(solution));
-<<<<<<< HEAD
-
-#pragma warning restore RS0005 // Do not use generic 'CodeAction.Create' to create 'CodeAction'
-=======
->>>>>>> ae66fbc9
         }
 
         private static Task<Solution?> GetDocumentFixesAsync(FixAllContext fixAllContext, FixAllContexts fixAllContextsAsync)
