﻿// Licensed to the .NET Foundation under one or more agreements.
// The .NET Foundation licenses this file to you under the MIT license.
// See the LICENSE file in the project root for more information.

using System;
using System.Collections.Generic;
using System.Collections.Immutable;
using System.Linq;
using Roslyn.Utilities;

namespace Microsoft.CodeAnalysis.Host;

/// <summary>
/// helper type to track whether <see cref="IEventListener"/> has been initialized.
/// 
/// currently, this helper only supports services whose lifetime is same as Host (ex, VS)
/// </summary>
/// <typeparam name="TService">TService for <see cref="IEventListener{TService}"/></typeparam>
internal class EventListenerTracker<TService>(
    IEnumerable<Lazy<IEventListener, EventListenerMetadata>> eventListeners, string kind)
{
    /// <summary>
    /// Workspace kind this event listener is initialized for
    /// </summary>
    private readonly HashSet<string> _eventListenerInitialized = [];
    private readonly ImmutableArray<Lazy<IEventListener, EventListenerMetadata>> _eventListeners = eventListeners.Where(el => el.Metadata.Service == kind).ToImmutableArray();

    public void EnsureEventListener(Workspace workspace, TService serviceOpt)
    {
        lock (_eventListenerInitialized)
        {
<<<<<<< HEAD
            if (!_eventListenerInitialized.Add(workspace.Kind))
            {
                // already initialized
                return;
            }
        }

        foreach (var listener in GetListeners(workspace, _eventListeners))
        {
            listener.StartListening(workspace, serviceOpt);
=======
            Contract.ThrowIfNull(workspace.Kind);

            lock (_eventListenerInitialized)
            {
                if (!_eventListenerInitialized.Add(workspace.Kind))
                {
                    // already initialized
                    return;
                }
            }

            foreach (var listener in GetListeners(workspace.Kind, _eventListeners))
            {
                listener.StartListening(workspace, serviceOpt);
            }
        }

        public static IEnumerable<IEventListener<TService>> GetListeners(
            string? workspaceKind, IEnumerable<Lazy<IEventListener, EventListenerMetadata>> eventListeners)
        {
            return (workspaceKind == null) ? [] : eventListeners
                .Where(l => l.Metadata.WorkspaceKinds.Contains(workspaceKind))
                .Select(l => l.Value)
                .OfType<IEventListener<TService>>();
>>>>>>> 815f0269
        }
    }

    public static IEnumerable<IEventListener<TService>> GetListeners(
        Workspace workspace, IEnumerable<Lazy<IEventListener, EventListenerMetadata>> eventListeners)
    {
        return eventListeners.Where(l => l.Metadata.WorkspaceKinds.Contains(workspace.Kind))
                             .Select(l => l.Value)
                             .OfType<IEventListener<TService>>();
    }

    internal TestAccessor GetTestAccessor()
    {
        return new TestAccessor(this);
    }

    internal readonly struct TestAccessor
    {
        private readonly EventListenerTracker<TService> _eventListenerTracker;

        internal TestAccessor(EventListenerTracker<TService> eventListenerTracker)
            => _eventListenerTracker = eventListenerTracker;

        internal ref readonly ImmutableArray<Lazy<IEventListener, EventListenerMetadata>> EventListeners
            => ref _eventListenerTracker._eventListeners;
    }
}<|MERGE_RESOLUTION|>--- conflicted
+++ resolved
@@ -8,39 +8,25 @@
 using System.Linq;
 using Roslyn.Utilities;
 
-namespace Microsoft.CodeAnalysis.Host;
-
-/// <summary>
-/// helper type to track whether <see cref="IEventListener"/> has been initialized.
-/// 
-/// currently, this helper only supports services whose lifetime is same as Host (ex, VS)
-/// </summary>
-/// <typeparam name="TService">TService for <see cref="IEventListener{TService}"/></typeparam>
-internal class EventListenerTracker<TService>(
-    IEnumerable<Lazy<IEventListener, EventListenerMetadata>> eventListeners, string kind)
+namespace Microsoft.CodeAnalysis.Host
 {
     /// <summary>
-    /// Workspace kind this event listener is initialized for
+    /// helper type to track whether <see cref="IEventListener"/> has been initialized.
+    /// 
+    /// currently, this helper only supports services whose lifetime is same as Host (ex, VS)
     /// </summary>
-    private readonly HashSet<string> _eventListenerInitialized = [];
-    private readonly ImmutableArray<Lazy<IEventListener, EventListenerMetadata>> _eventListeners = eventListeners.Where(el => el.Metadata.Service == kind).ToImmutableArray();
+    /// <typeparam name="TService">TService for <see cref="IEventListener{TService}"/></typeparam>
+    internal class EventListenerTracker<TService>(
+        IEnumerable<Lazy<IEventListener, EventListenerMetadata>> eventListeners, string kind)
+    {
+        /// <summary>
+        /// Workspace kind this event listener is initialized for
+        /// </summary>
+        private readonly HashSet<string> _eventListenerInitialized = [];
+        private readonly ImmutableArray<Lazy<IEventListener, EventListenerMetadata>> _eventListeners = eventListeners.Where(el => el.Metadata.Service == kind).ToImmutableArray();
 
-    public void EnsureEventListener(Workspace workspace, TService serviceOpt)
-    {
-        lock (_eventListenerInitialized)
+        public void EnsureEventListener(Workspace workspace, TService serviceOpt)
         {
-<<<<<<< HEAD
-            if (!_eventListenerInitialized.Add(workspace.Kind))
-            {
-                // already initialized
-                return;
-            }
-        }
-
-        foreach (var listener in GetListeners(workspace, _eventListeners))
-        {
-            listener.StartListening(workspace, serviceOpt);
-=======
             Contract.ThrowIfNull(workspace.Kind);
 
             lock (_eventListenerInitialized)
@@ -65,31 +51,22 @@
                 .Where(l => l.Metadata.WorkspaceKinds.Contains(workspaceKind))
                 .Select(l => l.Value)
                 .OfType<IEventListener<TService>>();
->>>>>>> 815f0269
+        }
+
+        internal TestAccessor GetTestAccessor()
+        {
+            return new TestAccessor(this);
+        }
+
+        internal readonly struct TestAccessor
+        {
+            private readonly EventListenerTracker<TService> _eventListenerTracker;
+
+            internal TestAccessor(EventListenerTracker<TService> eventListenerTracker)
+                => _eventListenerTracker = eventListenerTracker;
+
+            internal ref readonly ImmutableArray<Lazy<IEventListener, EventListenerMetadata>> EventListeners
+                => ref _eventListenerTracker._eventListeners;
         }
     }
-
-    public static IEnumerable<IEventListener<TService>> GetListeners(
-        Workspace workspace, IEnumerable<Lazy<IEventListener, EventListenerMetadata>> eventListeners)
-    {
-        return eventListeners.Where(l => l.Metadata.WorkspaceKinds.Contains(workspace.Kind))
-                             .Select(l => l.Value)
-                             .OfType<IEventListener<TService>>();
-    }
-
-    internal TestAccessor GetTestAccessor()
-    {
-        return new TestAccessor(this);
-    }
-
-    internal readonly struct TestAccessor
-    {
-        private readonly EventListenerTracker<TService> _eventListenerTracker;
-
-        internal TestAccessor(EventListenerTracker<TService> eventListenerTracker)
-            => _eventListenerTracker = eventListenerTracker;
-
-        internal ref readonly ImmutableArray<Lazy<IEventListener, EventListenerMetadata>> EventListeners
-            => ref _eventListenerTracker._eventListeners;
-    }
 }