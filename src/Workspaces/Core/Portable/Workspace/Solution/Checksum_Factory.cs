--- conflicted
+++ resolved
@@ -23,7 +23,7 @@
         // https://github.com/dotnet/runtime/blob/f2db6d6093c54e5eeb9db2d8dcbe15b2db92ad8c/src/libraries/System.Security.Cryptography.Algorithms/src/System/Security/Cryptography/SHA256.cs#L18-L19
         private const int SHA256HashSizeBytes = 256 / 8;
 
-#if NET
+#if NET5_0_OR_GREATER
         private static readonly ObjectPool<IncrementalHash> s_incrementalHashPool =
             new(() => IncrementalHash.CreateHash(HashAlgorithmName.SHA256), size: 20);
 #else
@@ -31,7 +31,7 @@
             new(SHA256.Create, size: 20);
 #endif
 
-#if !NET
+#if !NET5_0_OR_GREATER
         // Dedicated pools for the byte[]s we use to create checksums from two or three existing checksums. Sized to
         // exactly the space needed to splat the existing checksum data into the array and then hash it.
 
@@ -43,7 +43,7 @@
 
         public static Checksum Create(IEnumerable<string> values)
         {
-#if NET
+#if NET5_0_OR_GREATER
             using var pooledHash = s_incrementalHashPool.GetPooledObject();
 
             foreach (var value in values)
@@ -74,7 +74,7 @@
 
         public static Checksum Create(string value)
         {
-#if NET
+#if NET5_0_OR_GREATER
             Span<byte> hash = stackalloc byte[SHA256HashSizeBytes];
             SHA256.HashData(MemoryMarshal.AsBytes(value.AsSpan()), hash);
             return From(hash);
@@ -97,7 +97,7 @@
             Span<byte> hash = stackalloc byte[SHA256HashSizeBytes];
             SHA256.HashData(stream, hash);
             return From(hash);
-#elif NET
+#elif NET5_0_OR_GREATER
             using var pooledHash = s_incrementalHashPool.GetPooledObject();
             Span<byte> buffer = stackalloc byte[SharedPools.ByteBufferSize];
 
@@ -183,13 +183,7 @@
 #endif
         }
 
-<<<<<<< HEAD
-#if !NET
-
-        private static Checksum CreateUsingByteArrays(Checksum checksum1, Checksum checksum2)
-=======
         public static Checksum Create(ReadOnlySpan<Checksum.HashData> hashes)
->>>>>>> e7d4a397
         {
 #if NET
             return CreateUsingSpans(hashes);
@@ -324,7 +318,7 @@
             return Create(stream);
         }
 
-#if !NET
+#if !NET5_0_OR_GREATER
         private static void AppendData(SHA256 hash, byte[] buffer, string value)
         {
             var stringBytes = MemoryMarshal.AsBytes(value.AsSpan());
