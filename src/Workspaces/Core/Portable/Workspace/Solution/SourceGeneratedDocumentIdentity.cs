--- conflicted
+++ resolved
@@ -16,25 +16,13 @@
 /// A small struct that holds the values that define the identity of a source generated document, and don't change
 /// as new generations happen. This is mostly for convenience as we are reguarly working with this combination of values.
 /// </summary>
-<<<<<<< HEAD
+[DataContract]
 internal readonly record struct SourceGeneratedDocumentIdentity : IEquatable<SourceGeneratedDocumentIdentity>
-{
-    public readonly DocumentId DocumentId;
-    public readonly string HintName;
-    public readonly SourceGeneratorIdentity Generator;
-    public readonly string FilePath;
-=======
-[DataContract]
-internal readonly record struct SourceGeneratedDocumentIdentity
-    : IObjectWritable, IEquatable<SourceGeneratedDocumentIdentity>
 {
     [DataMember(Order = 0)] public DocumentId DocumentId { get; }
     [DataMember(Order = 1)] public string HintName { get; }
     [DataMember(Order = 2)] public SourceGeneratorIdentity Generator { get; }
     [DataMember(Order = 3)] public string FilePath { get; }
-
-    bool IObjectWritable.ShouldReuseInSerialization => true;
->>>>>>> bb259b08
 
     public SourceGeneratedDocumentIdentity(DocumentId documentId, string hintName, SourceGeneratorIdentity generator, string filePath)
     {
