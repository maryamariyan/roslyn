﻿// Licensed to the .NET Foundation under one or more agreements.
// The .NET Foundation licenses this file to you under the MIT license.
// See the LICENSE file in the project root for more information.

using System;
using System.Collections.Generic;
using System.Collections.Immutable;
using System.Diagnostics;
using System.Diagnostics.CodeAnalysis;
using System.Linq;
using System.Threading;
using System.Threading.Tasks;
using Microsoft.CodeAnalysis;
using Microsoft.CodeAnalysis.ErrorReporting;
using Microsoft.CodeAnalysis.Host;
using Microsoft.CodeAnalysis.Internal.Log;
using Microsoft.CodeAnalysis.PooledObjects;
using Microsoft.CodeAnalysis.Shared.Collections;
using Roslyn.Utilities;

namespace Microsoft.CodeAnalysis
{
    internal partial class SolutionCompilationState
    {
        /// <summary>
        /// Tracks the changes made to a project and provides the facility to get a lazily built
        /// compilation for that project.  As the compilation is being built, the partial results are
        /// stored as well so that they can be used in the 'in progress' workspace snapshot.
        /// </summary>
        private partial class CompilationTracker : ICompilationTracker
        {
            private static readonly Func<ProjectState, string> s_logBuildCompilationAsync =
                state => string.Join(",", state.AssemblyName, state.DocumentStates.Count);

            public ProjectState ProjectState { get; }

            /// <summary>
            /// Access via the <see cref="ReadState"/> and <see cref="WriteState"/> methods.
            /// </summary>
            private CompilationTrackerState? _stateDoNotAccessDirectly;

            // guarantees only one thread is building at a time
            private readonly SemaphoreSlim _buildLock = new(initialCount: 1);

            public SkeletonReferenceCache SkeletonReferenceCache { get; }

            /// <summary>
            /// Set via a feature flag to enable strict validation of the compilations that are produced, in that they match the original states. This validation is expensive, so we don't want it
            /// running in normal production scenarios.
            /// </summary>
            private readonly bool _validateStates;

            private CompilationTracker(
                ProjectState project,
                CompilationTrackerState? state,
                SkeletonReferenceCache cachedSkeletonReferences)
            {
                Contract.ThrowIfNull(project);

                this.ProjectState = project;
                _stateDoNotAccessDirectly = state;
                this.SkeletonReferenceCache = cachedSkeletonReferences;

                _validateStates = project.LanguageServices.SolutionServices.GetRequiredService<IWorkspaceConfigurationService>().Options.ValidateCompilationTrackerStates;

                ValidateState(state);
            }

            /// <summary>
            /// Creates a tracker for the provided project.  The tracker will be in the 'empty' state
            /// and will have no extra information beyond the project itself.
            /// </summary>
            public CompilationTracker(ProjectState project)
                : this(project, state: null, cachedSkeletonReferences: new())
            {
            }

            private CompilationTrackerState? ReadState()
                => Volatile.Read(ref _stateDoNotAccessDirectly);

            private void WriteState(CompilationTrackerState state)
            {
                Volatile.Write(ref _stateDoNotAccessDirectly, state);
                ValidateState(state);
            }

            public GeneratorDriver? GeneratorDriver
            {
                get
                {
                    var state = this.ReadState();
                    return state?.GeneratorInfo.Driver;
                }
            }

            public bool ContainsAssemblyOrModuleOrDynamic(ISymbol symbol, bool primary)
            {
                Debug.Assert(symbol.Kind is SymbolKind.Assembly or
                             SymbolKind.NetModule or
                             SymbolKind.DynamicType);
                var state = this.ReadState();

                var unrootedSymbolSet = (state as FinalState)?.UnrootedSymbolSet;
                if (unrootedSymbolSet == null)
                {
                    // this was not a tracker that has handed out a compilation (all compilations handed out must be
                    // owned by a 'FinalState').  So this symbol could not be from us.
                    return false;
                }

                return unrootedSymbolSet.Value.ContainsAssemblyOrModuleOrDynamic(symbol, primary);
            }

            /// <summary>
            /// Creates a new instance of the compilation info, retaining any already built
            /// compilation state as the now 'old' state
            /// </summary>
            public ICompilationTracker Fork(
                ProjectState newProjectState,
                CompilationAndGeneratorDriverTranslationAction? translate)
            {
                return new CompilationTracker(
                    newProjectState,
                    ForkState(oldProjectState: this.ProjectState, ReadState(), translate),
                    this.SkeletonReferenceCache.Clone());

                static CompilationTrackerState? ForkState(
                    ProjectState oldProjectState,
                    CompilationTrackerState? state,
                    CompilationAndGeneratorDriverTranslationAction? translate)
                {
                    if (state is null)
                        return null;

                    var intermediateProjects = state is InProgressState inProgressState
                        ? inProgressState.IntermediateProjects
                        : [];
                    var finalCompilationWithGeneratedDocuments = state is FinalState finalState
                        ? finalState.FinalCompilationWithGeneratedDocuments
                        : null;

                    if (translate is not null)
                    {
                        // We have a translation action; are we able to merge it with the prior one?
                        var merged = false;
                        if (!intermediateProjects.IsEmpty)
                        {
                            var (priorState, priorAction) = intermediateProjects.Last();
                            var mergedTranslation = translate.TryMergeWithPrior(priorAction);
                            if (mergedTranslation != null)
                            {
                                // We can replace the prior action with this new one
                                intermediateProjects = intermediateProjects.SetItem(
                                    intermediateProjects.Count - 1,
                                    (oldState: priorState, mergedTranslation));
                                merged = true;
                            }
                        }

<<<<<<< HEAD
                        var newState = CompilationTrackerState.Create(
                            withCompilationState.IsFrozen,
                            withCompilationState.CompilationWithoutGeneratedDocuments,
                            withCompilationState.GeneratorInfo,
                            finalCompilationWithGeneratedDocuments,
                            intermediateProjects);
                        return newState;
                    }
                    else if (state is NoCompilationState)
                    {
                        // This is a singleton.  We just stay in this state.  That's fine as there's no driver or
                        // compilation to track this translate step.  We'll always just have to produce the full
                        // compilation/sg docs if we're in this state.
                        return state;
                    }
                    else
                    {
                        throw ExceptionUtilities.UnexpectedValue(state.GetType());
=======
                        if (!merged)
                        {
                            // Just add it to the end
                            intermediateProjects = intermediateProjects.Add((oldProjectState, translate));
                        }
>>>>>>> 2296cb59
                    }

                    var newState = CompilationTrackerState.Create(
                        state.CompilationWithoutGeneratedDocuments,
                        state.GeneratorInfo,
                        finalCompilationWithGeneratedDocuments,
                        intermediateProjects);
                    return newState;
                }
            }

            public ICompilationTracker FreezePartialStateWithTree(
                SolutionCompilationState compilationState,
                DocumentState docState,
                SyntaxTree tree,
                CancellationToken cancellationToken)
            {
                GetPartialCompilationState(
                    compilationState, docState.Id,
                    out var inProgressProject,
                    out var compilationPair,
                    out var generatorInfo,
                    out var metadataReferenceToProjectId,
                    cancellationToken);

                // Ensure we actually have the tree we need in there; note that if the tree is present, then we know the document must also be
                // present in inProgressProject, since those are both updated in parallel.
                //
                // the tree that we have been given was directly returned from the document state that we're also being passed --
                // the only reason we're requesting it earlier is this code is running under a lock in
                // SolutionState.WithFrozenPartialCompilationIncludingSpecificDocument.
                if (!compilationPair.CompilationWithoutGeneratedDocuments.ContainsSyntaxTree(tree))
                {
                    // We do not have the exact tree. It either means this document was recently added, or the tree was recently changed.
                    // We now need to update both the inProgressState and the compilation. There are several possibilities we want to consider:
                    //
                    // 1. An earlier version of the document is present in the compilation, and we just need to update it to the current version
                    // 2. The tree wasn't present in the original snapshot at all, and we just need to add the tree.
                    // 3. The tree wasn't present in the original snapshot, but an older file had been removed that had the same file path.
                    //    As a heuristic, we remove the old one so we don't end up with duplicate trees.
                    //
                    // Note it's possible that we simply had never tried to produce a compilation yet for this project at all, in that case
                    // GetPartialCompilationState would have produced an empty compilation, and it would have updated inProgressProject to
                    // remove all the documents. Thus, that is no different than the "add" case above.
                    if (inProgressProject.DocumentStates.TryGetState(docState.Id, out var oldState))
                    {
                        // Scenario 1. The document had been previously parsed and it's there, so we can update it with our current state
                        // This call should be instant, since the compilation already must exist that contains this tree. Note if no compilation existed
                        // GetPartialCompilationState would have produced an empty one, and removed any documents, so inProgressProject.DocumentStates would
                        // have been empty originally.
                        var oldTree = oldState.GetSyntaxTree(cancellationToken);

                        compilationPair = compilationPair.ReplaceSyntaxTree(oldTree, tree);
                        inProgressProject = inProgressProject.UpdateDocument(docState, contentChanged: true);
                    }
                    else
                    {
                        // We're in either scenario 2 or 3. Do we have an existing tree to try replacing? Note: the file path here corresponds to Document.FilePath.
                        // If a document's file path is null, we then substitute Document.Name, so we usually expect there to be a unique string regardless.
                        var oldTree = compilationPair.CompilationWithoutGeneratedDocuments.SyntaxTrees.FirstOrDefault(t => t.FilePath == tree.FilePath);
                        if (oldTree == null)
                        {
                            // Scenario 2.
                            compilationPair = compilationPair.AddSyntaxTree(tree);
                            inProgressProject = inProgressProject.AddDocuments([docState]);
                        }
                        else
                        {
                            // Scenario 3.
                            compilationPair = compilationPair.ReplaceSyntaxTree(oldTree, tree);

                            // The old tree came from some other document with a different ID then we started with -- if the document ID still existed we would have
                            // been in the Scenario 1 case instead. We'll find the old document ID, remove that state, and then add ours.
                            var oldDocumentId = DocumentState.GetDocumentIdForTree(oldTree);
                            Contract.ThrowIfNull(oldDocumentId, $"{nameof(oldTree)} came from the compilation produced by the workspace, so the document ID should have existed.");
                            inProgressProject = inProgressProject
                                .RemoveDocuments([oldDocumentId])
                                .AddDocuments([docState]);
                        }
                    }
                }

                // At this point, we now absolutely should have our tree in the compilation
                Contract.ThrowIfFalse(compilationPair.CompilationWithoutGeneratedDocuments.ContainsSyntaxTree(tree));

                // Mark whatever generator state we have as not only final, and mark our FinalState as frozen as well.
                // We'll want to keep whatever we have here through whatever future transformations occur.
                generatorInfo = generatorInfo.WithDocumentsAreFinal(true);

                var finalState = FinalState.Create(
                    isFrozen: true,
                    finalCompilationWithGeneratedDocuments: compilationPair.CompilationWithGeneratedDocuments,
                    compilationWithoutGeneratedDocuments: compilationPair.CompilationWithoutGeneratedDocuments,
                    // As a policy, all partial-state projects are said to have incomplete references, since the state
                    // has no guarantees.
                    hasSuccessfullyLoaded: false,
                    generatorInfo,
                    finalCompilation: compilationPair.CompilationWithGeneratedDocuments,
                    this.ProjectState.Id,
                    metadataReferenceToProjectId);

                return new CompilationTracker(inProgressProject, finalState, this.SkeletonReferenceCache.Clone());
            }

            /// <summary>
            /// Tries to get the latest snapshot of the compilation without waiting for it to be fully built. This
            /// method takes advantage of the progress side-effect produced during <see
            /// cref="GetOrBuildFinalStateAsync"/>. It will either return the already built compilation, any in-progress
            /// compilation or any known old compilation in that order of preference. The compilation state that is
            /// returned will have a compilation that is retained so that it cannot disappear.
            /// </summary>
            private void GetPartialCompilationState(
                SolutionCompilationState compilationState,
                DocumentId id,
                out ProjectState inProgressProject,
                out CompilationPair compilations,
                out CompilationTrackerGeneratorInfo generatorInfo,
                out Dictionary<MetadataReference, ProjectId>? metadataReferenceToProjectId,
                CancellationToken cancellationToken)
            {
                var state = ReadState();
                var compilationWithoutGeneratedDocuments = state?.CompilationWithoutGeneratedDocuments;

                generatorInfo = state?.GeneratorInfo ?? CompilationTrackerGeneratorInfo.Empty;

                // check whether we can bail out quickly for typing case
                var inProgressState = state as InProgressState;

                inProgressProject = inProgressState != null ? inProgressState.IntermediateProjects.First().oldState : this.ProjectState;

                // all changes left for this document is modifying the given document; since the compilation is already fully up to date
                // we don't need to do any further checking of it's references
                if (inProgressState != null &&
                    compilationWithoutGeneratedDocuments != null &&
                    inProgressState.IntermediateProjects.All(t => IsTouchDocumentActionForDocument(t.action, id)))
                {
                    // We'll add in whatever generated documents we do have; these may be from a prior run prior to some changes
                    // being made to the project, but it's the best we have so we'll use it.
                    compilations = new CompilationPair(
                        compilationWithoutGeneratedDocuments,
                        compilationWithoutGeneratedDocuments.AddSyntaxTrees(generatorInfo.Documents.States.Values.Select(state => state.GetSyntaxTree(cancellationToken))));

                    // This is likely a bug.  It seems possible to pass out a partial compilation state that we don't
                    // properly record assembly symbols for.
                    metadataReferenceToProjectId = null;
                    return;
                }

                // if we already have a final compilation we are done.
                if (compilationWithoutGeneratedDocuments != null && state is FinalState finalState)
                {
                    var finalCompilation = finalState.FinalCompilationWithGeneratedDocuments;
                    Contract.ThrowIfNull(finalCompilation, "We have a FinalState, so we must have a non-null final compilation");

                    compilations = new CompilationPair(compilationWithoutGeneratedDocuments, finalCompilation);

                    // This should hopefully be safe to return as null.  Because we already reached the 'FinalState'
                    // before, we should have already recorded the assembly symbols for it.  So not recording them
                    // again is likely ok (as long as compilations continue to return the same IAssemblySymbols for
                    // the same references across source edits).
                    metadataReferenceToProjectId = null;
                    return;
                }

                // 1) if we have an in-progress compilation use it.  
                // 2) If we don't, then create a simple empty compilation/project. 
                // 3) then, make sure that all it's p2p refs and whatnot are correct.
                if (compilationWithoutGeneratedDocuments == null)
                {
                    inProgressProject = inProgressProject.RemoveAllDocuments();
                    compilationWithoutGeneratedDocuments = CreateEmptyCompilation();
                }

                compilations = new CompilationPair(
                    compilationWithoutGeneratedDocuments,
                    compilationWithoutGeneratedDocuments.AddSyntaxTrees(generatorInfo.Documents.States.Values.Select(state => state.GetSyntaxTree(cancellationToken))));

                // Now add in back a consistent set of project references.  For project references
                // try to get either a CompilationReference or a SkeletonReference. This ensures
                // that the in-progress project only reports a reference to another project if it
                // could actually get a reference to that project's metadata.
                var metadataReferences = new List<MetadataReference>();
                var newProjectReferences = new List<ProjectReference>();
                metadataReferences.AddRange(this.ProjectState.MetadataReferences);

                metadataReferenceToProjectId = new Dictionary<MetadataReference, ProjectId>();

                foreach (var projectReference in this.ProjectState.ProjectReferences)
                {
                    var referencedProject = compilationState.SolutionState.GetProjectState(projectReference.ProjectId);
                    if (referencedProject != null)
                    {
                        if (referencedProject.IsSubmission)
                        {
                            var previousScriptCompilation = compilationState.GetCompilationAsync(
                                projectReference.ProjectId, cancellationToken).WaitAndGetResult(cancellationToken);

                            // previous submission project must support compilation:
                            RoslynDebug.Assert(previousScriptCompilation != null);

                            compilations = compilations.WithPreviousScriptCompilation(previousScriptCompilation);
                        }
                        else
                        {
                            // get the latest metadata for the partial compilation of the referenced project.
                            var metadata = compilationState.GetPartialMetadataReference(projectReference, this.ProjectState);

                            if (metadata == null)
                            {
                                // if we failed to get the metadata, check to see if we previously had existing metadata and reuse it instead.
                                var inProgressCompilationNotRef = compilations.CompilationWithGeneratedDocuments;
                                metadata = inProgressCompilationNotRef.ExternalReferences.FirstOrDefault(
                                    r => SolutionCompilationState.GetProjectId(inProgressCompilationNotRef.GetAssemblyOrModuleSymbol(r) as IAssemblySymbol) == projectReference.ProjectId);
                            }

                            if (metadata != null)
                            {
                                newProjectReferences.Add(projectReference);
                                metadataReferences.Add(metadata);
                                metadataReferenceToProjectId.Add(metadata, projectReference.ProjectId);
                            }
                        }
                    }
                }

                inProgressProject = inProgressProject.WithProjectReferences(newProjectReferences);

                if (!Enumerable.SequenceEqual(compilations.CompilationWithoutGeneratedDocuments.ExternalReferences, metadataReferences))
                {
                    compilations = compilations.WithReferences(metadataReferences);
                }
            }

            private static bool IsTouchDocumentActionForDocument(CompilationAndGeneratorDriverTranslationAction action, DocumentId id)
                => action is CompilationAndGeneratorDriverTranslationAction.TouchDocumentAction touchDocumentAction &&
                   touchDocumentAction.DocumentId == id;

            /// <summary>
            /// Gets the final compilation if it is available.
            /// </summary>
            public bool TryGetCompilation([NotNullWhen(true)] out Compilation? compilation)
            {
                var state = ReadState();
                if (state is FinalState finalState)
                {
                    compilation = finalState.FinalCompilationWithGeneratedDocuments;
                    Contract.ThrowIfNull(compilation);
                    return true;
                }
                else
                {
                    compilation = null;
                    return false;
                }
            }

            public Task<Compilation> GetCompilationAsync(SolutionCompilationState compilationState, CancellationToken cancellationToken)
            {
                if (this.TryGetCompilation(out var compilation))
                {
                    return Task.FromResult(compilation);
                }
                else if (cancellationToken.IsCancellationRequested)
                {
                    // Handle early cancellation here to avoid throwing/catching cancellation exceptions in the async
                    // state machines. This helps reduce the total number of First Chance Exceptions occurring in IDE
                    // typing scenarios.
                    return Task.FromCanceled<Compilation>(cancellationToken);
                }
                else
                {
                    return GetCompilationSlowAsync(compilationState, cancellationToken);
                }
            }

            private async Task<Compilation> GetCompilationSlowAsync(
                SolutionCompilationState compilationState, CancellationToken cancellationToken)
            {
                var finalState = await GetOrBuildFinalStateAsync(compilationState, cancellationToken: cancellationToken).ConfigureAwait(false);
                return finalState.FinalCompilationWithGeneratedDocuments;
            }

            private async Task<FinalState> GetOrBuildFinalStateAsync(
                SolutionCompilationState compilationState,
                CancellationToken cancellationToken)
            {
                try
                {
                    using (Logger.LogBlock(FunctionId.Workspace_Project_CompilationTracker_BuildCompilationAsync,
                                           s_logBuildCompilationAsync, ProjectState, cancellationToken))
                    {
                        cancellationToken.ThrowIfCancellationRequested();

                        var state = ReadState();

                        // Try to get the built compilation.  If it exists, then we can just return that.
                        if (state is FinalState finalState)
                            return finalState;

                        // Otherwise, we actually have to build it.  Ensure that only one thread is trying to
                        // build this compilation at a time.
                        using (await _buildLock.DisposableWaitAsync(cancellationToken).ConfigureAwait(false))
                        {
                            return await BuildFinalStateAsync(compilationState, cancellationToken).ConfigureAwait(false);
                        }
                    }
                }
                catch (Exception e) when (FatalError.ReportAndPropagateUnlessCanceled(e, cancellationToken, ErrorSeverity.Critical))
                {
                    throw ExceptionUtilities.Unreachable();
                }

                // <summary>
                // Builds the compilation matching the project state. In the process of building, also
                // produce in progress snapshots that can be accessed from other threads.
                // </summary>
                async Task<FinalState> BuildFinalStateAsync(
                    SolutionCompilationState compilationState,
                    CancellationToken cancellationToken)
                {
                    cancellationToken.ThrowIfCancellationRequested();

                    var state = ReadState();

                    return state switch
                    {
                        // if we already have a compilation, we must be already done!  This can happen if two
                        // threads were waiting to build, and we came in after the other succeeded.
                        FinalState finalState
                            => finalState,

                        // We've got nothing.  Build it from scratch :(
                        null => await BuildFinalStateFromScratchAsync(
                            compilationState,
                            cancellationToken).ConfigureAwait(false),

                        // We have a declaration compilation, use it to reconstruct the final compilation
                        AllSyntaxTreesParsedState allSyntaxTreesParsedState => await FinalizeCompilationAsync(
                            compilationState,
                            allSyntaxTreesParsedState,
                            compilationWithStaleGeneratedTrees: null,
                            cancellationToken).ConfigureAwait(false),

                        // We must have an in progress compilation. Build off of that.
                        InProgressState inProgressState => await BuildFinalStateFromInProgressStateAsync(
                            compilationState,
                            inProgressState,
                            cancellationToken).ConfigureAwait(false),

                        _ => throw ExceptionUtilities.UnexpectedValue(state.GetType()),
                    };

                    async Task<FinalState> BuildFinalStateFromScratchAsync(
                        SolutionCompilationState compilationState,
                        CancellationToken cancellationToken)
                    {
                        try
                        {
                            var allSyntaxTreesParsedState = await BuildAllSyntaxTreesParsedStateFromScratchAsync(cancellationToken).ConfigureAwait(false);

                            return await FinalizeCompilationAsync(
                                compilationState,
                                allSyntaxTreesParsedState,
                                compilationWithStaleGeneratedTrees: null,
                                cancellationToken).ConfigureAwait(false);
                        }
                        catch (Exception e) when (FatalError.ReportAndPropagateUnlessCanceled(e, cancellationToken, ErrorSeverity.Critical))
                        {
                            throw ExceptionUtilities.Unreachable();
                        }
                    }

                    [PerformanceSensitive(
                        "https://github.com/dotnet/roslyn/issues/23582",
                        Constraint = "Avoid calling " + nameof(Compilation.AddSyntaxTrees) + " in a loop due to allocation overhead.")]
                    async Task<AllSyntaxTreesParsedState> BuildAllSyntaxTreesParsedStateFromScratchAsync(
                        CancellationToken cancellationToken)
                    {
                        try
                        {
                            var compilation = CreateEmptyCompilation();

                            using var _ = ArrayBuilder<SyntaxTree>.GetInstance(ProjectState.DocumentStates.Count, out var trees);
                            foreach (var documentState in ProjectState.DocumentStates.GetStatesInCompilationOrder())
                            {
                                cancellationToken.ThrowIfCancellationRequested();
                                // Include the tree even if the content of the document failed to load.
                                trees.Add(await documentState.GetSyntaxTreeAsync(cancellationToken).ConfigureAwait(false));
                            }

                            compilation = compilation.AddSyntaxTrees(trees);

                            // We only got here when we had no compilation state at all.  So we couldn't have gotten
                            // here from a frozen state (as a frozen state always ensures we have a
                            // WithCompilationTrackerState).  As such, we can safely still preserve that we're not
                            // frozen here.
                            var allSyntaxTreesParsedState = new AllSyntaxTreesParsedState(
                                isFrozen: false, compilation, CompilationTrackerGeneratorInfo.Empty, compilationWithGeneratedDocuments: null);
                            WriteState(allSyntaxTreesParsedState);
                            return allSyntaxTreesParsedState;
                        }
                        catch (Exception e) when (FatalError.ReportAndPropagateUnlessCanceled(e, cancellationToken, ErrorSeverity.Critical))
                        {
                            throw ExceptionUtilities.Unreachable();
                        }
                    }

                    async Task<FinalState> BuildFinalStateFromInProgressStateAsync(
                        SolutionCompilationState compilationState, InProgressState inProgressState, CancellationToken cancellationToken)
                    {
                        try
                        {
                            var allSyntaxTreesParsedState = await BuildAllSyntaxTreesParsedStateFromInProgressStateAsync(
                                inProgressState, cancellationToken).ConfigureAwait(false);

                            return await FinalizeCompilationAsync(
                                compilationState,
                                allSyntaxTreesParsedState,
                                allSyntaxTreesParsedState.CompilationWithGeneratedDocuments,
                                cancellationToken).ConfigureAwait(false);
                        }
                        catch (Exception e) when (FatalError.ReportAndPropagateUnlessCanceled(e, cancellationToken))
                        {
                            throw ExceptionUtilities.Unreachable();
                        }
                    }
                }
            }

            private Compilation CreateEmptyCompilation()
            {
                var compilationFactory = this.ProjectState.LanguageServices.GetRequiredService<ICompilationFactoryService>();

                if (this.ProjectState.IsSubmission)
                {
                    return compilationFactory.CreateSubmissionCompilation(
                        this.ProjectState.AssemblyName,
                        this.ProjectState.CompilationOptions!,
                        this.ProjectState.HostObjectType);
                }
                else
                {
                    return compilationFactory.CreateCompilation(
                        this.ProjectState.AssemblyName,
                        this.ProjectState.CompilationOptions!);
                }
            }

            private async Task<AllSyntaxTreesParsedState> BuildAllSyntaxTreesParsedStateFromInProgressStateAsync(
                InProgressState state, CancellationToken cancellationToken)
            {
                try
                {
                    var compilationWithoutGeneratedDocuments = state.CompilationWithoutGeneratedDocuments;
                    var compilationWithGeneratedDocuments = state.CompilationWithGeneratedDocuments;
                    var generatorDriver = state.GeneratorInfo.Driver;

                    // If compilationWithGenerators is the same as compilationWithoutGenerators, then it means a prior run of generators
                    // didn't produce any files. In that case, we'll just make compilationWithGenerators null so we avoid doing any
                    // transformations of it multiple times. Otherwise the transformations below and in FinalizeCompilationAsync will try
                    // to update both at once, which is functionally fine but just unnecessary work. This function is always allowed to return
                    // null for compilationWithGenerators in the end, so there's no harm there.
                    if (compilationWithGeneratedDocuments == compilationWithoutGeneratedDocuments)
                    {
                        compilationWithGeneratedDocuments = null;
                    }

                    var intermediateProjects = state.IntermediateProjects;

                    // This is guaranteed by an in progress state.  Which means we know we'll get into the while loop below.
                    Contract.ThrowIfTrue(intermediateProjects.IsEmpty);
                    AllSyntaxTreesParsedState? resultState = null;

                    while (!intermediateProjects.IsEmpty)
                    {
                        cancellationToken.ThrowIfCancellationRequested();

                        // We have a list of transformations to get to our final compilation; take the first transformation and apply it.
                        var (oldState, action) = intermediateProjects[0];

                        compilationWithoutGeneratedDocuments = await action.TransformCompilationAsync(compilationWithoutGeneratedDocuments, cancellationToken).ConfigureAwait(false);

                        if (compilationWithGeneratedDocuments != null)
                        {
                            // Also transform the compilation that has generated files; we won't do that though if the transformation either would cause problems with
                            // the generated documents, or if don't have any source generators in the first place.
                            if (action.CanUpdateCompilationWithStaleGeneratedTreesIfGeneratorsGiveSameOutput &&
                                oldState.SourceGenerators.Any())
                            {
                                compilationWithGeneratedDocuments = await action.TransformCompilationAsync(compilationWithGeneratedDocuments, cancellationToken).ConfigureAwait(false);
                            }
                            else
                            {
                                compilationWithGeneratedDocuments = null;
                            }
                        }

                        if (generatorDriver != null)
                        {
                            generatorDriver = action.TransformGeneratorDriver(generatorDriver);
                        }

                        // We have updated state, so store this new result; this allows us to drop the intermediate state we already processed
                        // even if we were to get cancelled at a later point.
                        intermediateProjects = intermediateProjects.RemoveAt(0);

                        // As long as we have intermediate projects, we'll still keep creating InProgressStates.  But
                        // once it becomes empty we'll produce an AllSyntaxTreesParsedState and we'll break the loop.
                        //
                        // Preserve the current frozen.  Specifically, once states become frozen, we continually make
                        // all states forked from those states frozen as well.  This ensures we don't attempt to move
                        // generator docs back to the uncomputed state from that point onwards.  We'll just keep
                        // whateverZ generated docs we have.
                        var currentState = CompilationTrackerState.Create(
                            state.IsFrozen, compilationWithoutGeneratedDocuments, state.GeneratorInfo.WithDriver(generatorDriver), compilationWithGeneratedDocuments, intermediateProjects);
                        this.WriteState(currentState);

                        Contract.ThrowIfTrue(intermediateProjects.Count > 0 && currentState is not InProgressState);
                        Contract.ThrowIfTrue(intermediateProjects.Count == 0 && currentState is not AllSyntaxTreesParsedState);

                        resultState = currentState as AllSyntaxTreesParsedState;
                    }

                    Contract.ThrowIfNull(resultState);
                    return resultState;
                }
                catch (Exception e) when (FatalError.ReportAndPropagateUnlessCanceled(e, cancellationToken, ErrorSeverity.Critical))
                {
                    throw ExceptionUtilities.Unreachable();
                }
            }

            /// <summary>
            /// Add all appropriate references to the compilation and set it as our final compilation
            /// state.
            /// </summary>
            /// <param name="compilationWithStaleGeneratedTrees">The compilation from a prior run that contains
            /// generated trees, which match the states included in <paramref name="allSyntaxTreesParsedState"/>'s
            /// generator info. If a generator run here produces the same set of generated documents as are in <paramref
            /// name="allSyntaxTreesParsedState"/>'s generator info, and we don't need to make any other changes to
            /// references, we can then use this compilation instead of re-adding source generated files again to the
            /// compilation that <paramref name="allSyntaxTreesParsedState"/> points to.</param>
            private async Task<FinalState> FinalizeCompilationAsync(
                SolutionCompilationState compilationState,
                AllSyntaxTreesParsedState allSyntaxTreesParsedState,
                Compilation? compilationWithStaleGeneratedTrees,
                CancellationToken cancellationToken)
            {
                try
                {
                    // The final state we produce will be frozen or not depending on if a frozen state was passed into it.
                    var isFrozen = allSyntaxTreesParsedState.IsFrozen;
                    var generatorInfo = allSyntaxTreesParsedState.GeneratorInfo;
                    var compilationWithoutGeneratedDocuments = allSyntaxTreesParsedState.CompilationWithoutGeneratedDocuments;

                    // Project is complete only if the following are all true:
                    //  1. HasAllInformation flag is set for the project
                    //  2. Either the project has non-zero metadata references OR this is the corlib project.
                    //     For the latter, we use a heuristic if the underlying compilation defines "System.Object" type.
                    var hasSuccessfullyLoaded = this.ProjectState.HasAllInformation &&
                        (this.ProjectState.MetadataReferences.Count > 0 ||
                         compilationWithoutGeneratedDocuments.GetTypeByMetadataName("System.Object") != null);

                    var newReferences = new List<MetadataReference>();
                    var metadataReferenceToProjectId = new Dictionary<MetadataReference, ProjectId>();
                    newReferences.AddRange(this.ProjectState.MetadataReferences);

                    foreach (var projectReference in this.ProjectState.ProjectReferences)
                    {
                        var referencedProject = compilationState.SolutionState.GetProjectState(projectReference.ProjectId);

                        // Even though we're creating a final compilation (vs. an in progress compilation),
                        // it's possible that the target project has been removed.
                        if (referencedProject != null)
                        {
                            // If both projects are submissions, we'll count this as a previous submission link
                            // instead of a regular metadata reference
                            if (referencedProject.IsSubmission)
                            {
                                // if the referenced project is a submission project must be a submission as well:
                                Debug.Assert(this.ProjectState.IsSubmission);

                                // We now need to (potentially) update the prior submission compilation. That Compilation is held in the
                                // ScriptCompilationInfo that we need to replace as a unit.
                                var previousSubmissionCompilation =
                                    await compilationState.GetCompilationAsync(
                                        projectReference.ProjectId, cancellationToken).ConfigureAwait(false);

                                if (compilationWithoutGeneratedDocuments.ScriptCompilationInfo!.PreviousScriptCompilation != previousSubmissionCompilation)
                                {
                                    compilationWithoutGeneratedDocuments = compilationWithoutGeneratedDocuments.WithScriptCompilationInfo(
                                        compilationWithoutGeneratedDocuments.ScriptCompilationInfo!.WithPreviousScriptCompilation(previousSubmissionCompilation!));

                                    compilationWithStaleGeneratedTrees = compilationWithStaleGeneratedTrees?.WithScriptCompilationInfo(
                                        compilationWithStaleGeneratedTrees.ScriptCompilationInfo!.WithPreviousScriptCompilation(previousSubmissionCompilation!));
                                }
                            }
                            else
                            {
                                var metadataReference = await compilationState.GetMetadataReferenceAsync(
                                    projectReference, this.ProjectState, cancellationToken).ConfigureAwait(false);

                                // A reference can fail to be created if a skeleton assembly could not be constructed.
                                if (metadataReference != null)
                                {
                                    newReferences.Add(metadataReference);
                                    metadataReferenceToProjectId.Add(metadataReference, projectReference.ProjectId);
                                }
                                else
                                {
                                    hasSuccessfullyLoaded = false;
                                }
                            }
                        }
                    }

                    // Now that we know the set of references this compilation should have, update them if they're not already.
                    // Generators cannot add references, so we can use the same set of references both for the compilation
                    // that doesn't have generated files, and the one we're trying to reuse that has generated files.
                    // Since we updated both of these compilations together in response to edits, we only have to check one
                    // for a potential mismatch.
                    if (!Enumerable.SequenceEqual(compilationWithoutGeneratedDocuments.ExternalReferences, newReferences))
                    {
                        compilationWithoutGeneratedDocuments = compilationWithoutGeneratedDocuments.WithReferences(newReferences);
                        compilationWithStaleGeneratedTrees = compilationWithStaleGeneratedTrees?.WithReferences(newReferences);
                    }

                    // We will finalize the compilation by adding full contents here.
                    var (compilationWithGeneratedDocuments, generatedDocuments, generatorDriver) = await AddExistingOrComputeNewGeneratorInfoAsync(
                        compilationState,
                        compilationWithoutGeneratedDocuments,
                        generatorInfo,
                        compilationWithStaleGeneratedTrees,
                        cancellationToken).ConfigureAwait(false);

                    // After producing the sg documents, we must always be in the final state for the generator data.
                    var nextGeneratorInfo = new CompilationTrackerGeneratorInfo(generatedDocuments, generatorDriver).WithDocumentsAreFinal(true);

                    var finalState = FinalState.Create(
                        isFrozen,
                        compilationWithGeneratedDocuments,
                        compilationWithoutGeneratedDocuments,
                        hasSuccessfullyLoaded,
                        nextGeneratorInfo,
                        compilationWithGeneratedDocuments,
                        this.ProjectState.Id,
                        metadataReferenceToProjectId);

                    this.WriteState(finalState);

                    return finalState;
                }
                catch (OperationCanceledException) when (cancellationToken.IsCancellationRequested)
                {
                    // Explicitly force a yield point here.  This addresses a problem on .net framework where it's
                    // possible that cancelling this task chain ends up stack overflowing as the TPL attempts to
                    // synchronously recurse through the tasks to execute antecedent work.  This will force continuations
                    // here to run asynchronously preventing the stack overflow.
                    // See https://github.com/dotnet/roslyn/issues/56356 for more details.
                    // note: this can be removed if this code only needs to run on .net core (as the stack overflow issue
                    // does not exist there).
                    await Task.Yield().ConfigureAwait(false);
                    throw;
                }
                catch (Exception e) when (FatalError.ReportAndPropagateUnlessCanceled(e, cancellationToken, ErrorSeverity.Critical))
                {
                    throw ExceptionUtilities.Unreachable();
                }
            }

            /// <summary>
            /// Attempts to get (without waiting) a metadata reference to a possibly in progress
            /// compilation. Only actual compilation references are returned. Could potentially 
            /// return null if nothing can be provided.
            /// </summary>
            public MetadataReference? GetPartialMetadataReference(ProjectState fromProject, ProjectReference projectReference)
            {
                if (ProjectState.LanguageServices == fromProject.LanguageServices)
                {
                    // if we have a compilation and its the correct language, use a simple compilation reference in any
                    // state it happens to be in right now
                    if (ReadState() is CompilationTrackerState compilationState)
                        return compilationState.CompilationWithoutGeneratedDocuments.ToMetadataReference(projectReference.Aliases, projectReference.EmbedInteropTypes);
                }
                else
                {
                    // Cross project reference.  We need a skeleton reference.  Skeletons are too expensive to
                    // generate on demand.  So just try to see if we can grab the last generated skeleton for that
                    // project.
                    var properties = new MetadataReferenceProperties(aliases: projectReference.Aliases, embedInteropTypes: projectReference.EmbedInteropTypes);
                    return this.SkeletonReferenceCache.TryGetAlreadyBuiltMetadataReference(properties);
                }

                return null;
            }

            public Task<bool> HasSuccessfullyLoadedAsync(
                SolutionCompilationState compilationState, CancellationToken cancellationToken)
            {
                return this.ReadState() is FinalState finalState
                    ? finalState.HasSuccessfullyLoaded ? SpecializedTasks.True : SpecializedTasks.False
                    : HasSuccessfullyLoadedSlowAsync(compilationState, cancellationToken);
            }

            private async Task<bool> HasSuccessfullyLoadedSlowAsync(
                SolutionCompilationState compilationState, CancellationToken cancellationToken)
            {
                var finalState = await GetOrBuildFinalStateAsync(
                    compilationState, cancellationToken: cancellationToken).ConfigureAwait(false);
                return finalState.HasSuccessfullyLoaded;
            }

            public async ValueTask<TextDocumentStates<SourceGeneratedDocumentState>> GetSourceGeneratedDocumentStatesAsync(
                SolutionCompilationState compilationState, CancellationToken cancellationToken)
            {
                // If we don't have any generators, then we know we have no generated files, so we can skip the computation entirely.
                if (!this.ProjectState.SourceGenerators.Any())
                {
                    return TextDocumentStates<SourceGeneratedDocumentState>.Empty;
                }

                var finalState = await GetOrBuildFinalStateAsync(
                    compilationState, cancellationToken: cancellationToken).ConfigureAwait(false);
                return finalState.GeneratorInfo.Documents;
            }

            public async ValueTask<ImmutableArray<Diagnostic>> GetSourceGeneratorDiagnosticsAsync(
                SolutionCompilationState compilationState, CancellationToken cancellationToken)
            {
                if (!this.ProjectState.SourceGenerators.Any())
                {
                    return [];
                }

                var finalState = await GetOrBuildFinalStateAsync(
                    compilationState, cancellationToken: cancellationToken).ConfigureAwait(false);

                var driverRunResult = finalState.GeneratorInfo.Driver?.GetRunResult();
                if (driverRunResult is null)
                {
                    return [];
                }

                using var _ = ArrayBuilder<Diagnostic>.GetInstance(capacity: driverRunResult.Diagnostics.Length, out var builder);

                foreach (var result in driverRunResult.Results)
                {
                    if (!IsGeneratorRunResultToIgnore(result))
                    {
                        builder.AddRange(result.Diagnostics);
                    }
                }

                return builder.ToImmutableAndClear();
            }

            public SourceGeneratedDocumentState? TryGetSourceGeneratedDocumentStateForAlreadyGeneratedId(DocumentId documentId)
            {
                var state = ReadState();

                // If we are in FinalState, then we have correctly ran generators and then know the final contents of the
                // Compilation. The GeneratedDocuments can be filled for intermediate states, but those aren't guaranteed to be
                // correct and can be re-ran later.
                return state is FinalState finalState ? finalState.GeneratorInfo.Documents.GetState(documentId) : null;
            }

            // HACK HACK HACK HACK around a problem introduced by https://github.com/dotnet/sdk/pull/24928. The Razor generator is
            // controlled by a flag that lives in an .editorconfig file; in the IDE we generally don't run the generator and instead use
            // the design-time files added through the legacy IDynamicFileInfo API. When we're doing Hot Reload we then
            // remove those legacy files and remove the .editorconfig file that is supposed to disable the generator, for the Hot
            // Reload pass we then are running the generator. This is done in the CompileTimeSolutionProvider.
            //
            // https://github.com/dotnet/sdk/pull/24928 introduced an issue where even though the Razor generator is being told to not
            // run, it still runs anyways. As a tactical fix rather than reverting that PR, for Visual Studio 17.3 Preview 2 we are going
            // to do a hack here which is to rip out generated files.

            private bool IsGeneratorRunResultToIgnore(GeneratorRunResult result)
            {
                var globalOptions = this.ProjectState.AnalyzerOptions.AnalyzerConfigOptionsProvider.GlobalOptions;

                // This matches the implementation in https://github.com/chsienki/sdk/blob/4696442a24e3972417fb9f81f182420df0add107/src/RazorSdk/SourceGenerators/RazorSourceGenerator.RazorProviders.cs#L27-L28
                var suppressGenerator = globalOptions.TryGetValue("build_property.SuppressRazorSourceGenerator", out var option) && option == "true";

                if (!suppressGenerator)
                    return false;

                var generatorType = result.Generator.GetGeneratorType();
                return generatorType.FullName == "Microsoft.NET.Sdk.Razor.SourceGenerators.RazorSourceGenerator" &&
                       generatorType.Assembly.GetName().Name is "Microsoft.NET.Sdk.Razor.SourceGenerators" or
                            "Microsoft.CodeAnalysis.Razor.Compiler.SourceGenerators" or
                            "Microsoft.CodeAnalysis.Razor.Compiler";
            }

            // END HACK HACK HACK HACK, or the setup of it at least; once this hack is removed the calls to IsGeneratorRunResultToIgnore
            // need to be cleaned up.

            /// <summary>
            /// Validates the compilation is consistent and we didn't have a bug in producing it. This only runs under a feature flag.
            /// </summary>
            private void ValidateState(CompilationTrackerState? state)
            {
                if (state is null)
                    return;

                if (!_validateStates)
                    return;

                if (state is FinalState finalState)
                {
                    ValidateCompilationTreesMatchesProjectState(finalState.FinalCompilationWithGeneratedDocuments, ProjectState, finalState.GeneratorInfo);
                }
                else if (state is InProgressState inProgressState)
                {
                    ValidateCompilationTreesMatchesProjectState(inProgressState.CompilationWithoutGeneratedDocuments, inProgressState.IntermediateProjects[0].oldState, generatorInfo: null);

                    if (inProgressState.CompilationWithGeneratedDocuments != null)
                    {
                        ValidateCompilationTreesMatchesProjectState(inProgressState.CompilationWithGeneratedDocuments, inProgressState.IntermediateProjects[0].oldState, inProgressState.GeneratorInfo);
                    }
                }
            }

            private static void ValidateCompilationTreesMatchesProjectState(Compilation compilation, ProjectState projectState, CompilationTrackerGeneratorInfo? generatorInfo)
            {
                // We'll do this all in a try/catch so it makes validations easy to do with ThrowExceptionIfFalse().
                try
                {
                    // Assert that all the trees we expect to see are in the Compilation...
                    var syntaxTreesInWorkspaceStates = new HashSet<SyntaxTree>(
#if NET
                        capacity: projectState.DocumentStates.Count + generatorInfo?.Documents.Count ?? 0
#endif
                        );

                    foreach (var documentInProjectState in projectState.DocumentStates.States)
                    {
                        ThrowExceptionIfFalse(documentInProjectState.Value.TryGetSyntaxTree(out var tree), "We should have a tree since we have a compilation that should contain it.");
                        syntaxTreesInWorkspaceStates.Add(tree);
                        ThrowExceptionIfFalse(compilation.ContainsSyntaxTree(tree), "The tree in the ProjectState should have been in the compilation.");
                    }

                    if (generatorInfo != null)
                    {
                        foreach (var generatedDocument in generatorInfo.Value.Documents.States)
                        {
                            ThrowExceptionIfFalse(generatedDocument.Value.TryGetSyntaxTree(out var tree), "We should have a tree since we have a compilation that should contain it.");
                            syntaxTreesInWorkspaceStates.Add(tree);
                            ThrowExceptionIfFalse(compilation.ContainsSyntaxTree(tree), "The tree for the generated document should have been in the compilation.");
                        }
                    }

                    // ...and that the reverse is true too.
                    foreach (var tree in compilation.SyntaxTrees)
                        ThrowExceptionIfFalse(syntaxTreesInWorkspaceStates.Contains(tree), "The tree in the Compilation should have been from the workspace.");
                }
                catch (Exception e) when (FatalError.ReportWithDumpAndCatch(e, ErrorSeverity.Critical))
                {
                }
            }

            /// <summary>
            /// This is just the same as <see cref="Contract.ThrowIfFalse(bool, string, int)"/> but throws a custom exception type to make this easier to find in telemetry since the exception type
            /// is easily seen in telemetry.
            /// </summary>
            private static void ThrowExceptionIfFalse([DoesNotReturnIf(parameterValue: false)] bool condition, string message)
            {
                if (!condition)
                {
                    throw new CompilationTrackerValidationException(message);
                }
            }

            public class CompilationTrackerValidationException : Exception
            {
                public CompilationTrackerValidationException() { }
                public CompilationTrackerValidationException(string message) : base(message) { }
                public CompilationTrackerValidationException(string message, Exception inner) : base(message, inner) { }
            }

            #region Versions and Checksums

            // Dependent Versions are stored on compilation tracker so they are more likely to survive when unrelated solution branching occurs.

            private AsyncLazy<VersionStamp>? _lazyDependentVersion;
            private AsyncLazy<VersionStamp>? _lazyDependentSemanticVersion;
            private AsyncLazy<Checksum>? _lazyDependentChecksum;

            public Task<VersionStamp> GetDependentVersionAsync(
                SolutionCompilationState compilationState, CancellationToken cancellationToken)
            {
                if (_lazyDependentVersion == null)
                {
                    // temp. local to avoid a closure allocation for the fast path
                    // note: solution is captured here, but it will go away once GetValueAsync executes.
                    var compilationStateCapture = compilationState;
                    Interlocked.CompareExchange(ref _lazyDependentVersion, AsyncLazy.Create(
                        c => ComputeDependentVersionAsync(compilationStateCapture, c)), null);
                }

                return _lazyDependentVersion.GetValueAsync(cancellationToken);
            }

            private async Task<VersionStamp> ComputeDependentVersionAsync(
                SolutionCompilationState compilationState, CancellationToken cancellationToken)
            {
                var projectState = this.ProjectState;
                var projVersion = projectState.Version;
                var docVersion = await projectState.GetLatestDocumentVersionAsync(cancellationToken).ConfigureAwait(false);

                var version = docVersion.GetNewerVersion(projVersion);
                foreach (var dependentProjectReference in projectState.ProjectReferences)
                {
                    cancellationToken.ThrowIfCancellationRequested();

                    if (compilationState.SolutionState.ContainsProject(dependentProjectReference.ProjectId))
                    {
                        var dependentProjectVersion = await compilationState.GetDependentVersionAsync(dependentProjectReference.ProjectId, cancellationToken).ConfigureAwait(false);
                        version = dependentProjectVersion.GetNewerVersion(version);
                    }
                }

                return version;
            }

            public Task<VersionStamp> GetDependentSemanticVersionAsync(
                SolutionCompilationState compilationState, CancellationToken cancellationToken)
            {
                if (_lazyDependentSemanticVersion == null)
                {
                    // temp. local to avoid a closure allocation for the fast path
                    // note: solution is captured here, but it will go away once GetValueAsync executes.
                    var compilationStateCapture = compilationState;
                    Interlocked.CompareExchange(ref _lazyDependentSemanticVersion, AsyncLazy.Create(
                        c => ComputeDependentSemanticVersionAsync(compilationStateCapture, c)), null);
                }

                return _lazyDependentSemanticVersion.GetValueAsync(cancellationToken);
            }

            private async Task<VersionStamp> ComputeDependentSemanticVersionAsync(
                SolutionCompilationState compilationState, CancellationToken cancellationToken)
            {
                var projectState = this.ProjectState;
                var version = await projectState.GetSemanticVersionAsync(cancellationToken).ConfigureAwait(false);

                foreach (var dependentProjectReference in projectState.ProjectReferences)
                {
                    cancellationToken.ThrowIfCancellationRequested();

                    if (compilationState.SolutionState.ContainsProject(dependentProjectReference.ProjectId))
                    {
                        var dependentProjectVersion = await compilationState.GetDependentSemanticVersionAsync(
                            dependentProjectReference.ProjectId, cancellationToken).ConfigureAwait(false);
                        version = dependentProjectVersion.GetNewerVersion(version);
                    }
                }

                return version;
            }

            public Task<Checksum> GetDependentChecksumAsync(
                SolutionCompilationState compilationState, CancellationToken cancellationToken)
            {
                if (_lazyDependentChecksum == null)
                {
                    var tmp = compilationState.SolutionState; // temp. local to avoid a closure allocation for the fast path
                    // note: solution is captured here, but it will go away once GetValueAsync executes.
                    Interlocked.CompareExchange(ref _lazyDependentChecksum, AsyncLazy.Create(c => ComputeDependentChecksumAsync(tmp, c)), null);
                }

                return _lazyDependentChecksum.GetValueAsync(cancellationToken);
            }

            private async Task<Checksum> ComputeDependentChecksumAsync(SolutionState solution, CancellationToken cancellationToken)
            {
                using var _ = ArrayBuilder<Checksum>.GetInstance(out var tempChecksumArray);

                // Get the checksum for the project itself.
                var projectChecksum = await this.ProjectState.GetChecksumAsync(cancellationToken).ConfigureAwait(false);
                tempChecksumArray.Add(projectChecksum);

                // Calculate a checksum this project and for each dependent project that could affect semantics for
                // this project. Ensure that the checksum calculation orders the projects consistently so that we get
                // the same checksum across sessions of VS.  Note: we use the project filepath+name as a unique way
                // to reference a project.  This matches the logic in our persistence-service implemention as to how
                // information is associated with a project.
                var transitiveDependencies = solution.GetProjectDependencyGraph().GetProjectsThatThisProjectTransitivelyDependsOn(this.ProjectState.Id);
                var orderedProjectIds = transitiveDependencies.OrderBy(id =>
                {
                    var depProject = solution.GetRequiredProjectState(id);
                    return (depProject.FilePath, depProject.Name);
                });

                foreach (var projectId in orderedProjectIds)
                {
                    var referencedProject = solution.GetRequiredProjectState(projectId);

                    // Note that these checksums should only actually be calculated once, if the project is unchanged
                    // the same checksum will be returned.
                    var referencedProjectChecksum = await referencedProject.GetChecksumAsync(cancellationToken).ConfigureAwait(false);
                    tempChecksumArray.Add(referencedProjectChecksum);
                }

                return Checksum.Create(tempChecksumArray);
            }

            #endregion
        }
    }
}<|MERGE_RESOLUTION|>--- conflicted
+++ resolved
@@ -157,35 +157,15 @@
                             }
                         }
 
-<<<<<<< HEAD
-                        var newState = CompilationTrackerState.Create(
-                            withCompilationState.IsFrozen,
-                            withCompilationState.CompilationWithoutGeneratedDocuments,
-                            withCompilationState.GeneratorInfo,
-                            finalCompilationWithGeneratedDocuments,
-                            intermediateProjects);
-                        return newState;
-                    }
-                    else if (state is NoCompilationState)
-                    {
-                        // This is a singleton.  We just stay in this state.  That's fine as there's no driver or
-                        // compilation to track this translate step.  We'll always just have to produce the full
-                        // compilation/sg docs if we're in this state.
-                        return state;
-                    }
-                    else
-                    {
-                        throw ExceptionUtilities.UnexpectedValue(state.GetType());
-=======
                         if (!merged)
                         {
                             // Just add it to the end
                             intermediateProjects = intermediateProjects.Add((oldProjectState, translate));
                         }
->>>>>>> 2296cb59
                     }
 
                     var newState = CompilationTrackerState.Create(
+                        state.IsFrozen,
                         state.CompilationWithoutGeneratedDocuments,
                         state.GeneratorInfo,
                         finalCompilationWithGeneratedDocuments,
