--- conflicted
+++ resolved
@@ -499,144 +499,110 @@
 
                     var state = ReadState();
 
-<<<<<<< HEAD
-                return state switch
-                {
-                    // if we already have a compilation, we must be already done!  This can happen if two
-                    // threads were waiting to build, and we came in after the other succeeded.
-                    FinalState finalState
-                        => finalState,
-
-                    // We've got nothing.  Build it from scratch :(
-                    NoCompilationState
-                        => await BuildFinalStateFromScratchAsync(
-                            compilationState,
-                            state.GeneratorInfo,
-                            cancellationToken).ConfigureAwait(false),
-
-                    // We have a declaration compilation, use it to reconstruct the final compilation
-                    AllSyntaxTreesParsedState allSyntaxTreesParsedState
-                        => await FinalizeCompilationAsync(
-                            compilationState,
-                            allSyntaxTreesParsedState.CompilationWithoutGeneratedDocuments,
-                            allSyntaxTreesParsedState.GeneratorInfo,
-                            compilationWithStaleGeneratedTrees: null,
-                            cancellationToken).ConfigureAwait(false),
-
-                    // We must have an in progress compilation. Build off of that.
-                    InProgressState inProgressState
-                        => await BuildFinalStateFromInProgressStateAsync(
-                            compilationState,
-                            inProgressState,
-                            cancellationToken).ConfigureAwait(false),
-
-                    _ => throw ExceptionUtilities.UnexpectedValue(state.GetType()),
-                };
-=======
-                    // if we already have a compilation, we must be already done!  This can happen if two
-                    // threads were waiting to build, and we came in after the other succeeded.
-                    if (state is FinalState finalState)
-                        return finalState;
-
-                    var compilationWithoutGeneratedDocuments = state.CompilationWithoutGeneratedDocuments;
-                    if (compilationWithoutGeneratedDocuments == null)
-                    {
+                    return state switch
+                    {
+                        // if we already have a compilation, we must be already done!  This can happen if two
+                        // threads were waiting to build, and we came in after the other succeeded.
+                        FinalState finalState
+                            => finalState,
+
                         // We've got nothing.  Build it from scratch :(
-                        return await BuildFinalStateFromScratchAsync(
-                            compilationState,
-                            state.GeneratorInfo,
-                            cancellationToken).ConfigureAwait(false);
-                    }
-
-                    if (state is AllSyntaxTreesParsedState)
-                    {
+                        NoCompilationState
+                            => await BuildFinalStateFromScratchAsync(
+                                compilationState,
+                                state.GeneratorInfo,
+                                cancellationToken).ConfigureAwait(false),
+
                         // We have a declaration compilation, use it to reconstruct the final compilation
-                        return await FinalizeCompilationAsync(
-                            compilationState,
-                            compilationWithoutGeneratedDocuments,
-                            state.GeneratorInfo,
-                            compilationWithStaleGeneratedTrees: null,
-                            cancellationToken).ConfigureAwait(false);
-                    }
-                    else
-                    {
+                        AllSyntaxTreesParsedState allSyntaxTreesParsedState
+                            => await FinalizeCompilationAsync(
+                                compilationState,
+                                allSyntaxTreesParsedState.CompilationWithoutGeneratedDocuments,
+                                allSyntaxTreesParsedState.GeneratorInfo,
+                                compilationWithStaleGeneratedTrees: null,
+                                cancellationToken).ConfigureAwait(false),
+
                         // We must have an in progress compilation. Build off of that.
-                        return await BuildFinalStateFromInProgressStateAsync(
-                            compilationState, (InProgressState)state, compilationWithoutGeneratedDocuments, cancellationToken).ConfigureAwait(false);
-                    }
-                }
->>>>>>> c72c5e0f
-
-                async Task<FinalState> BuildFinalStateFromScratchAsync(
-                    SolutionCompilationState compilationState,
-                    CompilationTrackerGeneratorInfo generatorInfo,
-                    CancellationToken cancellationToken)
-                {
-                    try
-                    {
-                        var compilation = await BuildDeclarationCompilationFromScratchAsync(
-                            generatorInfo, cancellationToken).ConfigureAwait(false);
-
-                        return await FinalizeCompilationAsync(
-                            compilationState,
-                            compilation,
-                            generatorInfo,
-                            compilationWithStaleGeneratedTrees: null,
-                            cancellationToken).ConfigureAwait(false);
-                    }
-                    catch (Exception e) when (FatalError.ReportAndPropagateUnlessCanceled(e, cancellationToken, ErrorSeverity.Critical))
-                    {
-                        throw ExceptionUtilities.Unreachable();
-                    }
-                }
-
-                [PerformanceSensitive(
-                    "https://github.com/dotnet/roslyn/issues/23582",
-                    Constraint = "Avoid calling " + nameof(Compilation.AddSyntaxTrees) + " in a loop due to allocation overhead.")]
-                async Task<Compilation> BuildDeclarationCompilationFromScratchAsync(
-                    CompilationTrackerGeneratorInfo generatorInfo,
-                    CancellationToken cancellationToken)
-                {
-                    try
-                    {
-                        var compilation = CreateEmptyCompilation();
-
-                        using var _ = ArrayBuilder<SyntaxTree>.GetInstance(ProjectState.DocumentStates.Count, out var trees);
-                        foreach (var documentState in ProjectState.DocumentStates.GetStatesInCompilationOrder())
-                        {
-                            cancellationToken.ThrowIfCancellationRequested();
-                            // Include the tree even if the content of the document failed to load.
-                            trees.Add(await documentState.GetSyntaxTreeAsync(cancellationToken).ConfigureAwait(false));
-                        }
-
-                        compilation = compilation.AddSyntaxTrees(trees);
-                        WriteState(new AllSyntaxTreesParsedState(compilation, generatorInfo));
-                        return compilation;
-                    }
-                    catch (Exception e) when (FatalError.ReportAndPropagateUnlessCanceled(e, cancellationToken, ErrorSeverity.Critical))
-                    {
-                        throw ExceptionUtilities.Unreachable();
-                    }
-                }
-
-                async Task<FinalState> BuildFinalStateFromInProgressStateAsync(
-                    SolutionCompilationState compilationState, InProgressState state, CancellationToken cancellationToken)
-                {
-                    try
-                    {
-                        var (compilationWithoutGenerators, compilationWithGenerators, generatorDriver) = await BuildDeclarationCompilationFromInProgressAsync(
-                            state, cancellationToken).ConfigureAwait(false);
-
-                        return await FinalizeCompilationAsync(
-                            compilationState,
-                            compilationWithoutGenerators,
-                            state.GeneratorInfo.WithDriver(generatorDriver),
-                            compilationWithGenerators,
-                            cancellationToken).ConfigureAwait(false);
-                    }
-                    catch (Exception e) when (FatalError.ReportAndPropagateUnlessCanceled(e, cancellationToken))
-                    {
-                        throw ExceptionUtilities.Unreachable();
+                        InProgressState inProgressState
+                            => await BuildFinalStateFromInProgressStateAsync(
+                                compilationState,
+                                inProgressState,
+                                cancellationToken).ConfigureAwait(false),
+
+                        _ => throw ExceptionUtilities.UnexpectedValue(state.GetType()),
+                    };
+
+                    async Task<FinalState> BuildFinalStateFromScratchAsync(
+                        SolutionCompilationState compilationState,
+                        CompilationTrackerGeneratorInfo generatorInfo,
+                        CancellationToken cancellationToken)
+                    {
+                        try
+                        {
+                            var compilation = await BuildDeclarationCompilationFromScratchAsync(
+                                generatorInfo, cancellationToken).ConfigureAwait(false);
+
+                            return await FinalizeCompilationAsync(
+                                compilationState,
+                                compilation,
+                                generatorInfo,
+                                compilationWithStaleGeneratedTrees: null,
+                                cancellationToken).ConfigureAwait(false);
+                        }
+                        catch (Exception e) when (FatalError.ReportAndPropagateUnlessCanceled(e, cancellationToken, ErrorSeverity.Critical))
+                        {
+                            throw ExceptionUtilities.Unreachable();
+                        }
+                    }
+
+                    [PerformanceSensitive(
+                        "https://github.com/dotnet/roslyn/issues/23582",
+                        Constraint = "Avoid calling " + nameof(Compilation.AddSyntaxTrees) + " in a loop due to allocation overhead.")]
+                    async Task<Compilation> BuildDeclarationCompilationFromScratchAsync(
+                        CompilationTrackerGeneratorInfo generatorInfo,
+                        CancellationToken cancellationToken)
+                    {
+                        try
+                        {
+                            var compilation = CreateEmptyCompilation();
+
+                            using var _ = ArrayBuilder<SyntaxTree>.GetInstance(ProjectState.DocumentStates.Count, out var trees);
+                            foreach (var documentState in ProjectState.DocumentStates.GetStatesInCompilationOrder())
+                            {
+                                cancellationToken.ThrowIfCancellationRequested();
+                                // Include the tree even if the content of the document failed to load.
+                                trees.Add(await documentState.GetSyntaxTreeAsync(cancellationToken).ConfigureAwait(false));
+                            }
+
+                            compilation = compilation.AddSyntaxTrees(trees);
+                            WriteState(new AllSyntaxTreesParsedState(compilation, generatorInfo));
+                            return compilation;
+                        }
+                        catch (Exception e) when (FatalError.ReportAndPropagateUnlessCanceled(e, cancellationToken, ErrorSeverity.Critical))
+                        {
+                            throw ExceptionUtilities.Unreachable();
+                        }
+                    }
+
+                    async Task<FinalState> BuildFinalStateFromInProgressStateAsync(
+                        SolutionCompilationState compilationState, InProgressState state, CancellationToken cancellationToken)
+                    {
+                        try
+                        {
+                            var (compilationWithoutGenerators, compilationWithGenerators, generatorDriver) = await BuildDeclarationCompilationFromInProgressAsync(
+                                state, cancellationToken).ConfigureAwait(false);
+
+                            return await FinalizeCompilationAsync(
+                                compilationState,
+                                compilationWithoutGenerators,
+                                state.GeneratorInfo.WithDriver(generatorDriver),
+                                compilationWithGenerators,
+                                cancellationToken).ConfigureAwait(false);
+                        }
+                        catch (Exception e) when (FatalError.ReportAndPropagateUnlessCanceled(e, cancellationToken))
+                        {
+                            throw ExceptionUtilities.Unreachable();
+                        }
                     }
                 }
             }
