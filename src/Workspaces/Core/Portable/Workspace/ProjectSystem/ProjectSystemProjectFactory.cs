--- conflicted
+++ resolved
@@ -817,11 +817,7 @@
             fullFilePath,
             getReferences: static project => project.MetadataReferences.OfType<PortableExecutableReference>(),
             getFilePath: static reference => reference.FilePath!,
-<<<<<<< HEAD
-            createNewReference: static (@this, reference) => CreateMetadataReference_NoLock(reference.FilePath!, reference.Properties, @this.SolutionServices),
-=======
             createNewReference: static (solutionServices, reference) => CreateMetadataReference_NoLock(reference.FilePath!, reference.Properties, solutionServices),
->>>>>>> be78b5a4
             update: static (solution, projectId, projectUpdateState, oldReference, newReference) =>
             {
                 var newSolution = solution
@@ -830,10 +826,7 @@
                 var newProjectUpdateState = projectUpdateState
                     .WithIncrementalMetadataReferenceRemoved(oldReference)
                     .WithIncrementalMetadataReferenceAdded(newReference);
-<<<<<<< HEAD
-=======
-
->>>>>>> be78b5a4
+
                 return (newSolution, newProjectUpdateState);
             },
             cancellationToken);
@@ -842,9 +835,8 @@
         => StartRefreshingReferencesForFileAsync(
             fullFilePath,
             getReferences: static project => project.AnalyzerReferences.Select(r => r.FullPath!),
-<<<<<<< HEAD
             getFilePath: static filePath => filePath,
-            createNewReference: static (@this, filePath) => filePath,
+            createNewReference: static (_, filePath) => filePath,
             update: static (solution, projectId, projectUpdateState, oldAnalyzerFilePath, newAnalyzerFilePath) =>
             {
                 // Note: we're passing in the same path for the analyzers to remove/add.  That's exactly the intent
@@ -855,29 +847,6 @@
 
                 var (newSolution, newProjectUpdateState) = ProjectSystemProject.UpdateProjectAnalyzerReferences(
                     solution, projectId, projectUpdateState, [oldAnalyzerFilePath], [newAnalyzerFilePath]);
-=======
-            getFilePath: static fullPath => fullPath,
-            createNewReference: static (_, fullPath) => fullPath,
-            update: static (solution, projectId, projectUpdateState, oldReferenceFullPath, newReferenceFullPath) =>
-            {
-                // it's expected that the old and new paths are the same here.  The idea is that we changed a file on
-                // disk, so of course the path will be the same.
-                Contract.ThrowIfTrue(oldReferenceFullPath != newReferenceFullPath);
-
-                var assemblyLoaderProvider = solution.Services.GetRequiredService<IAnalyzerAssemblyLoaderProvider>();
-
-                var project = solution.GetRequiredProject(projectId);
-                var oldAnalyzerReference = project.AnalyzerReferences.First(r => r.FullPath == oldReferenceFullPath);
-                var newAnalyzerReference = new AnalyzerFileReference(oldReferenceFullPath, assemblyLoaderProvider.GetShadowCopyLoader());
-
-                var newSolution = solution
-                    .RemoveAnalyzerReference(projectId, oldAnalyzerReference)
-                    .AddAnalyzerReference(projectId, newAnalyzerReference);
-                var newProjectUpdateState = projectUpdateState
-                    .WithIncrementalAnalyzerReferenceRemoved(oldReferenceFullPath)
-                    .WithIncrementalAnalyzerReferenceAdded(newReferenceFullPath);
-
->>>>>>> be78b5a4
                 return (newSolution, newProjectUpdateState);
             },
             cancellationToken);
@@ -890,26 +859,16 @@
         string fullFilePath,
         Func<Project, IEnumerable<TReference>> getReferences,
         Func<TReference, string> getFilePath,
-<<<<<<< HEAD
-        Func<ProjectSystemProjectFactory, TReference, TReference> createNewReference,
-=======
         Func<SolutionServices, TReference, TReference> createNewReference,
->>>>>>> be78b5a4
         Func<Solution, ProjectId, ProjectUpdateState, TReference, TReference, (Solution newSolution, ProjectUpdateState newProjectUpdateState)> update,
         CancellationToken cancellationToken)
         where TReference : class
     {
         await ApplyBatchChangeToWorkspaceAsync((solutionChanges, projectUpdateState) =>
         {
-<<<<<<< HEAD
-            // Loop through all projects as many projects may be referencing the same analyzer/metadata reference with
-            // the given path.  We'll want to update all of them.
-            foreach (var project in solutionChanges.Solution.Projects)
-=======
             var initialSolution = solutionChanges.Solution;
             var solutionServices = initialSolution.Services;
-            foreach (var project in Workspace.CurrentSolution.Projects)
->>>>>>> be78b5a4
+            foreach (var project in solutionChanges.Solution.Projects)
             {
                 // Loop to find each reference with the given path. It's possible that there might be multiple
                 // references of the same path; the project system could conceivably add the same reference multiple
@@ -922,16 +881,9 @@
 
                     if (getFilePath(oldReference) == fullFilePath)
                     {
-<<<<<<< HEAD
                         var newSolution = solutionChanges.Solution;
                         (newSolution, projectUpdateState) = update(
-                            newSolution, project.Id, projectUpdateState, reference, createNewReference(this, reference));
-=======
-                        var newReference = createNewReference(solutionServices, oldReference);
-
-                        var newSolution = solutionChanges.Solution;
-                        (newSolution, projectUpdateState) = update(newSolution, project.Id, projectUpdateState, oldReference, newReference);
->>>>>>> be78b5a4
+                            newSolution, project.Id, projectUpdateState, oldReference, createNewReference(solutionServices, oldReference));
 
                         solutionChanges.UpdateSolutionForProjectAction(project.Id, newSolution);
                     }
