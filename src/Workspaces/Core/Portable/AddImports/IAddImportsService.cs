﻿// Copyright (c) Microsoft.  All Rights Reserved.  Licensed under the Apache License, Version 2.0.  See License.txt in the project root for license information.

#nullable enable

using System.Collections.Generic;
using System.Threading;
using Microsoft.CodeAnalysis.Host;
using Roslyn.Utilities;

namespace Microsoft.CodeAnalysis.AddImports
{
    internal interface IAddImportsService : ILanguageService
    {
        /// <summary>
        /// Returns true if the tree already has an existing import syntactically equivalent to
        /// <paramref name="import"/> in scope at <paramref name="contextLocation"/>.  This includes
        /// global imports for VB.
        /// </summary>
        bool HasExistingImport(Compilation compilation, SyntaxNode root, SyntaxNode? contextLocation, SyntaxNode import);

        /// <summary>
        /// Given a context location in a provided syntax tree, returns the appropriate container
        /// that <paramref name="import"/> should be added to.
        /// </summary>
        SyntaxNode GetImportContainer(SyntaxNode root, SyntaxNode? contextLocation, SyntaxNode import);

        SyntaxNode AddImports(
<<<<<<< HEAD
            Compilation compilation, SyntaxNode root, SyntaxNode contextLocation,
            IEnumerable<SyntaxNode> newImports, bool placeSystemNamespaceFirst, CancellationToken cancellationToken);
=======
            Compilation compilation, SyntaxNode root, SyntaxNode? contextLocation,
            IEnumerable<SyntaxNode> newImports, bool placeSystemNamespaceFirst);
>>>>>>> ecece2e5
    }

    internal static class IAddImportServiceExtensions
    {
        public static SyntaxNode AddImport(
            this IAddImportsService service, Compilation compilation, SyntaxNode root,
            SyntaxNode contextLocation, SyntaxNode newImport, bool placeSystemNamespaceFirst, CancellationToken cancellationToken)
        {
            return service.AddImports(compilation, root, contextLocation,
                SpecializedCollections.SingletonEnumerable(newImport), placeSystemNamespaceFirst, cancellationToken);
        }
    }
}<|MERGE_RESOLUTION|>--- conflicted
+++ resolved
@@ -25,13 +25,8 @@
         SyntaxNode GetImportContainer(SyntaxNode root, SyntaxNode? contextLocation, SyntaxNode import);
 
         SyntaxNode AddImports(
-<<<<<<< HEAD
-            Compilation compilation, SyntaxNode root, SyntaxNode contextLocation,
+            Compilation compilation, SyntaxNode root, SyntaxNode? contextLocation,
             IEnumerable<SyntaxNode> newImports, bool placeSystemNamespaceFirst, CancellationToken cancellationToken);
-=======
-            Compilation compilation, SyntaxNode root, SyntaxNode? contextLocation,
-            IEnumerable<SyntaxNode> newImports, bool placeSystemNamespaceFirst);
->>>>>>> ecece2e5
     }
 
     internal static class IAddImportServiceExtensions
