--- conflicted
+++ resolved
@@ -21,12 +21,9 @@
     {
         public const string RoslynOOP64bit = nameof(RoslynOOP64bit);
         public const string CompletionAPI = nameof(CompletionAPI);
-<<<<<<< HEAD
-=======
         public const string PartialLoadMode = "Roslyn.PartialLoadMode";
         public const string TypeImportCompletion = "Roslyn.TypeImportCompletion";
         public const string RoslynToggleBlockComment = "Roslyn.ToggleBlockComment";
         public const string RoslynToggleLineComment = "Roslyn.ToggleLineComment";
->>>>>>> 835a94d2
     }
 }