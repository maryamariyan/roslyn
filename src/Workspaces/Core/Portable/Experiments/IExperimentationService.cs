--- conflicted
+++ resolved
@@ -21,9 +21,6 @@
     {
         public const string RoslynOOP64bit = nameof(RoslynOOP64bit);
         public const string CompletionAPI = nameof(CompletionAPI);
-<<<<<<< HEAD
-=======
         public const string PartialLoadMode = "Roslyn.PartialLoadMode";
->>>>>>> 22a1ef4d
     }
 }