﻿// Licensed to the .NET Foundation under one or more agreements.
// The .NET Foundation licenses this file to you under the MIT license.
// See the LICENSE file in the project root for more information.

using System;
using System.Composition;
using Microsoft.CodeAnalysis.Host;
using Microsoft.CodeAnalysis.Host.Mef;

namespace Microsoft.CodeAnalysis.Experiments
{
    internal interface IExperimentationService : IWorkspaceService
    {
        bool IsExperimentEnabled(string experimentName);
    }

    [ExportWorkspaceService(typeof(IExperimentationService)), Shared]
    internal class DefaultExperimentationService : IExperimentationService
    {
        [ImportingConstructor]
        [Obsolete(MefConstruction.ImportingConstructorMessage, error: true)]
        public DefaultExperimentationService()
        {
        }

        public bool IsExperimentEnabled(string experimentName) => false;
    }

    internal static class WellKnownExperimentNames
    {
        public const string PartialLoadMode = "Roslyn.PartialLoadMode";
        public const string TypeImportCompletion = "Roslyn.TypeImportCompletion";
        public const string TargetTypedCompletionFilter = "Roslyn.TargetTypedCompletionFilter";
        public const string TriggerCompletionInArgumentLists = "Roslyn.TriggerCompletionInArgumentLists";
<<<<<<< HEAD
=======
        public const string SQLiteInMemoryWriteCache2 = "Roslyn.SQLiteInMemoryWriteCache2";
        public const string OOPServerGC = "Roslyn.OOPServerGC";
>>>>>>> 30d4ffa9
    }
}<|MERGE_RESOLUTION|>--- conflicted
+++ resolved
@@ -32,10 +32,6 @@
         public const string TypeImportCompletion = "Roslyn.TypeImportCompletion";
         public const string TargetTypedCompletionFilter = "Roslyn.TargetTypedCompletionFilter";
         public const string TriggerCompletionInArgumentLists = "Roslyn.TriggerCompletionInArgumentLists";
-<<<<<<< HEAD
-=======
-        public const string SQLiteInMemoryWriteCache2 = "Roslyn.SQLiteInMemoryWriteCache2";
         public const string OOPServerGC = "Roslyn.OOPServerGC";
->>>>>>> 30d4ffa9
     }
 }