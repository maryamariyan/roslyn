﻿// Copyright (c) Microsoft.  All Rights Reserved.  Licensed under the Apache License, Version 2.0.  See License.txt in the project root for license information.

using System.Collections.Immutable;
using Microsoft.CodeAnalysis.Editing;
using Microsoft.CodeAnalysis.EmbeddedLanguages.Json.LanguageServices;
using Microsoft.CodeAnalysis.EmbeddedLanguages.RegularExpressions.LanguageServices;

namespace Microsoft.CodeAnalysis.EmbeddedLanguages.LanguageServices
{
    /// <summary>
    /// Abstract implementation of the C# and VB embedded language providers.
    /// </summary>
    internal abstract class AbstractEmbeddedLanguagesProvider : IEmbeddedLanguagesProvider
    {
        public ImmutableArray<IEmbeddedLanguage> Languages { get; }
         
        protected AbstractEmbeddedLanguagesProvider(EmbeddedLanguageInfo info)
        {
<<<<<<< HEAD
            _embeddedLanguages = ImmutableArray.Create<IEmbeddedLanguage>(
                new RegexEmbeddedLanguage(stringLiteralTokenKind, syntaxFacts, semanticFacts, virtualCharService),
                new JsonEmbeddedLanguage(this, stringLiteralTokenKind, syntaxFacts, semanticFacts, virtualCharService),
                new FallbackEmbeddedLanguage(stringLiteralTokenKind, interpolatedTextTokenKind, syntaxFacts, semanticFacts, virtualCharService));
        }

        public ImmutableArray<IEmbeddedLanguage> GetEmbeddedLanguages()
            => _embeddedLanguages;

        /// <summary>
        /// Helper method used by the VB and C# <see cref="IEmbeddedCodeFixProvider"/>s so they can
        /// add special comments to string literals to convey that language services should light up
        /// for them.
        /// </summary>
        internal abstract void AddComment(
            SyntaxEditor editor, SyntaxToken stringLiteral, string commentContents);
=======
            Languages = ImmutableArray.Create<IEmbeddedLanguage>(
                new RegexEmbeddedLanguage(info),
                new FallbackEmbeddedLanguage(info));
        }
>>>>>>> 27974f8f
    }
}<|MERGE_RESOLUTION|>--- conflicted
+++ resolved
@@ -1,7 +1,6 @@
 ﻿// Copyright (c) Microsoft.  All Rights Reserved.  Licensed under the Apache License, Version 2.0.  See License.txt in the project root for license information.
 
 using System.Collections.Immutable;
-using Microsoft.CodeAnalysis.Editing;
 using Microsoft.CodeAnalysis.EmbeddedLanguages.Json.LanguageServices;
 using Microsoft.CodeAnalysis.EmbeddedLanguages.RegularExpressions.LanguageServices;
 
@@ -16,28 +15,10 @@
          
         protected AbstractEmbeddedLanguagesProvider(EmbeddedLanguageInfo info)
         {
-<<<<<<< HEAD
-            _embeddedLanguages = ImmutableArray.Create<IEmbeddedLanguage>(
-                new RegexEmbeddedLanguage(stringLiteralTokenKind, syntaxFacts, semanticFacts, virtualCharService),
-                new JsonEmbeddedLanguage(this, stringLiteralTokenKind, syntaxFacts, semanticFacts, virtualCharService),
-                new FallbackEmbeddedLanguage(stringLiteralTokenKind, interpolatedTextTokenKind, syntaxFacts, semanticFacts, virtualCharService));
-        }
-
-        public ImmutableArray<IEmbeddedLanguage> GetEmbeddedLanguages()
-            => _embeddedLanguages;
-
-        /// <summary>
-        /// Helper method used by the VB and C# <see cref="IEmbeddedCodeFixProvider"/>s so they can
-        /// add special comments to string literals to convey that language services should light up
-        /// for them.
-        /// </summary>
-        internal abstract void AddComment(
-            SyntaxEditor editor, SyntaxToken stringLiteral, string commentContents);
-=======
             Languages = ImmutableArray.Create<IEmbeddedLanguage>(
                 new RegexEmbeddedLanguage(info),
+                new JsonEmbeddedLanguage(info),
                 new FallbackEmbeddedLanguage(info));
         }
->>>>>>> 27974f8f
     }
 }