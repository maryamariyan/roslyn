﻿// Licensed to the .NET Foundation under one or more agreements.
// The .NET Foundation licenses this file to you under the MIT license.
// See the LICENSE file in the project root for more information.

using System.Collections.Immutable;
using System.Diagnostics;
using System.Text;
using System.Text.RegularExpressions;
using Microsoft.CodeAnalysis.EmbeddedLanguages.Common;
using Microsoft.CodeAnalysis.EmbeddedLanguages.VirtualChars;
using Microsoft.CodeAnalysis.PooledObjects;
using Microsoft.CodeAnalysis.Text;

namespace Microsoft.CodeAnalysis.EmbeddedLanguages.RegularExpressions
{
    using static RegexHelpers;

    using RegexToken = EmbeddedSyntaxToken<RegexKind>;
    using RegexTrivia = EmbeddedSyntaxTrivia<RegexKind>;

    /// <summary>
    /// Produces tokens from the sequence of <see cref="VirtualChar"/> characters.  Unlike the
    /// native C# and VB lexer, this lexer is much more tightly controlled by the parser.  For
    /// example, while C# can have trivia on virtual every token, the same is not true for
    /// RegexTokens.  As such, instead of automatically lexing out tokens to make them available for
    /// the parser, the parser asks for each token as necessary passing the right information to
    /// indicate which types and shapes of tokens are allowed.
    ///
    /// The tight coupling means that the parser is allowed direct control of the position of the
    /// lexer.
    ///
    /// Note: most of the time, tokens returned are just a single character long, including for long
    /// sequences of text characters (like ```"goo"```).  This is just three <see
    /// cref="RegexTextNode"/>s in a row (each containing a <see cref="RegexKind.TextToken"/> a
    /// single character long).
    ///
    /// There are multi-character tokens though.  For example ```10``` in ```a{10,}``` or ```name```
    /// in ```\k'name'```
    /// </summary>
    internal struct RegexLexer
    {
        public readonly VirtualCharSequence Text;
        public int Position;

        public RegexLexer(VirtualCharSequence text) : this()
        {
            Text = text;
        }

        public VirtualChar CurrentChar => Position < Text.Length ? Text[Position] : new VirtualChar((char)0, default);

        public VirtualCharSequence GetSubPatternToCurrentPos(int start)
            => GetSubPattern(start, Position);

        public VirtualCharSequence GetSubPattern(int start, int end)
            => Text.GetSubSequence(TextSpan.FromBounds(start, end));

        public RegexToken ScanNextToken(bool allowTrivia, RegexOptions options)
        {
            var trivia = ScanLeadingTrivia(allowTrivia, options);
            if (Position == Text.Length)
            {
                return CreateToken(RegexKind.EndOfFile, trivia, VirtualCharSequence.Empty);
            }

            var ch = this.CurrentChar;
            Position++;

            return CreateToken(GetKind(ch), trivia, Text.GetSubSequence(new TextSpan(Position - 1, 1)));
        }

<<<<<<< HEAD
        private static RegexKind GetKind(Rune ch)
            => ch.Value switch
=======
        private static RegexKind GetKind(char ch)
            => ch switch
>>>>>>> b9b0bc6a
            {
                '|' => RegexKind.BarToken,
                '*' => RegexKind.AsteriskToken,
                '+' => RegexKind.PlusToken,
                '?' => RegexKind.QuestionToken,
                '{' => RegexKind.OpenBraceToken,
                '}' => RegexKind.CloseBraceToken,
                '\\' => RegexKind.BackslashToken,
                '[' => RegexKind.OpenBracketToken,
                ']' => RegexKind.CloseBracketToken,
                '.' => RegexKind.DotToken,
                '^' => RegexKind.CaretToken,
                '$' => RegexKind.DollarToken,
                '(' => RegexKind.OpenParenToken,
                ')' => RegexKind.CloseParenToken,
                ',' => RegexKind.CommaToken,
                ':' => RegexKind.ColonToken,
                '=' => RegexKind.EqualsToken,
                '!' => RegexKind.ExclamationToken,
                '<' => RegexKind.LessThanToken,
                '>' => RegexKind.GreaterThanToken,
                '-' => RegexKind.MinusToken,
                '\'' => RegexKind.SingleQuoteToken,
                _ => RegexKind.TextToken,
            };

        private ImmutableArray<RegexTrivia> ScanLeadingTrivia(bool allowTrivia, RegexOptions options)
        {
            if (!allowTrivia)
            {
                return ImmutableArray<RegexTrivia>.Empty;
            }

            var result = ArrayBuilder<RegexTrivia>.GetInstance();

            while (Position < Text.Length)
            {
                var comment = ScanComment(options);
                if (comment != null)
                {
                    result.Add(comment.Value);
                    continue;
                }

                var whitespace = ScanWhitespace(options);
                if (whitespace != null)
                {
                    result.Add(whitespace.Value);
                    continue;
                }

                break;
            }

            return result.ToImmutableAndFree();
        }

        public RegexTrivia? ScanComment(RegexOptions options)
        {
            if (Position >= Text.Length)
            {
                return null;
            }

            if (HasOption(options, RegexOptions.IgnorePatternWhitespace))
            {
                if (Text[Position] == '#')
                {
                    var start = Position;

                    // Note: \n is the only newline the native regex parser looks for.
                    while (Position < Text.Length &&
                            Text[Position] != '\n')
                    {
                        Position++;
                    }

                    return CreateTrivia(RegexKind.CommentTrivia, GetSubPatternToCurrentPos(start));
                }
            }

            if (IsAt("(?#"))
            {
                var start = Position;
                while (Position < Text.Length &&
                        Text[Position] != ')')
                {
                    Position++;
                }

                if (Position == Text.Length)
                {
                    var diagnostics = ImmutableArray.Create(new EmbeddedDiagnostic(
                        WorkspacesResources.Unterminated_regex_comment,
                        GetTextSpan(start, Position)));
                    return CreateTrivia(RegexKind.CommentTrivia, GetSubPatternToCurrentPos(start), diagnostics);
                }

                Position++;
                return CreateTrivia(RegexKind.CommentTrivia, GetSubPatternToCurrentPos(start));
            }

            return null;
        }

        public TextSpan GetTextSpan(int startInclusive, int endExclusive)
            => TextSpan.FromBounds(Text[startInclusive].Span.Start, Text[endExclusive - 1].Span.End);

        public bool IsAt(string val)
            => TextAt(this.Position, val);

        private bool TextAt(int position, string val)
        {
            for (var i = 0; i < val.Length; i++)
            {
                if (position + i >= Text.Length ||
                    Text[position + i] != val[i])
                {
                    return false;
                }
            }

            return true;
        }

        private RegexTrivia? ScanWhitespace(RegexOptions options)
        {
            if (HasOption(options, RegexOptions.IgnorePatternWhitespace))
            {
                var start = Position;
                while (Position < Text.Length && IsBlank(Text[Position]))
                {
                    Position++;
                }

                if (Position > start)
                {
                    return CreateTrivia(RegexKind.WhitespaceTrivia, GetSubPatternToCurrentPos(start));
                }
            }

            return null;
        }

        private bool IsBlank(Rune ch)
        {
            // List taken from the native regex parser.
            switch (ch.Value)
            {
                case '\u0009':
                case '\u000A':
                case '\u000C':
                case '\u000D':
                case ' ':
                    return true;
                default:
                    return false;
            }
        }

        public RegexToken? TryScanEscapeCategory()
        {
            var start = Position;
            while (Position < Text.Length &&
                   IsEscapeCategoryChar(this.CurrentChar))
            {
                Position++;
            }

            if (Position == start)
            {
                return null;
            }

            var token = CreateToken(RegexKind.EscapeCategoryToken, ImmutableArray<RegexTrivia>.Empty, GetSubPatternToCurrentPos(start));
            var category = token.VirtualChars.CreateString();

            if (!RegexCharClass.IsEscapeCategory(category))
            {
                token = token.AddDiagnosticIfNone(new EmbeddedDiagnostic(
                    string.Format(WorkspacesResources.Unknown_property_0, category),
                    token.GetSpan()));
            }

            return token;
        }

        private static bool IsEscapeCategoryChar(VirtualChar ch)
            => ch == '-' ||
               (ch >= 'a' && ch <= 'z') ||
               (ch >= 'A' && ch <= 'Z');

        public RegexToken? TryScanNumber()
        {
            if (Position == Text.Length)
            {
                return null;
            }

            const int MaxValueDiv10 = int.MaxValue / 10;
            const int MaxValueMod10 = int.MaxValue % 10;

            var value = 0;
            var start = Position;
            var error = false;
            while (Position < Text.Length && this.CurrentChar is var ch && IsDecimalDigit(ch))
            {
                Position++;

                unchecked
                {
                    var charVal = ch - '0';
                    if (value > MaxValueDiv10 || (value == MaxValueDiv10 && charVal > MaxValueMod10))
                    {
                        error = true;
                    }

                    value *= 10;
                    value += charVal;
                }
            }

            if (Position == start)
            {
                return null;
            }

            var token = CreateToken(RegexKind.NumberToken, ImmutableArray<RegexTrivia>.Empty, GetSubPatternToCurrentPos(start));
            token = token.With(value: value);

            if (error)
            {
                token = token.AddDiagnosticIfNone(new EmbeddedDiagnostic(
                    WorkspacesResources.Capture_group_numbers_must_be_less_than_or_equal_to_Int32_MaxValue,
                    token.GetSpan()));
            }

            return token;
        }

        public RegexToken? TryScanCaptureName()
        {
            if (Position == Text.Length)
            {
                return null;
            }

            var start = Position;
            while (Position < Text.Length && RegexCharClass.IsWordChar(this.CurrentChar))
            {
                Position++;
            }

            if (Position == start)
            {
                return null;
            }

            var token = CreateToken(RegexKind.CaptureNameToken, ImmutableArray<RegexTrivia>.Empty, GetSubPatternToCurrentPos(start));
            token = token.With(value: token.VirtualChars.CreateString());
            return token;
        }

        public RegexToken? TryScanNumberOrCaptureName()
            => TryScanNumber() ?? TryScanCaptureName();

        public RegexToken? TryScanOptions()
        {
            var start = Position;
            while (Position < Text.Length && IsOptionChar(this.CurrentChar))
            {
                Position++;
            }

            return start == Position
                ? (RegexToken?)null
                : CreateToken(RegexKind.OptionsToken, ImmutableArray<RegexTrivia>.Empty, GetSubPatternToCurrentPos(start));
        }

        private bool IsOptionChar(Rune ch)
        {
            switch (ch.Value)
            {
                case '+':
                case '-':
                case 'i':
                case 'I':
                case 'm':
                case 'M':
                case 'n':
                case 'N':
                case 's':
                case 'S':
                case 'x':
                case 'X':
                    return true;
                default:
                    return false;
            }
        }

        public RegexToken ScanHexCharacters(int count)
        {
            var start = Position;
            var beforeSlash = start - 2;

            // Make sure we're right after the \x or \u.
            Debug.Assert(Text[beforeSlash] == '\\');
            Debug.Assert(Text[beforeSlash + 1] == 'x' || Text[beforeSlash + 1] == 'u');

            for (var i = 0; i < count; i++)
            {
                if (Position < Text.Length && IsHexChar(this.CurrentChar))
                {
                    Position++;
                }
            }

            var result = CreateToken(
                RegexKind.TextToken, ImmutableArray<RegexTrivia>.Empty, GetSubPatternToCurrentPos(start));

            var length = Position - start;
            if (length != count)
            {
                result = result.AddDiagnosticIfNone(new EmbeddedDiagnostic(
                    WorkspacesResources.Insufficient_hexadecimal_digits,
                    GetTextSpan(beforeSlash, Position)));
            }

            return result;
        }

        public static bool IsHexChar(Rune ch)
            => IsDecimalDigit(ch) ||
               (ch.Value >= 'a' && ch.Value <= 'f') ||
               (ch.Value >= 'A' && ch.Value <= 'F');

        private static bool IsDecimalDigit(Rune ch)
            => ch.Value >= '0' && ch.Value <= '9';

        private static bool IsOctalDigit(Rune ch)
            => ch.Value >= '0' && ch.Value <= '7';

        public RegexToken ScanOctalCharacters(RegexOptions options)
        {
            var start = Position;
            var beforeSlash = start - 1;

            // Make sure we're right after the \
            // And we only should have been called if we were \octal-char 
            Debug.Assert(Text[beforeSlash] == '\\');
            Debug.Assert(IsOctalDigit(Text[start]));

            const int maxChars = 3;
            var currentVal = 0;

            for (var i = 0; i < maxChars; i++)
            {
                if (Position < Text.Length && IsOctalDigit(this.CurrentChar))
                {
                    var octalVal = this.CurrentChar - '0';
                    Debug.Assert(octalVal >= 0 && octalVal <= 7);
                    currentVal *= 8;
                    currentVal += octalVal;

                    Position++;

                    // Ecmascript doesn't allow octal values above 32 (0x20 in hex). Note: we do
                    // *not* add a diagnostic.  This is not an error situation. The .NET lexer
                    // simply stops once it hits a value greater than a legal octal value.
                    if (HasOption(options, RegexOptions.ECMAScript) && currentVal >= 0x20)
                    {
                        break;
                    }
                }
            }

            Debug.Assert(Position - start > 0);

            var result = CreateToken(
                RegexKind.TextToken, ImmutableArray<RegexTrivia>.Empty, GetSubPatternToCurrentPos(start));

            return result;
        }
    }
}<|MERGE_RESOLUTION|>--- conflicted
+++ resolved
@@ -69,13 +69,8 @@
             return CreateToken(GetKind(ch), trivia, Text.GetSubSequence(new TextSpan(Position - 1, 1)));
         }
 
-<<<<<<< HEAD
         private static RegexKind GetKind(Rune ch)
             => ch.Value switch
-=======
-        private static RegexKind GetKind(char ch)
-            => ch switch
->>>>>>> b9b0bc6a
             {
                 '|' => RegexKind.BarToken,
                 '*' => RegexKind.AsteriskToken,
