--- conflicted
+++ resolved
@@ -702,35 +702,11 @@
         <target state="translated">Konwencje kodowania .NET</target>
         <note />
       </trans-unit>
-<<<<<<< HEAD
-      <trans-unit id="this_dot_and_Me_dot_preferences">
-        <source>this. and Me. preferences</source>
-        <target state="translated">Preferencje dotyczące słów kluczowych this. i Me.</target>
-        <note />
-=======
-      <trans-unit id="x_y_range_in_reverse_order">
-        <source>[x-y] range in reverse order</source>
-        <target state="translated">Zakres [x-y] w odwrotnej kolejności</target>
-        <note>This is an error message shown to the user when they write an invalid Regular Expression. Example: [b-a]</note>
->>>>>>> 3c55cd8d
-      </trans-unit>
       <trans-unit id="Variables_captured_colon">
         <source>Variables captured:</source>
         <target state="translated">Przechwycone zmienne:</target>
         <note />
       </trans-unit>
-<<<<<<< HEAD
-      <trans-unit id="Parameter_preferences">
-        <source>Parameter preferences</source>
-        <target state="translated">Preferencje dotyczące parametrów</target>
-        <note />
-=======
-      <trans-unit id="Regex_issue_0">
-        <source>Regex issue: {0}</source>
-        <target state="translated">Problem z wyrażeniem regularnym: {0}</target>
-        <note>This is an error message shown to the user when they write an invalid Regular Expression. {0} will be the actual text of one of the above Regular Expression errors.</note>
->>>>>>> 3c55cd8d
-      </trans-unit>
     </body>
   </file>
 </xliff>