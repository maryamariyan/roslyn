--- conflicted
+++ resolved
@@ -220,14 +220,10 @@
             FatalError.NonFatalHandler = WatsonReporter.Report;
 
             // start performance reporter
-            var diagnosticAnalyzerPerformanceTracker = RoslynServices.SolutionService.PrimaryWorkspace.Services.GetService<IPerformanceTrackerService>();
+            var diagnosticAnalyzerPerformanceTracker = SolutionService.PrimaryWorkspace.Services.GetService<IPerformanceTrackerService>();
             if (diagnosticAnalyzerPerformanceTracker != null)
             {
-<<<<<<< HEAD
-                var globalOperationNotificationService = RoslynServices.SolutionService.PrimaryWorkspace.Services.GetService<IGlobalOperationNotificationService>();
-=======
                 var globalOperationNotificationService = SolutionService.PrimaryWorkspace.Services.GetService<IGlobalOperationNotificationService>();
->>>>>>> dcb76074
                 _performanceReporter = new PerformanceReporter(Logger, diagnosticAnalyzerPerformanceTracker, globalOperationNotificationService, s_reportInterval, ShutdownCancellationToken);
             }
         }
@@ -269,16 +265,12 @@
 
         private RemotePersistentStorageLocationService GetPersistentStorageService()
         {
-            return (RemotePersistentStorageLocationService)RoslynServices.SolutionService.PrimaryWorkspace.Services.GetService<IPersistentStorageLocationService>();
+            return (RemotePersistentStorageLocationService)SolutionService.PrimaryWorkspace.Services.GetService<IPersistentStorageLocationService>();
         }
 
         private RemoteGlobalOperationNotificationService GetGlobalOperationNotificationService()
         {
-<<<<<<< HEAD
-            var notificationService = RoslynServices.SolutionService.PrimaryWorkspace.Services.GetService<IGlobalOperationNotificationService>() as RemoteGlobalOperationNotificationService;
-=======
             var notificationService = SolutionService.PrimaryWorkspace.Services.GetService<IGlobalOperationNotificationService>() as RemoteGlobalOperationNotificationService;
->>>>>>> dcb76074
             return notificationService;
         }
 
