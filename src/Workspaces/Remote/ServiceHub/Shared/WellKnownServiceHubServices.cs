﻿// Copyright (c) Microsoft.  All Rights Reserved.  Licensed under the Apache License, Version 2.0.  See License.txt in the project root for license information.

namespace Microsoft.CodeAnalysis.Remote
{
    internal static class WellKnownServiceHubServices
    {
        public const string SnapshotService = "snapshotService";
        public const string SnapshotService_Done = "Done";

        public const string CodeAnalysisService = "codeAnalysisService";
        public const string CodeAnalysisService_CalculateDiagnosticsAsync = "CalculateDiagnosticsAsync";

        // CodeLens methods.
        public const string CodeAnalysisService_GetReferenceCountAsync = "GetReferenceCountAsync";
        public const string CodeAnalysisService_FindReferenceLocationsAsync = "FindReferenceLocationsAsync";
        public const string CodeAnalysisService_FindReferenceMethodsAsync = "FindReferenceMethodsAsync";
        public const string CodeAnalysisService_GetFullyQualifiedName = "GetFullyQualifiedName";

<<<<<<< HEAD
        #region RemoteSymbolSearchUpdateEngine

        public const string RemoteSymbolSearchUpdateEngine = "remoteSymbolSearchUpdateEngine";

        public const string RemoteSymbolSearchUpdateEngine_UpdateContinuouslyAsync = "UpdateContinuouslyAsync";
        public const string RemoteSymbolSearchUpdateEngine_FindPackagesWithTypeAsync = "FindPackagesWithTypeAsync";
        public const string RemoteSymbolSearchUpdateEngine_FindReferenceAssembliesWithTypeAsync = "FindReferenceAssembliesWithTypeAsync";

        #endregion
=======
        // NavigateTo
        public const string CodeAnalysisService_SearchDocumentAsync = "SearchDocumentAsync";
        public const string CodeAnalysisService_SearchProjectAsync = "SearchProjectAsync";
>>>>>>> e83c9a14

        // FindReferences methods.
        public const string CodeAnalysisService_FindReferencesAsync = "FindReferencesAsync";

        public const string AssetService_RequestAssetAsync = "RequestAssetAsync";
    }
}<|MERGE_RESOLUTION|>--- conflicted
+++ resolved
@@ -16,7 +16,6 @@
         public const string CodeAnalysisService_FindReferenceMethodsAsync = "FindReferenceMethodsAsync";
         public const string CodeAnalysisService_GetFullyQualifiedName = "GetFullyQualifiedName";
 
-<<<<<<< HEAD
         #region RemoteSymbolSearchUpdateEngine
 
         public const string RemoteSymbolSearchUpdateEngine = "remoteSymbolSearchUpdateEngine";
@@ -26,14 +25,19 @@
         public const string RemoteSymbolSearchUpdateEngine_FindReferenceAssembliesWithTypeAsync = "FindReferenceAssembliesWithTypeAsync";
 
         #endregion
-=======
-        // NavigateTo
+
+        #region NavigateTo
+
         public const string CodeAnalysisService_SearchDocumentAsync = "SearchDocumentAsync";
         public const string CodeAnalysisService_SearchProjectAsync = "SearchProjectAsync";
->>>>>>> e83c9a14
 
-        // FindReferences methods.
+        #endregion
+
+        #region FindReferences
+
         public const string CodeAnalysisService_FindReferencesAsync = "FindReferencesAsync";
+
+        #endregion 
 
         public const string AssetService_RequestAssetAsync = "RequestAssetAsync";
     }
