--- conflicted
+++ resolved
@@ -11,7 +11,6 @@
 using Microsoft.CodeAnalysis.UnitTests;
 using Roslyn.Test.Utilities;
 using Xunit;
-using static ICSharpCode.Decompiler.IL.Transforms.Stepper;
 
 namespace Microsoft.CodeAnalysis.Editor.CSharp.UnitTests.CodeRefactorings.InlineTemporary;
 
@@ -5874,37 +5873,6 @@
                 {
                 }
 
-<<<<<<< HEAD
-            await TestInRegularAndScriptAsync(code, expected);
-        }
-
-        [Fact, WorkItem("https://github.com/dotnet/roslyn/issues/69869")]
-        public async Task InlineTemporaryNoNeededVariable()
-        {
-            await TestInRegularAndScriptAsync(
-                """
-                using System;
-                class A
-                {
-                    void M(string[] args)
-                    {
-                        var [||]a = Math.Round(1.1D);
-                        var b = a;
-                    }
-                }
-                """,
-                """
-                using System;
-                class A
-                {
-                    void M(string[] args)
-                    {
-                        var b = Math.Round(1.1D);
-                    }
-                }
-                """);
-        }
-=======
                 public string M()
                 {
                     S s;
@@ -5915,6 +5883,5 @@
             """;
 
         await TestInRegularAndScriptAsync(code, expected);
->>>>>>> c2deeaee
     }
 }