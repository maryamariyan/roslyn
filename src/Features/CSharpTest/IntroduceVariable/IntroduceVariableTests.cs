--- conflicted
+++ resolved
@@ -2,7 +2,6 @@
 // The .NET Foundation licenses this file to you under the MIT license.
 // See the LICENSE file in the project root for more information.
 
-using System;
 using System.Collections.Immutable;
 using System.Threading.Tasks;
 using Microsoft.CodeAnalysis.CodeActions;
@@ -29,7 +28,7 @@
     protected override ImmutableArray<CodeAction> MassageActions(ImmutableArray<CodeAction> actions)
         => GetNestedActions(actions);
 
-    private readonly CodeStyleOption2<bool> onWithInfo = new(true, NotificationOption2.Suggestion);
+    private readonly CodeStyleOption2<bool> onWithInfo = new CodeStyleOption2<bool>(true, NotificationOption2.Suggestion);
 
     // specify all options explicitly to override defaults.
     private OptionsCollection ImplicitTypingEverywhere()
@@ -3423,7 +3422,7 @@
     void Goo()
     {
         var {|Rename:v|} = int.Parse("12345");
-        var s = $"Alpha Beta { v } Gamma";
+        var s = $"Alpha Beta {v} Gamma";
     }
 }
 """;
@@ -8986,8 +8985,6 @@
             """);
     }
 
-<<<<<<< HEAD
-=======
     [Fact, WorkItem("https://github.com/dotnet/roslyn/issues/21602")]
     public async Task DetermineNameFromAnonymousObjectMember()
     {
@@ -9017,7 +9014,6 @@
             """);
     }
 
->>>>>>> 103e27fa
     [Fact, WorkItem("https://github.com/dotnet/roslyn/issues/67270")]
     public async Task TestTopLevel1()
     {
@@ -9060,11 +9056,7 @@
 
             var v1 = random.Next();
             var v2 = random.Next();
-<<<<<<< HEAD
-            
-=======
-
->>>>>>> 103e27fa
+
             void Local()
             {
                 var v3 = random.Next();
@@ -9097,11 +9089,7 @@
 
             var v1 = random.Next();
             var v2 = random.Next();
-<<<<<<< HEAD
-            
-=======
-
->>>>>>> 103e27fa
+
             class C
             {
                 void Local()
@@ -9137,11 +9125,7 @@
 
             var v1 = random.Next();
             var v2 = random.Next();
-<<<<<<< HEAD
-            
-=======
-
->>>>>>> 103e27fa
+
             class C
             {
                 void Local()
@@ -9174,11 +9158,7 @@
 
             var v1 = random.Next();
             var v2 = random.Next();
-<<<<<<< HEAD
-            
-=======
-
->>>>>>> 103e27fa
+
             static void Local()
             {
                 var v3 = new Random().Next();
@@ -9208,11 +9188,7 @@
 
             var v1 = random.Next();
             var v2 = random.Next();
-<<<<<<< HEAD
-            
-=======
-
->>>>>>> 103e27fa
+
             void Local()
             {
                 var v3 = random.Next();
@@ -9240,11 +9216,7 @@
 
             var v1 = new Random().Next();
             var v2 = new Random().Next();
-<<<<<<< HEAD
-            
-=======
-
->>>>>>> 103e27fa
+
             static void Local()
             {
                 var {|Rename:random|} = new Random();
@@ -9278,11 +9250,7 @@
             """
             using System;
             using System.Collections.Generic;
-<<<<<<< HEAD
-            
-=======
-
->>>>>>> 103e27fa
+
             class C
             {
                 void M()
@@ -9326,11 +9294,7 @@
             """
             using System;
             using System.Collections.Generic;
-<<<<<<< HEAD
-            
-=======
-
->>>>>>> 103e27fa
+
             class C
             {
                 void M()
