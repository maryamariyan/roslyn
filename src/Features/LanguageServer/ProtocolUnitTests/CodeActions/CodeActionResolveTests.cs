--- conflicted
+++ resolved
@@ -137,7 +137,6 @@
         }
 
         [WpfTheory, CombinatorialData]
-<<<<<<< HEAD
         public async Task TestRename(bool mutatingLspWorkspace)
         {
             var markUp = @"
@@ -191,9 +190,10 @@
                 applicableRange: new LSP.Range { Start = new Position { Line = 0, Character = 6 }, End = new Position { Line = 0, Character = 9 } },
                 diagnostics: null,
                 edit: GenerateRenameFileEdit(new List<(Uri, Uri)> { (documentUriBefore, documentUriAfter) }));
-
-=======
-        public async Task Test(bool mutatingLspWorkspace)
+        }
+
+        [WpfTheory, CombinatorialData]
+        public async Task TestLinkedDocuments(bool mutatingLspWorkspace)
         {
             var xmlWorkspace = @"
                 <Workspace>
@@ -292,7 +292,6 @@
                 applicableRange: new LSP.Range { Start = new Position { Line = 2, Character = 33 }, End = new Position { Line = 39, Character = 2 } },
                 diagnostics: null,
                 edit: GenerateWorkspaceEdit(testLspServer.GetLocations("caret"), edits));
->>>>>>> 2fe5465c
             AssertJsonEquals(expectedCodeAction, actualResolvedAction);
         }
 
