--- conflicted
+++ resolved
@@ -17,11 +17,7 @@
 {
     public class WorkspaceSymbolsTests : AbstractLanguageServerProtocolTests
     {
-<<<<<<< HEAD
-        private static void AssertSetEquals(LSP.SymbolInformation[] expected, LSP.SymbolInformation[] results)
-=======
         private static void AssertSetEquals(LSP.SymbolInformation[] expected, LSP.SymbolInformation[]? results)
->>>>>>> 67d940c4
             => Assert.True(expected.ToHashSet().SetEquals(results));
 
         [Fact]
@@ -34,17 +30,10 @@
     {
     }
 }";
-<<<<<<< HEAD
-            using var testLspServer = CreateTestLspServer(markup, out var locations);
-            var expected = new LSP.SymbolInformation[]
-            {
-                CreateSymbolInformation(LSP.SymbolKind.Class, "A", locations["class"].Single(), Glyph.ClassInternal, GetContainerName(testLspServer.GetCurrentSolution()))
-=======
             using var testLspServer = await CreateTestLspServerAsync(markup);
             var expected = new LSP.SymbolInformation[]
             {
                 CreateSymbolInformation(LSP.SymbolKind.Class, "A", testLspServer.GetLocations("class").Single(), Glyph.ClassInternal, GetContainerName(testLspServer.GetCurrentSolution()))
->>>>>>> 67d940c4
             };
 
             var results = await RunGetWorkspaceSymbolsAsync(testLspServer, "A").ConfigureAwait(false);
@@ -61,17 +50,10 @@
     {
     }
 }";
-<<<<<<< HEAD
-            using var testLspServer = CreateTestLspServer(markup, out var locations);
-            var expected = new LSP.SymbolInformation[]
-            {
-                CreateSymbolInformation(LSP.SymbolKind.Class, "A", locations["class"].Single(), Glyph.ClassInternal, GetContainerName(testLspServer.GetCurrentSolution()))
-=======
             using var testLspServer = await CreateTestLspServerAsync(markup);
             var expected = new LSP.SymbolInformation[]
             {
                 CreateSymbolInformation(LSP.SymbolKind.Class, "A", testLspServer.GetLocations("class").Single(), Glyph.ClassInternal, GetContainerName(testLspServer.GetCurrentSolution()))
->>>>>>> 67d940c4
             };
 
             using var progress = BufferedProgress.Create<LSP.SymbolInformation>(null);
@@ -94,17 +76,10 @@
     {
     }
 }";
-<<<<<<< HEAD
-            using var testLspServer = CreateTestLspServer(markup, out var locations);
-            var expected = new LSP.SymbolInformation[]
-            {
-                CreateSymbolInformation(LSP.SymbolKind.Method, "M", locations["method"].Single(), Glyph.MethodPrivate, GetContainerName(testLspServer.GetCurrentSolution(), "A"))
-=======
             using var testLspServer = await CreateTestLspServerAsync(markup);
             var expected = new LSP.SymbolInformation[]
             {
                 CreateSymbolInformation(LSP.SymbolKind.Method, "M", testLspServer.GetLocations("method").Single(), Glyph.MethodPrivate, GetContainerName(testLspServer.GetCurrentSolution(), "A"))
->>>>>>> 67d940c4
             };
 
             var results = await RunGetWorkspaceSymbolsAsync(testLspServer, "M").ConfigureAwait(false);
@@ -124,17 +99,10 @@
         int {|local:i|} = 1;
     }
 }";
-<<<<<<< HEAD
-            using var testLspServer = CreateTestLspServer(markup, out var locations);
-            var expected = new LSP.SymbolInformation[]
-            {
-                CreateSymbolInformation(LSP.SymbolKind.Variable, "i", locations["local"].Single(), Glyph.Local, GetContainerName(testLspServer.GetCurrentSolution(), "A.M.i"))
-=======
             using var testLspServer = await CreateTestLspServerAsync(markup);
             var expected = new LSP.SymbolInformation[]
             {
                 CreateSymbolInformation(LSP.SymbolKind.Variable, "i", testLspServer.GetLocations("local").Single(), Glyph.Local, GetContainerName(testLspServer.GetCurrentSolution(), "A.M.i"))
->>>>>>> 67d940c4
             };
 
             var results = await RunGetWorkspaceSymbolsAsync(testLspServer, "i").ConfigureAwait(false);
@@ -156,15 +124,6 @@
         int {|field:F|};
     }
 }";
-<<<<<<< HEAD
-            using var testLspServer = CreateTestLspServer(markup, out var locations);
-            var classAContainerName = GetContainerName(testLspServer.GetCurrentSolution(), "A");
-            var expected = new LSP.SymbolInformation[]
-            {
-                CreateSymbolInformation(LSP.SymbolKind.Field, "F", locations["field"][0], Glyph.FieldPrivate, classAContainerName),
-                CreateSymbolInformation(LSP.SymbolKind.Class, "F", locations["class"].Single(), Glyph.ClassPrivate, classAContainerName),
-                CreateSymbolInformation(LSP.SymbolKind.Field, "F", locations["field"][1], Glyph.FieldPrivate, GetContainerName(testLspServer.GetCurrentSolution(), "A.F"))
-=======
             using var testLspServer = await CreateTestLspServerAsync(markup);
             var classAContainerName = GetContainerName(testLspServer.GetCurrentSolution(), "A");
             var expected = new LSP.SymbolInformation[]
@@ -172,7 +131,6 @@
                 CreateSymbolInformation(LSP.SymbolKind.Field, "F", testLspServer.GetLocations("field")[0], Glyph.FieldPrivate, classAContainerName),
                 CreateSymbolInformation(LSP.SymbolKind.Class, "F", testLspServer.GetLocations("class").Single(), Glyph.ClassPrivate, classAContainerName),
                 CreateSymbolInformation(LSP.SymbolKind.Field, "F", testLspServer.GetLocations("field")[1], Glyph.FieldPrivate, GetContainerName(testLspServer.GetCurrentSolution(), "A.F"))
->>>>>>> 67d940c4
             };
 
             var results = await RunGetWorkspaceSymbolsAsync(testLspServer, "F").ConfigureAwait(false);
@@ -198,19 +156,11 @@
 }"
             };
 
-<<<<<<< HEAD
-            using var testLspServer = CreateTestLspServer(markups, out var locations);
-            var expected = new LSP.SymbolInformation[]
-            {
-                CreateSymbolInformation(LSP.SymbolKind.Method, "M", locations["method"][0], Glyph.MethodPrivate, GetContainerName(testLspServer.GetCurrentSolution(), "A")),
-                CreateSymbolInformation(LSP.SymbolKind.Method, "M", locations["method"][1], Glyph.MethodPrivate, GetContainerName(testLspServer.GetCurrentSolution(), "B"))
-=======
             using var testLspServer = await CreateTestLspServerAsync(markups);
             var expected = new LSP.SymbolInformation[]
             {
                 CreateSymbolInformation(LSP.SymbolKind.Method, "M", testLspServer.GetLocations("method")[0], Glyph.MethodPrivate, GetContainerName(testLspServer.GetCurrentSolution(), "A")),
                 CreateSymbolInformation(LSP.SymbolKind.Method, "M", testLspServer.GetLocations("method")[1], Glyph.MethodPrivate, GetContainerName(testLspServer.GetCurrentSolution(), "B"))
->>>>>>> 67d940c4
             };
 
             var results = await RunGetWorkspaceSymbolsAsync(testLspServer, "M").ConfigureAwait(false);
@@ -227,11 +177,7 @@
     {
     }
 }";
-<<<<<<< HEAD
-            using var testLspServer = CreateTestLspServer(markup, out var _);
-=======
-            using var testLspServer = await CreateTestLspServerAsync(markup);
->>>>>>> 67d940c4
+            using var testLspServer = await CreateTestLspServerAsync(markup);
 
             var results = await RunGetWorkspaceSymbolsAsync(testLspServer, "NonExistingSymbol").ConfigureAwait(false);
             Assert.Empty(results);
@@ -245,28 +191,17 @@
     End Sub
 End Class";
 
-<<<<<<< HEAD
-            using var testLspServer = CreateVisualBasicTestLspServer(markup, out var locations);
-            var expected = new LSP.SymbolInformation[]
-            {
-                CreateSymbolInformation(LSP.SymbolKind.Class, "A", locations["class"].Single(), Glyph.ClassInternal, GetContainerName(testLspServer.GetCurrentSolution()))
-=======
             using var testLspServer = await CreateVisualBasicTestLspServerAsync(markup);
             var expected = new LSP.SymbolInformation[]
             {
                 CreateSymbolInformation(LSP.SymbolKind.Class, "A", testLspServer.GetLocations("class").Single(), Glyph.ClassInternal, GetContainerName(testLspServer.GetCurrentSolution()))
->>>>>>> 67d940c4
             };
 
             var results = await RunGetWorkspaceSymbolsAsync(testLspServer, "A").ConfigureAwait(false);
             AssertSetEquals(expected, results);
         }
 
-<<<<<<< HEAD
-        private static async Task<LSP.SymbolInformation[]> RunGetWorkspaceSymbolsAsync(TestLspServer testLspServer, string query, IProgress<LSP.SymbolInformation[]>? progress = null)
-=======
         private static Task<LSP.SymbolInformation[]?> RunGetWorkspaceSymbolsAsync(TestLspServer testLspServer, string query, IProgress<LSP.SymbolInformation[]>? progress = null)
->>>>>>> 67d940c4
         {
             var request = new LSP.WorkspaceSymbolParams
             {
@@ -274,11 +209,7 @@
                 PartialResultToken = progress
             };
 
-<<<<<<< HEAD
-            return await testLspServer.ExecuteRequestAsync<LSP.WorkspaceSymbolParams, LSP.SymbolInformation[]>(LSP.Methods.WorkspaceSymbolName,
-=======
             return testLspServer.ExecuteRequestAsync<LSP.WorkspaceSymbolParams, LSP.SymbolInformation[]>(LSP.Methods.WorkspaceSymbolName,
->>>>>>> 67d940c4
                 request, new LSP.ClientCapabilities(), null, CancellationToken.None);
         }
 
