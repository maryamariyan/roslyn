--- conflicted
+++ resolved
@@ -9,7 +9,6 @@
 using System.Threading;
 using System.Threading.Tasks;
 using Microsoft.CodeAnalysis.Completion;
-using Microsoft.CodeAnalysis.Editor.UnitTests.Workspaces;
 using Microsoft.CodeAnalysis.LanguageServer.Handler;
 using Microsoft.CodeAnalysis.LanguageServer.Handler.Completion;
 using Roslyn.Test.Utilities;
@@ -38,7 +37,7 @@
                 triggerCharacter: "\0",
                 triggerKind: LSP.CompletionTriggerKind.Invoked);
 
-            var document = workspace.CurrentSolution.Projects.First().Documents.First();
+            var document = testLspServer.GetCurrentSolution().Projects.First().Documents.First();
 
             var expected = await CreateCompletionItemAsync("A", LSP.CompletionItemKind.Class, new string[] { "Class", "Internal" },
                 completionParams, document, commitCharacters: CompletionRules.Default.DefaultCommitCharacters).ConfigureAwait(false);
@@ -66,19 +65,13 @@
                 .WithChangedOption(CompletionOptions.ShowItemsFromUnimportedNamespaces, LanguageNames.CSharp, true)
                 .WithChangedOption(CompletionServiceOptions.IsExpandedCompletion, true));
 
-<<<<<<< HEAD
-            var completionParams = CreateCompletionParams(
-                locations["caret"].Single(),
-                invokeKind: LSP.VSCompletionInvokeKind.Explicit,
-                triggerCharacter: "\0",
-                triggerKind: LSP.CompletionTriggerKind.Invoked);
-
-            var results = await RunGetCompletionsAsync(workspace.CurrentSolution, completionParams);
-=======
-            var completionParams = CreateCompletionParams(locations["caret"].Single(), triggerCharacter: "\0", LSP.CompletionTriggerKind.Invoked);
+            var completionParams = CreateCompletionParams(
+                locations["caret"].Single(),
+                invokeKind: LSP.VSCompletionInvokeKind.Explicit,
+                triggerCharacter: "\0",
+                triggerKind: LSP.CompletionTriggerKind.Invoked);
+
             var results = await RunGetCompletionsAsync(testLspServer, completionParams);
->>>>>>> 98a7f3eb
-
             Assert.False(results.Items.Any(item => "Console" == item.Label));
         }
 
@@ -95,19 +88,13 @@
             solution = solution.WithOptions(solution.Options
                 .WithChangedOption(CompletionOptions.SnippetsBehavior, LanguageNames.CSharp, SnippetsRule.AlwaysInclude));
 
-<<<<<<< HEAD
-            var completionParams = CreateCompletionParams(
-                locations["caret"].Single(),
-                invokeKind: LSP.VSCompletionInvokeKind.Explicit,
-                triggerCharacter: "\0",
-                triggerKind: LSP.CompletionTriggerKind.Invoked);
-
-            var results = await RunGetCompletionsAsync(workspace.CurrentSolution, completionParams);
-=======
-            var completionParams = CreateCompletionParams(locations["caret"].Single(), "\0", LSP.CompletionTriggerKind.Invoked);
+            var completionParams = CreateCompletionParams(
+                locations["caret"].Single(),
+                invokeKind: LSP.VSCompletionInvokeKind.Explicit,
+                triggerCharacter: "\0",
+                triggerKind: LSP.CompletionTriggerKind.Invoked);
+
             var results = await RunGetCompletionsAsync(testLspServer, completionParams);
->>>>>>> 98a7f3eb
-
             Assert.False(results.Items.Any(item => "ctor" == item.Label));
         }
 
@@ -122,24 +109,17 @@
         A classA = new {|caret:|}
     }
 }";
-<<<<<<< HEAD
-            using var workspace = CreateTestWorkspace(markup, out var locations);
+            using var testLspServer = CreateTestLspServer(markup, out var locations);
             var completionParams = CreateCompletionParams(
                 locations["caret"].Single(),
                 invokeKind: LSP.VSCompletionInvokeKind.Explicit,
                 triggerCharacter: "\0",
                 LSP.CompletionTriggerKind.Invoked);
 
-            var document = workspace.CurrentSolution.Projects.First().Documents.First();
+            var document = testLspServer.GetCurrentSolution().Projects.First().Documents.First();
 
             var expected = await CreateCompletionItemAsync("A", LSP.CompletionItemKind.Class, new string[] { "Class", "Internal" },
                 completionParams, document, preselect: true, commitCharacters: ImmutableArray.Create(' ', '(', '[', '{', ';', '.')).ConfigureAwait(false);
-=======
-            using var testLspServer = CreateTestLspServer(markup, out var locations);
-            var completionParams = CreateCompletionParams(locations["caret"].Single(), triggerCharacter: "\0", LSP.CompletionTriggerKind.Invoked);
-            var expected = CreateCompletionItem("A", LSP.CompletionItemKind.Class, new string[] { "Class", "Internal" },
-                completionParams, preselect: true, commitCharacters: ImmutableArray.Create(' ', '(', '[', '{', ';', '.'));
->>>>>>> 98a7f3eb
 
             var results = await RunGetCompletionsAsync(testLspServer, completionParams).ConfigureAwait(false);
             AssertJsonEquals(expected, results.Items.First());
@@ -194,7 +174,7 @@
                 triggerCharacter: "\"",
                 triggerKind: LSP.CompletionTriggerKind.TriggerCharacter);
 
-            var document = workspace.CurrentSolution.Projects.First().Documents.First();
+            var document = testLspServer.GetCurrentSolution().Projects.First().Documents.First();
 
             var expected = await CreateCompletionItemAsync(
                 "d", LSP.CompletionItemKind.Text, new string[] { "Text" }, completionParams, document, sortText: "0000").ConfigureAwait(false);
@@ -222,7 +202,7 @@
                 triggerCharacter: "\\",
                 triggerKind: LSP.CompletionTriggerKind.TriggerCharacter);
 
-            var document = workspace.CurrentSolution.Projects.First().Documents.First();
+            var document = testLspServer.GetCurrentSolution().Projects.First().Documents.First();
 
             var expected = await CreateCompletionItemAsync(
                 "\\A", LSP.CompletionItemKind.Text, new string[] { "Text" }, completionParams, document, sortText: "0000").ConfigureAwait(false);
@@ -251,7 +231,7 @@
                 triggerCharacter: "\\",
                 triggerKind: LSP.CompletionTriggerKind.TriggerCharacter);
 
-            var document = workspace.CurrentSolution.Projects.First().Documents.First();
+            var document = testLspServer.GetCurrentSolution().Projects.First().Documents.First();
 
             var expected = await CreateCompletionItemAsync(
                 "\\A", LSP.CompletionItemKind.Text, new string[] { "Text" }, completionParams, document, sortText: "0000").ConfigureAwait(false);
@@ -324,7 +304,6 @@
             Assert.True(testAccessor.GetCacheContents().Count == 3);
         }
 
-<<<<<<< HEAD
         [Fact]
         public async Task TestGetCompletionsWithDeletionInvokeKindAsync()
         {
@@ -336,28 +315,25 @@
         {|caret:|}
     }
 }";
-            using var workspace = CreateTestWorkspace(markup, out var locations);
+            using var testLspServer = CreateTestLspServer(markup, out var locations);
             var completionParams = CreateCompletionParams(
                 locations["caret"].Single(),
                 invokeKind: LSP.VSCompletionInvokeKind.Deletion,
                 triggerCharacter: "M",
                 triggerKind: LSP.CompletionTriggerKind.Invoked);
 
-            var document = workspace.CurrentSolution.Projects.First().Documents.First();
+            var document = testLspServer.GetCurrentSolution().Projects.First().Documents.First();
 
             var expected = await CreateCompletionItemAsync("A", LSP.CompletionItemKind.Class, new string[] { "Class", "Internal" },
                 completionParams, document, commitCharacters: CompletionRules.Default.DefaultCommitCharacters).ConfigureAwait(false);
 
-            var results = await RunGetCompletionsAsync(workspace.CurrentSolution, completionParams).ConfigureAwait(false);
+            var results = await RunGetCompletionsAsync(testLspServer, completionParams).ConfigureAwait(false);
 
             // By default, completion doesn't trigger on deletion.
             Assert.Null(results);
         }
 
-        private static async Task<LSP.CompletionList> RunGetCompletionsAsync(Solution solution, LSP.CompletionParams completionParams)
-=======
         private static async Task<LSP.CompletionList> RunGetCompletionsAsync(TestLspServer testLspServer, LSP.CompletionParams completionParams)
->>>>>>> 98a7f3eb
         {
             var clientCapabilities = new LSP.VSClientCapabilities { SupportsVisualStudioExtensions = true };
             return await testLspServer.ExecuteRequestAsync<LSP.CompletionParams, LSP.CompletionList>(LSP.Methods.TextDocumentCompletionName,
