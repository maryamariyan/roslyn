﻿// Licensed to the .NET Foundation under one or more agreements.
// The .NET Foundation licenses this file to you under the MIT license.
// See the LICENSE file in the project root for more information.

using System.Linq;
using System.Threading.Tasks;
using Microsoft.CodeAnalysis.LanguageServer.UnitTests.References;
using Microsoft.VisualStudio.LanguageServer.Protocol;
using Xunit;

namespace Microsoft.CodeAnalysis.LanguageServer.UnitTests.DocumentChanges
{
    public partial class DocumentChangesTests
    {
        [Theory, CombinatorialData]
        public async Task FindReferencesInChangingDocument(bool mutatingLspWorkspace)
        {
            var source =
@"class A
{
    public int {|type:|}someInt = 1;
    void M()
    {
    }
}
class B
{
    void M2()
    {
    }
}";

            var (testLspServer, locationTyped, _) = await GetTestLspServerAndLocationAsync(source, mutatingLspWorkspace);

            await using (testLspServer)
            {
                Assert.Empty(testLspServer.GetTrackedTexts());

                await DidOpen(testLspServer, locationTyped.Uri);

                var originalDocument = testLspServer.GetCurrentSolution().Projects.Single().Documents.Single();

                var findResults = await FindAllReferencesHandlerTests.RunFindAllReferencesAsync<VSInternalReferenceItem>(testLspServer, locationTyped);
                Assert.Single(findResults);

                Assert.Equal("A", findResults[0].ContainingType);

                // Declare a local inside A.M()
                await DidChange(testLspServer, locationTyped.Uri, (5, 0, "var i = someInt + 1;\r\n"));

                findResults = await FindAllReferencesHandlerTests.RunFindAllReferencesAsync<VSInternalReferenceItem>(testLspServer, locationTyped);
                Assert.Equal(2, findResults.Length);

                Assert.Equal("A", findResults[0].ContainingType);
                Assert.Equal("M", findResults[1].ContainingMember);

                // Declare a field in B
                await DidChange(testLspServer, locationTyped.Uri, (10, 0, "int someInt = A.someInt + 1;\r\n"));

                findResults = await FindAllReferencesHandlerTests.RunFindAllReferencesAsync<VSInternalReferenceItem>(testLspServer, locationTyped);
                Assert.Equal(3, findResults.Length);

                Assert.Equal("A", findResults[0].ContainingType);
                Assert.Equal("B", findResults[2].ContainingType);
                Assert.Equal("M", findResults[1].ContainingMember);

                // Declare a local inside B.M2()
                await DidChange(testLspServer, locationTyped.Uri, (13, 0, "var j = someInt + A.someInt;\r\n"));

                findResults = await FindAllReferencesHandlerTests.RunFindAllReferencesAsync<VSInternalReferenceItem>(testLspServer, locationTyped);
                Assert.Equal(4, findResults.Length);

                Assert.Equal("A", findResults[0].ContainingType);
                Assert.Equal("B", findResults[2].ContainingType);
                Assert.Equal("M", findResults[1].ContainingMember);
                Assert.Equal("M2", findResults[3].ContainingMember);

<<<<<<< HEAD
                {
                    // NOTE: This is not a real world scenario.
                    //
                    // By closing the document we revert back to the original state, but in the real world the original
                    // state will have been updated by back channels (text buffer sync, file changed on disk, etc.) This
                    // is validating that the above didn't succeed by any means except the FAR handler being passed the
                    // updated document, so if we regress and get lucky, we still know about it.
                    await DidClose(testLspServer, locationTyped.Uri);

                    // In the mutating scenario, simulate this by rolling back to the text we had when the workspace was
                    // created.
                    if (mutatingLspWorkspace)
                        ((ILspWorkspace)testLspServer.TestWorkspace).UpdateTextIfPresent(originalDocument.Id, await originalDocument.GetTextAsync());
                }
=======
                // NOTE: This is not a real world scenario.
                //
                // By closing the document we revert back to the original state, but in the real world the original
                // state will have been updated by back channels (text buffer sync, file changed on disk, etc.) This
                // is validating that the above didn't succeed by any means except the FAR handler being passed the
                // updated document, so if we regress and get lucky, we still know about it.
                await DidClose(testLspServer, locationTyped.Uri);
>>>>>>> 970158fc

                findResults = await FindAllReferencesHandlerTests.RunFindAllReferencesAsync<VSInternalReferenceItem>(testLspServer, locationTyped);
                Assert.Single(findResults);

                Assert.Equal("A", findResults[0].ContainingType);
            }
        }
    }
}<|MERGE_RESOLUTION|>--- conflicted
+++ resolved
@@ -75,22 +75,6 @@
                 Assert.Equal("M", findResults[1].ContainingMember);
                 Assert.Equal("M2", findResults[3].ContainingMember);
 
-<<<<<<< HEAD
-                {
-                    // NOTE: This is not a real world scenario.
-                    //
-                    // By closing the document we revert back to the original state, but in the real world the original
-                    // state will have been updated by back channels (text buffer sync, file changed on disk, etc.) This
-                    // is validating that the above didn't succeed by any means except the FAR handler being passed the
-                    // updated document, so if we regress and get lucky, we still know about it.
-                    await DidClose(testLspServer, locationTyped.Uri);
-
-                    // In the mutating scenario, simulate this by rolling back to the text we had when the workspace was
-                    // created.
-                    if (mutatingLspWorkspace)
-                        ((ILspWorkspace)testLspServer.TestWorkspace).UpdateTextIfPresent(originalDocument.Id, await originalDocument.GetTextAsync());
-                }
-=======
                 // NOTE: This is not a real world scenario.
                 //
                 // By closing the document we revert back to the original state, but in the real world the original
@@ -98,7 +82,6 @@
                 // is validating that the above didn't succeed by any means except the FAR handler being passed the
                 // updated document, so if we regress and get lucky, we still know about it.
                 await DidClose(testLspServer, locationTyped.Uri);
->>>>>>> 970158fc
 
                 findResults = await FindAllReferencesHandlerTests.RunFindAllReferencesAsync<VSInternalReferenceItem>(testLspServer, locationTyped);
                 Assert.Single(findResults);
