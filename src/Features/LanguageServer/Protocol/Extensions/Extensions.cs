﻿// Licensed to the .NET Foundation under one or more agreements.
// The .NET Foundation licenses this file to you under the MIT license.
// See the LICENSE file in the project root for more information.

using System;
using System.Collections.Immutable;
using System.Diagnostics.CodeAnalysis;
using System.IO;
using System.Linq;
using System.Threading;
using System.Threading.Tasks;
using Microsoft.CodeAnalysis.FindUsages;
using Microsoft.CodeAnalysis.LanguageServer.Handler;
using Microsoft.CodeAnalysis.PooledObjects;
using Microsoft.CodeAnalysis.Shared.Collections;
using Microsoft.CodeAnalysis.Shared.Extensions;
using Microsoft.CodeAnalysis.Text;
using Microsoft.VisualStudio.LanguageServer.Protocol;
using Microsoft.VisualStudio.Text.Adornments;
using Roslyn.Utilities;

namespace Microsoft.CodeAnalysis.LanguageServer
{
    internal static class Extensions
    {
        public static Uri GetURI(this TextDocument document)
        {
            Contract.ThrowIfNull(document.FilePath);
            return document is SourceGeneratedDocument
                ? ProtocolConversions.CreateUriFromSourceGeneratedFilePath(document.FilePath)
                : ProtocolConversions.CreateAbsoluteUri(document.FilePath);
        }

        /// <summary>
        /// Generate the Uri of a document by replace the name in file path using the document's name.
        /// Used to generate the correct Uri when rename a document, because calling <seealso cref="Document.WithName(string)"/> doesn't update the file path.
        /// </summary>
        public static Uri GetUriForRenamedDocument(this TextDocument document)
        {
            Contract.ThrowIfNull(document.FilePath);
            Contract.ThrowIfNull(document.Name);
            Contract.ThrowIfTrue(document is SourceGeneratedDocument);
            var directoryName = Path.GetDirectoryName(document.FilePath);

            Contract.ThrowIfNull(directoryName);
            var path = Path.Combine(directoryName, document.Name);
            return ProtocolConversions.CreateAbsoluteUri(path);
        }

        public static Uri CreateUriForDocumentWithoutFilePath(this TextDocument document)
        {
            Contract.ThrowIfNull(document.Name);
            Contract.ThrowIfNull(document.Project.FilePath);

<<<<<<< HEAD
            var projectDirectoryName = Path.GetDirectoryName(document.Project.FilePath);
            Contract.ThrowIfNull(projectDirectoryName);

            using var _ = ArrayBuilder<string>.GetInstance(capacity: 2 + document.Folders.Count, out var pathBuilder);
            pathBuilder.Add(projectDirectoryName);
            pathBuilder.AddRange(document.Folders);
            pathBuilder.Add(document.Name);

            var path = Path.Combine(pathBuilder.ToArray());
            return ProtocolConversions.GetUriFromFilePath(path);
=======
            var path = Path.Combine(directoryName, document.Name);
            return ProtocolConversions.CreateAbsoluteUri(path);
>>>>>>> f9ce5192
        }

        public static ImmutableArray<Document> GetDocuments(this Solution solution, Uri documentUri)
            => GetDocuments(solution, ProtocolConversions.GetDocumentFilePathFromUri(documentUri));

        public static ImmutableArray<Document> GetDocuments(this Solution solution, string documentPath)
        {
            var documentIds = solution.GetDocumentIdsWithFilePath(documentPath);

            // We don't call GetRequiredDocument here as the id could be referring to an additional document.
            var documents = documentIds.Select(solution.GetDocument).WhereNotNull().ToImmutableArray();
            return documents;
        }

        public static ImmutableArray<DocumentId> GetDocumentIds(this Solution solution, Uri documentUri)
            => solution.GetDocumentIdsWithFilePath(ProtocolConversions.GetDocumentFilePathFromUri(documentUri));

        public static Document? GetDocument(this Solution solution, TextDocumentIdentifier documentIdentifier)
        {
            var documents = solution.GetDocuments(documentIdentifier.Uri);
            return documents.Length == 0
                ? null
                : documents.FindDocumentInProjectContext(documentIdentifier, (sln, id) => sln.GetRequiredDocument(id));
        }

        private static T FindItemInProjectContext<T>(
            ImmutableArray<T> items,
            TextDocumentIdentifier itemIdentifier,
            Func<T, ProjectId> projectIdGetter,
            Func<T> defaultGetter)
        {
            if (items.Length > 1)
            {
                // We have more than one document; try to find the one that matches the right context
                if (itemIdentifier is VSTextDocumentIdentifier vsDocumentIdentifier && vsDocumentIdentifier.ProjectContext != null)
                {
                    var projectId = ProtocolConversions.ProjectContextToProjectId(vsDocumentIdentifier.ProjectContext);
                    var matchingItem = items.FirstOrDefault(d => projectIdGetter(d) == projectId);

                    if (matchingItem != null)
                    {
                        return matchingItem;
                    }
                }
                else
                {
                    return defaultGetter();
                }
            }

            // We either have only one item or have multiple, but none of them  matched our context. In the
            // latter case, we'll just return the first one arbitrarily since this might just be some temporary mis-sync
            // of client and server state.
            return items[0];
        }

        public static T FindDocumentInProjectContext<T>(this ImmutableArray<T> documents, TextDocumentIdentifier documentIdentifier, Func<Solution, DocumentId, T> documentGetter) where T : TextDocument
        {
            return FindItemInProjectContext(documents, documentIdentifier, projectIdGetter: (item) => item.Project.Id, defaultGetter: () =>
            {
                // We were not passed a project context.  This can happen when the LSP powered NavBar is not enabled.
                // This branch should be removed when we're using the LSP based navbar in all scenarios.

                var solution = documents.First().Project.Solution;
                // Lookup which of the linked documents is currently active in the workspace.
                var documentIdInCurrentContext = solution.Workspace.GetDocumentIdInCurrentContext(documents.First().Id);
                return documentGetter(solution, documentIdInCurrentContext);
            });
        }

        public static Project? GetProject(this Solution solution, TextDocumentIdentifier projectIdentifier)
        {
            var projects = solution.Projects.Where(project => project.FilePath == projectIdentifier.Uri.LocalPath).ToImmutableArray();
            return !projects.Any()
                ? null
                : FindItemInProjectContext(projects, projectIdentifier, projectIdGetter: (item) => item.Id, defaultGetter: () => projects[0]);
        }

        public static TextDocument? GetAdditionalDocument(this Solution solution, TextDocumentIdentifier documentIdentifier)
        {
            var documentIds = GetDocumentIds(solution, documentIdentifier.Uri);

            // We don't call GetRequiredAdditionalDocument as the id could be referring to a regular document.
            var additionalDocuments = documentIds.Select(solution.GetAdditionalDocument).WhereNotNull().ToImmutableArray();
            return !additionalDocuments.Any()
                ? null
                : additionalDocuments.FindDocumentInProjectContext(documentIdentifier, (sln, id) => sln.GetRequiredAdditionalDocument(id));
        }

        public static async Task<int> GetPositionFromLinePositionAsync(this TextDocument document, LinePosition linePosition, CancellationToken cancellationToken)
        {
            var text = await document.GetValueTextAsync(cancellationToken).ConfigureAwait(false);
            return text.Lines.GetPosition(linePosition);
        }

        public static bool HasVisualStudioLspCapability(this ClientCapabilities? clientCapabilities)
        {
            if (clientCapabilities is VSInternalClientCapabilities vsClientCapabilities)
            {
                return vsClientCapabilities.SupportsVisualStudioExtensions;
            }

            return false;
        }

        public static bool HasCompletionListDataCapability(this ClientCapabilities clientCapabilities)
        {
            if (!TryGetVSCompletionListSetting(clientCapabilities, out var completionListSetting))
            {
                return false;
            }

            return completionListSetting.Data;
        }

        public static bool HasCompletionListCommitCharactersCapability(this ClientCapabilities clientCapabilities)
        {
            if (!TryGetVSCompletionListSetting(clientCapabilities, out var completionListSetting))
            {
                return false;
            }

            return completionListSetting.CommitCharacters;
        }

        public static string GetMarkdownLanguageName(this Document document)
        {
            switch (document.Project.Language)
            {
                case LanguageNames.CSharp:
                    return "csharp";
                case LanguageNames.VisualBasic:
                    return "vb";
                case LanguageNames.FSharp:
                    return "fsharp";
                case InternalLanguageNames.TypeScript:
                    return "typescript";
                default:
                    throw new ArgumentException(string.Format("Document project language {0} is not valid", document.Project.Language));
            }
        }

        public static ClassifiedTextElement GetClassifiedText(this DefinitionItem definition)
            => new ClassifiedTextElement(definition.DisplayParts.Select(part => new ClassifiedTextRun(part.Tag.ToClassificationTypeName(), part.Text)));

        private static bool TryGetVSCompletionListSetting(ClientCapabilities clientCapabilities, [NotNullWhen(returnValue: true)] out VSInternalCompletionListSetting? completionListSetting)
        {
            if (clientCapabilities is not VSInternalClientCapabilities vsClientCapabilities)
            {
                completionListSetting = null;
                return false;
            }

            var textDocumentCapability = vsClientCapabilities.TextDocument;
            if (textDocumentCapability == null)
            {
                completionListSetting = null;
                return false;
            }

            if (textDocumentCapability.Completion is not VSInternalCompletionSetting vsCompletionSetting)
            {
                completionListSetting = null;
                return false;
            }

            completionListSetting = vsCompletionSetting.CompletionList;
            if (completionListSetting == null)
            {
                return false;
            }

            return true;
        }
    }
}<|MERGE_RESOLUTION|>--- conflicted
+++ resolved
@@ -52,7 +52,6 @@
             Contract.ThrowIfNull(document.Name);
             Contract.ThrowIfNull(document.Project.FilePath);
 
-<<<<<<< HEAD
             var projectDirectoryName = Path.GetDirectoryName(document.Project.FilePath);
             Contract.ThrowIfNull(projectDirectoryName);
 
@@ -62,11 +61,7 @@
             pathBuilder.Add(document.Name);
 
             var path = Path.Combine(pathBuilder.ToArray());
-            return ProtocolConversions.GetUriFromFilePath(path);
-=======
-            var path = Path.Combine(directoryName, document.Name);
             return ProtocolConversions.CreateAbsoluteUri(path);
->>>>>>> f9ce5192
         }
 
         public static ImmutableArray<Document> GetDocuments(this Solution solution, Uri documentUri)
