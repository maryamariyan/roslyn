--- conflicted
+++ resolved
@@ -2,10 +2,6 @@
 // The .NET Foundation licenses this file to you under the MIT license.
 // See the LICENSE file in the project root for more information.
 
-<<<<<<< HEAD
-using System;
-=======
->>>>>>> 67d940c4
 using System.Collections.Generic;
 using System.Collections.Immutable;
 using System.Linq;
@@ -23,10 +19,6 @@
 {
     internal class SemanticTokensHelpers
     {
-<<<<<<< HEAD
-        internal static readonly string[] RoslynCustomTokenTypes =
-        {
-=======
         /// <summary>
         /// Maps an LSP token type to the index LSP associates with the token.
         /// Required since we report tokens back to LSP as a series of ints,
@@ -35,7 +27,6 @@
         public static readonly Dictionary<string, int> TokenTypeToIndex;
 
         public static readonly ImmutableArray<string> RoslynCustomTokenTypes = ImmutableArray.Create(
->>>>>>> 67d940c4
             ClassificationTypeNames.ClassName,
             ClassificationTypeNames.ConstantName,
             ClassificationTypeNames.ControlKeyword,
@@ -152,23 +143,6 @@
             // By default we calculate the tokens for the full document span, although the user 
             // can pass in a range if they wish.
             var textSpan = range is null ? root.FullSpan : ProtocolConversions.RangeToTextSpan(range, text);
-<<<<<<< HEAD
-
-            // If the full compilation is not yet available, we'll try getting a partial one. It may contain inaccurate
-            // results but will speed up how quickly we can respond to the client's request.
-            var frozenDocument = document.WithFrozenPartialSemantics(cancellationToken);
-            var semanticModel = await frozenDocument.GetSemanticModelAsync(cancellationToken).ConfigureAwait(false);
-            Contract.ThrowIfNull(semanticModel);
-            var isFinalized = document.Project.TryGetCompilation(out var compilation) && compilation == semanticModel.Compilation;
-            document = frozenDocument;
-
-            var classifiedSpans = Classifier.GetClassifiedSpans(semanticModel, textSpan, document.Project.Solution.Workspace, cancellationToken);
-            Contract.ThrowIfNull(classifiedSpans, "classifiedSpans is null");
-
-            // Multi-line tokens are not supported by VS (tracked by https://devdiv.visualstudio.com/DevDiv/_workitems/edit/1265495).
-            // Roslyn's classifier however can return multi-line classified spans, so we must break these up into single-line spans.
-            var updatedClassifiedSpans = ConvertMultiLineToSingleLineSpans(text, classifiedSpans.ToArray());
-=======
 
             // If the full compilation is not yet available, we'll try getting a partial one. It may contain inaccurate
             // results but will speed up how quickly we can respond to the client's request.
@@ -183,15 +157,12 @@
             // Multi-line tokens are not supported by VS (tracked by https://devdiv.visualstudio.com/DevDiv/_workitems/edit/1265495).
             // Roslyn's classifier however can return multi-line classified spans, so we must break these up into single-line spans.
             var updatedClassifiedSpans = ConvertMultiLineToSingleLineSpans(text, classifiedSpans);
->>>>>>> 67d940c4
 
             // TO-DO: We should implement support for streaming if LSP adds support for it:
             // https://devdiv.visualstudio.com/DevDiv/_workitems/edit/1276300
             return (ComputeTokens(text.Lines, updatedClassifiedSpans, tokenTypesToIndex), isFinalized);
         }
 
-<<<<<<< HEAD
-=======
         private static async Task<ClassifiedSpan[]> GetClassifiedSpansForDocumentAsync(
             Document document,
             TextSpan textSpan,
@@ -234,7 +205,6 @@
             return classifiedSpans.ToArray();
         }
 
->>>>>>> 67d940c4
         private static ClassifiedSpan[] ConvertMultiLineToSingleLineSpans(SourceText text, ClassifiedSpan[] classifiedSpans)
         {
             using var _ = ArrayBuilder<ClassifiedSpan>.GetInstance(out var updatedClassifiedSpans);
