﻿// Licensed to the .NET Foundation under one or more agreements.
// The .NET Foundation licenses this file to you under the MIT license.
// See the LICENSE file in the project root for more information.

using System;
using System.Collections.Generic;
using System.Collections.Immutable;
using System.Threading;
using System.Threading.Tasks;
using Microsoft.CodeAnalysis.PooledObjects;
using Microsoft.CodeAnalysis.Serialization;
using Microsoft.CodeAnalysis.Shared.Extensions;
using Microsoft.CodeAnalysis.SpellCheck;
using Microsoft.CodeAnalysis.Text;
using Microsoft.CommonLanguageServerProtocol.Framework;
using Microsoft.VisualStudio.LanguageServer.Protocol;
using Roslyn.Utilities;
using LSP = Microsoft.VisualStudio.LanguageServer.Protocol;

namespace Microsoft.CodeAnalysis.LanguageServer.Handler.SpellCheck
{
    /// <summary>
    /// Root type for both document and workspace spell checking requests.
    /// </summary>
    internal abstract class AbstractSpellCheckHandler<TParams, TReport>
        : ILspServiceRequestHandler<TParams, TReport[]?>, ITextDocumentIdentifierHandler<TParams, TextDocumentIdentifier?>
        where TParams : IPartialResultParams<TReport[]>
        where TReport : VSInternalSpellCheckableRangeReport
    {
        /// <summary>
        /// Cache where we store the data produced by prior requests so that they can be returned if nothing of
        /// significance changed. The version key is produced by combining the checksums for project options <see
        /// cref="ProjectState.GetParseOptionsChecksum"/> and <see cref="DocumentStateChecksums.Text"/>
        /// </summary>
        private readonly VersionedPullCache<(Checksum parseOptionsChecksum, Checksum textChecksum)?> _versionedCache;

        public bool MutatesSolutionState => false;
        public bool RequiresLSPSolution => true;

        protected AbstractSpellCheckHandler()
        {
            _versionedCache = new(this.GetType().Name);
        }

        public abstract TextDocumentIdentifier? GetTextDocumentIdentifier(TParams requestParams);

        /// <summary>
        /// Retrieve the previous results we reported.  Used so we can avoid resending data for unchanged files. Also
        /// used so we can report which documents were removed and can have all their spell checking results cleared.
        /// </summary>
        protected abstract ImmutableArray<PreviousPullResult>? GetPreviousResults(TParams requestParams);

        /// <summary>
        /// Returns all the documents that should be processed in the desired order to process them in.
        /// </summary>
        protected abstract ImmutableArray<Document> GetOrderedDocuments(RequestContext context, CancellationToken cancellationToken);

        /// <summary>
        /// Creates the <see cref="VSInternalSpellCheckableRangeReport"/> instance we'll report back to clients to let them know our
        /// progress.  Subclasses can fill in data specific to their needs as appropriate.
        /// </summary>
        protected abstract TReport CreateReport(TextDocumentIdentifier identifier, VSInternalSpellCheckableRange[]? ranges, string? resultId);

        public async Task<TReport[]?> HandleRequestAsync(
            TParams requestParams, RequestContext context, CancellationToken cancellationToken)
        {
            context.TraceDebug($"{this.GetType()} started getting spell checking spans");

            // The progress object we will stream reports to.
            using var progress = BufferedProgress.Create(requestParams.PartialResultToken);

            // Get the set of results the request said were previously reported.  We can use this to determine both
            // what to skip, and what files we have to tell the client have been removed.
            var previousResults = GetPreviousResults(requestParams) ?? ImmutableArray<PreviousPullResult>.Empty;
            context.TraceDebug($"previousResults.Length={previousResults.Length}");

            // First, let the client know if any workspace documents have gone away.  That way it can remove those for
            // the user from squiggles or error-list.
            HandleRemovedDocuments(context, previousResults, progress);

            // Create a mapping from documents to the previous results the client says it has for them.  That way as we
            // process documents we know if we should tell the client it should stay the same, or we can tell it what
            // the updated spans are.
            var documentToPreviousParams = GetDocumentToPreviousParams(context, previousResults);

            // Next process each file in priority order. Determine if spans are changed or unchanged since the
            // last time we notified the client.  Report back either to the client so they can update accordingly.
            var orderedDocuments = GetOrderedDocuments(context, cancellationToken);
            context.TraceDebug($"Processing {orderedDocuments.Length} documents");

            foreach (var document in orderedDocuments)
            {
                context.TraceDebug($"Processing: {document.FilePath}");

                var languageService = document.GetLanguageService<ISpellCheckSpanService>();
                if (languageService == null)
                {
                    context.TraceDebug($"Ignoring document '{document.FilePath}' because it does not support spell checking");
                    continue;
                }

                var newResultId = await _versionedCache.GetNewResultIdAsync(
                    documentToPreviousParams,
                    document,
                    computeVersionAsync: async () => await ComputeChecksumsAsync(document, cancellationToken).ConfigureAwait(false),
                    cancellationToken).ConfigureAwait(false);
                if (newResultId != null)
                {
                    context.TraceDebug($"Spans were changed for document: {document.FilePath}");
                    progress.Report(await ComputeAndReportCurrentSpansAsync(
                        document, languageService, newResultId, cancellationToken).ConfigureAwait(false));
                }
                else
                {
                    context.TraceDebug($"Spans were unchanged for document: {document.FilePath}");

                    // Nothing changed between the last request and this one.  Report a (null-spans, same-result-id)
                    // response to the client as that means they should just preserve the current spans they have for
                    // this file.
                    var previousParams = documentToPreviousParams[document];
                    progress.Report(CreateReport(previousParams.TextDocument, ranges: null, previousParams.PreviousResultId));
                }
            }

            // If we had a progress object, then we will have been reporting to that.  Otherwise, take what we've been
            // collecting and return that.
<<<<<<< HEAD
            context.TraceDebug($"{this.GetType()} finished getting spans");
            return progress.GetValues();
=======
            context.TraceInformation($"{this.GetType()} finished getting spans");
            return progress.GetFlattenedValues();
>>>>>>> 2d69acbb
        }

        private static Dictionary<Document, PreviousPullResult> GetDocumentToPreviousParams(
            RequestContext context, ImmutableArray<PreviousPullResult> previousResults)
        {
            Contract.ThrowIfNull(context.Solution);

            var result = new Dictionary<Document, PreviousPullResult>();
            foreach (var requestParams in previousResults)
            {
                if (requestParams.TextDocument != null)
                {
                    var document = context.Solution.GetDocument(requestParams.TextDocument);
                    if (document != null)
                        result[document] = requestParams;
                }
            }

            return result;
        }

        private async Task<TReport> ComputeAndReportCurrentSpansAsync(
            Document document,
            ISpellCheckSpanService service,
            string resultId,
            CancellationToken cancellationToken)
        {

            var text = await document.GetTextAsync(cancellationToken).ConfigureAwait(false);
            var spans = await service.GetSpansAsync(document, cancellationToken).ConfigureAwait(false);

            using var _ = ArrayBuilder<LSP.VSInternalSpellCheckableRange>.GetInstance(spans.Length, out var result);

            foreach (var span in spans.Sort((s1, s2) => s1.TextSpan.CompareTo(s1.TextSpan)))
                result.Add(ConvertSpan(text, span));

            return CreateReport(ProtocolConversions.DocumentToTextDocumentIdentifier(document), result.ToArray(), resultId);
        }

        private void HandleRemovedDocuments(
            RequestContext context, ImmutableArray<PreviousPullResult> previousResults, BufferedProgress<TReport[]> progress)
        {
            Contract.ThrowIfNull(context.Solution);

            foreach (var previousResult in previousResults)
            {
                var textDocument = previousResult.TextDocument;
                if (textDocument != null)
                {
                    var document = context.Solution.GetDocument(textDocument);
                    if (document == null)
                    {
                        context.TraceDebug($"Clearing spans for removed document: {textDocument.Uri}");

                        // Client is asking server about a document that no longer exists (i.e. was removed/deleted from
                        // the workspace). Report a (null-spans, null-result-id) response to the client as that means
                        // they should just consider the file deleted and should remove all spans information they've
                        // cached for it.
                        progress.Report(CreateReport(textDocument, ranges: null, resultId: null));
                    }
                }
            }
        }

        private static async Task<(Checksum parseOptionsChecksum, Checksum textChecksum)> ComputeChecksumsAsync(Document document, CancellationToken cancellationToken)
        {
            var project = document.Project;
            var parseOptionsChecksum = project.State.GetParseOptionsChecksum();

            var documentChecksumState = await document.State.GetStateChecksumsAsync(cancellationToken).ConfigureAwait(false);
            var textChecksum = documentChecksumState.Text;

            return (parseOptionsChecksum, textChecksum);
        }

        private static LSP.VSInternalSpellCheckableRange ConvertSpan(SourceText text, SpellCheckSpan spellCheckSpan)
        {
            var range = ProtocolConversions.TextSpanToRange(spellCheckSpan.TextSpan, text);
            return new VSInternalSpellCheckableRange
            {
                Start = range.Start,
                End = range.End,
                Kind = spellCheckSpan.Kind switch
                {
                    SpellCheckKind.Identifier => VSInternalSpellCheckableRangeKind.Identifier,
                    SpellCheckKind.Comment => VSInternalSpellCheckableRangeKind.Comment,
                    SpellCheckKind.String => VSInternalSpellCheckableRangeKind.String,
                    _ => throw ExceptionUtilities.UnexpectedValue(spellCheckSpan.Kind),
                },
            };
        }
    }
}<|MERGE_RESOLUTION|>--- conflicted
+++ resolved
@@ -124,13 +124,8 @@
 
             // If we had a progress object, then we will have been reporting to that.  Otherwise, take what we've been
             // collecting and return that.
-<<<<<<< HEAD
             context.TraceDebug($"{this.GetType()} finished getting spans");
-            return progress.GetValues();
-=======
-            context.TraceInformation($"{this.GetType()} finished getting spans");
             return progress.GetFlattenedValues();
->>>>>>> 2d69acbb
         }
 
         private static Dictionary<Document, PreviousPullResult> GetDocumentToPreviousParams(
