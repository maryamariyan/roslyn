﻿// Licensed to the .NET Foundation under one or more agreements.
// The .NET Foundation licenses this file to you under the MIT license.
// See the LICENSE file in the project root for more information.

#nullable enable

using System;
using System.Collections.Immutable;
using System.Composition;
using System.Linq;
using System.Threading;
using System.Threading.Tasks;
using Microsoft.CodeAnalysis.Completion;
using Microsoft.CodeAnalysis.Editor.Shared.Extensions;
using Microsoft.CodeAnalysis.Host.Mef;
using Microsoft.CodeAnalysis.LanguageServer.CustomProtocol;
using Microsoft.VisualStudio.Text.Adornments;
using LSP = Microsoft.VisualStudio.LanguageServer.Protocol;

namespace Microsoft.CodeAnalysis.LanguageServer.Handler
{
    /// <summary>
    /// Handle a completion request.
    /// </summary>
    [Shared]
    [ExportLspMethod(LSP.Methods.TextDocumentCompletionName)]
    internal class CompletionHandler : IRequestHandler<LSP.CompletionParams, LSP.CompletionItem[]>
    {
        [ImportingConstructor]
        [Obsolete(MefConstruction.ImportingConstructorMessage, error: true)]
        public CompletionHandler()
        {
        }

        public async Task<LSP.CompletionItem[]> HandleRequestAsync(Solution solution, LSP.CompletionParams request, LSP.ClientCapabilities clientCapabilities,
            string? clientName, CancellationToken cancellationToken)
        {
<<<<<<< HEAD
            var document = solution.GetDocumentFromURI(request.TextDocument.Uri, clientName);
=======
            var document = solution.GetDocument(request.TextDocument, clientName);
>>>>>>> c8d525c5
            if (document == null)
            {
                return Array.Empty<LSP.CompletionItem>();
            }

            var position = await document.GetPositionFromLinePositionAsync(ProtocolConversions.PositionToLinePosition(request.Position), cancellationToken).ConfigureAwait(false);

            // Filter out unimported types for now as there are two issues with providing them:
            // 1.  LSP client does not currently provide a way to provide detail text on the completion item to show the namespace.
            //     https://dev.azure.com/devdiv/DevDiv/_workitems/edit/1076759
            // 2.  We need to figure out how to provide the text edits along with the completion item or provide them in the resolve request.
            //     https://devdiv.visualstudio.com/DevDiv/_workitems/edit/985860/
            // 3.  LSP client should support completion filters / expanders
            var documentOptions = await document.GetOptionsAsync(cancellationToken).ConfigureAwait(false);
            var completionOptions = documentOptions
                .WithChangedOption(CompletionOptions.ShowItemsFromUnimportedNamespaces, false)
                .WithChangedOption(CompletionServiceOptions.IsExpandedCompletion, false);

            var completionService = document.Project.LanguageServices.GetRequiredService<CompletionService>();
            var list = await completionService.GetCompletionsAsync(document, position, options: completionOptions, cancellationToken: cancellationToken).ConfigureAwait(false);
            if (list == null)
            {
                return Array.Empty<LSP.CompletionItem>();
            }

            var lspVSClientCapability = clientCapabilities?.HasVisualStudioLspCapability() == true;

            return list.Items.Select(item => CreateLSPCompletionItem(request, item, lspVSClientCapability)).ToArray();

            // local functions
            static LSP.CompletionItem CreateLSPCompletionItem(LSP.CompletionParams request, CompletionItem item, bool useVSCompletionItem)
            {
                if (useVSCompletionItem)
                {
                    var vsCompletionItem = CreateCompletionItem<LSP.VSCompletionItem>(request, item);
                    vsCompletionItem.Icon = new ImageElement(item.Tags.GetFirstGlyph().GetImageId());
                    return vsCompletionItem;
                }
                else
                {
                    var roslynCompletionItem = CreateCompletionItem<RoslynCompletionItem>(request, item);
                    roslynCompletionItem.Tags = item.Tags.ToArray();
                    return roslynCompletionItem;
                }
            }

            static TCompletionItem CreateCompletionItem<TCompletionItem>(LSP.CompletionParams request, CompletionItem item) where TCompletionItem : LSP.CompletionItem, new()
                => new TCompletionItem
                {
                    Label = item.DisplayTextPrefix + item.DisplayText + item.DisplayTextSuffix,
                    InsertText = item.Properties.ContainsKey("InsertionText") ? item.Properties["InsertionText"] : item.DisplayText,
                    SortText = item.SortText,
                    FilterText = item.FilterText,
                    Kind = GetCompletionKind(item.Tags),
                    Data = new CompletionResolveData { CompletionParams = request, DisplayText = item.DisplayText }
                };
        }

        private static LSP.CompletionItemKind GetCompletionKind(ImmutableArray<string> tags)
        {
            foreach (var tag in tags)
            {
                if (ProtocolConversions.RoslynTagToCompletionItemKind.TryGetValue(tag, out var completionItemKind))
                {
                    return completionItemKind;
                }
            }

            return LSP.CompletionItemKind.Text;
        }
    }
}<|MERGE_RESOLUTION|>--- conflicted
+++ resolved
@@ -35,11 +35,7 @@
         public async Task<LSP.CompletionItem[]> HandleRequestAsync(Solution solution, LSP.CompletionParams request, LSP.ClientCapabilities clientCapabilities,
             string? clientName, CancellationToken cancellationToken)
         {
-<<<<<<< HEAD
-            var document = solution.GetDocumentFromURI(request.TextDocument.Uri, clientName);
-=======
             var document = solution.GetDocument(request.TextDocument, clientName);
->>>>>>> c8d525c5
             if (document == null)
             {
                 return Array.Empty<LSP.CompletionItem>();
