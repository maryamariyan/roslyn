--- conflicted
+++ resolved
@@ -13,11 +13,7 @@
 {
     [ExportRoslynLanguagesLspRequestHandlerProvider, Shared]
     [ProvidesMethod(Methods.TextDocumentRangeFormattingName)]
-<<<<<<< HEAD
-    internal class FormatDocumentRangeHandler : AbstractFormatDocumentHandlerBase<DocumentRangeFormattingParams, TextEdit[]>
-=======
     internal class FormatDocumentRangeHandler : AbstractFormatDocumentHandlerBase<DocumentRangeFormattingParams, TextEdit[]?>
->>>>>>> 67d940c4
     {
         [ImportingConstructor]
         [Obsolete(MefConstruction.ImportingConstructorMessage, error: true)]
@@ -29,11 +25,7 @@
 
         public override TextDocumentIdentifier? GetTextDocumentIdentifier(DocumentRangeFormattingParams request) => request.TextDocument;
 
-<<<<<<< HEAD
-        public override Task<TextEdit[]> HandleRequestAsync(
-=======
         public override Task<TextEdit[]?> HandleRequestAsync(
->>>>>>> 67d940c4
             DocumentRangeFormattingParams request,
             RequestContext context,
             CancellationToken cancellationToken)
