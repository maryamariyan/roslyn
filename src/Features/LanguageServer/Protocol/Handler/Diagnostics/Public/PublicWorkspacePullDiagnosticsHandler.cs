--- conflicted
+++ resolved
@@ -38,13 +38,8 @@
     protected override DiagnosticTag[] ConvertTags(DiagnosticData diagnosticData, bool isLiveSource)
         => ConvertTags(diagnosticData, isLiveSource, potentialDuplicate: false);
 
-<<<<<<< HEAD
     protected override WorkspaceDiagnosticPartialReport CreateReport(TextDocumentIdentifier identifier, Roslyn.LanguageServer.Protocol.Diagnostic[] diagnostics, string resultId)
-        => new WorkspaceDiagnosticPartialReport(new WorkspaceDiagnosticReport
-=======
-    protected override WorkspaceDiagnosticPartialReport CreateReport(TextDocumentIdentifier identifier, VisualStudio.LanguageServer.Protocol.Diagnostic[] diagnostics, string resultId)
         => new(new WorkspaceDiagnosticReport
->>>>>>> d0a733c8
         {
             Items =
             [
