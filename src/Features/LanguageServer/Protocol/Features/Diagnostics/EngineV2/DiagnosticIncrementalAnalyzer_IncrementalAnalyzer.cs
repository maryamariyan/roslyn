﻿// Licensed to the .NET Foundation under one or more agreements.
// The .NET Foundation licenses this file to you under the MIT license.
// See the LICENSE file in the project root for more information.

using System;
using System.Collections.Generic;
using System.Collections.Immutable;
using System.Linq;
using System.Threading;
using System.Threading.Tasks;
using Microsoft.CodeAnalysis.ErrorReporting;
using Microsoft.CodeAnalysis.Host;
using Microsoft.CodeAnalysis.Internal.Log;
using Microsoft.CodeAnalysis.PooledObjects;
using Microsoft.CodeAnalysis.Shared.Extensions;
using Microsoft.CodeAnalysis.Simplification;
using Microsoft.CodeAnalysis.SolutionCrawler;
using Microsoft.CodeAnalysis.Workspaces.Diagnostics;
using Roslyn.Utilities;

namespace Microsoft.CodeAnalysis.Diagnostics.EngineV2
{
    internal partial class DiagnosticIncrementalAnalyzer
    {
        public Task AnalyzeSyntaxAsync(Document document, InvocationReasons reasons, CancellationToken cancellationToken)
            => AnalyzeDocumentForKindAsync(document, AnalysisKind.Syntax, cancellationToken);

        public Task AnalyzeDocumentAsync(Document document, SyntaxNode bodyOpt, InvocationReasons reasons, CancellationToken cancellationToken)
            => AnalyzeDocumentForKindAsync(document, AnalysisKind.Semantic, cancellationToken);

        public Task AnalyzeNonSourceDocumentAsync(TextDocument textDocument, InvocationReasons reasons, CancellationToken cancellationToken)
            => AnalyzeDocumentForKindAsync(textDocument, AnalysisKind.Syntax, cancellationToken);

        private async Task AnalyzeDocumentForKindAsync(TextDocument document, AnalysisKind kind, CancellationToken cancellationToken)
        {
            try
            {
                if (!document.SupportsDiagnostics())
                {
                    return;
                }

                var isActiveDocument = _documentTrackingService.TryGetActiveDocument() == document.Id;
                var isOpenDocument = document.IsOpen();
                var isGeneratedRazorDocument = document.Services.GetService<DocumentPropertiesService>()?.DiagnosticsLspClientName != null;

                // Only analyze open/active documents, unless it is a generated Razor document.
                if (!isActiveDocument && !isOpenDocument && !isGeneratedRazorDocument)
                {
                    return;
                }

                var stateSets = _stateManager.GetOrUpdateStateSets(document.Project);
                var compilationWithAnalyzers = await GetOrCreateCompilationWithAnalyzersAsync(document.Project, stateSets, cancellationToken).ConfigureAwait(false);
                var version = await GetDiagnosticVersionAsync(document.Project, cancellationToken).ConfigureAwait(false);
                var backgroundAnalysisScope = GlobalOptions.GetBackgroundAnalysisScope(document.Project.Language);
                var compilerDiagnosticsScope = GlobalOptions.GetOption(SolutionCrawlerOptionsStorage.CompilerDiagnosticsScopeOption, document.Project.Language);

                // TODO: Switch to a more reliable service to determine visible documents.
                //       DocumentTrackingService is known be unreliable at times.
                var isVisibleDocument = _documentTrackingService.GetVisibleDocuments().Contains(document.Id);

                // We split the diagnostic computation for document into following steps:
                //  1. Try to get cached diagnostics for each analyzer, while computing the set of analyzers that do not have cached diagnostics.
                //  2. Execute all the non-cached analyzers with a single invocation into CompilationWithAnalyzers.
                //  3. Fetch computed diagnostics per-analyzer from the above invocation, and cache and raise diagnostic reported events.
                // In near future, the diagnostic computation invocation into CompilationWithAnalyzers will be moved to OOP.
                // This should help simplify and/or remove the IDE layer diagnostic caching in devenv process.

                // First attempt to fetch diagnostics from the cache, while computing the state sets for analyzers that are not cached.
                using var _ = ArrayBuilder<StateSet>.GetInstance(out var nonCachedStateSets);
                foreach (var stateSet in stateSets)
                {
                    var data = TryGetCachedDocumentAnalysisData(document, stateSet, kind, version,
                        backgroundAnalysisScope, compilerDiagnosticsScope, isActiveDocument, isVisibleDocument,
                        isOpenDocument, isGeneratedRazorDocument, cancellationToken);
                    if (data.HasValue)
                    {
                        // We need to persist and raise diagnostics for suppressed analyzer.
                        PersistAndRaiseDiagnosticsIfNeeded(data.Value, stateSet);
                    }
                    else
                    {
                        nonCachedStateSets.Add(stateSet);
                    }
                }

                // Then, compute the diagnostics for non-cached state sets, and cache and raise diagnostic reported events for these diagnostics.
                if (nonCachedStateSets.Count > 0)
                {
                    var analysisScope = new DocumentAnalysisScope(document, span: null, nonCachedStateSets.SelectAsArray(s => s.Analyzer), kind);
                    var executor = new DocumentAnalysisExecutor(analysisScope, compilationWithAnalyzers, _diagnosticAnalyzerRunner, logPerformanceInfo: true, onAnalysisException: OnAnalysisException);
                    var logTelemetry = document.Project.Solution.Options.GetOption(DiagnosticOptions.LogTelemetryForBackgroundAnalyzerExecution);
                    foreach (var stateSet in nonCachedStateSets)
                    {
                        var computedData = await ComputeDocumentAnalysisDataAsync(executor, stateSet, logTelemetry, cancellationToken).ConfigureAwait(false);
                        PersistAndRaiseDiagnosticsIfNeeded(computedData, stateSet);
                    }
                }
            }
            catch (Exception e) when (FatalError.ReportAndPropagateUnlessCanceled(e, cancellationToken))
            {
                throw ExceptionUtilities.Unreachable;
            }

            void PersistAndRaiseDiagnosticsIfNeeded(DocumentAnalysisData result, StateSet stateSet)
            {
                if (result.FromCache == true)
                {
                    RaiseDocumentDiagnosticsIfNeeded(document, stateSet, kind, result.Items);
                    return;
                }

                // no cancellation after this point.
                var state = stateSet.GetOrCreateActiveFileState(document.Id);
                state.Save(kind, result.ToPersistData());

                RaiseDocumentDiagnosticsIfNeeded(document, stateSet, kind, result.OldItems, result.Items);
            }

            void OnAnalysisException()
            {
                // Do not re-use cached CompilationWithAnalyzers instance in presence of an exception, as the underlying analysis state might be corrupt.
                ClearCompilationsWithAnalyzersCache(document.Project);
            }
        }

        public async Task AnalyzeProjectAsync(Project project, bool semanticsChanged, InvocationReasons reasons, CancellationToken cancellationToken)
        {
<<<<<<< HEAD
            // Perf optimization. check whether we want to analyze this project or not.
            if (!GlobalOptions.IsFullSolutionAnalysisEnabled(project.Language))
            {
                return;
            }

=======
>>>>>>> 090b4186
            await AnalyzeProjectAsync(project, forceAnalyzerRun: false, cancellationToken).ConfigureAwait(false);
        }

        public Task ForceAnalyzeProjectAsync(Project project, CancellationToken cancellationToken)
            => AnalyzeProjectAsync(project, forceAnalyzerRun: true, cancellationToken);

        private async Task AnalyzeProjectAsync(Project project, bool forceAnalyzerRun, CancellationToken cancellationToken)
        {
            try
            {
                var stateSets = GetStateSetsForFullSolutionAnalysis(_stateManager.GetOrUpdateStateSets(project), project);

                // get driver only with active analyzers.
                var ideOptions = AnalyzerService.GlobalOptions.GetIdeAnalyzerOptions(project);

                // PERF: get analyzers that are not suppressed and marked as open file only
                // this is perf optimization. we cache these result since we know the result. (no diagnostics)
                var activeAnalyzers = stateSets
                                        .Select(s => s.Analyzer)
                                        .Where(a => DocumentAnalysisExecutor.IsAnalyzerEnabledForProject(a, project, GlobalOptions) && !a.IsOpenFileOnly(ideOptions.CleanupOptions?.SimplifierOptions));

                CompilationWithAnalyzers? compilationWithAnalyzers = null;

                if (FullAnalysisEnabled(project, forceAnalyzerRun))
                {
                    compilationWithAnalyzers = await DocumentAnalysisExecutor.CreateCompilationWithAnalyzersAsync(project, ideOptions, activeAnalyzers, includeSuppressedDiagnostics: true, cancellationToken).ConfigureAwait(false);
                }

                var result = await GetProjectAnalysisDataAsync(compilationWithAnalyzers, project, ideOptions, stateSets, forceAnalyzerRun, cancellationToken).ConfigureAwait(false);
                if (result.OldResult == null)
                {
                    RaiseProjectDiagnosticsIfNeeded(project, stateSets, result.Result);
                    return;
                }

                // no cancellation after this point.
                // any analyzer that doesn't have result will be treated as returned empty set
                // which means we will remove those from error list
                foreach (var stateSet in stateSets)
                {
                    var state = stateSet.GetOrCreateProjectState(project.Id);

                    await state.SaveToInMemoryStorageAsync(project, result.GetResult(stateSet.Analyzer)).ConfigureAwait(false);
                }

                RaiseProjectDiagnosticsIfNeeded(project, stateSets, result.OldResult, result.Result);
            }
            catch (Exception e) when (FatalError.ReportAndPropagateUnlessCanceled(e, cancellationToken))
            {
                throw ExceptionUtilities.Unreachable;
            }
        }

        public Task DocumentOpenAsync(Document document, CancellationToken cancellationToken)
            => TextDocumentOpenAsync(document, cancellationToken);

        public Task NonSourceDocumentOpenAsync(TextDocument document, CancellationToken cancellationToken)
            => TextDocumentOpenAsync(document, cancellationToken);

        private async Task TextDocumentOpenAsync(TextDocument document, CancellationToken cancellationToken)
        {
            using (Logger.LogBlock(FunctionId.Diagnostics_DocumentOpen, GetOpenLogMessage, document, cancellationToken))
            {
                var stateSets = _stateManager.GetStateSets(document.Project);

                // let other component knows about this event
                ClearCompilationsWithAnalyzersCache();

                // can not be canceled
                foreach (var stateSet in stateSets)
                    await stateSet.OnDocumentOpenedAsync(document).ConfigureAwait(false);
            }
        }

        public Task DocumentCloseAsync(Document document, CancellationToken cancellationToken)
            => TextDocumentCloseAsync(document, cancellationToken);

        public Task NonSourceDocumentCloseAsync(TextDocument document, CancellationToken cancellationToken)
            => TextDocumentCloseAsync(document, cancellationToken);

        private async Task TextDocumentCloseAsync(TextDocument document, CancellationToken cancellationToken)
        {
            using (Logger.LogBlock(FunctionId.Diagnostics_DocumentClose, GetResetLogMessage, document, cancellationToken))
            {
                var stateSets = _stateManager.GetStateSets(document.Project);

                // let other components knows about this event
                ClearCompilationsWithAnalyzersCache();

                // can not be canceled
                var documentHadDiagnostics = false;
                foreach (var stateSet in stateSets)
                    documentHadDiagnostics |= await stateSet.OnDocumentClosedAsync(document, GlobalOptions).ConfigureAwait(false);

                RaiseDiagnosticsRemovedIfRequiredForClosedOrResetDocument(document, stateSets, documentHadDiagnostics);
            }
        }

        public Task DocumentResetAsync(Document document, CancellationToken cancellationToken)
            => TextDocumentResetAsync(document, cancellationToken);

        public Task NonSourceDocumentResetAsync(TextDocument document, CancellationToken cancellationToken)
            => TextDocumentResetAsync(document, cancellationToken);

        private Task TextDocumentResetAsync(TextDocument document, CancellationToken cancellationToken)
        {
            using (Logger.LogBlock(FunctionId.Diagnostics_DocumentReset, GetResetLogMessage, document, cancellationToken))
            {
                var stateSets = _stateManager.GetStateSets(document.Project);

                // let other components knows about this event
                ClearCompilationsWithAnalyzersCache();
                // can not be canceled
                var documentHadDiagnostics = false;
                foreach (var stateSet in stateSets)
                    documentHadDiagnostics |= stateSet.OnDocumentReset(document);

                RaiseDiagnosticsRemovedIfRequiredForClosedOrResetDocument(document, stateSets, documentHadDiagnostics);
            }

            return Task.CompletedTask;
        }

        private void RaiseDiagnosticsRemovedIfRequiredForClosedOrResetDocument(TextDocument document, IEnumerable<StateSet> stateSets, bool documentHadDiagnostics)
        {
            // If there was no diagnostic reported for this document, nothing to clean up
            // This is done for Perf to reduce raising events unnecessarily.
            if (!documentHadDiagnostics)
                return;

            // If full solution analysis is enabled for both compiler diagnostics and analyzers,
            // we don't need to clear diagnostics for individual documents on document close/reset.
            // This is done for Perf to reduce raising events unnecessarily.
            var _ = GlobalOptions.IsFullSolutionAnalysisEnabled(document.Project.Language, out var compilerFullAnalysisEnabled, out var analyzersFullAnalysisEnabled);
            if (compilerFullAnalysisEnabled && analyzersFullAnalysisEnabled)
                return;

            var removeDiagnosticsOnDocumentClose = GlobalOptions.GetOption(SolutionCrawlerOptionsStorage.RemoveDocumentDiagnosticsOnDocumentClose, document.Project.Language);

            if (!removeDiagnosticsOnDocumentClose)
            {
                return;
            }

            RaiseDiagnosticsRemovedForDocument(document.Id, stateSets);
        }

        public async Task ActiveDocumentSwitchedAsync(TextDocument document, CancellationToken cancellationToken)
        {
            // Retrigger analysis of newly active document to always get up-to-date diagnostics.
            // Note that we do so regardless of the current background analysis scope,
            // as we might have switched the document _while_ the diagnostic refresh was in progress for
            // all open documents, which can lead to cancellation of diagnostic recomputation task
            // for the newly active document.  This can lead to a race condition where we end up with
            // stale diagnostics for the active document.  We avoid that by always recomputing
            // the diagnostics for the newly active document whenever active document is switched.

            // First reset the document states.
            await TextDocumentResetAsync(document, cancellationToken).ConfigureAwait(false);

            // Trigger syntax analysis.
            await AnalyzeDocumentForKindAsync(document, AnalysisKind.Syntax, cancellationToken).ConfigureAwait(false);

            // Trigger semantic analysis for source documents. Non-source documents do not support semantic analysis.
            if (document is Document)
                await AnalyzeDocumentForKindAsync(document, AnalysisKind.Semantic, cancellationToken).ConfigureAwait(false);
        }

        public Task RemoveDocumentAsync(DocumentId documentId, CancellationToken cancellationToken)
        {
            using (Logger.LogBlock(FunctionId.Diagnostics_RemoveDocument, GetRemoveLogMessage, documentId, CancellationToken.None))
            {
                var stateSets = _stateManager.GetStateSets(documentId.ProjectId);

                // let other components knows about this event
                ClearCompilationsWithAnalyzersCache();

                var changed = false;
                foreach (var stateSet in stateSets)
                    changed |= stateSet.OnDocumentRemoved(documentId);

                // if there was no diagnostic reported for this document, nothing to clean up
                // this is Perf to reduce raising events unnecessarily.
                if (changed)
                    RaiseDiagnosticsRemovedForDocument(documentId, stateSets);
            }

            return Task.CompletedTask;
        }

        private void RaiseDiagnosticsRemovedForDocument(DocumentId documentId, IEnumerable<StateSet> stateSets)
        {
            // remove all diagnostics for the document
            AnalyzerService.RaiseBulkDiagnosticsUpdated(raiseEvents =>
            {
                foreach (var stateSet in stateSets)
                {
                    // clear all doucment diagnostics
                    RaiseDiagnosticsRemoved(documentId, solution: null, stateSet, AnalysisKind.Syntax, raiseEvents);
                    RaiseDiagnosticsRemoved(documentId, solution: null, stateSet, AnalysisKind.Semantic, raiseEvents);
                    RaiseDiagnosticsRemoved(documentId, solution: null, stateSet, AnalysisKind.NonLocal, raiseEvents);
                }
            });
        }

        public Task RemoveProjectAsync(ProjectId projectId, CancellationToken cancellation)
        {
            using (Logger.LogBlock(FunctionId.Diagnostics_RemoveProject, GetRemoveLogMessage, projectId, CancellationToken.None))
            {
                var stateSets = _stateManager.GetStateSets(projectId);

                // let other components knows about this event
                ClearCompilationsWithAnalyzersCache();
                var changed = _stateManager.OnProjectRemoved(stateSets, projectId);

                // if there was no diagnostic reported for this project, nothing to clean up
                // this is Perf to reduce raising events unnecessarily.
                if (changed)
                {
                    // remove all diagnostics for the project
                    AnalyzerService.RaiseBulkDiagnosticsUpdated(raiseEvents =>
                    {
                        foreach (var stateSet in stateSets)
                        {
                            // clear all project diagnostics
                            RaiseDiagnosticsRemoved(projectId, solution: null, stateSet, raiseEvents);
                        }
                    });
                }
            }

            return Task.CompletedTask;
        }

        public Task NewSolutionSnapshotAsync(Solution solution, CancellationToken cancellationToken)
        {
            // let other components knows about this event
            ClearCompilationsWithAnalyzersCache();

            return Task.CompletedTask;
        }

        /// <summary>
        /// Return list of <see cref="StateSet"/> to be used for full solution analysis.
        /// </summary>
        private IReadOnlyList<StateSet> GetStateSetsForFullSolutionAnalysis(IEnumerable<StateSet> stateSets, Project project)
        {
            // If full analysis is off, remove state that is created from build.
            // this will make sure diagnostics from build (converted from build to live) will never be cleared
            // until next build.
            _ = GlobalOptions.IsFullSolutionAnalysisEnabled(project.Language, out var compilerFullSolutionAnalysisEnabled, out var analyzersFullSolutionAnalysisEnabled);
            if (!compilerFullSolutionAnalysisEnabled)
            {
                // Full solution analysis is not enabled for compiler diagnostics,
                // so we remove the compiler analyzer state sets that are from build.
                // We do so by retaining only those state sets that are
                // either not for compiler analyzer or those which are for compiler
                // analyzer, but not from build.
                stateSets = stateSets.Where(s => !s.Analyzer.IsCompilerAnalyzer() || !s.FromBuild(project.Id));
            }

            if (!analyzersFullSolutionAnalysisEnabled)
            {
                // Full solution analysis is not enabled for analyzer diagnostics,
                // so we remove the analyzer state sets that are from build.
                // We do so by retaining only those state sets that are
                // either for the special compiler analyzer or those which are for
                // other analyzers, but not from build.
                stateSets = stateSets.Where(s => s.Analyzer.IsCompilerAnalyzer() || !s.FromBuild(project.Id));
            }

            // Compute analyzer config options for computing effective severity.
            // Note that these options are not cached onto the project, so we compute it once upfront. 
            var analyzerConfigOptions = project.GetAnalyzerConfigOptions();

            // Include only analyzers we want to run for full solution analysis.
            // Analyzers not included here will never be saved because result is unknown.
            return stateSets.Where(s => IsCandidateForFullSolutionAnalysis(s.Analyzer, project, analyzerConfigOptions)).ToList();
        }

        private bool IsCandidateForFullSolutionAnalysis(DiagnosticAnalyzer analyzer, Project project, AnalyzerConfigOptionsResult? analyzerConfigOptions)
        {
            // PERF: Don't query descriptors for compiler analyzer or workspace load analyzer, always execute them.
            if (analyzer == FileContentLoadAnalyzer.Instance ||
                analyzer == GeneratorDiagnosticsPlaceholderAnalyzer.Instance ||
                analyzer.IsCompilerAnalyzer())
            {
                return true;
            }

            if (analyzer.IsBuiltInAnalyzer())
            {
                // always return true for builtin analyzer. we can't use
                // descriptor check since many builtin analyzer always return 
                // hidden descriptor regardless what descriptor it actually
                // return on runtime. they do this so that they can control
                // severity through option page rather than rule set editor.
                // this is special behavior only ide analyzer can do. we hope
                // once we support editorconfig fully, third party can use this
                // ability as well and we can remove this kind special treatment on builtin
                // analyzer.
                return true;
            }

            if (analyzer is DiagnosticSuppressor)
            {
                // Always execute diagnostic suppressors.
                return true;
            }

            // For most of analyzers, the number of diagnostic descriptors is small, so this should be cheap.
            var descriptors = DiagnosticAnalyzerInfoCache.GetDiagnosticDescriptors(analyzer);
            return descriptors.Any(d => d.GetEffectiveSeverity(project.CompilationOptions!, analyzerConfigOptions) != ReportDiagnostic.Hidden);
        }

        private void RaiseProjectDiagnosticsIfNeeded(
            Project project,
            IEnumerable<StateSet> stateSets,
            ImmutableDictionary<DiagnosticAnalyzer, DiagnosticAnalysisResult> result)
        {
            RaiseProjectDiagnosticsIfNeeded(project, stateSets, ImmutableDictionary<DiagnosticAnalyzer, DiagnosticAnalysisResult>.Empty, result);
        }

        private void RaiseProjectDiagnosticsIfNeeded(
            Project project,
            IEnumerable<StateSet> stateSets,
            ImmutableDictionary<DiagnosticAnalyzer, DiagnosticAnalysisResult> oldResult,
            ImmutableDictionary<DiagnosticAnalyzer, DiagnosticAnalysisResult> newResult)
        {
            if (oldResult.Count == 0 && newResult.Count == 0)
            {
                // there is nothing to update
                return;
            }

            AnalyzerService.RaiseBulkDiagnosticsUpdated(async raiseEvents =>
            {
                foreach (var stateSet in stateSets)
                {
                    var analyzer = stateSet.Analyzer;

                    var oldAnalysisResult = GetResultOrEmpty(oldResult, analyzer, project.Id, VersionStamp.Default);
                    var newAnalysisResult = GetResultOrEmpty(newResult, analyzer, project.Id, VersionStamp.Default);

                    // Perf - 4 different cases.
                    // upper 3 cases can be removed and it will still work. but this is hot path so if we can bail out
                    // without any allocations, that's better.
                    if (oldAnalysisResult.IsEmpty && newAnalysisResult.IsEmpty)
                    {
                        // nothing to do
                        continue;
                    }

                    if (!oldAnalysisResult.IsEmpty && newAnalysisResult.IsEmpty)
                    {
                        RoslynDebug.Assert(oldAnalysisResult.DocumentIds != null);

                        // remove old diagnostics
                        RaiseProjectDiagnosticsRemoved(stateSet, oldAnalysisResult.ProjectId, oldAnalysisResult.DocumentIds, handleActiveFile: false, raiseEvents);
                        continue;
                    }

                    if (oldAnalysisResult.IsEmpty && !newAnalysisResult.IsEmpty)
                    {
                        // add new diagnostics
                        await RaiseProjectDiagnosticsCreatedAsync(project, stateSet, oldAnalysisResult, newAnalysisResult, raiseEvents, CancellationToken.None).ConfigureAwait(false);
                        continue;
                    }

                    // both old and new has items in them. update existing items
                    RoslynDebug.Assert(oldAnalysisResult.DocumentIds != null);
                    RoslynDebug.Assert(newAnalysisResult.DocumentIds != null);

                    // first remove ones no longer needed.
                    var documentsToRemove = oldAnalysisResult.DocumentIds.Except(newAnalysisResult.DocumentIds);
                    RaiseProjectDiagnosticsRemoved(stateSet, oldAnalysisResult.ProjectId, documentsToRemove, handleActiveFile: false, raiseEvents);

                    // next update or create new ones
                    await RaiseProjectDiagnosticsCreatedAsync(project, stateSet, oldAnalysisResult, newAnalysisResult, raiseEvents, CancellationToken.None).ConfigureAwait(false);
                }
            });
        }

        private void RaiseDocumentDiagnosticsIfNeeded(TextDocument document, StateSet stateSet, AnalysisKind kind, ImmutableArray<DiagnosticData> items)
            => RaiseDocumentDiagnosticsIfNeeded(document, stateSet, kind, ImmutableArray<DiagnosticData>.Empty, items);

        private void RaiseDocumentDiagnosticsIfNeeded(
            TextDocument document, StateSet stateSet, AnalysisKind kind, ImmutableArray<DiagnosticData> oldItems, ImmutableArray<DiagnosticData> newItems)
        {
            RaiseDocumentDiagnosticsIfNeeded(document, stateSet, kind, oldItems, newItems, AnalyzerService.RaiseDiagnosticsUpdated, forceUpdate: false);
        }

        private void RaiseDocumentDiagnosticsIfNeeded(
            TextDocument document, StateSet stateSet, AnalysisKind kind,
            DiagnosticAnalysisResult oldResult, DiagnosticAnalysisResult newResult,
            Action<DiagnosticsUpdatedArgs> raiseEvents)
        {
            // if our old result is from build and we don't have actual data, don't try micro-optimize and always refresh diagnostics.
            // most of time, we don't actually load or hold the old data in memory from persistent storage due to perf reasons.
            //
            // we need this special behavior for errors from build since unlike live errors, we don't know whether errors
            // from build is for syntax, semantic or others. due to that, we blindly mark them as semantic errors (most common type of errors from build)
            //
            // that can sometime cause issues. for example, if the error turns out to be syntax error (live) then we at the end fail to de-dup.
            // but since this optimization saves us a lot of refresh between live errors analysis we want to disable this only in this condition.
            var forceUpdate = oldResult.FromBuild && oldResult.IsAggregatedForm;

            var oldItems = oldResult.GetDocumentDiagnostics(document.Id, kind);
            var newItems = newResult.GetDocumentDiagnostics(document.Id, kind);

            RaiseDocumentDiagnosticsIfNeeded(document, stateSet, kind, oldItems, newItems, raiseEvents, forceUpdate);
        }

        private void RaiseDocumentDiagnosticsIfNeeded(
            TextDocument document, StateSet stateSet, AnalysisKind kind,
            ImmutableArray<DiagnosticData> oldItems, ImmutableArray<DiagnosticData> newItems,
            Action<DiagnosticsUpdatedArgs> raiseEvents,
            bool forceUpdate)
        {
            if (!forceUpdate && oldItems.IsEmpty && newItems.IsEmpty)
            {
                // there is nothing to update
                return;
            }

            RaiseDiagnosticsCreated(document, stateSet, kind, newItems, raiseEvents);
        }

        private async Task RaiseProjectDiagnosticsCreatedAsync(Project project, StateSet stateSet, DiagnosticAnalysisResult oldAnalysisResult, DiagnosticAnalysisResult newAnalysisResult, Action<DiagnosticsUpdatedArgs> raiseEvents, CancellationToken cancellationToken)
        {
            RoslynDebug.Assert(newAnalysisResult.DocumentIds != null);

            foreach (var documentId in newAnalysisResult.DocumentIds)
            {
                var document = project.GetTextDocument(documentId);

                // If we couldn't find a normal document, and all features are enabled for source generated documents,
                // attempt to locate a matching source generated document in the project.
                if (document is null
                    && project.Solution.Workspace.Services.GetService<IWorkspaceConfigurationService>()?.Options.EnableOpeningSourceGeneratedFiles == true)
                {
                    document = await project.GetSourceGeneratedDocumentAsync(documentId, cancellationToken).ConfigureAwait(false);
                }

                if (document == null)
                {
                    // it can happen with build synchronization since, in build case, 
                    // we don't have actual snapshot (we have no idea what sources out of proc build has picked up)
                    // so we might be out of sync.
                    // example of such cases will be changing anything about solution while building is going on.
                    // it can be user explicit actions such as unloading project, deleting a file, but also it can be 
                    // something project system or roslyn workspace does such as populating workspace right after
                    // solution is loaded.
                    continue;
                }

                RaiseDocumentDiagnosticsIfNeeded(document, stateSet, AnalysisKind.NonLocal, oldAnalysisResult, newAnalysisResult, raiseEvents);

                // we don't raise events for active file. it will be taken cared by active file analysis
                if (stateSet.IsActiveFile(documentId))
                {
                    continue;
                }

                RaiseDocumentDiagnosticsIfNeeded(document, stateSet, AnalysisKind.Syntax, oldAnalysisResult, newAnalysisResult, raiseEvents);
                RaiseDocumentDiagnosticsIfNeeded(document, stateSet, AnalysisKind.Semantic, oldAnalysisResult, newAnalysisResult, raiseEvents);
            }

            RaiseDiagnosticsCreated(project, stateSet, newAnalysisResult.GetOtherDiagnostics(), raiseEvents);
        }

        private void RaiseProjectDiagnosticsRemoved(StateSet stateSet, ProjectId projectId, IEnumerable<DocumentId> documentIds, bool handleActiveFile, Action<DiagnosticsUpdatedArgs> raiseEvents)
        {
            foreach (var documentId in documentIds)
            {
                RaiseDiagnosticsRemoved(documentId, solution: null, stateSet, AnalysisKind.NonLocal, raiseEvents);

                // we don't raise events for active file. it will be taken care of by active file analysis
                if (!handleActiveFile && stateSet.IsActiveFile(documentId))
                {
                    continue;
                }

                RaiseDiagnosticsRemoved(documentId, solution: null, stateSet, AnalysisKind.Syntax, raiseEvents);
                RaiseDiagnosticsRemoved(documentId, solution: null, stateSet, AnalysisKind.Semantic, raiseEvents);
            }

            RaiseDiagnosticsRemoved(projectId, solution: null, stateSet, raiseEvents);
        }
    }
}<|MERGE_RESOLUTION|>--- conflicted
+++ resolved
@@ -127,15 +127,6 @@
 
         public async Task AnalyzeProjectAsync(Project project, bool semanticsChanged, InvocationReasons reasons, CancellationToken cancellationToken)
         {
-<<<<<<< HEAD
-            // Perf optimization. check whether we want to analyze this project or not.
-            if (!GlobalOptions.IsFullSolutionAnalysisEnabled(project.Language))
-            {
-                return;
-            }
-
-=======
->>>>>>> 090b4186
             await AnalyzeProjectAsync(project, forceAnalyzerRun: false, cancellationToken).ConfigureAwait(false);
         }
 
@@ -159,7 +150,7 @@
 
                 CompilationWithAnalyzers? compilationWithAnalyzers = null;
 
-                if (FullAnalysisEnabled(project, forceAnalyzerRun))
+                if (forceAnalyzerRun || GlobalOptions.IsFullSolutionAnalysisEnabled(project.Language))
                 {
                     compilationWithAnalyzers = await DocumentAnalysisExecutor.CreateCompilationWithAnalyzersAsync(project, ideOptions, activeAnalyzers, includeSuppressedDiagnostics: true, cancellationToken).ConfigureAwait(false);
                 }
@@ -402,9 +393,9 @@
                 // Full solution analysis is not enabled for analyzer diagnostics,
                 // so we remove the analyzer state sets that are from build.
                 // We do so by retaining only those state sets that are
-                // either for the special compiler analyzer or those which are for
+                // either for the special compiler/workspace analyzers or those which are for
                 // other analyzers, but not from build.
-                stateSets = stateSets.Where(s => s.Analyzer.IsCompilerAnalyzer() || !s.FromBuild(project.Id));
+                stateSets = stateSets.Where(s => s.Analyzer.IsCompilerAnalyzer() || s.Analyzer.IsWorkspaceDiagnosticAnalyzer() || !s.FromBuild(project.Id));
             }
 
             // Compute analyzer config options for computing effective severity.
