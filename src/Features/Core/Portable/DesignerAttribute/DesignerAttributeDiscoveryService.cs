﻿// Licensed to the .NET Foundation under one or more agreements.
// The .NET Foundation licenses this file to you under the MIT license.
// See the LICENSE file in the project root for more information.

using System;
using System.Collections.Concurrent;
using System.Collections.Immutable;
using System.ComponentModel;
using System.Composition;
using System.IO;
using System.Linq;
using System.Runtime.CompilerServices;
using System.Threading;
using System.Threading.Tasks;
using Microsoft.CodeAnalysis.FindSymbols;
using Microsoft.CodeAnalysis.Host;
using Microsoft.CodeAnalysis.Host.Mef;
using Microsoft.CodeAnalysis.LanguageService;
using Microsoft.CodeAnalysis.PooledObjects;
using Microsoft.CodeAnalysis.Shared.Extensions;
using Microsoft.CodeAnalysis.Shared.TestHooks;
using Microsoft.CodeAnalysis.Storage;
using Roslyn.Utilities;

namespace Microsoft.CodeAnalysis.DesignerAttribute
{
    [ExportWorkspaceService(typeof(IDesignerAttributeDiscoveryService)), Shared]
    internal sealed partial class DesignerAttributeDiscoveryService : IDesignerAttributeDiscoveryService
    {
        /// <summary>
        /// Cache from the individual references a project has, to a boolean specifying if reference knows about the
        /// System.ComponentModel.DesignerCategoryAttribute attribute.
        /// </summary>
        private static readonly ConditionalWeakTable<MetadataId, AsyncLazy<bool>> s_metadataIdToDesignerAttributeInfo = new();

        private readonly IAsynchronousOperationListener _listener;

        /// <summary>
        /// Protects mutable state in this type.
        /// </summary>
        private readonly SemaphoreSlim _gate = new(initialCount: 1);

        /// <summary>
        /// Keep track of the last information we reported.  We will avoid notifying the host if we recompute and these
        /// don't change.
        /// </summary>
        private readonly ConcurrentDictionary<DocumentId, (string? category, VersionStamp projectVersion)> _documentToLastReportedInformation = new();

        [ImportingConstructor]
        [Obsolete(MefConstruction.ImportingConstructorMessage, error: true)]
        public DesignerAttributeDiscoveryService(IAsynchronousOperationListenerProvider listenerProvider)
        {
            _listener = listenerProvider.GetListener(FeatureAttribute.DesignerAttributes);
        }

<<<<<<< HEAD
        private static AsyncLazy<bool> GetLazyHasDesignerCategoryType(Project project)
            => s_metadataReferencesToDesignerAttributeInfo.GetValue(
                   project.MetadataReferences,
                   _ => AsyncLazy.Create(
                       async cancellationToken =>
                       {
                           var compilation = await project.GetRequiredCompilationAsync(cancellationToken).ConfigureAwait(false);
                           return compilation.DesignerCategoryAttributeType() != null;
                       }));
=======
        private static async ValueTask<bool> HasDesignerCategoryTypeAsync(Project project, CancellationToken cancellationToken)
        {
            var solutionServices = project.Solution.Services;
            var solutionKey = SolutionKey.ToSolutionKey(project.Solution);
            foreach (var reference in project.MetadataReferences)
            {
                if (reference is PortableExecutableReference peReference)
                {
                    if (await HasDesignerCategoryTypeAsync(
                            solutionServices, solutionKey, peReference, cancellationToken).ConfigureAwait(false))
                    {
                        return true;
                    }
                }
            }

            return false;

            static async Task<bool> HasDesignerCategoryTypeAsync(
               SolutionServices solutionServices,
               SolutionKey solutionKey,
               PortableExecutableReference peReference,
               CancellationToken cancellationToken)
            {
                MetadataId metadataId;
                try
                {
                    metadataId = peReference.GetMetadataId();
                }
                catch (Exception ex) when (ex is BadImageFormatException or IOException)
                {
                    return false;
                }

                var asyncLazy = s_metadataIdToDesignerAttributeInfo.GetValue(
                    metadataId, _ => AsyncLazy.Create(cancellationToken =>
                        ComputeHasDesignerCategoryTypeAsync(solutionServices, solutionKey, peReference, cancellationToken), cacheResult: true));
                return await asyncLazy.GetValueAsync(cancellationToken).ConfigureAwait(false);
            }

            static async Task<bool> ComputeHasDesignerCategoryTypeAsync(
                SolutionServices solutionServices,
                SolutionKey solutionKey,
                PortableExecutableReference peReference,
                CancellationToken cancellationToken)
            {
                var info = await SymbolTreeInfo.GetInfoForMetadataReferenceAsync(
                    solutionServices, solutionKey, peReference, checksum: null, cancellationToken).ConfigureAwait(false);
                var result =
                    info.ContainsSymbolWithName(nameof(System)) &&
                    info.ContainsSymbolWithName(nameof(System.ComponentModel)) &&
                    info.ContainsSymbolWithName(nameof(System.ComponentModel.DesignerCategoryAttribute));
                return result;
            }
        }
>>>>>>> b473dffc

        public async ValueTask ProcessSolutionAsync(
            Solution solution,
            DocumentId? priorityDocumentId,
            bool useFrozenSnapshots,
            IDesignerAttributeDiscoveryService.ICallback callback,
            CancellationToken cancellationToken)
        {
            using (await _gate.DisposableWaitAsync(cancellationToken).ConfigureAwait(false))
            {
                // Remove any documents that are now gone.
                foreach (var docId in _documentToLastReportedInformation.Keys)
                {
                    if (!solution.ContainsDocument(docId))
                        _documentToLastReportedInformation.TryRemove(docId, out _);
                }

                // Handle the priority doc first.
                var priorityDocument = solution.GetDocument(priorityDocumentId);
                if (priorityDocument != null)
                    await ProcessProjectAsync(priorityDocument.Project, priorityDocument, useFrozenSnapshots, callback, cancellationToken).ConfigureAwait(false);

                // Wait a little after the priority document and process the rest at a lower priority.
                await _listener.Delay(DelayTimeSpan.NonFocus, cancellationToken).ConfigureAwait(false);

                // Process the rest of the projects in dependency order so that their data is ready when we hit the 
                // projects that depend on them.
                var dependencyGraph = solution.GetProjectDependencyGraph();
                foreach (var projectId in dependencyGraph.GetTopologicallySortedProjects(cancellationToken))
                {
                    if (projectId != priorityDocumentId?.ProjectId)
                        await ProcessProjectAsync(solution.GetRequiredProject(projectId), specificDocument: null, useFrozenSnapshots, callback, cancellationToken).ConfigureAwait(false);
                }
            }
        }

        private async Task ProcessProjectAsync(
            Project project,
            Document? specificDocument,
            bool useFrozenSnapshots,
            IDesignerAttributeDiscoveryService.ICallback callback,
            CancellationToken cancellationToken)
        {
            if (!project.SupportsCompilation)
                return;

            // Defer expensive work until it's actually needed.

            // The top level project version for this project.  We only care if anything top level changes here.
            // Downstream impact will already happen due to us keying off of the references a project has (which will
            // change if anything it depends on changes).
            var lazyProjectVersion = AsyncLazy.Create(project.GetSemanticVersionAsync);

            // Switch to frozen semantics if requested.  We don't need to wait on generators to run here as we want to
            // be lightweight.  We'll also continue running in the future.  So if any changes to happen that are
            // important to pickup, then we'll see it in the future.  But this avoids constant churn here trying to do
            // things like building skeletons.
            if (useFrozenSnapshots)
            {
                var document = specificDocument ?? project.Documents.FirstOrDefault();
                if (document is null)
                    return;

                project = document.WithFrozenPartialSemantics(cancellationToken).Project;
                specificDocument = specificDocument is null ? null : project.GetRequiredDocument(specificDocument.Id);
            }

            await ScanForDesignerCategoryUsageAsync(
                project, specificDocument, callback, lazyProjectVersion, cancellationToken).ConfigureAwait(false);

            // If we scanned just a specific document in the project, now scan the rest of the files.
            if (specificDocument != null)
                await ScanForDesignerCategoryUsageAsync(project, specificDocument: null, callback, lazyProjectVersion, cancellationToken).ConfigureAwait(false);
        }

        private async Task ScanForDesignerCategoryUsageAsync(
            Project project,
            Document? specificDocument,
            IDesignerAttributeDiscoveryService.ICallback callback,
            AsyncLazy<VersionStamp> lazyProjectVersion,
            CancellationToken cancellationToken)
        {
            // Now get all the values that actually changed and notify VS about them. We don't need
            // to tell it about the ones that didn't change since that will have no effect on the
            // user experience.
            var changedData = await ComputeChangedDataAsync(
                project, specificDocument, lazyProjectVersion, cancellationToken).ConfigureAwait(false);

            // Only bother reporting non-empty information to save an unnecessary RPC.
            if (!changedData.IsEmpty)
                await callback.ReportDesignerAttributeDataAsync(changedData.SelectAsArray(d => d.data), cancellationToken).ConfigureAwait(false);

            // Now, keep track of what we've reported to the host so we won't report unchanged files in the future. We
            // do this after the report has gone through as we want to make sure that if it cancels for any reason we
            // don't hold onto values that may not have made it all the way to the project system.
            foreach (var (data, projectVersion) in changedData)
                _documentToLastReportedInformation[data.DocumentId] = (data.Category, projectVersion);
        }

        private async Task<ImmutableArray<(DesignerAttributeData data, VersionStamp version)>> ComputeChangedDataAsync(
            Project project,
            Document? specificDocument,
            AsyncLazy<VersionStamp> lazyProjectVersion,
            CancellationToken cancellationToken)
        {
            // NOTE: While we could potentially process the documents in a project in parallel, we intentionally do not.
            // That's because this runs automatically in the BG in response to *any* change in the workspace.  So it's
            // very often going to be running, and it will be potentially competing against explicitly invoked actions
            // by the user.  Processing only one doc at a time, means we're not saturating the TPL with this work at the
            // expense of other features.

            bool? hasDesignerCategoryType = null;

            using var _ = ArrayBuilder<(DesignerAttributeData data, VersionStamp version)>.GetInstance(out var results);

            // Avoid realizing document instances until needed.
            foreach (var documentId in project.DocumentIds)
            {
                // If we're only analyzing a specific document, then skip the rest.
                if (specificDocument != null && documentId != specificDocument.Id)
                    continue;

                // If we don't have a path for this document, we cant proceed with it.
                // We need that path to inform the project system which file we're referring to.
                var filePath = project.State.DocumentStates.GetRequiredState(documentId).FilePath;
                if (filePath is null)
                    continue;

                // If nothing has changed at the top level between the last time we analyzed this document and now, then
                // no need to analyze again.
                var projectVersion = await lazyProjectVersion.GetValueAsync(cancellationToken).ConfigureAwait(false);
                if (_documentToLastReportedInformation.TryGetValue(documentId, out var existingInfo) &&
                    existingInfo.projectVersion == projectVersion)
                {
                    continue;
                }

                hasDesignerCategoryType ??= await HasDesignerCategoryTypeAsync(project, cancellationToken).ConfigureAwait(false);
                var data = await ComputeDesignerAttributeDataAsync(project, documentId, filePath, hasDesignerCategoryType.Value).ConfigureAwait(false);
                if (data.Category != existingInfo.category)
                    results.Add((data, projectVersion));
            }

            return results.ToImmutable();

            async Task<DesignerAttributeData> ComputeDesignerAttributeDataAsync(
                Project project, DocumentId documentId, string filePath, bool hasDesignerCategoryType)
            {
                // We either haven't computed the designer info, or our data was out of date.  We need
                // So recompute here.  Figure out what the current category is, and if that's different
                // from what we previously stored.
                var category = await ComputeDesignerAttributeCategoryAsync(
                    hasDesignerCategoryType, project, documentId, cancellationToken).ConfigureAwait(false);

                return new DesignerAttributeData
                {
                    Category = category,
                    DocumentId = documentId,
                    FilePath = filePath,
                };
            }
        }

        public static async Task<string?> ComputeDesignerAttributeCategoryAsync(
            bool hasDesignerCategoryType, Project project, DocumentId documentId, CancellationToken cancellationToken)
        {
            // simple case.  If there's no DesignerCategory type in this compilation, then there's definitely no
            // designable types.
            if (!hasDesignerCategoryType)
                return null;

            // Wait to realize the document to avoid unnecessary allocations when indexing documents.
            var document = project.GetRequiredDocument(documentId);

            var root = await document.GetRequiredSyntaxRootAsync(cancellationToken).ConfigureAwait(false);
            var syntaxFacts = document.GetRequiredLanguageService<ISyntaxFactsService>();

            // Legacy behavior.  We only register the designer info for the first non-nested class
            // in the file.
            var firstClass = FindFirstNonNestedClass(syntaxFacts.GetMembersOfCompilationUnit(root));
            if (firstClass == null)
                return null;

            var semanticModel = await document.GetRequiredSemanticModelAsync(cancellationToken).ConfigureAwait(false);
            var firstClassType = (INamedTypeSymbol)semanticModel.GetRequiredDeclaredSymbol(firstClass, cancellationToken);

            foreach (var type in firstClassType.GetBaseTypesAndThis())
            {
                cancellationToken.ThrowIfCancellationRequested();

                // See if it has the designer attribute on it. Use symbol-equivalence instead of direct equality
                // as the symbol we have 
                var attribute = type.GetAttributes().FirstOrDefault(d => IsDesignerAttribute(d.AttributeClass));
                if (attribute is { ConstructorArguments: [{ Type.SpecialType: SpecialType.System_String, Value: string stringValue }] })
                    return stringValue.Trim();
            }

            return null;

            static bool IsDesignerAttribute(INamedTypeSymbol? attributeClass)
                => attributeClass is
                {
                    Name: nameof(DesignerCategoryAttribute),
                    ContainingNamespace.Name: nameof(System.ComponentModel),
                    ContainingNamespace.ContainingNamespace.Name: nameof(System),
                    ContainingNamespace.ContainingNamespace.ContainingNamespace.IsGlobalNamespace: true,
                };

            SyntaxNode? FindFirstNonNestedClass(SyntaxList<SyntaxNode> members)
            {
                foreach (var member in members)
                {
                    cancellationToken.ThrowIfCancellationRequested();
                    if (syntaxFacts.IsBaseNamespaceDeclaration(member))
                    {
                        var firstClass = FindFirstNonNestedClass(syntaxFacts.GetMembersOfBaseNamespaceDeclaration(member));
                        if (firstClass != null)
                            return firstClass;
                    }
                    else if (syntaxFacts.IsClassDeclaration(member))
                    {
                        return member;
                    }
                }

                return null;
            }
        }
    }
}<|MERGE_RESOLUTION|>--- conflicted
+++ resolved
@@ -53,17 +53,6 @@
             _listener = listenerProvider.GetListener(FeatureAttribute.DesignerAttributes);
         }
 
-<<<<<<< HEAD
-        private static AsyncLazy<bool> GetLazyHasDesignerCategoryType(Project project)
-            => s_metadataReferencesToDesignerAttributeInfo.GetValue(
-                   project.MetadataReferences,
-                   _ => AsyncLazy.Create(
-                       async cancellationToken =>
-                       {
-                           var compilation = await project.GetRequiredCompilationAsync(cancellationToken).ConfigureAwait(false);
-                           return compilation.DesignerCategoryAttributeType() != null;
-                       }));
-=======
         private static async ValueTask<bool> HasDesignerCategoryTypeAsync(Project project, CancellationToken cancellationToken)
         {
             var solutionServices = project.Solution.Services;
@@ -100,7 +89,7 @@
 
                 var asyncLazy = s_metadataIdToDesignerAttributeInfo.GetValue(
                     metadataId, _ => AsyncLazy.Create(cancellationToken =>
-                        ComputeHasDesignerCategoryTypeAsync(solutionServices, solutionKey, peReference, cancellationToken), cacheResult: true));
+                        ComputeHasDesignerCategoryTypeAsync(solutionServices, solutionKey, peReference, cancellationToken)));
                 return await asyncLazy.GetValueAsync(cancellationToken).ConfigureAwait(false);
             }
 
@@ -119,7 +108,6 @@
                 return result;
             }
         }
->>>>>>> b473dffc
 
         public async ValueTask ProcessSolutionAsync(
             Solution solution,
