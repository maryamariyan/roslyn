﻿// Licensed to the .NET Foundation under one or more agreements.
// The .NET Foundation licenses this file to you under the MIT license.
// See the LICENSE file in the project root for more information.

using System;
using System.Collections.Generic;
using System.Collections.Immutable;
using System.Composition;
using System.Diagnostics;
using System.Diagnostics.CodeAnalysis;
using System.Linq;
using System.Runtime.CompilerServices;
using System.Threading;
using System.Threading.Tasks;
using Microsoft.CodeAnalysis.CodeActions;
using Microsoft.CodeAnalysis.CodeFixes.Suppression;
using Microsoft.CodeAnalysis.Diagnostics;
using Microsoft.CodeAnalysis.ErrorLogger;
using Microsoft.CodeAnalysis.Extensions;
using Microsoft.CodeAnalysis.Host.Mef;
using Microsoft.CodeAnalysis.Internal.Log;
using Microsoft.CodeAnalysis.PooledObjects;
using Microsoft.CodeAnalysis.Shared.Extensions;
using Microsoft.CodeAnalysis.Shared.Utilities;
using Microsoft.CodeAnalysis.Telemetry;
using Microsoft.CodeAnalysis.Text;
using Roslyn.Utilities;

namespace Microsoft.CodeAnalysis.CodeFixes
{
    using DiagnosticId = String;
    using LanguageKind = String;

    [Export(typeof(ICodeFixService)), Shared]
    internal partial class CodeFixService : ICodeFixService
    {
        private static readonly Comparison<DiagnosticData> s_diagnosticDataComparisonById =
            new((d1, d2) => DiagnosticId.CompareOrdinal(d1.Id, d2.Id));

        private readonly IDiagnosticAnalyzerService _diagnosticService;
        private readonly ImmutableArray<Lazy<CodeFixProvider, CodeChangeProviderMetadata>> _fixers;
        private readonly ImmutableDictionary<string, ImmutableArray<Lazy<CodeFixProvider, CodeChangeProviderMetadata>>> _fixersPerLanguageMap;

        private readonly ConditionalWeakTable<IReadOnlyList<AnalyzerReference>, ImmutableDictionary<DiagnosticId, ImmutableArray<CodeFixProvider>>> _projectFixersMap = new();

        // Shared by project fixers and workspace fixers.
        private readonly ConditionalWeakTable<AnalyzerReference, ProjectCodeFixProvider> _analyzerReferenceToFixersMap = new();
        private readonly ConditionalWeakTable<AnalyzerReference, ProjectCodeFixProvider>.CreateValueCallback _createProjectCodeFixProvider = r => new ProjectCodeFixProvider(r);
        private readonly ImmutableDictionary<LanguageKind, Lazy<ImmutableArray<IConfigurationFixProvider>>> _configurationProvidersMap;
        private readonly ImmutableArray<Lazy<IErrorLoggerService>> _errorLoggers;

        private ImmutableDictionary<LanguageKind, Lazy<ImmutableDictionary<DiagnosticId, ImmutableArray<CodeFixProvider>>>>? _lazyWorkspaceFixersMap;
        private ImmutableDictionary<LanguageKind, Lazy<ImmutableDictionary<CodeFixProvider, int>>>? _lazyFixerPriorityMap;

        private ImmutableDictionary<CodeFixProvider, ImmutableArray<DiagnosticId>> _fixerToFixableIdsMap = ImmutableDictionary<CodeFixProvider, ImmutableArray<DiagnosticId>>.Empty;
        private ImmutableDictionary<object, FixAllProviderInfo?> _fixAllProviderMap = ImmutableDictionary<object, FixAllProviderInfo?>.Empty;
        private ImmutableDictionary<CodeFixProvider, CodeChangeProviderMetadata?> _fixerToMetadataMap = ImmutableDictionary<CodeFixProvider, CodeChangeProviderMetadata?>.Empty;

        [ImportingConstructor]
        [SuppressMessage("RoslynDiagnosticsReliability", "RS0033:Importing constructor should be [Obsolete]", Justification = "Used in test code: https://github.com/dotnet/roslyn/issues/42814")]
        public CodeFixService(
            IDiagnosticAnalyzerService diagnosticAnalyzerService,
            [ImportMany] IEnumerable<Lazy<IErrorLoggerService>> loggers,
            [ImportMany] IEnumerable<Lazy<CodeFixProvider, CodeChangeProviderMetadata>> fixers,
            [ImportMany] IEnumerable<Lazy<IConfigurationFixProvider, CodeChangeProviderMetadata>> configurationProviders)
        {
            _diagnosticService = diagnosticAnalyzerService;
            _errorLoggers = loggers.ToImmutableArray();

            _fixers = fixers.ToImmutableArray();
            _fixersPerLanguageMap = _fixers.ToPerLanguageMapWithMultipleLanguages();

            _configurationProvidersMap = GetConfigurationProvidersPerLanguageMap(configurationProviders);
        }

        public async Task<FirstDiagnosticResult> GetMostSevereFixableDiagnosticAsync(
            Document document, TextSpan range, CancellationToken cancellationToken)
        {
            cancellationToken.ThrowIfCancellationRequested();

            if (document == null || !document.IsOpen())
            {
                return default;
            }

            using var _ = ArrayBuilder<DiagnosticData>.GetInstance(out var diagnostics);
            using var linkedTokenSource = CancellationTokenSource.CreateLinkedTokenSource(cancellationToken);

            var linkedToken = linkedTokenSource.Token;

            // This flag is used by SuggestedActionsSource to track what solution is was
            // last able to get "full results" for.
            var isFullResult = await _diagnosticService.TryAppendDiagnosticsForSpanAsync(
                document, range, diagnostics, cancellationToken: linkedToken).ConfigureAwait(false);

            var errorDiagnostics = diagnostics.Where(d => d.Severity == DiagnosticSeverity.Error);
            var otherDiagnostics = diagnostics.Where(d => d.Severity != DiagnosticSeverity.Error);

            // Kick off a task that will determine there's an Error Diagnostic with a fixer
            var errorDiagnosticsTask = Task.Run(
                () => GetFirstDiagnosticWithFixAsync(document, errorDiagnostics, range, linkedToken),
                linkedToken);

            // Kick off a task that will determine if any non-Error Diagnostic has a fixer
            var otherDiagnosticsTask = Task.Run(
                () => GetFirstDiagnosticWithFixAsync(document, otherDiagnostics, range, linkedToken),
                linkedToken);

            // If the error diagnostics task happens to complete with a non-null result before
            // the other diagnostics task, we can cancel the other task.
            var diagnostic = await errorDiagnosticsTask.ConfigureAwait(false)
                ?? await otherDiagnosticsTask.ConfigureAwait(false);
            linkedTokenSource.Cancel();

            return new FirstDiagnosticResult(partialResult: !isFullResult,
                                   hasFix: diagnostic != null,
                                   diagnostic: diagnostic);
        }

        private async Task<DiagnosticData?> GetFirstDiagnosticWithFixAsync(
            Document document,
            IEnumerable<DiagnosticData> severityGroup,
            TextSpan range,
            CancellationToken cancellationToken)
        {
            cancellationToken.ThrowIfCancellationRequested();

            foreach (var diagnostic in severityGroup)
            {
                if (!range.IntersectsWith(diagnostic.GetTextSpan()))
                {
                    continue;
                }

                if (await ContainsAnyFixAsync(document, diagnostic, cancellationToken).ConfigureAwait(false))
                {
                    return diagnostic;
                }
            }

            return null;
        }

        public async IAsyncEnumerable<CodeFixCollection> StreamFixesAsync(
            Document document,
            TextSpan range,
            CodeActionRequestPriority priority,
            CodeActionOptions options,
            Func<string, IDisposable?> addOperationScope,
            [EnumeratorCancellation] CancellationToken cancellationToken)
        {
            cancellationToken.ThrowIfCancellationRequested();

            // REVIEW: this is the first and simplest design. basically, when ctrl+. is pressed, it asks diagnostic service to give back
            // current diagnostics for the given span, and it will use that to get fixes. internally diagnostic service will either return cached information
            // (if it is up-to-date) or synchronously do the work at the spot.
            //
            // this design's weakness is that each side don't have enough information to narrow down works to do. it will most likely always do more works than needed.
            // sometimes way more than it is needed. (compilation)

            // group diagnostics by their diagnostics span
            // invariant: later code gathers & runs CodeFixProviders for diagnostics with one identical diagnostics span (that gets set later as CodeFixCollection's TextSpan)
            // order diagnostics by span.
            var aggregatedDiagnostics = new SortedDictionary<TextSpan, List<DiagnosticData>>();

            // For 'CodeActionPriorityRequest.Normal' or 'CodeActionPriorityRequest.Low', we do not compute suppression/configuration fixes,
            // those fixes have a dedicated request priority 'CodeActionPriorityRequest.Lowest'.
            // Hence, for Normal or Low priority, we only need to execute analyzers which can report at least one fixable diagnostic
            // that can have a non-suppression/configuration fix.
            // Note that for 'CodeActionPriorityRequest.High', we only run compiler analyzer, which always has fixable diagnostics,
            // so we can pass in null. 
            var shouldIncludeDiagnostic = priority is CodeActionRequestPriority.Normal or CodeActionRequestPriority.Low
                ? GetFixableDiagnosticFilter(document)
                : null;

            // We only need to compute suppression/configuration fixes when request priority is
            // 'CodeActionPriorityRequest.Lowest' or 'CodeActionPriorityRequest.None'.
            var includeSuppressionFixes = priority is CodeActionRequestPriority.Lowest or CodeActionRequestPriority.None;

            var diagnostics = await _diagnosticService.GetDiagnosticsForSpanAsync(
                document, range, shouldIncludeDiagnostic, includeSuppressionFixes, priority, addOperationScope, cancellationToken).ConfigureAwait(false);
            foreach (var diagnostic in diagnostics)
            {
                if (diagnostic.IsSuppressed)
                    continue;

                var list = aggregatedDiagnostics.GetOrAdd(diagnostic.GetTextSpan(), static _ => new List<DiagnosticData>());
                list.Add(diagnostic);
            }

            if (aggregatedDiagnostics.Count == 0)
                yield break;

            // Order diagnostics by DiagnosticId so the fixes are in a deterministic order.
            foreach (var (_, diagnosticList) in aggregatedDiagnostics)
                diagnosticList.Sort(s_diagnosticDataComparisonById);

            // 'CodeActionRequestPriority.Lowest' is used when the client only wants suppression/configuration fixes.
            if (priority != CodeActionRequestPriority.Lowest)
            {
                await foreach (var collection in StreamFixesAsync(
                    document, aggregatedDiagnostics, fixAllForInSpan: false,
                    priority, options, addOperationScope, cancellationToken).ConfigureAwait(false))
                {
                    yield return collection;
                }
            }

            // TODO (https://github.com/dotnet/roslyn/issues/4932): Don't restrict CodeFixes in Interactive
            if (document.Project.Solution.Workspace.Kind != WorkspaceKind.Interactive && includeSuppressionFixes)
            {
                // Ensure that we do not register duplicate configuration fixes.
                using var _2 = PooledHashSet<string>.GetInstance(out var registeredConfigurationFixTitles);
                foreach (var (span, diagnosticList) in aggregatedDiagnostics)
                {
                    await foreach (var codeFixCollection in StreamConfigurationFixesAsync(
                        document, span, diagnosticList, registeredConfigurationFixTitles, cancellationToken).ConfigureAwait(false))
                    {
                        yield return codeFixCollection;
                    }
                }
            }

            yield break;

            // Local functions
            Func<string, bool> GetFixableDiagnosticFilter(Document document)
            {
                var hasWorkspaceFixers = TryGetWorkspaceFixersMap(document, out var workspaceFixersMap);
                var projectFixersMap = GetProjectFixers(document.Project);

                return id =>
                {
                    if (hasWorkspaceFixers && workspaceFixersMap!.Value.ContainsKey(id))
                        return true;

                    return projectFixersMap.ContainsKey(id);
                };
            }
        }

        public async Task<CodeFixCollection?> GetDocumentFixAllForIdInSpanAsync(
            Document document, TextSpan range, string diagnosticId, CodeActionOptions options, CancellationToken cancellationToken)
        {
            cancellationToken.ThrowIfCancellationRequested();

            var diagnostics = (await _diagnosticService.GetDiagnosticsForSpanAsync(document, range, diagnosticId, includeSuppressedDiagnostics: false, cancellationToken: cancellationToken).ConfigureAwait(false)).ToList();
            if (diagnostics.Count == 0)
                return null;

            using var resultDisposer = ArrayBuilder<CodeFixCollection>.GetInstance(out var result);
            var spanToDiagnostics = new SortedDictionary<TextSpan, List<DiagnosticData>>
            {
                { range, diagnostics },
            };

            await foreach (var collection in StreamFixesAsync(
                document, spanToDiagnostics, fixAllForInSpan: true, CodeActionRequestPriority.None,
                options, addOperationScope: static _ => null, cancellationToken).ConfigureAwait(false))
            {
                // TODO: Just get the first fix for now until we have a way to config user's preferred fix
                // https://github.com/dotnet/roslyn/issues/27066
                return collection;
            }

            return null;
        }

        public async Task<Document> ApplyCodeFixesForSpecificDiagnosticIdAsync(Document document, string diagnosticId, IProgressTracker progressTracker, CodeActionOptions options, CancellationToken cancellationToken)
        {
            cancellationToken.ThrowIfCancellationRequested();

            var tree = await document.GetRequiredSyntaxTreeAsync(cancellationToken).ConfigureAwait(false);
            var textSpan = new TextSpan(0, tree.Length);

            var fixCollection = await GetDocumentFixAllForIdInSpanAsync(
                document, textSpan, diagnosticId, options, cancellationToken).ConfigureAwait(false);
            if (fixCollection == null)
            {
                return document;
            }

            var fixAllService = document.Project.Solution.Workspace.Services.GetRequiredService<IFixAllGetFixesService>();

            var solution = await fixAllService.GetFixAllChangedSolutionAsync(
                new FixAllContext(fixCollection.FixAllState, progressTracker, cancellationToken)).ConfigureAwait(false);

            return solution.GetDocument(document.Id) ?? throw new NotSupportedException(FeaturesResources.Removal_of_document_not_supported);
        }

        private bool TryGetWorkspaceFixersMap(Document document, [NotNullWhen(true)] out Lazy<ImmutableDictionary<DiagnosticId, ImmutableArray<CodeFixProvider>>>? fixerMap)
        {
            if (_lazyWorkspaceFixersMap == null)
            {
                var workspaceFixersMap = GetFixerPerLanguageMap(document.Project.Solution.Workspace);
                Interlocked.CompareExchange(ref _lazyWorkspaceFixersMap, workspaceFixersMap, null);
            }

            return _lazyWorkspaceFixersMap.TryGetValue(document.Project.Language, out fixerMap);
        }

        private bool TryGetWorkspaceFixersPriorityMap(Document document, [NotNullWhen(true)] out Lazy<ImmutableDictionary<CodeFixProvider, int>>? fixersPriorityMap)
        {
            if (_lazyFixerPriorityMap == null)
            {
                var fixersPriorityByLanguageMap = GetFixerPriorityPerLanguageMap(document.Project.Solution.Workspace);
                Interlocked.CompareExchange(ref _lazyFixerPriorityMap, fixersPriorityByLanguageMap, null);
            }

            return _lazyFixerPriorityMap.TryGetValue(document.Project.Language, out fixersPriorityMap);
        }

        private bool TryGetWorkspaceFixer(
            Lazy<CodeFixProvider, CodeChangeProviderMetadata> lazyFixer,
            Workspace workspace,
            bool logExceptionWithInfoBar,
            [NotNullWhen(returnValue: true)] out CodeFixProvider? fixer)
        {
            try
            {
                fixer = lazyFixer.Value;
                return true;
            }
            catch (Exception ex)
            {
                // Gracefully handle exceptions in creating fixer instance.
                // Log exception and show info bar, if needed.
                if (logExceptionWithInfoBar)
                {
                    var errorReportingService = workspace.Services.GetRequiredService<IErrorReportingService>();
                    var message = lazyFixer.Metadata.Name != null
                        ? string.Format(FeaturesResources.Error_creating_instance_of_CodeFixProvider_0, lazyFixer.Metadata.Name)
                        : FeaturesResources.Error_creating_instance_of_CodeFixProvider;

                    errorReportingService.ShowGlobalErrorInfo(
                        message,
                        TelemetryFeatureName.CodeFixProvider,
                        ex,
                        new InfoBarUI(
                            WorkspacesResources.Show_Stack_Trace,
                            InfoBarUI.UIKind.HyperLink,
                            () => errorReportingService.ShowDetailedErrorInfo(ex), closeAfterAction: true));

                    foreach (var errorLogger in _errorLoggers)
                    {
                        errorLogger.Value.LogException(this, ex);
                    }
                }

                fixer = null;
                return false;
            }
        }

        private async IAsyncEnumerable<CodeFixCollection> StreamFixesAsync(
            Document document,
            SortedDictionary<TextSpan, List<DiagnosticData>> spanToDiagnostics,
            bool fixAllForInSpan,
            CodeActionRequestPriority priority,
            CodeActionOptions options,
            Func<string, IDisposable?> addOperationScope,
            [EnumeratorCancellation] CancellationToken cancellationToken)
        {
            cancellationToken.ThrowIfCancellationRequested();

            var hasAnySharedFixer = TryGetWorkspaceFixersMap(document, out var fixerMap);

            var projectFixersMap = GetProjectFixers(document.Project);
            var hasAnyProjectFixer = projectFixersMap.Any();

            if (!hasAnySharedFixer && !hasAnyProjectFixer)
                yield break;

            // TODO (https://github.com/dotnet/roslyn/issues/4932): Don't restrict CodeFixes in Interactive
            var isInteractive = document.Project.Solution.Workspace.Kind == WorkspaceKind.Interactive;

            // gather CodeFixProviders for all distinct diagnostics found for current span
            using var _1 = ArrayBuilder<CodeFixProvider>.GetInstance(out var allFixers);
            using var _2 = PooledDictionary<CodeFixProvider, List<(TextSpan range, List<DiagnosticData> diagnostics)>>.GetInstance(out var fixerToRangesAndDiagnostics);

            foreach (var (range, diagnostics) in spanToDiagnostics)
            {
                foreach (var diagnosticId in diagnostics.Select(d => d.Id).Distinct())
                {
                    cancellationToken.ThrowIfCancellationRequested();

                    // Prioritize NuGet based project code fixers over VSIX based workspace code fixers.
                    if (hasAnyProjectFixer && projectFixersMap.TryGetValue(diagnosticId, out var projectFixers))
                    {
                        Debug.Assert(!isInteractive);
                        AddAllFixers(projectFixers, range, diagnostics);
                    }

                    if (hasAnySharedFixer && fixerMap!.Value.TryGetValue(diagnosticId, out var workspaceFixers))
                    {
                        if (isInteractive)
                        {
                            AddAllFixers(workspaceFixers.WhereAsArray(IsInteractiveCodeFixProvider), range, diagnostics);
                        }
                        else
                        {
                            AddAllFixers(workspaceFixers, range, diagnostics);
                        }
                    }
                }
            }

            // Now, sort the fixers so that the ones that are ordered before others get their chance to run first.
            if (allFixers.Count >= 2 && TryGetWorkspaceFixersPriorityMap(document, out var fixersForLanguage))
                allFixers.Sort(new FixerComparer(allFixers, fixersForLanguage.Value));

            var extensionManager = document.Project.Solution.Workspace.Services.GetService<IExtensionManager>();

            // Run each CodeFixProvider to gather individual CodeFixes for reported diagnostics.
            // Ensure that no diagnostic has registered code actions from different code fix providers with same equivalance key.
            // This prevents duplicate registered code actions from NuGet and VSIX code fix providers.
            // See https://github.com/dotnet/roslyn/issues/18818 for details.
            var uniqueDiagosticToEquivalenceKeysMap = new Dictionary<Diagnostic, PooledHashSet<string?>>();

            // NOTE: For backward compatibility, we allow multiple registered code actions from the same code fix provider
            // to have the same equivalence key. See https://github.com/dotnet/roslyn/issues/44553 for details.
            // To ensure this, we track the fixer that first registered a code action to fix a diagnostic with a specific equivalence key.
            var diagnosticAndEquivalenceKeyToFixersMap = new Dictionary<(Diagnostic diagnostic, string? equivalenceKey), CodeFixProvider>();

            try
            {
                foreach (var fixer in allFixers)
                {
                    cancellationToken.ThrowIfCancellationRequested();

                    if (priority != CodeActionRequestPriority.None && priority != fixer.RequestPriority)
                        continue;

                    foreach (var (span, diagnostics) in fixerToRangesAndDiagnostics[fixer])
                    {
                        var codeFixCollection = await TryGetFixesOrConfigurationsAsync(
                            document, span, diagnostics, fixAllForInSpan, fixer,
                            hasFix: d => this.GetFixableDiagnosticIds(fixer, extensionManager).Contains(d.Id),
                            getFixes: dxs =>
                            {
                                var fixerName = fixer.GetType().Name;
                                var fixerMetadata = TryGetMetadata(fixer);

                                using (addOperationScope(fixerName))
                                using (RoslynEventSource.LogInformationalBlock(FunctionId.CodeFixes_GetCodeFixesAsync, fixerName, cancellationToken))
                                {
                                    if (fixAllForInSpan)
                                    {
                                        var primaryDiagnostic = dxs.First();
                                        return GetCodeFixesAsync(document, primaryDiagnostic.Location.SourceSpan, fixer, fixerMetadata, options,
                                            ImmutableArray.Create(primaryDiagnostic), uniqueDiagosticToEquivalenceKeysMap,
                                            diagnosticAndEquivalenceKeyToFixersMap, cancellationToken);
                                    }
                                    else
                                    {
                                        return GetCodeFixesAsync(document, span, fixer, fixerMetadata, options, dxs,
                                            uniqueDiagosticToEquivalenceKeysMap, diagnosticAndEquivalenceKeyToFixersMap, cancellationToken);
                                    }
                                }
                            },
                            cancellationToken).ConfigureAwait(false);

                        if (codeFixCollection != null)
                        {
                            yield return codeFixCollection;

                            // Just need the first result if we are doing fix all in span
                            if (fixAllForInSpan)
                                yield break;
                        }
                    }
                }
            }
            finally
            {
                foreach (var pooledSet in uniqueDiagosticToEquivalenceKeysMap.Values)
                {
                    pooledSet.Free();
                }
            }

            yield break;

            void AddAllFixers(
                ImmutableArray<CodeFixProvider> fixers,
                TextSpan range,
                List<DiagnosticData> diagnostics)
            {
                foreach (var fixer in fixers)
                {
                    if (allFixers.Contains(fixer))
                        continue;

                    allFixers.Add(fixer);
                    fixerToRangesAndDiagnostics.GetOrAdd(fixer, static _ => new()).Add((range, diagnostics));
                }
            }
        }

        private CodeChangeProviderMetadata? TryGetMetadata(CodeFixProvider fixer)
        {
            return ImmutableInterlocked.GetOrAdd(
                ref _fixerToMetadataMap,
                fixer,
                static (fixer, fixers) =>
                {
                    foreach (var lazy in fixers)
                    {
                        if (lazy.IsValueCreated && lazy.Value == fixer)
                            return lazy.Metadata;
                    }

                    // Note: it feels very strange that we could ever not find a fixer in our list.  However, this
                    // occurs in testing scenarios.  I'm not sure if the tests represent a bogus potential input, or if
                    // this is something that can actually occur in practice and we want to keep working.
                    return null;
                },
                _fixers);
        }

        private static async Task<ImmutableArray<CodeFix>> GetCodeFixesAsync(
            Document document, TextSpan span, CodeFixProvider fixer, CodeChangeProviderMetadata? fixerMetadata, CodeActionOptions options,
            ImmutableArray<Diagnostic> diagnostics,
            Dictionary<Diagnostic, PooledHashSet<string?>> uniqueDiagosticToEquivalenceKeysMap,
            Dictionary<(Diagnostic diagnostic, string? equivalenceKey), CodeFixProvider> diagnosticAndEquivalenceKeyToFixersMap,
            CancellationToken cancellationToken)
        {
            cancellationToken.ThrowIfCancellationRequested();

            using var fixesDisposer = ArrayBuilder<CodeFix>.GetInstance(out var fixes);
            var context = new CodeFixContext(document, span, diagnostics,
                // TODO: Can we share code between similar lambdas that we pass to this API in BatchFixAllProvider.cs, CodeFixService.cs and CodeRefactoringService.cs?
                (action, applicableDiagnostics) =>
                {
                    // Serialize access for thread safety - we don't know what thread the fix provider will call this delegate from.
                    lock (fixes)
                    {
                        // Filter out applicable diagnostics which already have a registered code action with same equivalence key.
                        applicableDiagnostics = FilterApplicableDiagnostics(applicableDiagnostics, action.EquivalenceKey,
                            fixer, uniqueDiagosticToEquivalenceKeysMap, diagnosticAndEquivalenceKeyToFixersMap);

                        if (!applicableDiagnostics.IsEmpty)
                        {
                            // Add the CodeFix Provider Name to the parent CodeAction's CustomTags.
                            // Always add a name even in cases of 3rd party fixers that do not export
                            // name metadata.
                            action.AddCustomTag(fixerMetadata?.Name ?? fixer.GetTypeDisplayName());

                            fixes.Add(new CodeFix(document.Project, action, applicableDiagnostics));
                        }
                    }
                },
                options,
                cancellationToken);

            var task = fixer.RegisterCodeFixesAsync(context) ?? Task.CompletedTask;
            await task.ConfigureAwait(false);
            return fixes.ToImmutable();

            static ImmutableArray<Diagnostic> FilterApplicableDiagnostics(
                ImmutableArray<Diagnostic> applicableDiagnostics,
                string? equivalenceKey,
                CodeFixProvider fixer,
                Dictionary<Diagnostic, PooledHashSet<string?>> uniqueDiagosticToEquivalenceKeysMap,
                Dictionary<(Diagnostic diagnostic, string? equivalenceKey), CodeFixProvider> diagnosticAndEquivalenceKeyToFixersMap)
            {
                using var disposer = ArrayBuilder<Diagnostic>.GetInstance(out var newApplicableDiagnostics);
                foreach (var diagnostic in applicableDiagnostics)
                {
                    if (!uniqueDiagosticToEquivalenceKeysMap.TryGetValue(diagnostic, out var equivalenceKeys))
                    {
                        // First code action registered to fix this diagnostic with any equivalenceKey.
                        // Record the equivalence key and the fixer that registered this action.
                        equivalenceKeys = PooledHashSet<string?>.GetInstance();
                        equivalenceKeys.Add(equivalenceKey);
                        uniqueDiagosticToEquivalenceKeysMap[diagnostic] = equivalenceKeys;
                        diagnosticAndEquivalenceKeyToFixersMap.Add((diagnostic, equivalenceKey), fixer);
                    }
                    else if (equivalenceKeys.Add(equivalenceKey))
                    {
                        // First code action registered to fix this diagnostic with the given equivalenceKey.
                        // Record the the fixer that registered this action.
                        diagnosticAndEquivalenceKeyToFixersMap.Add((diagnostic, equivalenceKey), fixer);
                    }
                    else if (diagnosticAndEquivalenceKeyToFixersMap[(diagnostic, equivalenceKey)] != fixer)
                    {
                        // Diagnostic already has a registered code action with same equivalence key from a different fixer.
                        // Note that we allow same fixer to register multiple such code actions with the same equivalence key
                        // for backward compatibility. See https://github.com/dotnet/roslyn/issues/44553 for details.
                        continue;
                    }

                    newApplicableDiagnostics.Add(diagnostic);
                }

                return newApplicableDiagnostics.Count == applicableDiagnostics.Length
                    ? applicableDiagnostics
                    : newApplicableDiagnostics.ToImmutable();
            }
        }

        private async IAsyncEnumerable<CodeFixCollection> StreamConfigurationFixesAsync(
            Document document,
            TextSpan diagnosticsSpan,
            IEnumerable<DiagnosticData> diagnostics,
            PooledHashSet<string> registeredConfigurationFixTitles,
            [EnumeratorCancellation] CancellationToken cancellationToken)
        {
<<<<<<< HEAD
            if (!_configurationProvidersMap.TryGetValue(document.Project.Language, out var lazyConfigurationProviders) ||
                lazyConfigurationProviders.Value == null)
=======
            cancellationToken.ThrowIfCancellationRequested();

            if (!_configurationProvidersMap.TryGetValue(document.Project.Language, out var lazyConfigurationProviders) || lazyConfigurationProviders.Value == null)
>>>>>>> 46beb845
            {
                yield break;
            }

            // append CodeFixCollection for each CodeFixProvider
            foreach (var provider in lazyConfigurationProviders.Value)
            {
                using (RoslynEventSource.LogInformationalBlock(FunctionId.CodeFixes_GetCodeFixesAsync, provider, cancellationToken))
                {
                    var codeFixCollection = await TryGetFixesOrConfigurationsAsync(
                        document, diagnosticsSpan, diagnostics, fixAllForInSpan: false, provider,
                        hasFix: d => provider.IsFixableDiagnostic(d),
                        getFixes: async dxs =>
                        {
                            var fixes = await provider.GetFixesAsync(document, diagnosticsSpan, dxs, cancellationToken).ConfigureAwait(false);
                            return fixes.WhereAsArray(f => registeredConfigurationFixTitles.Add(f.Action.Title));
                        },
                        cancellationToken).ConfigureAwait(false);
                    if (codeFixCollection != null)
                        yield return codeFixCollection;
                }
            }
        }

        private async Task<CodeFixCollection?> TryGetFixesOrConfigurationsAsync<TCodeFixProvider>(
            Document document,
            TextSpan fixesSpan,
            IEnumerable<DiagnosticData> diagnosticsWithSameSpan,
            bool fixAllForInSpan,
            TCodeFixProvider fixer,
            Func<Diagnostic, bool> hasFix,
            Func<ImmutableArray<Diagnostic>, Task<ImmutableArray<CodeFix>>> getFixes,
            CancellationToken cancellationToken)
            where TCodeFixProvider : notnull
        {
            cancellationToken.ThrowIfCancellationRequested();

            var allDiagnostics =
                await diagnosticsWithSameSpan.OrderByDescending(d => d.Severity)
                                             .ToDiagnosticsAsync(document.Project, cancellationToken).ConfigureAwait(false);
            var diagnostics = allDiagnostics.WhereAsArray(hasFix);
            if (diagnostics.Length <= 0)
            {
                // this can happen for suppression case where all diagnostics can't be suppressed
                return null;
            }

            var extensionManager = document.Project.Solution.Workspace.Services.GetRequiredService<IExtensionManager>();
            var fixes = await extensionManager.PerformFunctionAsync(fixer,
                 () => getFixes(diagnostics),
                defaultValue: ImmutableArray<CodeFix>.Empty).ConfigureAwait(false);

            if (fixes.IsDefaultOrEmpty)
                return null;

            // If the fix provider supports fix all occurrences, then get the corresponding FixAllProviderInfo and fix all context.
            var fixAllProviderInfo = extensionManager.PerformFunction(
                fixer, () => ImmutableInterlocked.GetOrAdd(ref _fixAllProviderMap, fixer, FixAllProviderInfo.Create), defaultValue: null);

            FixAllState? fixAllState = null;
            var supportedScopes = ImmutableArray<FixAllScope>.Empty;
            if (fixAllProviderInfo != null)
            {
                var codeFixProvider = (fixer as CodeFixProvider) ?? new WrapperCodeFixProvider((IConfigurationFixProvider)fixer, diagnostics.Select(d => d.Id));

                var diagnosticIds = diagnostics.Where(fixAllProviderInfo.CanBeFixed)
                                               .Select(d => d.Id)
                                               .ToImmutableHashSet();

                // When computing FixAll for unnecessary pragma suppression diagnostic,
                // we need to include suppressed diagnostics, as well as reported compiler and analyzer diagnostics.
                // A null value for 'diagnosticIdsForDiagnosticProvider' passed to 'FixAllDiagnosticProvider'
                // ensures the latter.
                ImmutableHashSet<string>? diagnosticIdsForDiagnosticProvider;
                bool includeSuppressedDiagnostics;
                if (diagnosticIds.Contains(IDEDiagnosticIds.RemoveUnnecessarySuppressionDiagnosticId))
                {
                    diagnosticIdsForDiagnosticProvider = null;
                    includeSuppressedDiagnostics = true;
                }
                else
                {
                    diagnosticIdsForDiagnosticProvider = diagnosticIds;
                    includeSuppressedDiagnostics = false;
                }

                var diagnosticProvider = fixAllForInSpan
                    ? new FixAllPredefinedDiagnosticProvider(allDiagnostics)
                    : (FixAllContext.DiagnosticProvider)new FixAllDiagnosticProvider(this, diagnosticIdsForDiagnosticProvider, includeSuppressedDiagnostics);

                fixAllState = new FixAllState(
                    fixAllProvider: fixAllProviderInfo.FixAllProvider,
                    document: document,
                    codeFixProvider: codeFixProvider,
                    scope: FixAllScope.Document,
                    codeActionEquivalenceKey: fixes[0].Action.EquivalenceKey,
                    diagnosticIds: diagnosticIds,
                    fixAllDiagnosticProvider: diagnosticProvider);

                supportedScopes = fixAllProviderInfo.SupportedScopes;
            }

            return new CodeFixCollection(
                fixer, fixesSpan, fixes, fixAllState,
                supportedScopes, diagnostics.First());
        }

        /// <summary> Looks explicitly for an <see cref="AbstractSuppressionCodeFixProvider"/>.</summary>
        public CodeFixProvider? GetSuppressionFixer(string language, IEnumerable<string> diagnosticIds)
        {
            if (!_configurationProvidersMap.TryGetValue(language, out var lazyConfigurationProviders) ||
                lazyConfigurationProviders.Value.IsDefault)
            {
                return null;
            }

            // Explicitly looks for an AbstractSuppressionCodeFixProvider
            var fixer = lazyConfigurationProviders.Value.OfType<AbstractSuppressionCodeFixProvider>().FirstOrDefault();
            if (fixer == null)
            {
                return null;
            }

            return new WrapperCodeFixProvider(fixer, diagnosticIds);
        }

        private async Task<IEnumerable<Diagnostic>> GetDocumentDiagnosticsAsync(Document document, ImmutableHashSet<string>? diagnosticIds, bool includeSuppressedDiagnostics, CancellationToken cancellationToken)
        {
            cancellationToken.ThrowIfCancellationRequested();

            Contract.ThrowIfNull(document);
            var solution = document.Project.Solution;
            var diagnostics = await _diagnosticService.GetDiagnosticsForIdsAsync(solution, null, document.Id, diagnosticIds, includeSuppressedDiagnostics, cancellationToken).ConfigureAwait(false);
            Contract.ThrowIfFalse(diagnostics.All(d => d.DocumentId != null));
            return await diagnostics.ToDiagnosticsAsync(document.Project, cancellationToken).ConfigureAwait(false);
        }

        private async Task<IEnumerable<Diagnostic>> GetProjectDiagnosticsAsync(Project project, bool includeAllDocumentDiagnostics, ImmutableHashSet<string>? diagnosticIds, bool includeSuppressedDiagnostics, CancellationToken cancellationToken)
        {
            cancellationToken.ThrowIfCancellationRequested();

            Contract.ThrowIfNull(project);

            if (includeAllDocumentDiagnostics)
            {
                // Get all diagnostics for the entire project, including document diagnostics.
                var diagnostics = await _diagnosticService.GetDiagnosticsForIdsAsync(project.Solution, project.Id, documentId: null, diagnosticIds, includeSuppressedDiagnostics, cancellationToken).ConfigureAwait(false);
                return await diagnostics.ToDiagnosticsAsync(project, cancellationToken).ConfigureAwait(false);
            }
            else
            {
                // Get all no-location diagnostics for the project, doesn't include document diagnostics.
                var diagnostics = await _diagnosticService.GetProjectDiagnosticsForIdsAsync(project.Solution, project.Id, diagnosticIds, includeSuppressedDiagnostics, cancellationToken).ConfigureAwait(false);
                Contract.ThrowIfFalse(diagnostics.All(d => d.DocumentId == null));
                return await diagnostics.ToDiagnosticsAsync(project, cancellationToken).ConfigureAwait(false);
            }
        }

        private async Task<bool> ContainsAnyFixAsync(
            Document document, DiagnosticData diagnostic, CancellationToken cancellationToken)
        {
            cancellationToken.ThrowIfCancellationRequested();

            var workspaceFixers = ImmutableArray<CodeFixProvider>.Empty;
            var hasAnySharedFixer = TryGetWorkspaceFixersMap(document, out var fixerMap) && fixerMap.Value.TryGetValue(diagnostic.Id, out workspaceFixers);
            var hasAnyProjectFixer = GetProjectFixers(document.Project).TryGetValue(diagnostic.Id, out var projectFixers);

            // TODO (https://github.com/dotnet/roslyn/issues/4932): Don't restrict CodeFixes in Interactive
            if (hasAnySharedFixer && document.Project.Solution.Workspace.Kind == WorkspaceKind.Interactive)
            {
                workspaceFixers = workspaceFixers.WhereAsArray(IsInteractiveCodeFixProvider);
                hasAnySharedFixer = workspaceFixers.Any();
            }

            var hasConfigurationFixer =
                _configurationProvidersMap.TryGetValue(document.Project.Language, out var lazyConfigurationProviders) &&
                !lazyConfigurationProviders.Value.IsDefaultOrEmpty;

            if (!hasAnySharedFixer && !hasAnyProjectFixer && !hasConfigurationFixer)
            {
                return false;
            }

            var allFixers = ImmutableArray<CodeFixProvider>.Empty;
            if (hasAnySharedFixer)
            {
                allFixers = workspaceFixers;
            }

            if (hasAnyProjectFixer)
            {
                allFixers = allFixers.AddRange(projectFixers!);
            }

            var dx = await diagnostic.ToDiagnosticAsync(document.Project, cancellationToken).ConfigureAwait(false);

            if (hasConfigurationFixer)
            {
                foreach (var lazyConfigurationProvider in lazyConfigurationProviders!.Value)
                {
                    if (lazyConfigurationProvider.IsFixableDiagnostic(dx))
                    {
                        return true;
                    }
                }
            }

            var fixes = new List<CodeFix>();
            var context = new CodeFixContext(document, dx,

                // TODO: Can we share code between similar lambdas that we pass to this API in BatchFixAllProvider.cs, CodeFixService.cs and CodeRefactoringService.cs?
                (action, applicableDiagnostics) =>
                {
                    // Serialize access for thread safety - we don't know what thread the fix provider will call this delegate from.
                    lock (fixes)
                    {
                        fixes.Add(new CodeFix(document.Project, action, applicableDiagnostics));
                    }
                },
                cancellationToken: cancellationToken);

            var extensionManager = document.Project.Solution.Workspace.Services.GetRequiredService<IExtensionManager>();

            // we do have fixer. now let's see whether it actually can fix it
            foreach (var fixer in allFixers)
            {
                await extensionManager.PerformActionAsync(fixer, () => fixer.RegisterCodeFixesAsync(context) ?? Task.CompletedTask).ConfigureAwait(false);
                if (fixes.Count > 0)
                    return true;
            }

            return false;
        }

        private bool IsInteractiveCodeFixProvider(CodeFixProvider provider)
        {
            // TODO (https://github.com/dotnet/roslyn/issues/4932): Don't restrict CodeFixes in Interactive
            return provider is FullyQualify.AbstractFullyQualifyCodeFixProvider or
                   AddImport.AbstractAddImportCodeFixProvider;
        }

        private ImmutableArray<DiagnosticId> GetFixableDiagnosticIds(CodeFixProvider fixer, IExtensionManager? extensionManager)
        {
            // If we are passed a null extension manager it means we do not have access to a document so there is nothing to
            // show the user.  In this case we will log any exceptions that occur, but the user will not see them.
            if (extensionManager != null)
            {
                return extensionManager.PerformFunction(
                    fixer,
                    () => ImmutableInterlocked.GetOrAdd(ref _fixerToFixableIdsMap, fixer, f => GetAndTestFixableDiagnosticIds(f)),
                    defaultValue: ImmutableArray<DiagnosticId>.Empty);
            }

            try
            {
                return ImmutableInterlocked.GetOrAdd(ref _fixerToFixableIdsMap, fixer, f => GetAndTestFixableDiagnosticIds(f));
            }
            catch (Exception e) when (e is not OperationCanceledException)
            {
                foreach (var logger in _errorLoggers)
                {
                    logger.Value.LogException(fixer, e);
                }

                return ImmutableArray<DiagnosticId>.Empty;
            }
        }

        private static ImmutableArray<string> GetAndTestFixableDiagnosticIds(CodeFixProvider codeFixProvider)
        {
            var ids = codeFixProvider.FixableDiagnosticIds;
            if (ids.IsDefault)
            {
                throw new InvalidOperationException(
                    string.Format(
                        WorkspacesResources._0_returned_an_uninitialized_ImmutableArray,
                        codeFixProvider.GetType().Name + "." + nameof(CodeFixProvider.FixableDiagnosticIds)));
            }

            return ids;
        }

        private ImmutableDictionary<LanguageKind, Lazy<ImmutableDictionary<DiagnosticId, ImmutableArray<CodeFixProvider>>>> GetFixerPerLanguageMap(
            Workspace workspace)
        {
            var fixerMap = ImmutableDictionary.Create<LanguageKind, Lazy<ImmutableDictionary<DiagnosticId, ImmutableArray<CodeFixProvider>>>>();
            var extensionManager = workspace.Services.GetService<IExtensionManager>();
            foreach (var (diagnosticId, lazyFixers) in _fixersPerLanguageMap)
            {
                var lazyMap = new Lazy<ImmutableDictionary<DiagnosticId, ImmutableArray<CodeFixProvider>>>(() =>
                {
                    using var _ = PooledDictionary<DiagnosticId, ArrayBuilder<CodeFixProvider>>.GetInstance(out var mutableMap);

                    foreach (var lazyFixer in lazyFixers)
                    {
                        if (!TryGetWorkspaceFixer(lazyFixer, workspace, logExceptionWithInfoBar: true, out var fixer))
                        {
                            continue;
                        }

                        foreach (var id in this.GetFixableDiagnosticIds(fixer, extensionManager))
                        {
                            if (string.IsNullOrWhiteSpace(id))
                            {
                                continue;
                            }

                            var list = mutableMap.GetOrAdd(id, static _ => ArrayBuilder<CodeFixProvider>.GetInstance());
                            list.Add(fixer);
                        }
                    }

                    return mutableMap.ToImmutableDictionary(kvp => kvp.Key, kvp => kvp.Value.ToImmutableAndFree());
                }, isThreadSafe: true);

                fixerMap = fixerMap.Add(diagnosticId, lazyMap);
            }

            return fixerMap;
        }

        private static ImmutableDictionary<LanguageKind, Lazy<ImmutableArray<IConfigurationFixProvider>>> GetConfigurationProvidersPerLanguageMap(
            IEnumerable<Lazy<IConfigurationFixProvider, CodeChangeProviderMetadata>> configurationProviders)
        {
            var configurationProvidersPerLanguageMap = configurationProviders.ToPerLanguageMapWithMultipleLanguages();

            var configurationFixerMap = ImmutableDictionary.CreateBuilder<LanguageKind, Lazy<ImmutableArray<IConfigurationFixProvider>>>();
            foreach (var (diagnosticId, lazyFixers) in configurationProvidersPerLanguageMap)
            {
                var lazyConfigurationFixers = new Lazy<ImmutableArray<IConfigurationFixProvider>>(() => GetConfigurationFixProviders(lazyFixers));
                configurationFixerMap.Add(diagnosticId, lazyConfigurationFixers);
            }

            return configurationFixerMap.ToImmutable();

            static ImmutableArray<IConfigurationFixProvider> GetConfigurationFixProviders(ImmutableArray<Lazy<IConfigurationFixProvider, CodeChangeProviderMetadata>> languageKindAndFixers)
            {
                using var builderDisposer = ArrayBuilder<IConfigurationFixProvider>.GetInstance(out var builder);
                var orderedLanguageKindAndFixers = ExtensionOrderer.Order(languageKindAndFixers);
                foreach (var languageKindAndFixersValue in orderedLanguageKindAndFixers)
                {
                    builder.Add(languageKindAndFixersValue.Value);
                }

                return builder.ToImmutable();
            }
        }

        private ImmutableDictionary<LanguageKind, Lazy<ImmutableDictionary<CodeFixProvider, int>>> GetFixerPriorityPerLanguageMap(Workspace workspace)
        {
            var languageMap = ImmutableDictionary.CreateBuilder<LanguageKind, Lazy<ImmutableDictionary<CodeFixProvider, int>>>();
            foreach (var (diagnosticId, lazyFixers) in _fixersPerLanguageMap)
            {
                var lazyMap = new Lazy<ImmutableDictionary<CodeFixProvider, int>>(() =>
                {
                    var priorityMap = ImmutableDictionary.CreateBuilder<CodeFixProvider, int>();

                    var fixers = ExtensionOrderer.Order(lazyFixers);
                    for (var i = 0; i < fixers.Count; i++)
                    {
                        if (!TryGetWorkspaceFixer(lazyFixers[i], workspace, logExceptionWithInfoBar: false, out var fixer))
                        {
                            continue;
                        }

                        priorityMap.Add(fixer, i);
                    }

                    return priorityMap.ToImmutable();
                }, isThreadSafe: true);

                languageMap.Add(diagnosticId, lazyMap);
            }

            return languageMap.ToImmutable();
        }

        private ImmutableDictionary<DiagnosticId, ImmutableArray<CodeFixProvider>> GetProjectFixers(Project project)
        {
            // TODO (https://github.com/dotnet/roslyn/issues/4932): Don't restrict CodeFixes in Interactive
            return project.Solution.Workspace.Kind == WorkspaceKind.Interactive
                ? ImmutableDictionary<DiagnosticId, ImmutableArray<CodeFixProvider>>.Empty
                : _projectFixersMap.GetValue(project.AnalyzerReferences, _ => ComputeProjectFixers(project));
        }

        private ImmutableDictionary<DiagnosticId, ImmutableArray<CodeFixProvider>> ComputeProjectFixers(Project project)
        {
            var extensionManager = project.Solution.Workspace.Services.GetService<IExtensionManager>();

            using var _ = PooledDictionary<DiagnosticId, ArrayBuilder<CodeFixProvider>>.GetInstance(out var builder);
            foreach (var reference in project.AnalyzerReferences)
            {
                var projectCodeFixerProvider = _analyzerReferenceToFixersMap.GetValue(reference, _createProjectCodeFixProvider);
                foreach (var fixer in projectCodeFixerProvider.GetExtensions(project.Language))
                {
                    var fixableIds = this.GetFixableDiagnosticIds(fixer, extensionManager);
                    foreach (var id in fixableIds)
                    {
                        if (string.IsNullOrWhiteSpace(id))
                            continue;

                        var list = builder.GetOrAdd(id, static _ => ArrayBuilder<CodeFixProvider>.GetInstance());
                        list.Add(fixer);
                    }
                }
            }

            return builder.ToImmutableDictionary(kvp => kvp.Key, kvp => kvp.Value.ToImmutableAndFree());
        }

        private sealed class FixerComparer : IComparer<CodeFixProvider>
        {
            private readonly Dictionary<CodeFixProvider, int> _fixerToIndex;
            private readonly ImmutableDictionary<CodeFixProvider, int> _priorityMap;

            public FixerComparer(
                ArrayBuilder<CodeFixProvider> allFixers,
                ImmutableDictionary<CodeFixProvider, int> priorityMap)
            {
                _fixerToIndex = allFixers.Select((fixer, index) => (fixer, index)).ToDictionary(t => t.fixer, t => t.index);
                _priorityMap = priorityMap;
            }

            public int Compare([AllowNull] CodeFixProvider x, [AllowNull] CodeFixProvider y)
            {
                Contract.ThrowIfNull(x);
                Contract.ThrowIfNull(y);

                // If the fixers specify an explicit ordering between each other, then respect that.
                if (_priorityMap.TryGetValue(x, out var xOrder) &&
                    _priorityMap.TryGetValue(y, out var yOrder))
                {
                    var comparison = xOrder - yOrder;
                    if (comparison != 0)
                        return comparison;
                }

                // Otherwise, keep things in the same order that they were in the list (i.e. keep things stable).
                return _fixerToIndex[x] - _fixerToIndex[y];
            }
        }
    }
}<|MERGE_RESOLUTION|>--- conflicted
+++ resolved
@@ -606,14 +606,10 @@
             PooledHashSet<string> registeredConfigurationFixTitles,
             [EnumeratorCancellation] CancellationToken cancellationToken)
         {
-<<<<<<< HEAD
+            cancellationToken.ThrowIfCancellationRequested();
+
             if (!_configurationProvidersMap.TryGetValue(document.Project.Language, out var lazyConfigurationProviders) ||
                 lazyConfigurationProviders.Value == null)
-=======
-            cancellationToken.ThrowIfCancellationRequested();
-
-            if (!_configurationProvidersMap.TryGetValue(document.Project.Language, out var lazyConfigurationProviders) || lazyConfigurationProviders.Value == null)
->>>>>>> 46beb845
             {
                 yield break;
             }
