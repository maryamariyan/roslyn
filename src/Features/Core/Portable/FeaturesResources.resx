﻿<?xml version="1.0" encoding="utf-8"?>
<root>
  <!-- 
    Microsoft ResX Schema 
    
    Version 2.0
    
    The primary goals of this format is to allow a simple XML format 
    that is mostly human readable. The generation and parsing of the 
    various data types are done through the TypeConverter classes 
    associated with the data types.
    
    Example:
    
    ... ado.net/XML headers & schema ...
    <resheader name="resmimetype">text/microsoft-resx</resheader>
    <resheader name="version">2.0</resheader>
    <resheader name="reader">System.Resources.ResXResourceReader, System.Windows.Forms, ...</resheader>
    <resheader name="writer">System.Resources.ResXResourceWriter, System.Windows.Forms, ...</resheader>
    <data name="Name1"><value>this is my long string</value><comment>this is a comment</comment></data>
    <data name="Color1" type="System.Drawing.Color, System.Drawing">Blue</data>
    <data name="Bitmap1" mimetype="application/x-microsoft.net.object.binary.base64">
        <value>[base64 mime encoded serialized .NET Framework object]</value>
    </data>
    <data name="Icon1" type="System.Drawing.Icon, System.Drawing" mimetype="application/x-microsoft.net.object.bytearray.base64">
        <value>[base64 mime encoded string representing a byte array form of the .NET Framework object]</value>
        <comment>This is a comment</comment>
    </data>
                
    There are any number of "resheader" rows that contain simple 
    name/value pairs.
    
    Each data row contains a name, and value. The row also contains a 
    type or mimetype. Type corresponds to a .NET class that support 
    text/value conversion through the TypeConverter architecture. 
    Classes that don't support this are serialized and stored with the 
    mimetype set.
    
    The mimetype is used for serialized objects, and tells the 
    ResXResourceReader how to depersist the object. This is currently not 
    extensible. For a given mimetype the value must be set accordingly:
    
    Note - application/x-microsoft.net.object.binary.base64 is the format 
    that the ResXResourceWriter will generate, however the reader can 
    read any of the formats listed below.
    
    mimetype: application/x-microsoft.net.object.binary.base64
    value   : The object must be serialized with 
            : System.Runtime.Serialization.Formatters.Binary.BinaryFormatter
            : and then encoded with base64 encoding.
    
    mimetype: application/x-microsoft.net.object.soap.base64
    value   : The object must be serialized with 
            : System.Runtime.Serialization.Formatters.Soap.SoapFormatter
            : and then encoded with base64 encoding.

    mimetype: application/x-microsoft.net.object.bytearray.base64
    value   : The object must be serialized into a byte array 
            : using a System.ComponentModel.TypeConverter
            : and then encoded with base64 encoding.
    -->
  <xsd:schema id="root" xmlns="" xmlns:xsd="http://www.w3.org/2001/XMLSchema" xmlns:msdata="urn:schemas-microsoft-com:xml-msdata">
    <xsd:import namespace="http://www.w3.org/XML/1998/namespace" />
    <xsd:element name="root" msdata:IsDataSet="true">
      <xsd:complexType>
        <xsd:choice maxOccurs="unbounded">
          <xsd:element name="metadata">
            <xsd:complexType>
              <xsd:sequence>
                <xsd:element name="value" type="xsd:string" minOccurs="0" />
              </xsd:sequence>
              <xsd:attribute name="name" use="required" type="xsd:string" />
              <xsd:attribute name="type" type="xsd:string" />
              <xsd:attribute name="mimetype" type="xsd:string" />
              <xsd:attribute ref="xml:space" />
            </xsd:complexType>
          </xsd:element>
          <xsd:element name="assembly">
            <xsd:complexType>
              <xsd:attribute name="alias" type="xsd:string" />
              <xsd:attribute name="name" type="xsd:string" />
            </xsd:complexType>
          </xsd:element>
          <xsd:element name="data">
            <xsd:complexType>
              <xsd:sequence>
                <xsd:element name="value" type="xsd:string" minOccurs="0" msdata:Ordinal="1" />
                <xsd:element name="comment" type="xsd:string" minOccurs="0" msdata:Ordinal="2" />
              </xsd:sequence>
              <xsd:attribute name="name" type="xsd:string" use="required" msdata:Ordinal="1" />
              <xsd:attribute name="type" type="xsd:string" msdata:Ordinal="3" />
              <xsd:attribute name="mimetype" type="xsd:string" msdata:Ordinal="4" />
              <xsd:attribute ref="xml:space" />
            </xsd:complexType>
          </xsd:element>
          <xsd:element name="resheader">
            <xsd:complexType>
              <xsd:sequence>
                <xsd:element name="value" type="xsd:string" minOccurs="0" msdata:Ordinal="1" />
              </xsd:sequence>
              <xsd:attribute name="name" type="xsd:string" use="required" />
            </xsd:complexType>
          </xsd:element>
        </xsd:choice>
      </xsd:complexType>
    </xsd:element>
  </xsd:schema>
  <resheader name="resmimetype">
    <value>text/microsoft-resx</value>
  </resheader>
  <resheader name="version">
    <value>2.0</value>
  </resheader>
  <resheader name="reader">
    <value>System.Resources.ResXResourceReader, System.Windows.Forms, Version=4.0.0.0, Culture=neutral, PublicKeyToken=b77a5c561934e089</value>
  </resheader>
  <resheader name="writer">
    <value>System.Resources.ResXResourceWriter, System.Windows.Forms, Version=4.0.0.0, Culture=neutral, PublicKeyToken=b77a5c561934e089</value>
  </resheader>
  <data name="Add_project_reference_to_0" xml:space="preserve">
    <value>Add project reference to '{0}'.</value>
  </data>
  <data name="Add_reference_to_0" xml:space="preserve">
    <value>Add reference to '{0}'.</value>
  </data>
  <data name="Actions_can_not_be_empty" xml:space="preserve">
    <value>Actions can not be empty.</value>
  </data>
  <data name="generic_overload" xml:space="preserve">
    <value>generic overload</value>
  </data>
  <data name="generic_overloads" xml:space="preserve">
    <value>generic overloads</value>
  </data>
  <data name="overload" xml:space="preserve">
    <value>overload</value>
  </data>
  <data name="overloads_" xml:space="preserve">
    <value>overloads</value>
  </data>
  <data name="_0_Keyword" xml:space="preserve">
    <value>{0} Keyword</value>
  </data>
  <data name="Encapsulate_field_colon_0_and_use_property" xml:space="preserve">
    <value>Encapsulate field: '{0}' (and use property)</value>
  </data>
  <data name="Encapsulate_field_colon_0_but_still_use_field" xml:space="preserve">
    <value>Encapsulate field: '{0}' (but still use field)</value>
  </data>
  <data name="Encapsulate_fields_and_use_property" xml:space="preserve">
    <value>Encapsulate fields (and use property)</value>
  </data>
  <data name="Encapsulate_fields_but_still_use_field" xml:space="preserve">
    <value>Encapsulate fields (but still use field)</value>
  </data>
  <data name="Could_not_extract_interface_colon_The_selection_is_not_inside_a_class_interface_struct" xml:space="preserve">
    <value>Could not extract interface: The selection is not inside a class/interface/struct.</value>
  </data>
  <data name="Could_not_extract_interface_colon_The_type_does_not_contain_any_member_that_can_be_extracted_to_an_interface" xml:space="preserve">
    <value>Could not extract interface: The type does not contain any member that can be extracted to an interface.</value>
  </data>
  <data name="can_t_not_construct_final_tree" xml:space="preserve">
    <value>can't not construct final tree</value>
  </data>
  <data name="Parameters_type_or_return_type_cannot_be_an_anonymous_type_colon_bracket_0_bracket" xml:space="preserve">
    <value>Parameters' type or return type cannot be an anonymous type : [{0}]</value>
  </data>
  <data name="The_selection_contains_no_active_statement" xml:space="preserve">
    <value>The selection contains no active statement.</value>
  </data>
  <data name="The_selection_contains_an_error_or_unknown_type" xml:space="preserve">
    <value>The selection contains an error or unknown type.</value>
  </data>
  <data name="Type_parameter_0_is_hidden_by_another_type_parameter_1" xml:space="preserve">
    <value>Type parameter '{0}' is hidden by another type parameter '{1}'.</value>
  </data>
  <data name="The_address_of_a_variable_is_used_inside_the_selected_code" xml:space="preserve">
    <value>The address of a variable is used inside the selected code.</value>
  </data>
  <data name="Assigning_to_readonly_fields_must_be_done_in_a_constructor_colon_bracket_0_bracket" xml:space="preserve">
    <value>Assigning to readonly fields must be done in a constructor : [{0}].</value>
  </data>
  <data name="generated_code_is_overlapping_with_hidden_portion_of_the_code" xml:space="preserve">
    <value>generated code is overlapping with hidden portion of the code</value>
  </data>
  <data name="Add_optional_parameters_to_0_1" xml:space="preserve">
    <value>Add optional parameters to '{0}({1})'</value>
  </data>
  <data name="Add_parameters_to_0_1" xml:space="preserve">
    <value>Add parameters to '{0}({1})'</value>
  </data>
  <data name="Generate_delegating_constructor_0_1" xml:space="preserve">
    <value>Generate delegating constructor '{0}({1})'</value>
  </data>
  <data name="Generate_constructor_0_1" xml:space="preserve">
    <value>Generate constructor '{0}({1})'</value>
  </data>
  <data name="Generate_field_assigning_constructor_0_1" xml:space="preserve">
    <value>Generate field assigning constructor '{0}({1})'</value>
  </data>
  <data name="Generate_Both" xml:space="preserve">
    <value>Generate Both</value>
  </data>
  <data name="Generate_Equals_object" xml:space="preserve">
    <value>Generate 'Equals(object)'</value>
  </data>
  <data name="Generate_GetHashCode" xml:space="preserve">
    <value>Generate 'GetHashCode()'</value>
  </data>
  <data name="Generate_constructor_in_0" xml:space="preserve">
    <value>Generate constructor in '{0}'</value>
  </data>
  <data name="Generate_all" xml:space="preserve">
    <value>Generate all</value>
  </data>
  <data name="Generate_enum_member_0_in_1" xml:space="preserve">
    <value>Generate enum member '{0}' in '{1}'</value>
  </data>
  <data name="Generate_constant_0_in_1" xml:space="preserve">
    <value>Generate constant '{0}' in '{1}'</value>
  </data>
  <data name="Generate_read_only_property_1_0" xml:space="preserve">
    <value>Generate read-only property '{1}.{0}'</value>
  </data>
  <data name="Generate_property_1_0" xml:space="preserve">
    <value>Generate property '{1}.{0}'</value>
  </data>
  <data name="Generate_read_only_field_1_0" xml:space="preserve">
    <value>Generate read-only field '{1}.{0}'</value>
  </data>
  <data name="Generate_field_0_in_1" xml:space="preserve">
    <value>Generate field '{0}' in '{1}'</value>
  </data>
  <data name="Generate_local_0" xml:space="preserve">
    <value>Generate local '{0}'</value>
  </data>
  <data name="Generate_0_1_in_new_file" xml:space="preserve">
    <value>Generate {0} '{1}' in new file</value>
  </data>
  <data name="Generate_nested_0_1" xml:space="preserve">
    <value>Generate nested {0} '{1}'</value>
  </data>
  <data name="Global_Namespace" xml:space="preserve">
    <value>Global Namespace</value>
  </data>
  <data name="Implement_interface_explicitly" xml:space="preserve">
    <value>Implement interface explicitly</value>
  </data>
  <data name="Implement_interface_abstractly" xml:space="preserve">
    <value>Implement interface abstractly</value>
  </data>
  <data name="Implement_interface_through_0" xml:space="preserve">
    <value>Implement interface through '{0}'</value>
  </data>
  <data name="Implement_interface" xml:space="preserve">
    <value>Implement interface</value>
  </data>
  <data name="Loading_context_from_0" xml:space="preserve">
    <value>Loading context from '{0}'.</value>
  </data>
  <data name="Type_Sharphelp_for_more_information" xml:space="preserve">
    <value>Type "#help" for more information.</value>
  </data>
  <data name="Specified_file_not_found_colon_0" xml:space="preserve">
    <value>Specified file not found: {0}</value>
  </data>
  <data name="Specified_file_not_found" xml:space="preserve">
    <value>Specified file not found.</value>
  </data>
  <data name="Searched_in_directory_colon" xml:space="preserve">
    <value>Searched in directory:</value>
  </data>
  <data name="Searched_in_directories_colon" xml:space="preserve">
    <value>Searched in directories:</value>
  </data>
  <data name="Introduce_field_for_0" xml:space="preserve">
    <value>Introduce field for '{0}'</value>
  </data>
  <data name="Introduce_local_for_0" xml:space="preserve">
    <value>Introduce local for '{0}'</value>
  </data>
  <data name="Introduce_constant_for_0" xml:space="preserve">
    <value>Introduce constant for '{0}'</value>
  </data>
  <data name="Introduce_local_constant_for_0" xml:space="preserve">
    <value>Introduce local constant for '{0}'</value>
  </data>
  <data name="Introduce_field_for_all_occurrences_of_0" xml:space="preserve">
    <value>Introduce field for all occurrences of '{0}'</value>
  </data>
  <data name="Introduce_local_for_all_occurrences_of_0" xml:space="preserve">
    <value>Introduce local for all occurrences of '{0}'</value>
  </data>
  <data name="Introduce_constant_for_all_occurrences_of_0" xml:space="preserve">
    <value>Introduce constant for all occurrences of '{0}'</value>
  </data>
  <data name="Introduce_local_constant_for_all_occurrences_of_0" xml:space="preserve">
    <value>Introduce local constant for all occurrences of '{0}'</value>
  </data>
  <data name="Introduce_query_variable_for_all_occurrences_of_0" xml:space="preserve">
    <value>Introduce query variable for all occurrences of '{0}'</value>
  </data>
  <data name="Introduce_query_variable_for_0" xml:space="preserve">
    <value>Introduce query variable for '{0}'</value>
  </data>
  <data name="Anonymous_Types_colon" xml:space="preserve">
    <value>Anonymous Types:</value>
  </data>
  <data name="is_" xml:space="preserve">
    <value>is</value>
  </data>
  <data name="Represents_an_object_whose_operations_will_be_resolved_at_runtime" xml:space="preserve">
    <value>Represents an object whose operations will be resolved at runtime.</value>
  </data>
  <data name="constant" xml:space="preserve">
    <value>constant</value>
  </data>
  <data name="field" xml:space="preserve">
    <value>field</value>
  </data>
  <data name="local_constant" xml:space="preserve">
    <value>local constant</value>
  </data>
  <data name="local_variable" xml:space="preserve">
    <value>local variable</value>
  </data>
  <data name="label" xml:space="preserve">
    <value>label</value>
  </data>
  <data name="range_variable" xml:space="preserve">
    <value>range variable</value>
  </data>
  <data name="parameter" xml:space="preserve">
    <value>parameter</value>
  </data>
  <data name="in_" xml:space="preserve">
    <value>in</value>
  </data>
  <data name="Summary_colon" xml:space="preserve">
    <value>Summary:</value>
  </data>
  <data name="Locals_and_parameters" xml:space="preserve">
    <value>Locals and parameters</value>
  </data>
  <data name="Type_parameters_colon" xml:space="preserve">
    <value>Type parameters:</value>
  </data>
  <data name="Returns_colon" xml:space="preserve">
    <value>Returns:</value>
  </data>
  <data name="Exceptions_colon" xml:space="preserve">
    <value>Exceptions:</value>
  </data>
  <data name="Remarks_colon" xml:space="preserve">
    <value>Remarks:</value>
  </data>
  <data name="generating_source_for_symbols_of_this_type_is_not_supported" xml:space="preserve">
    <value>generating source for symbols of this type is not supported</value>
  </data>
  <data name="Assembly" xml:space="preserve">
    <value>Assembly</value>
  </data>
  <data name="location_unknown" xml:space="preserve">
    <value>location unknown</value>
  </data>
  <data name="Extract_Interface" xml:space="preserve">
    <value>Extract Interface...</value>
  </data>
  <data name="Updating_0_will_prevent_the_debug_session_from_continuing" xml:space="preserve">
    <value>Updating '{0}' will prevent the debug session from continuing.</value>
  </data>
  <data name="Updating_a_complex_statement_containing_an_await_expression_will_prevent_the_debug_session_from_continuing" xml:space="preserve">
    <value>Updating a complex statement containing an await expression will prevent the debug session from continuing.</value>
  </data>
  <data name="Changing_visibility_of_a_constructor_will_prevent_the_debug_session_from_continuing" xml:space="preserve">
    <value>Changing visibility of a constructor will prevent the debug session from continuing.</value>
  </data>
  <data name="Capturing_variable_0_that_hasn_t_been_captured_before_will_prevent_the_debug_session_from_continuing" xml:space="preserve">
    <value>Capturing variable '{0}' that hasn't been captured before will prevent the debug session from continuing.</value>
  </data>
  <data name="Ceasing_to_capture_variable_0_will_prevent_the_debug_session_from_continuing" xml:space="preserve">
    <value>Ceasing to capture variable '{0}' will prevent the debug session from continuing.</value>
  </data>
  <data name="Deleting_captured_variable_0_will_prevent_the_debug_session_from_continuing" xml:space="preserve">
    <value>Deleting captured variable '{0}' will prevent the debug session from continuing.</value>
  </data>
  <data name="Changing_the_type_of_a_captured_variable_0_previously_of_type_1_will_prevent_the_debug_session_from_continuing" xml:space="preserve">
    <value>Changing the type of a captured variable '{0}' previously of type '{1}' will prevent the debug session from continuing.</value>
  </data>
  <data name="Changing_the_parameters_of_0_will_prevent_the_debug_session_from_continuing" xml:space="preserve">
    <value>Changing the parameters of '{0}' will prevent the debug session from continuing.</value>
  </data>
  <data name="Changing_the_return_type_of_0_will_prevent_the_debug_session_from_continuing" xml:space="preserve">
    <value>Changing the return type of '{0}' will prevent the debug session from continuing.</value>
  </data>
  <data name="Changing_the_type_of_0_will_prevent_the_debug_session_from_continuing" xml:space="preserve">
    <value>Changing the type of '{0}' will prevent the debug session from continuing.</value>
  </data>
  <data name="Changing_the_declaration_scope_of_a_captured_variable_0_will_prevent_the_debug_session_from_continuing" xml:space="preserve">
    <value>Changing the declaration scope of a captured variable '{0}' will prevent the debug session from continuing.</value>
  </data>
  <data name="Accessing_captured_variable_0_that_hasn_t_been_accessed_before_in_1_will_prevent_the_debug_session_from_continuing" xml:space="preserve">
    <value>Accessing captured variable '{0}' that hasn't been accessed before in {1} will prevent the debug session from continuing.</value>
  </data>
  <data name="Ceasing_to_access_captured_variable_0_in_1_will_prevent_the_debug_session_from_continuing" xml:space="preserve">
    <value>Ceasing to access captured variable '{0}' in {1} will prevent the debug session from continuing.</value>
  </data>
  <data name="Adding_0_that_accesses_captured_variables_1_and_2_declared_in_different_scopes_will_prevent_the_debug_session_from_continuing" xml:space="preserve">
    <value>Adding '{0}' that accesses captured variables '{1}' and '{2}' declared in different scopes will prevent the debug session from continuing.</value>
  </data>
  <data name="Removing_0_that_accessed_captured_variables_1_and_2_declared_in_different_scopes_will_prevent_the_debug_session_from_continuing" xml:space="preserve">
    <value>Removing '{0}' that accessed captured variables '{1}' and '{2}' declared in different scopes will prevent the debug session from continuing.</value>
  </data>
  <data name="Adding_0_into_a_1_will_prevent_the_debug_session_from_continuing" xml:space="preserve">
    <value>Adding '{0}' into a '{1}' will prevent the debug session from continuing.</value>
  </data>
  <data name="Adding_0_into_a_class_with_explicit_or_sequential_layout_will_prevent_the_debug_session_from_continuing" xml:space="preserve">
    <value>Adding '{0}' into a class with explicit or sequential layout will prevent the debug session from continuing.</value>
  </data>
  <data name="Updating_the_modifiers_of_0_will_prevent_the_debug_session_from_continuing" xml:space="preserve">
    <value>Updating the modifiers of '{0}' will prevent the debug session from continuing.</value>
  </data>
  <data name="Updating_the_Handles_clause_of_0_will_prevent_the_debug_session_from_continuing" xml:space="preserve">
    <value>Updating the Handles clause of '{0}' will prevent the debug session from continuing.</value>
  </data>
  <data name="Adding_0_with_the_Handles_clause_will_prevent_the_debug_session_from_continuing" xml:space="preserve">
    <value>Adding '{0}' with the Handles clause will prevent the debug session from continuing.</value>
  </data>
  <data name="Updating_the_Implements_clause_of_a_0_will_prevent_the_debug_session_from_continuing" xml:space="preserve">
    <value>Updating the Implements clause of a '{0}' will prevent the debug session from continuing.</value>
  </data>
  <data name="Changing_the_constraint_from_0_to_1_will_prevent_the_debug_session_from_continuing" xml:space="preserve">
    <value>Changing the constraint from '{0}' to '{1}' will prevent the debug session from continuing.</value>
  </data>
  <data name="Updating_the_variance_of_0_will_prevent_the_debug_session_from_continuing" xml:space="preserve">
    <value>Updating the variance of '{0}' will prevent the debug session from continuing.</value>
  </data>
  <data name="Updating_the_type_of_0_will_prevent_the_debug_session_from_continuing" xml:space="preserve">
    <value>Updating the type of '{0}' will prevent the debug session from continuing.</value>
  </data>
  <data name="Updating_the_initializer_of_0_will_prevent_the_debug_session_from_continuing" xml:space="preserve">
    <value>Updating the initializer of '{0}' will prevent the debug session from continuing.</value>
  </data>
  <data name="Updating_the_size_of_a_0_will_prevent_the_debug_session_from_continuing" xml:space="preserve">
    <value>Updating the size of a '{0}' will prevent the debug session from continuing.</value>
  </data>
  <data name="Updating_the_underlying_type_of_0_will_prevent_the_debug_session_from_continuing" xml:space="preserve">
    <value>Updating the underlying type of '{0}' will prevent the debug session from continuing.</value>
  </data>
  <data name="Updating_the_base_class_and_or_base_interface_s_of_0_will_prevent_the_debug_session_from_continuing" xml:space="preserve">
    <value>Updating the base class and/or base interface(s) of '{0}' will prevent the debug session from continuing.</value>
  </data>
  <data name="Updating_a_field_to_an_event_or_vice_versa_will_prevent_the_debug_session_from_continuing" xml:space="preserve">
    <value>Updating a field to an event or vice versa will prevent the debug session from continuing.</value>
  </data>
  <data name="Updating_the_kind_of_a_type_will_prevent_the_debug_session_from_continuing" xml:space="preserve">
    <value>Updating the kind of a type will prevent the debug session from continuing.</value>
  </data>
  <data name="Updating_the_kind_of_an_property_event_accessor_will_prevent_the_debug_session_from_continuing" xml:space="preserve">
    <value>Updating the kind of an property/event accessor will prevent the debug session from continuing.</value>
  </data>
  <data name="Updating_the_kind_of_a_method_Sub_Function_will_prevent_the_debug_session_from_continuing" xml:space="preserve">
    <value>Updating the kind of a method (Sub/Function) will prevent the debug session from continuing.</value>
  </data>
  <data name="Updating_the_library_name_of_Declare_Statement_will_prevent_the_debug_session_from_continuing" xml:space="preserve">
    <value>Updating the library name of Declare Statement will prevent the debug session from continuing.</value>
  </data>
  <data name="Updating_the_alias_of_Declare_Statement_will_prevent_the_debug_session_from_continuing" xml:space="preserve">
    <value>Updating the alias of Declare Statement will prevent the debug session from continuing.</value>
  </data>
  <data name="Renaming_0_will_prevent_the_debug_session_from_continuing" xml:space="preserve">
    <value>Renaming '{0}' will prevent the debug session from continuing.</value>
  </data>
  <data name="Adding_0_will_prevent_the_debug_session_from_continuing" xml:space="preserve">
    <value>Adding '{0}' will prevent the debug session from continuing.</value>
  </data>
  <data name="Adding_an_abstract_0_or_overriding_an_inherited_0_will_prevent_the_debug_session_from_continuing" xml:space="preserve">
    <value>Adding an abstract '{0}' or overriding an inherited '{0}' will prevent the debug session from continuing.</value>
  </data>
  <data name="Adding_a_MustOverride_0_or_overriding_an_inherited_0_will_prevent_the_debug_session_from_continuing" xml:space="preserve">
    <value>Adding a MustOverride '{0}' or overriding an inherited '{0}' will prevent the debug session from continuing.</value>
  </data>
  <data name="Adding_an_extern_0_will_prevent_the_debug_session_from_continuing" xml:space="preserve">
    <value>Adding an extern '{0}' will prevent the debug session from continuing.</value>
  </data>
  <data name="Adding_an_imported_method_will_prevent_the_debug_session_from_continuing" xml:space="preserve">
    <value>Adding an imported method will prevent the debug session from continuing.</value>
  </data>
  <data name="Adding_a_user_defined_0_will_prevent_the_debug_session_from_continuing" xml:space="preserve">
    <value>Adding a user defined '{0}' will prevent the debug session from continuing.</value>
  </data>
  <data name="Adding_a_generic_0_will_prevent_the_debug_session_from_continuing" xml:space="preserve">
    <value>Adding a generic '{0}' will prevent the debug session from continuing.</value>
  </data>
  <data name="Adding_0_around_an_active_statement_will_prevent_the_debug_session_from_continuing" xml:space="preserve">
    <value>Adding '{0}' around an active statement will prevent the debug session from continuing.</value>
  </data>
  <data name="Moving_0_will_prevent_the_debug_session_from_continuing" xml:space="preserve">
    <value>Moving '{0}' will prevent the debug session from continuing.</value>
  </data>
  <data name="Deleting_0_will_prevent_the_debug_session_from_continuing" xml:space="preserve">
    <value>Deleting '{0}' will prevent the debug session from continuing.</value>
  </data>
  <data name="Deleting_0_around_an_active_statement_will_prevent_the_debug_session_from_continuing" xml:space="preserve">
    <value>Deleting '{0}' around an active statement will prevent the debug session from continuing.</value>
  </data>
  <data name="Adding_a_method_body_will_prevent_the_debug_session_from_continuing" xml:space="preserve">
    <value>Adding a method body will prevent the debug session from continuing.</value>
  </data>
  <data name="Deleting_a_method_body_will_prevent_the_debug_session_from_continuing" xml:space="preserve">
    <value>Deleting a method body will prevent the debug session from continuing.</value>
  </data>
  <data name="An_active_statement_has_been_removed_from_its_original_method_You_must_revert_your_changes_to_continue_or_restart_the_debugging_session" xml:space="preserve">
    <value>An active statement has been removed from its original method. You must revert your changes to continue or restart the debugging session.</value>
  </data>
  <data name="Updating_a_0_statement_around_an_active_statement_will_prevent_the_debug_session_from_continuing" xml:space="preserve">
    <value>Updating a '{0}' statement around an active statement will prevent the debug session from continuing.</value>
  </data>
  <data name="Updating_async_or_iterator_modifier_around_an_active_statement_will_prevent_the_debug_session_from_continuing" xml:space="preserve">
    <value>Updating async or iterator modifier around an active statement will prevent the debug session from continuing.</value>
    <comment>{Locked="async"}{Locked="iterator"} "async" and "iterator" are C#/VB keywords and should not be localized.</comment>
  </data>
  <data name="Modifying_a_generic_method_will_prevent_the_debug_session_from_continuing" xml:space="preserve">
    <value>Modifying a generic method will prevent the debug session from continuing.</value>
  </data>
  <data name="Modifying_whitespace_or_comments_in_a_generic_0_will_prevent_the_debug_session_from_continuing" xml:space="preserve">
    <value>Modifying whitespace or comments in a generic '{0}' will prevent the debug session from continuing.</value>
  </data>
  <data name="Modifying_a_method_inside_the_context_of_a_generic_type_will_prevent_the_debug_session_from_continuing" xml:space="preserve">
    <value>Modifying a method inside the context of a generic type will prevent the debug session from continuing.</value>
  </data>
  <data name="Modifying_whitespace_or_comments_in_0_inside_the_context_of_a_generic_type_will_prevent_the_debug_session_from_continuing" xml:space="preserve">
    <value>Modifying whitespace or comments in '{0}' inside the context of a generic type will prevent the debug session from continuing.</value>
  </data>
  <data name="Modifying_the_initializer_of_0_in_a_generic_type_will_prevent_the_debug_session_from_continuing" xml:space="preserve">
    <value>Modifying the initializer of '{0}' in a generic type will prevent the debug session from continuing.</value>
  </data>
  <data name="Modifying_the_initializer_of_0_in_a_partial_type_will_prevent_the_debug_session_from_continuing" xml:space="preserve">
    <value>Modifying the initializer of '{0}' in a partial type will prevent the debug session from continuing.</value>
  </data>
  <data name="Adding_a_constructor_to_a_type_with_a_field_or_property_initializer_that_contains_an_anonymous_function_will_prevent_the_debug_session_from_continuing" xml:space="preserve">
    <value>Adding a constructor to a type with a field or property initializer that contains an anonymous function will prevent the debug session from continuing.</value>
  </data>
  <data name="Renaming_a_captured_variable_from_0_to_1_will_prevent_the_debug_session_from_continuing" xml:space="preserve">
    <value>Renaming a captured variable, from '{0}' to '{1}' will prevent the debug session from continuing.</value>
  </data>
  <data name="Modifying_a_catch_finally_handler_with_an_active_statement_in_the_try_block_will_prevent_the_debug_session_from_continuing" xml:space="preserve">
    <value>Modifying a catch/finally handler with an active statement in the try block will prevent the debug session from continuing.</value>
  </data>
  <data name="Modifying_a_try_catch_finally_statement_when_the_finally_block_is_active_will_prevent_the_debug_session_from_continuing" xml:space="preserve">
    <value>Modifying a try/catch/finally statement when the finally block is active will prevent the debug session from continuing.</value>
  </data>
  <data name="Modifying_a_catch_handler_around_an_active_statement_will_prevent_the_debug_session_from_continuing" xml:space="preserve">
    <value>Modifying a catch handler around an active statement will prevent the debug session from continuing.</value>
  </data>
  <data name="Modifying_0_which_contains_the_stackalloc_operator_will_prevent_the_debug_session_from_continuing" xml:space="preserve">
    <value>Modifying '{0}' which contains the 'stackalloc' operator will prevent the debug session from continuing.</value>
  </data>
  <data name="Modifying_an_active_0_which_contains_On_Error_or_Resume_statements_will_prevent_the_debug_session_from_continuing" xml:space="preserve">
    <value>Modifying an active '{0}' which contains 'On Error' or 'Resume' statements will prevent the debug session from continuing.</value>
  </data>
  <data name="Modifying_0_which_contains_an_Aggregate_Group_By_or_Join_query_clauses_will_prevent_the_debug_session_from_continuing" xml:space="preserve">
    <value>Modifying '{0}' which contains an Aggregate, Group By, or Join query clauses will prevent the debug session from continuing.</value>
  </data>
  <data name="Modifying_source_with_experimental_language_features_enabled_will_prevent_the_debug_session_from_continuing" xml:space="preserve">
    <value>Modifying source with experimental language features enabled will prevent the debug session from continuing.</value>
  </data>
  <data name="Updating_an_active_statement_will_prevent_the_debug_session_from_continuing" xml:space="preserve">
    <value>Updating an active statement will prevent the debug session from continuing.</value>
  </data>
  <data name="Removing_0_that_contains_an_active_statement_will_prevent_the_debug_session_from_continuing" xml:space="preserve">
    <value>Removing '{0}' that contains an active statement will prevent the debug session from continuing.</value>
  </data>
  <data name="Adding_a_new_file_will_prevent_the_debug_session_from_continuing" xml:space="preserve">
    <value>Adding a new file will prevent the debug session from continuing.</value>
  </data>
  <data name="Attribute_0_is_missing_Updating_an_async_method_or_an_iterator_will_prevent_the_debug_session_from_continuing" xml:space="preserve">
    <value>Attribute '{0}' is missing. Updating an async method or an iterator will prevent the debug session from continuing.</value>
  </data>
  <data name="Unexpected_interface_member_kind_colon_0" xml:space="preserve">
    <value>Unexpected interface member kind: {0}</value>
  </data>
  <data name="Unknown_symbol_kind" xml:space="preserve">
    <value>Unknown symbol kind</value>
  </data>
  <data name="Generate_abstract_property_0_in_1" xml:space="preserve">
    <value>Generate abstract property '{0}' in '{1}'</value>
  </data>
  <data name="Generate_abstract_method_0_in_1" xml:space="preserve">
    <value>Generate abstract method '{0}' in '{1}'</value>
  </data>
  <data name="Generate_method_1_0" xml:space="preserve">
    <value>Generate method '{1}.{0}'</value>
  </data>
  <data name="Failed_to_create_a_remote_process_for_interactive_code_execution" xml:space="preserve">
    <value>Failed to create a remote process for interactive code execution.</value>
  </data>
  <data name="Failed_to_initialize_remote_interactive_process" xml:space="preserve">
    <value>Failed to initialize remote interactive process.</value>
  </data>
  <data name="Attempt_to_connect_to_process_Sharp_0_failed_retrying" xml:space="preserve">
    <value>Attempt to connect to process #{0} failed, retrying ...</value>
  </data>
  <data name="Failed_to_launch_0_process_exit_code_colon_1_with_output_colon" xml:space="preserve">
    <value>Failed to launch '{0}' process (exit code: {1}) with output: </value>
  </data>
  <data name="Hosting_process_exited_with_exit_code_0" xml:space="preserve">
    <value>Hosting process exited with exit code {0}.</value>
  </data>
  <data name="Interactive_Host_not_initialized" xml:space="preserve">
    <value>Interactive Host not initialized.</value>
  </data>
  <data name="Cannot_resolve_reference_0" xml:space="preserve">
    <value>Cannot resolve reference '{0}'.</value>
  </data>
  <data name="Requested_assembly_already_loaded_from_0" xml:space="preserve">
    <value>Requested assembly already loaded from '{0}'.</value>
  </data>
  <data name="plus_additional_0_1" xml:space="preserve">
    <value> + additional {0} {1}</value>
  </data>
  <data name="Unable_to_create_hosting_process" xml:space="preserve">
    <value>Unable to create hosting process.</value>
  </data>
  <data name="The_symbol_does_not_have_an_icon" xml:space="preserve">
    <value>The symbol does not have an icon.</value>
  </data>
  <data name="Unknown" xml:space="preserve">
    <value>Unknown</value>
  </data>
  <data name="Extract_Method" xml:space="preserve">
    <value>Extract Method</value>
  </data>
  <data name="Extract_Method_plus_Local" xml:space="preserve">
    <value>Extract Method + Local</value>
  </data>
  <data name="Asynchronous_method_cannot_have_ref_out_parameters_colon_bracket_0_bracket" xml:space="preserve">
    <value>Asynchronous method cannot have ref/out parameters : [{0}]</value>
  </data>
  <data name="The_member_is_defined_in_metadata" xml:space="preserve">
    <value>The member is defined in metadata.</value>
  </data>
  <data name="You_can_only_change_the_signature_of_a_constructor_indexer_method_or_delegate" xml:space="preserve">
    <value>You can only change the signature of a constructor, indexer, method or delegate.</value>
  </data>
  <data name="This_symbol_has_related_definitions_or_references_in_metadata_Changing_its_signature_may_result_in_build_errors_Do_you_want_to_continue" xml:space="preserve">
    <value>This symbol has related definitions or references in metadata. Changing its signature may result in build errors.

Do you want to continue?</value>
  </data>
  <data name="Change_signature" xml:space="preserve">
    <value>Change signature...</value>
  </data>
  <data name="Generate_new_type" xml:space="preserve">
    <value>Generate new type...</value>
  </data>
  <data name="User_Diagnostic_Analyzer_Failure" xml:space="preserve">
    <value>User Diagnostic Analyzer Failure.</value>
  </data>
  <data name="Analyzer_0_threw_an_exception_of_type_1_with_message_2" xml:space="preserve">
    <value>Analyzer '{0}' threw an exception of type '{1}' with message '{2}'.</value>
  </data>
  <data name="Analyzer_0_threw_the_following_exception_colon_1" xml:space="preserve">
    <value>Analyzer '{0}' threw the following exception:
'{1}'.</value>
  </data>
  <data name="Remove_Unnecessary_Cast" xml:space="preserve">
    <value>Remove Unnecessary Cast</value>
  </data>
  <data name="Simplify_Names" xml:space="preserve">
    <value>Simplify Names</value>
  </data>
  <data name="Simplify_Member_Access" xml:space="preserve">
    <value>Simplify Member Access</value>
  </data>
  <data name="Remove_qualification" xml:space="preserve">
    <value>Remove qualification</value>
  </data>
  <data name="Edit_and_Continue1" xml:space="preserve">
    <value>Edit and Continue</value>
  </data>
  <data name="This_signature_does_not_contain_parameters_that_can_be_changed" xml:space="preserve">
    <value>This signature does not contain parameters that can be changed.</value>
  </data>
  <data name="Unknown_error_occurred" xml:space="preserve">
    <value>Unknown error occurred</value>
  </data>
  <data name="Available" xml:space="preserve">
    <value>Available</value>
  </data>
  <data name="Not_Available" xml:space="preserve">
    <value>Not Available</value>
  </data>
  <data name="_0_1" xml:space="preserve">
    <value>    {0} - {1}</value>
  </data>
  <data name="You_can_use_the_navigation_bar_to_switch_context" xml:space="preserve">
    <value>You can use the navigation bar to switch context.</value>
  </data>
  <data name="in_Source" xml:space="preserve">
    <value>in Source</value>
  </data>
  <data name="in_Suppression_File" xml:space="preserve">
    <value>in Suppression File</value>
  </data>
  <data name="Remove_Suppression_0" xml:space="preserve">
    <value>Remove Suppression {0}</value>
  </data>
  <data name="Remove_Suppression" xml:space="preserve">
    <value>Remove Suppression</value>
  </data>
  <data name="Pending" xml:space="preserve">
    <value>&lt;Pending&gt;</value>
  </data>
  <data name="Awaited_task_returns" xml:space="preserve">
    <value>Awaited task returns</value>
  </data>
  <data name="no_value" xml:space="preserve">
    <value>no value.</value>
  </data>
  <data name="Note_colon_Tab_twice_to_insert_the_0_snippet" xml:space="preserve">
    <value>Note: Tab twice to insert the '{0}' snippet.</value>
  </data>
  <data name="Implement_interface_explicitly_with_Dispose_pattern" xml:space="preserve">
    <value>Implement interface explicitly with Dispose pattern</value>
  </data>
  <data name="Implement_interface_with_Dispose_pattern" xml:space="preserve">
    <value>Implement interface with Dispose pattern</value>
  </data>
  <data name="Compiler1" xml:space="preserve">
    <value>Compiler</value>
  </data>
  <data name="Edit_and_Continue2" xml:space="preserve">
    <value>Edit and Continue</value>
  </data>
  <data name="Style" xml:space="preserve">
    <value>Style</value>
  </data>
  <data name="Suppress_0" xml:space="preserve">
    <value>Suppress {0}</value>
  </data>
  <data name="Re_triage_0_currently_1" xml:space="preserve">
    <value>Re-triage {0}(currently '{1}')</value>
  </data>
  <data name="Argument_cannot_have_a_null_element" xml:space="preserve">
    <value>Argument cannot have a null element.</value>
  </data>
  <data name="Argument_cannot_be_empty" xml:space="preserve">
    <value>Argument cannot be empty.</value>
  </data>
  <data name="Reported_diagnostic_with_ID_0_is_not_supported_by_the_analyzer" xml:space="preserve">
    <value>Reported diagnostic with ID '{0}' is not supported by the analyzer.</value>
  </data>
  <data name="Computing_fix_all_occurrences_code_fix" xml:space="preserve">
    <value>Computing fix all occurrences code fix...</value>
  </data>
  <data name="Fix_all_occurrences" xml:space="preserve">
    <value>Fix all occurrences</value>
  </data>
  <data name="Document" xml:space="preserve">
    <value>Document</value>
  </data>
  <data name="Project" xml:space="preserve">
    <value>Project</value>
  </data>
  <data name="Solution" xml:space="preserve">
    <value>Solution</value>
  </data>
  <data name="TODO_colon_dispose_managed_state_managed_objects" xml:space="preserve">
    <value>TODO: dispose managed state (managed objects).</value>
  </data>
  <data name="TODO_colon_set_large_fields_to_null" xml:space="preserve">
    <value>TODO: set large fields to null.</value>
  </data>
  <data name="To_detect_redundant_calls" xml:space="preserve">
    <value>To detect redundant calls</value>
  </data>
  <data name="Modifying_0_which_contains_a_static_variable_will_prevent_the_debug_session_from_continuing" xml:space="preserve">
    <value>Modifying '{0}' which contains a static variable will prevent the debug session from continuing.</value>
  </data>
  <data name="Compiler2" xml:space="preserve">
    <value>Compiler</value>
  </data>
  <data name="Edit_And_Continue" xml:space="preserve">
    <value>Edit And Continue</value>
  </data>
  <data name="Live" xml:space="preserve">
    <value>Live</value>
  </data>
  <data name="namespace_" xml:space="preserve">
    <value>namespace</value>
    <comment>{Locked}</comment>
  </data>
  <data name="class_" xml:space="preserve">
    <value>class</value>
    <comment>{Locked}</comment>
  </data>
  <data name="interface_" xml:space="preserve">
    <value>interface</value>
    <comment>{Locked}</comment>
  </data>
  <data name="enum_" xml:space="preserve">
    <value>enum</value>
    <comment>{Locked}</comment>
  </data>
  <data name="enum_value" xml:space="preserve">
    <value>enum value</value>
    <comment>{Locked="enum"} "enum" is a C#/VB keyword and should not be localized.</comment>
  </data>
  <data name="delegate_" xml:space="preserve">
    <value>delegate</value>
    <comment>{Locked}</comment>
  </data>
  <data name="const_field" xml:space="preserve">
    <value>const field</value>
    <comment>{Locked="const"} "const" is a C#/VB keyword and should not be localized.</comment>
  </data>
  <data name="method" xml:space="preserve">
    <value>method</value>
  </data>
  <data name="operator_" xml:space="preserve">
    <value>operator</value>
  </data>
  <data name="constructor" xml:space="preserve">
    <value>constructor</value>
  </data>
  <data name="auto_property" xml:space="preserve">
    <value>auto-property</value>
  </data>
  <data name="property_" xml:space="preserve">
    <value>property</value>
  </data>
  <data name="event_" xml:space="preserve">
    <value>event</value>
    <comment>{Locked}</comment>
  </data>
  <data name="event_accessor" xml:space="preserve">
    <value>event accessor</value>
  </data>
  <data name="type_constraint" xml:space="preserve">
    <value>type constraint</value>
  </data>
  <data name="type_parameter" xml:space="preserve">
    <value>type parameter</value>
  </data>
  <data name="attribute" xml:space="preserve">
    <value>attribute</value>
  </data>
  <data name="Use_auto_property" xml:space="preserve">
    <value>Use auto property</value>
  </data>
  <data name="Replace_0_and_1_with_property" xml:space="preserve">
    <value>Replace '{0}' and '{1}' with property</value>
  </data>
  <data name="Replace_0_with_property" xml:space="preserve">
    <value>Replace '{0}' with property</value>
  </data>
  <data name="Method_referenced_implicitly" xml:space="preserve">
    <value>Method referenced implicitly</value>
  </data>
  <data name="Generate_type_0" xml:space="preserve">
    <value>Generate type '{0}'</value>
  </data>
  <data name="Generate_0_1" xml:space="preserve">
    <value>Generate {0} '{1}'</value>
  </data>
  <data name="Change_0_to_1" xml:space="preserve">
    <value>Change '{0}' to '{1}'.</value>
  </data>
  <data name="Non_invoked_method_cannot_be_replaced_with_property" xml:space="preserve">
    <value>Non-invoked method cannot be replaced with property.</value>
  </data>
  <data name="Only_methods_with_a_single_argument_which_is_not_an_out_variable_declaration_can_be_replaced_with_a_property" xml:space="preserve">
    <value>Only methods with a single argument, which is not an out variable declaration, can be replaced with a property.</value>
  </data>
  <data name="Roslyn_HostError" xml:space="preserve">
    <value>Roslyn.HostError</value>
  </data>
  <data name="An_instance_of_analyzer_0_cannot_be_created_from_1_colon_2" xml:space="preserve">
    <value>An instance of analyzer {0} cannot be created from {1}: {2}.</value>
  </data>
  <data name="The_assembly_0_does_not_contain_any_analyzers" xml:space="preserve">
    <value>The assembly {0} does not contain any analyzers.</value>
  </data>
  <data name="Unable_to_load_Analyzer_assembly_0_colon_1" xml:space="preserve">
    <value>Unable to load Analyzer assembly {0}: {1}</value>
  </data>
  <data name="Make_method_synchronous" xml:space="preserve">
    <value>Make method synchronous.</value>
  </data>
  <data name="Add_this_or_Me_qualification" xml:space="preserve">
    <value>Add 'this' or 'Me' qualification.</value>
  </data>
  <data name="Add_qualification" xml:space="preserve">
    <value>Add qualification.</value>
  </data>
  <data name="Fix_Name_Violation_colon_0" xml:space="preserve">
    <value>Fix Name Violation: {0}</value>
  </data>
  <data name="_0_naming_violation_1" xml:space="preserve">
    <value>'{0}' naming violation - {1}</value>
    <comment>{0} is the rule title, {1} is the way in which the rule was violated</comment>
  </data>
  <data name="The_first_word_0_must_begin_with_a_lower_case_character" xml:space="preserve">
    <value>The first word, '{0}', must begin with a lower case character</value>
  </data>
  <data name="The_first_word_0_must_begin_with_an_upper_case_character" xml:space="preserve">
    <value>The first word, '{0}', must begin with an upper case character</value>
  </data>
  <data name="Missing_prefix_colon_0" xml:space="preserve">
    <value>Missing prefix: '{0}'</value>
  </data>
  <data name="Missing_suffix_colon_0" xml:space="preserve">
    <value>Missing suffix: '{0}'</value>
  </data>
  <data name="These_non_leading_words_must_begin_with_a_lowercase_letter_colon_0" xml:space="preserve">
    <value>These non-leading words must begin with a lowercase letter: {0}</value>
  </data>
  <data name="These_non_leading_words_must_begin_with_an_upper_case_letter_colon_0" xml:space="preserve">
    <value>These non-leading words must begin with an upper case letter: {0}</value>
  </data>
  <data name="These_words_cannot_contain_lower_case_characters_colon_0" xml:space="preserve">
    <value>These words cannot contain lower case characters: {0}</value>
  </data>
  <data name="These_words_cannot_contain_upper_case_characters_colon_0" xml:space="preserve">
    <value>These words cannot contain upper case characters: {0}</value>
  </data>
  <data name="These_words_must_begin_with_upper_case_characters_colon_0" xml:space="preserve">
    <value>These words must begin with upper case characters: {0}</value>
  </data>
  <data name="Naming_Styles" xml:space="preserve">
    <value>Naming Styles</value>
  </data>
  <data name="from_0" xml:space="preserve">
    <value>from {0}</value>
  </data>
  <data name="Find_and_install_latest_version" xml:space="preserve">
    <value>Find and install latest version</value>
  </data>
  <data name="Use_local_version_0" xml:space="preserve">
    <value>Use local version '{0}'</value>
  </data>
  <data name="Use_locally_installed_0_version_1_This_version_used_in_colon_2" xml:space="preserve">
    <value>Use locally installed '{0}' version '{1}'
This version used in: {2}</value>
  </data>
  <data name="Find_and_install_latest_version_of_0" xml:space="preserve">
    <value>Find and install latest version of '{0}'</value>
  </data>
  <data name="Install_with_package_manager" xml:space="preserve">
    <value>Install with package manager...</value>
  </data>
  <data name="Install_0_1" xml:space="preserve">
    <value>Install '{0} {1}'</value>
  </data>
  <data name="Install_version_0" xml:space="preserve">
    <value>Install version '{0}'</value>
  </data>
  <data name="Generate_variable_0" xml:space="preserve">
    <value>Generate variable '{0}'</value>
  </data>
  <data name="Classes" xml:space="preserve">
    <value>Classes</value>
  </data>
  <data name="Constants" xml:space="preserve">
    <value>Constants</value>
  </data>
  <data name="Delegates" xml:space="preserve">
    <value>Delegates</value>
  </data>
  <data name="Enums" xml:space="preserve">
    <value>Enums</value>
  </data>
  <data name="Events" xml:space="preserve">
    <value>Events</value>
  </data>
  <data name="Extension_methods" xml:space="preserve">
    <value>Extension methods</value>
  </data>
  <data name="Fields" xml:space="preserve">
    <value>Fields</value>
  </data>
  <data name="Interfaces" xml:space="preserve">
    <value>Interfaces</value>
  </data>
  <data name="Locals" xml:space="preserve">
    <value>Locals</value>
  </data>
  <data name="Methods" xml:space="preserve">
    <value>Methods</value>
  </data>
  <data name="Modules" xml:space="preserve">
    <value>Modules</value>
  </data>
  <data name="Namespaces" xml:space="preserve">
    <value>Namespaces</value>
  </data>
  <data name="Properties" xml:space="preserve">
    <value>Properties</value>
  </data>
  <data name="Structures" xml:space="preserve">
    <value>Structures</value>
  </data>
  <data name="Parameters_colon" xml:space="preserve">
    <value>Parameters:</value>
  </data>
  <data name="Add_missing_cases" xml:space="preserve">
    <value>Add missing cases</value>
  </data>
  <data name="Add_both" xml:space="preserve">
    <value>Add both</value>
  </data>
  <data name="Add_default_case" xml:space="preserve">
    <value>Add default case</value>
  </data>
  <data name="Variadic_SignatureHelpItem_must_have_at_least_one_parameter" xml:space="preserve">
    <value>Variadic SignatureHelpItem must have at least one parameter.</value>
  </data>
  <data name="Add_braces" xml:space="preserve">
    <value>Add braces</value>
  </data>
  <data name="Replace_0_with_method" xml:space="preserve">
    <value>Replace '{0}' with method</value>
  </data>
  <data name="Replace_0_with_methods" xml:space="preserve">
    <value>Replace '{0}' with methods</value>
  </data>
  <data name="Property_referenced_implicitly" xml:space="preserve">
    <value>Property referenced implicitly</value>
  </data>
  <data name="Property_cannot_safely_be_replaced_with_a_method_call" xml:space="preserve">
    <value>Property cannot safely be replaced with a method call</value>
  </data>
  <data name="Convert_to_interpolated_string" xml:space="preserve">
    <value>Convert to interpolated string</value>
  </data>
  <data name="Move_type_to_0" xml:space="preserve">
    <value>Move type to {0}</value>
  </data>
  <data name="Rename_file_to_0" xml:space="preserve">
    <value>Rename file to {0}</value>
  </data>
  <data name="Rename_type_to_0" xml:space="preserve">
    <value>Rename type to {0}</value>
  </data>
  <data name="Remove_tag" xml:space="preserve">
    <value>Remove tag</value>
  </data>
  <data name="Add_missing_param_nodes" xml:space="preserve">
    <value>Add missing param nodes</value>
  </data>
  <data name="Make_containing_scope_async" xml:space="preserve">
    <value>Make containing scope async</value>
  </data>
  <data name="Make_containing_scope_async_return_Task" xml:space="preserve">
    <value>Make containing scope async (return Task)</value>
  </data>
  <data name="paren_Unknown_paren" xml:space="preserve">
    <value>(Unknown)</value>
  </data>
  <data name="Implement_Abstract_Class" xml:space="preserve">
    <value>Implement Abstract Class</value>
  </data>
  <data name="Use_framework_type" xml:space="preserve">
    <value>Use framework type</value>
  </data>
  <data name="Install_package_0" xml:space="preserve">
    <value>Install package '{0}'</value>
  </data>
  <data name="Object_initialization_can_be_simplified" xml:space="preserve">
    <value>Object initialization can be simplified</value>
  </data>
  <data name="Use_throw_expression" xml:space="preserve">
    <value>Use 'throw' expression</value>
  </data>
  <data name="project_space" xml:space="preserve">
    <value>project </value>
  </data>
  <data name="type_space" xml:space="preserve">
    <value>type </value>
  </data>
  <data name="Inline_variable_declaration" xml:space="preserve">
    <value>Inline variable declaration</value>
  </data>
<<<<<<< HEAD
  <data name="Use_pattern_matching" xml:space="preserve">
    <value>use pattern matching</value>
=======
  <data name="Inline_type_check" xml:space="preserve">
    <value>Inline type check</value>
  </data>
  <data name="Use_expression_body_for_methods" xml:space="preserve">
    <value>Use expression body for methods</value>
  </data>
  <data name="Use_block_body_for_methods" xml:space="preserve">
    <value>Use block body for methods</value>
  </data>
  <data name="Use_block_body_for_accessors" xml:space="preserve">
    <value>Use block body for accessors</value>
  </data>
  <data name="Use_block_body_for_constructors" xml:space="preserve">
    <value>Use block body for constructors</value>
  </data>
  <data name="Use_block_body_for_indexers" xml:space="preserve">
    <value>Use block body for indexers</value>
  </data>
  <data name="Use_block_body_for_operators" xml:space="preserve">
    <value>Use block body for operators</value>
  </data>
  <data name="Use_block_body_for_properties" xml:space="preserve">
    <value>Use block body for properties</value>
  </data>
  <data name="Use_expression_body_for_accessors" xml:space="preserve">
    <value>Use expression body for accessors</value>
  </data>
  <data name="Use_expression_body_for_constructors" xml:space="preserve">
    <value>Use expression body for constructors</value>
  </data>
  <data name="Use_expression_body_for_indexers" xml:space="preserve">
    <value>Use expression body for indexers</value>
  </data>
  <data name="Use_expression_body_for_operators" xml:space="preserve">
    <value>Use expression body for operators</value>
  </data>
  <data name="Use_expression_body_for_properties" xml:space="preserve">
    <value>Use expression body for properties</value>
>>>>>>> 24d3c344
  </data>
  <data name="Spell_check_0" xml:space="preserve">
    <value>Spell check '{0}'</value>
  </data>
  <data name="Fully_qualify_0" xml:space="preserve">
    <value>Fully qualify '{0}'</value>
  </data>
  <data name="Remove_reference_to_0" xml:space="preserve">
    <value>Remove reference to '{0}'.</value>
  </data>
  <data name="Keywords" xml:space="preserve">
    <value>Keywords</value>
  </data>
  <data name="Snippets" xml:space="preserve">
    <value>Snippets</value>
  </data>
</root><|MERGE_RESOLUTION|>--- conflicted
+++ resolved
@@ -1082,12 +1082,8 @@
   <data name="Inline_variable_declaration" xml:space="preserve">
     <value>Inline variable declaration</value>
   </data>
-<<<<<<< HEAD
   <data name="Use_pattern_matching" xml:space="preserve">
     <value>use pattern matching</value>
-=======
-  <data name="Inline_type_check" xml:space="preserve">
-    <value>Inline type check</value>
   </data>
   <data name="Use_expression_body_for_methods" xml:space="preserve">
     <value>Use expression body for methods</value>
@@ -1124,7 +1120,6 @@
   </data>
   <data name="Use_expression_body_for_properties" xml:space="preserve">
     <value>Use expression body for properties</value>
->>>>>>> 24d3c344
   </data>
   <data name="Spell_check_0" xml:space="preserve">
     <value>Spell check '{0}'</value>
