--- conflicted
+++ resolved
@@ -1545,7 +1545,46 @@
   <data name="Make_member_static" xml:space="preserve">
     <value>Make static</value>
   </data>
-<<<<<<< HEAD
+  <data name="Value_colon" xml:space="preserve">
+    <value>Value:</value>
+  </data>
+  <data name="Implement_through_0" xml:space="preserve">
+    <value>Implement through '{0}'</value>
+  </data>
+  <data name="Implement_all_interfaces_explicitly" xml:space="preserve">
+    <value>Implement all interfaces explicitly</value>
+  </data>
+  <data name="Implement_explicitly" xml:space="preserve">
+    <value>Implement explicitly</value>
+  </data>
+  <data name="Struct_contains_assignment_to_this_outside_of_constructor_Make_readonly_fields_writable" xml:space="preserve">
+    <value>Struct contains assignment to 'this' outside of constructor. Make readonly fields writable</value>
+    <comment>{Locked="Struct"}{Locked="this"} these are C#/VB keywords and should not be localized.</comment>
+  </data>
+  <data name="Resolve_conflict_markers" xml:space="preserve">
+    <value>Resolve conflict markers</value>
+  </data>
+  <data name="Base_classes_contain_inaccessible_unimplemented_members" xml:space="preserve">
+    <value>Base classes contain inaccessible unimplemented members</value>
+  </data>
+  <data name="Do_not_change_this_code_Put_cleanup_code_in_0_method" xml:space="preserve">
+    <value>Do not change this code. Put cleanup code in '{0}' method</value>
+  </data>
+  <data name="TODO_colon_free_unmanaged_resources_unmanaged_objects_and_override_finalizer" xml:space="preserve">
+    <value>TODO: free unmanaged resources (unmanaged objects) and override finalizer</value>
+  </data>
+  <data name="TODO_colon_override_finalizer_only_if_0_has_code_to_free_unmanaged_resources" xml:space="preserve">
+    <value>TODO: override finalizer only if '{0}' has code to free unmanaged resources</value>
+  </data>
+  <data name="Simplify_conditional_expression" xml:space="preserve">
+    <value>Simplify conditional expression</value>
+  </data>
+  <data name="Conditional_expression_can_be_simplified" xml:space="preserve">
+    <value>Conditional expression can be simplified</value>
+  </data>
+  <data name="Implement_remaining_members_explicitly" xml:space="preserve">
+    <value>Implement remaining members explicitly</value>
+  </data>
   <data name="Alternation_conditions_cannot_be_comments" xml:space="preserve">
     <value>Alternation conditions cannot be comments</value>
     <comment>This is an error message shown to the user when they write an invalid Regular Expression. Example: a|(?#b)</comment>
@@ -2324,46 +2363,5 @@
   </data>
   <data name="Regex_inline_options_short" xml:space="preserve">
     <value>inline options</value>
-=======
-  <data name="Value_colon" xml:space="preserve">
-    <value>Value:</value>
-  </data>
-  <data name="Implement_through_0" xml:space="preserve">
-    <value>Implement through '{0}'</value>
-  </data>
-  <data name="Implement_all_interfaces_explicitly" xml:space="preserve">
-    <value>Implement all interfaces explicitly</value>
-  </data>
-  <data name="Implement_explicitly" xml:space="preserve">
-    <value>Implement explicitly</value>
-  </data>
-  <data name="Struct_contains_assignment_to_this_outside_of_constructor_Make_readonly_fields_writable" xml:space="preserve">
-    <value>Struct contains assignment to 'this' outside of constructor. Make readonly fields writable</value>
-    <comment>{Locked="Struct"}{Locked="this"} these are C#/VB keywords and should not be localized.</comment>
-  </data>
-  <data name="Resolve_conflict_markers" xml:space="preserve">
-    <value>Resolve conflict markers</value>
-  </data>
-  <data name="Base_classes_contain_inaccessible_unimplemented_members" xml:space="preserve">
-    <value>Base classes contain inaccessible unimplemented members</value>
-  </data>
-  <data name="Do_not_change_this_code_Put_cleanup_code_in_0_method" xml:space="preserve">
-    <value>Do not change this code. Put cleanup code in '{0}' method</value>
-  </data>
-  <data name="TODO_colon_free_unmanaged_resources_unmanaged_objects_and_override_finalizer" xml:space="preserve">
-    <value>TODO: free unmanaged resources (unmanaged objects) and override finalizer</value>
-  </data>
-  <data name="TODO_colon_override_finalizer_only_if_0_has_code_to_free_unmanaged_resources" xml:space="preserve">
-    <value>TODO: override finalizer only if '{0}' has code to free unmanaged resources</value>
-  </data>
-  <data name="Simplify_conditional_expression" xml:space="preserve">
-    <value>Simplify conditional expression</value>
-  </data>
-  <data name="Conditional_expression_can_be_simplified" xml:space="preserve">
-    <value>Conditional expression can be simplified</value>
-  </data>
-  <data name="Implement_remaining_members_explicitly" xml:space="preserve">
-    <value>Implement remaining members explicitly</value>
->>>>>>> 3c55cd8d
   </data>
 </root>