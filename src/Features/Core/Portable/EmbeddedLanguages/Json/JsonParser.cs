﻿// Licensed to the .NET Foundation under one or more agreements.
// The .NET Foundation licenses this file to you under the MIT license.
// See the LICENSE file in the project root for more information.

using System;
using System.Collections.Immutable;
using System.Diagnostics;
using System.Linq;
using Microsoft.CodeAnalysis.EmbeddedLanguages.Common;
using Microsoft.CodeAnalysis.EmbeddedLanguages.VirtualChars;
using Microsoft.CodeAnalysis.PooledObjects;
using Microsoft.CodeAnalysis.Text;
using Roslyn.Utilities;

namespace Microsoft.CodeAnalysis.EmbeddedLanguages.Json
{
    using static EmbeddedSyntaxHelpers;
    using static JsonHelpers;

    using JsonNodeOrToken = EmbeddedSyntaxNodeOrToken<JsonKind, JsonNode>;
    using JsonToken = EmbeddedSyntaxToken<JsonKind>;
    using JsonTrivia = EmbeddedSyntaxTrivia<JsonKind>;

    /// <summary>
    /// Parser used for reading in a sequence of <see cref="VirtualChar"/>s, and producing a <see
    /// cref="JsonTree"/> out of it. Parsing will always succeed (except in the case of a
    /// stack-overflow) and will consume the entire sequence of chars.  General roslyn syntax
    /// principles are held to (i.e. immutable, fully representative, etc.).
    /// <para>
    /// The parser always parses out the same tree regardless of input.  *However*, depending on the
    /// flags passed to it, it may return a different set of *diagnostics*.  Specifically, the
    /// parser supports json.net parsing and strict RFC8259 (https://tools.ietf.org/html/rfc8259).
    /// As such, the parser supports a superset of both, but then does a pass at the end to produce
    /// appropriate diagnostics.
    /// </para>
    /// </summary>
    /// <remarks>
    /// Note: the json structure we parse out is actually very simple.  It's effectively all lists
    /// of <see cref="JsonValueNode"/> values.  We just treat almost everything as a 'value'.  For
    /// example, a <see cref="JsonPropertyNode"/> (i.e. <c>"x" = 0</c>) is a 'value'.  As such, it
    /// can show up in arrays (i.e.  <c>["x" = 0, "y" = 1]</c>).  This is not legal, but it greatly
    /// simplifies parsing.  Effectively, we just have recursive list parsing, where we accept any
    /// sort of value in any sort of context.  A later pass will then report errors for the wrong
    /// sorts of values showing up in incorrect contexts.
    /// <para>
    /// Note: We also treat commas (<c>,</c>) as being a 'value' on its own.  This simplifies parsing
    /// by allowing us to not have to represent Lists and SeparatedLists.  It also helps model
    /// things that are supported in json.net (like <c>[1,,2]</c>).  Our post-parsing pass will
    /// then ensure that these comma-values only show up in the right contexts.
    /// </para>
    /// </remarks>
    [NonCopyable]
    internal partial struct JsonParser
    {
        private static readonly string s_closeBracketExpected = string.Format(FeaturesResources._0_expected, ']');
        private static readonly string s_closeBraceExpected = string.Format(FeaturesResources._0_expected, '}');
        private static readonly string s_openParenExpected = string.Format(FeaturesResources._0_expected, '(');
        private static readonly string s_closeParenExpected = string.Format(FeaturesResources._0_expected, ')');

        private JsonLexer _lexer;
        private JsonToken _currentToken;
        private int _recursionDepth;

        // Fields used to keep track of what types of json values we're in.  They're used for error
        // recovery, specifically with respect to encountering unexpected tokens while parsing out a
        // sequence of values.  For example, if we have:  ```{ a: [1, 2, }```, we will mark that
        // we're both in an object and in an array.  When we then encounter the errant ```}```,
        // we'll see that we were in an object, and thus should stop parsing out the sequence for
        // the array so that the ```}``` can be consume by the object we were in.  However, if we
        // just had ```[1, 2, }```, we would not be in an object, and we would just consume the
        // ```}``` as a bogus value inside the array.
        //
        // This approach of keeping track of the parse contexts we're in, and using them to
        // determine if we should consume or pop-out when encountering an error token, mirrors the
        // same approach that we use in the C# and TS/JS parsers.
        private bool _inObject;
        private bool _inArray;
        private bool _inConstructor;

        private JsonParser(VirtualCharSequence text) : this()
        {
            _lexer = new JsonLexer(text);

            // Get the first token.
            ConsumeCurrentToken();
        }

        /// <summary>
        /// Returns the latest token the lexer has produced, and then asks the lexer to 
        /// produce the next token after that.
        /// </summary>
        private JsonToken ConsumeCurrentToken()
        {
            var previous = _currentToken;
            _currentToken = _lexer.ScanNextToken();
            return previous;
        }

        /// <summary>
        /// Given an input text, parses out a fully representative syntax tree  and list of 
        /// diagnostics.  Parsing should always succeed, except in the case of the stack 
        /// overflowing.
        /// </summary>
        public static JsonTree? TryParse(VirtualCharSequence text, bool strict)
        {
            try
            {
                return new JsonParser(text).ParseTree(strict);
            }
            catch (InsufficientExecutionStackException)
            {
                return null;
            }
        }

        private JsonTree ParseTree(bool strict)
        {
            var arraySequence = this.ParseSequence();
            Debug.Assert(_lexer.Position == _lexer.Text.Length);
            Debug.Assert(_currentToken.Kind == JsonKind.EndOfFile);

            var root = new JsonCompilationUnit(arraySequence, _currentToken);

            // We only report a single diagnostic when parsing out json.  This helps prevent lots of cascading errors
            // from being reported.  First, we see if there are any diagnostics directly in tokens in the tree.  If not,
            // we then check for any incorrect tree structure (that would be incorrect for both json.net or
            // strict-mode).  If we don't run into any problems, we'll then perform specific json.net or strict-mode
            // checks.
            var diagnostic = GetFirstDiagnostic(root) ?? CheckTopLevel(_lexer.Text, root);

<<<<<<< HEAD
            // If we didn't have any diagnostics in the tree so far.  Do the json.net/strict checks depending on how we
            // were invoked.

            diagnostic ??= strict
                ? StrictSyntaxChecker.CheckSyntax(root)
                : JsonNetSyntaxChecker.CheckSyntax(root);

            return new JsonTree(_lexer.Text, root,
                diagnostic == null
                    ? ImmutableArray<EmbeddedDiagnostic>.Empty
                    : ImmutableArray.Create(diagnostic.Value));
=======
            // If we didn't have any diagnostics in the tree so far, then do the json.net/strict checks depending on how we
            // were invoked.
            diagnostic ??= strict
                ? StrictSyntaxChecker.CheckSyntax(root)
                : JsonNetSyntaxChecker.CheckSyntax(root);

            return new JsonTree(_lexer.Text, root, diagnostic == null
                ? ImmutableArray<EmbeddedDiagnostic>.Empty
                : ImmutableArray.Create(diagnostic.Value));
>>>>>>> fe3cd429
        }

        /// <summary>
        /// Checks for errors in json for both json.net and strict mode.
        /// </summary>
        private static EmbeddedDiagnostic? CheckTopLevel(
            VirtualCharSequence text, JsonCompilationUnit compilationUnit)
        {
            var sequence = compilationUnit.Sequence;
            if (sequence.IsEmpty)
            {
                // json is not allowed to be just whitespace.
                if (text.Length > 0 &&
                    compilationUnit.EndOfFileToken.LeadingTrivia.All(
                        t => t.Kind is JsonKind.WhitespaceTrivia or JsonKind.EndOfLineTrivia))
                {
                    return new EmbeddedDiagnostic(FeaturesResources.Syntax_error, GetSpan(text));
                }

                return null;
            }
            else if (sequence.Length >= 2)
            {
                // the top level can't have more than one actual value.
                var firstToken = GetFirstToken(sequence[1]);
                return new EmbeddedDiagnostic(
                    string.Format(FeaturesResources._0_unexpected, firstToken.VirtualChars[0]),
                    firstToken.GetSpan());
            }

            var child = sequence.Single();

            // Commas should never show up in the top level sequence.
            if (child.Kind == JsonKind.CommaValue)
            {
                var emptyValue = (JsonCommaValueNode)child;
                return new EmbeddedDiagnostic(
                    string.Format(FeaturesResources._0_unexpected, ','),
                    emptyValue.CommaToken.GetSpan());
            }

            return null;
        }

        private static JsonToken GetFirstToken(JsonNodeOrToken nodeOrToken)
            => nodeOrToken.IsNode ? GetFirstToken(nodeOrToken.Node.ChildAt(0)) : nodeOrToken.Token;

        private static EmbeddedDiagnostic? GetFirstDiagnostic(JsonNode node)
        {
            foreach (var child in node)
            {
                var diagnostic = GetFirstDiagnostic(child);
                if (diagnostic != null)
                    return diagnostic;
            }

            return null;
        }

        private static EmbeddedDiagnostic? GetFirstDiagnostic(JsonNodeOrToken child)
            => child.IsNode
                ? GetFirstDiagnostic(child.Node)
                : GetFirstDiagnostic(child.Token);

        private static EmbeddedDiagnostic? GetFirstDiagnostic(JsonToken token)
            => GetFirstDiagnostic(token.LeadingTrivia) ?? token.Diagnostics.FirstOrNull() ?? GetFirstDiagnostic(token.TrailingTrivia);

        private static EmbeddedDiagnostic? GetFirstDiagnostic(ImmutableArray<JsonTrivia> list)
        {
            foreach (var trivia in list)
            {
                var diagnostic = trivia.Diagnostics.FirstOrNull();
                if (diagnostic != null)
                    return diagnostic;
            }

            return null;
        }

        private ImmutableArray<JsonValueNode> ParseSequence()
        {
            try
            {
                _recursionDepth++;
                StackGuard.EnsureSufficientExecutionStack(_recursionDepth);
                return ParseSequenceWorker();
            }
            finally
            {
                _recursionDepth--;
            }
        }

        private ImmutableArray<JsonValueNode> ParseSequenceWorker()
        {
            using var _ = ArrayBuilder<JsonValueNode>.GetInstance(out var result);

            while (ShouldConsumeSequenceElement())
                result.Add(ParseValue());

            return result.ToImmutable();
        }

        private bool ShouldConsumeSequenceElement()
        {
            if (_currentToken.Kind == JsonKind.EndOfFile)
                return false;

            if (_currentToken.Kind == JsonKind.CloseBraceToken)
                return !_inObject;

            if (_currentToken.Kind == JsonKind.CloseBracketToken)
                return !_inArray;

            if (_currentToken.Kind == JsonKind.CloseParenToken)
                return !_inConstructor;

            return true;
        }

        private JsonValueNode ParseValue()
            => _currentToken.Kind switch
            {
                JsonKind.OpenBraceToken => ParseObject(),
                JsonKind.OpenBracketToken => ParseArray(),
                JsonKind.CommaToken => ParseCommaValue(),
                _ => ParseLiteralOrPropertyOrConstructor(),
            };

        private static void SplitLiteral(JsonToken literalToken, out JsonToken minusToken, out JsonToken newLiteralToken)
        {
            minusToken = CreateToken(
                JsonKind.MinusToken, literalToken.LeadingTrivia,
                literalToken.VirtualChars.GetSubSequence(new TextSpan(0, 1)),
                ImmutableArray<JsonTrivia>.Empty);
            newLiteralToken = CreateToken(
                literalToken.Kind,
                ImmutableArray<JsonTrivia>.Empty,
                literalToken.VirtualChars.GetSubSequence(TextSpan.FromBounds(1, literalToken.VirtualChars.Length)),
                literalToken.TrailingTrivia,
                literalToken.Diagnostics);
        }

        private JsonPropertyNode ParseProperty(JsonToken stringLiteralOrText)
        {
            Debug.Assert(_currentToken.Kind == JsonKind.ColonToken);
            if (stringLiteralOrText.Kind != JsonKind.StringToken)
                stringLiteralOrText = stringLiteralOrText.With(kind: JsonKind.TextToken);

            var colonToken = ConsumeCurrentToken();

            // Newtonsoft allows "{ a: , }" as a legal property. In that case, synthesize a missing value and allow the
            // comma to be parsed as the next value in the sequence.  The strict pass will error if it sees this missing
            // comma-value as the value of a property.
            if (_currentToken.Kind == JsonKind.CommaToken)
            {
                return new JsonPropertyNode(
                    stringLiteralOrText, colonToken,
                    new JsonCommaValueNode(CreateMissingToken(JsonKind.CommaToken)));
            }
            else if (_currentToken.Kind == JsonKind.EndOfFile)
            {
                return new JsonPropertyNode(
                    stringLiteralOrText, colonToken,
                    new JsonCommaValueNode(CreateMissingToken(JsonKind.CommaToken).AddDiagnosticIfNone(new EmbeddedDiagnostic(
                        FeaturesResources.Missing_property_value,
                        GetTokenStartPositionSpan(_currentToken)))));
            }

            var value = ParseValue();
            if (value.Kind == JsonKind.Property)
            {
                // It's always illegal to have something like  ```"a" : "b" : 1```
                var nestedProperty = (JsonPropertyNode)value;
                value = new JsonPropertyNode(
                    nestedProperty.NameToken,
                    nestedProperty.ColonToken.AddDiagnosticIfNone(new EmbeddedDiagnostic(
                        FeaturesResources.Nested_properties_not_allowed,
                        nestedProperty.ColonToken.GetSpan())),
                    nestedProperty.Value);
            }

            return new JsonPropertyNode(stringLiteralOrText, colonToken, value);
        }

        private JsonValueNode ParseLiteralOrPropertyOrConstructor()
        {
            var textToken = ConsumeCurrentToken();
            return _currentToken.Kind == JsonKind.ColonToken
                ? ParseProperty(textToken)
                : ParseLiteralOrTextOrConstructor(textToken);
        }

        private JsonValueNode ParseLiteralOrTextOrConstructor(JsonToken token)
        {
            if (token.Kind == JsonKind.StringToken)
                return new JsonLiteralNode(token);

            // Look for constructors (a json.net extension).  We'll report them as an error
            // in strict model.
            if (Matches(token, "new"))
                return ParseConstructor(token);

            // Check for certain literal values.  Some of these (like NaN) are json.net only.
            // We'll check for these later in the strict-mode pass.
            Debug.Assert(token.VirtualChars.Length > 0);
            if (TryMatch(token, "NaN", JsonKind.NaNLiteralToken, out var newKind) ||
                TryMatch(token, "true", JsonKind.TrueLiteralToken, out newKind) ||
                TryMatch(token, "null", JsonKind.NullLiteralToken, out newKind) ||
                TryMatch(token, "false", JsonKind.FalseLiteralToken, out newKind) ||
                TryMatch(token, "Infinity", JsonKind.InfinityLiteralToken, out newKind) ||
                TryMatch(token, "undefined", JsonKind.UndefinedLiteralToken, out newKind))
            {
                return new JsonLiteralNode(token.With(kind: newKind));
            }

            if (Matches(token, "-Infinity"))
            {
                SplitLiteral(token, out var minusToken, out var newLiteralToken);

                return new JsonNegativeLiteralNode(
                    minusToken, newLiteralToken.With(kind: JsonKind.InfinityLiteralToken));
            }

            var firstChar = token.VirtualChars[0];
            if (firstChar == '-' || firstChar == '.' || IsDigit(firstChar))
                return ParseNumber(token);

            return new JsonTextNode(
                token.With(kind: JsonKind.TextToken).AddDiagnosticIfNone(new EmbeddedDiagnostic(
                    string.Format(FeaturesResources._0_unexpected, firstChar.ToString()),
                    firstChar.Span)));
        }

        private JsonConstructorNode ParseConstructor(JsonToken token)
        {
            var savedInConstructor = _inConstructor;
            _inConstructor = true;

            var result = new JsonConstructorNode(
                token.With(kind: JsonKind.NewKeyword),
                ConsumeToken(JsonKind.TextToken, FeaturesResources.Name_expected),
                ConsumeToken(JsonKind.OpenParenToken, s_openParenExpected),
                ParseSequence(),
                ConsumeToken(JsonKind.CloseParenToken, s_closeParenExpected));

            _inConstructor = savedInConstructor;
            return result;
        }

        private static bool TryMatch(JsonToken token, string val, JsonKind kind, out JsonKind newKind)
        {
            if (Matches(token, val))
            {
                newKind = kind;
                return true;
            }

            newKind = default;
            return false;
        }

        private static bool Matches(JsonToken token, string val)
        {
            var chars = token.VirtualChars;
            if (chars.Length != val.Length)
                return false;

            for (var i = 0; i < val.Length; i++)
            {
                if (chars[i] != val[i])
                    return false;
            }

            return true;
        }

        private static bool IsDigit(VirtualChar ch)
            => ch.Value is >= '0' and <= '9';

        private static JsonLiteralNode ParseNumber(JsonToken textToken)
            => new(textToken.With(kind: JsonKind.NumberToken));

        private JsonCommaValueNode ParseCommaValue()
            => new(ConsumeCurrentToken());

        private JsonArrayNode ParseArray()
        {
            var savedInArray = _inArray;
            _inArray = true;

            var result = new JsonArrayNode(
                ConsumeCurrentToken(),
                ParseSequence(),
                ConsumeToken(JsonKind.CloseBracketToken, s_closeBracketExpected));

            _inArray = savedInArray;
            return result;
        }

        private JsonObjectNode ParseObject()
        {
            var savedInObject = _inObject;
            _inObject = true;

            var result = new JsonObjectNode(
                ConsumeCurrentToken(),
                ParseSequence(),
                ConsumeToken(JsonKind.CloseBraceToken, s_closeBraceExpected));

            _inObject = savedInObject;
            return result;
        }

        private JsonToken ConsumeToken(JsonKind kind, string error)
            => _currentToken.Kind == kind
                ? ConsumeCurrentToken()
                : CreateMissingToken(kind).AddDiagnosticIfNone(
                    new EmbeddedDiagnostic(error, GetTokenStartPositionSpan(_currentToken)));

        private TextSpan GetTokenStartPositionSpan(JsonToken token)
            => token.Kind == JsonKind.EndOfFile
                ? new TextSpan(_lexer.Text.Last().Span.End, 0)
                : new TextSpan(token.VirtualChars[0].Span.Start, 0);
    }
}<|MERGE_RESOLUTION|>--- conflicted
+++ resolved
@@ -128,19 +128,6 @@
             // checks.
             var diagnostic = GetFirstDiagnostic(root) ?? CheckTopLevel(_lexer.Text, root);
 
-<<<<<<< HEAD
-            // If we didn't have any diagnostics in the tree so far.  Do the json.net/strict checks depending on how we
-            // were invoked.
-
-            diagnostic ??= strict
-                ? StrictSyntaxChecker.CheckSyntax(root)
-                : JsonNetSyntaxChecker.CheckSyntax(root);
-
-            return new JsonTree(_lexer.Text, root,
-                diagnostic == null
-                    ? ImmutableArray<EmbeddedDiagnostic>.Empty
-                    : ImmutableArray.Create(diagnostic.Value));
-=======
             // If we didn't have any diagnostics in the tree so far, then do the json.net/strict checks depending on how we
             // were invoked.
             diagnostic ??= strict
@@ -150,7 +137,6 @@
             return new JsonTree(_lexer.Text, root, diagnostic == null
                 ? ImmutableArray<EmbeddedDiagnostic>.Empty
                 : ImmutableArray.Create(diagnostic.Value));
->>>>>>> fe3cd429
         }
 
         /// <summary>
@@ -180,19 +166,21 @@
                     string.Format(FeaturesResources._0_unexpected, firstToken.VirtualChars[0]),
                     firstToken.GetSpan());
             }
-
-            var child = sequence.Single();
-
-            // Commas should never show up in the top level sequence.
-            if (child.Kind == JsonKind.CommaValue)
-            {
-                var emptyValue = (JsonCommaValueNode)child;
-                return new EmbeddedDiagnostic(
-                    string.Format(FeaturesResources._0_unexpected, ','),
-                    emptyValue.CommaToken.GetSpan());
-            }
-
-            return null;
+            else
+            {
+                var child = sequence.Single();
+
+                // Commas should never show up in the top level sequence.
+                if (child.Kind == JsonKind.CommaValue)
+                {
+                    var emptyValue = (JsonCommaValueNode)child;
+                    return new EmbeddedDiagnostic(
+                        string.Format(FeaturesResources._0_unexpected, ','),
+                        emptyValue.CommaToken.GetSpan());
+                }
+
+                return null;
+            }
         }
 
         private static JsonToken GetFirstToken(JsonNodeOrToken nodeOrToken)
