﻿// Copyright (c) Microsoft.  All Rights Reserved.  Licensed under the Apache License, Version 2.0.  See License.txt in the project root for license information.

using System;
using System.Collections.Immutable;
using System.Threading;
using System.Threading.Tasks;
using Microsoft.CodeAnalysis.DocumentHighlighting;
using Microsoft.CodeAnalysis.EmbeddedLanguages.Common;
using Microsoft.CodeAnalysis.EmbeddedLanguages.RegularExpressions;
using Microsoft.CodeAnalysis.EmbeddedLanguages.VirtualChars;
using Microsoft.CodeAnalysis.Text;
using Roslyn.Utilities;

namespace Microsoft.CodeAnalysis.Features.EmbeddedLanguages.RegularExpressions
{
    using RegexToken = EmbeddedSyntaxToken<RegexKind>;

    internal sealed class RegexDocumentHighlightsService : IDocumentHighlightsService
    {
<<<<<<< HEAD
        private readonly RegexEmbeddedLanguageFeatures _language;

        public RegexDocumentHighlightsService(RegexEmbeddedLanguageFeatures language)
=======
        private readonly RegexEmbeddedLanguage _language;

        public RegexDocumentHighlightsService(RegexEmbeddedLanguage language)
>>>>>>> 306a2ed8
        {
            _language = language;
        }

        public async Task<ImmutableArray<DocumentHighlights>> GetDocumentHighlightsAsync(
            Document document, int position, IImmutableSet<Document> documentsToSearch, CancellationToken cancellationToken)
        {
            var option = document.Project.Solution.Workspace.Options.GetOption(RegularExpressionsOptions.HighlightRelatedRegexComponentsUnderCursor, document.Project.Language);
            if (!option)
            {
                return default;
            }

<<<<<<< HEAD
            var tree = await _language.TryGetTreeAtPositionAsync(
                document, position, cancellationToken).ConfigureAwait(false);
            if (tree == null)
            {
                return default;
            }

            return ImmutableArray.Create(new DocumentHighlights(document, GetHighlights(document, tree, position)));
=======
            var tree = await _language.TryGetTreeAtPositionAsync(document, position, cancellationToken).ConfigureAwait(false);
            return tree == null 
                ? default
                : ImmutableArray.Create(new DocumentHighlights(document, GetHighlights(document, tree, position)));
>>>>>>> 306a2ed8
        }

        private ImmutableArray<HighlightSpan> GetHighlights(
            Document document, RegexTree tree, int positionInDocument)
        {
            var referencesOnTheRight = GetReferences(document, tree, positionInDocument, caretOnLeft: true);
            if (!referencesOnTheRight.IsEmpty)
            {
                return referencesOnTheRight;
            }

            if (positionInDocument == 0)
            {
                return default;
            }

            // Nothing was on the right of the caret.  Return anything we were able to find on 
            // the left of the caret.
            var referencesOnTheLeft = GetReferences(document, tree, positionInDocument - 1, caretOnLeft: false);
            return referencesOnTheLeft;
        }

        private ImmutableArray<HighlightSpan> GetReferences(
            Document document, RegexTree tree, int position, bool caretOnLeft)
        {
            var virtualChar = tree.Text.FirstOrNullable(vc => vc.Span.Contains(position));
            if (virtualChar == null)
            {
                return ImmutableArray<HighlightSpan>.Empty;
            }

            var ch = virtualChar.Value;
            return FindReferenceHighlights(tree, ch);
        }

        private ImmutableArray<HighlightSpan> FindReferenceHighlights(RegexTree tree, VirtualChar ch)
        {
            var node = FindReferenceNode(tree.Root, ch);
            if (node == null)
            {
                return ImmutableArray<HighlightSpan>.Empty;
            }

            var captureToken = GetCaptureToken(node);
            if (captureToken.Kind == RegexKind.NumberToken)
            {
                var val = (int)captureToken.Value;
                if (tree.CaptureNumbersToSpan.TryGetValue(val, out var captureSpan))
                {
                    return CreateHighlights(node, captureSpan);
                }
            }
            else
            {
                var val = (string)captureToken.Value;
                if (tree.CaptureNamesToSpan.TryGetValue(val, out var captureSpan))
                {
                    return CreateHighlights(node, captureSpan);
                }
            }

            return ImmutableArray<HighlightSpan>.Empty;
        }

        private ImmutableArray<HighlightSpan> CreateHighlights(
            RegexEscapeNode node, TextSpan captureSpan)
        {
            return ImmutableArray.Create(CreateHighlightSpan(node.GetSpan()), CreateHighlightSpan(captureSpan));
        }

        private HighlightSpan CreateHighlightSpan(TextSpan textSpan)
            => new HighlightSpan(textSpan, HighlightSpanKind.None);

        private RegexToken GetCaptureToken(RegexEscapeNode node)
        {
            switch (node)
            {
                case RegexBackreferenceEscapeNode backReference:
                    return backReference.NumberToken;
                case RegexCaptureEscapeNode captureEscape:
                    return captureEscape.CaptureToken;
                case RegexKCaptureEscapeNode kCaptureEscape:
                    return kCaptureEscape.CaptureToken;
            }

            throw new InvalidOperationException();
        }

        private RegexEscapeNode FindReferenceNode(RegexNode node, VirtualChar virtualChar)
        {
            if (node.Kind == RegexKind.BackreferenceEscape ||
                node.Kind == RegexKind.CaptureEscape ||
                node.Kind == RegexKind.KCaptureEscape)
            {
                if (node.Contains(virtualChar))
                {
                    return (RegexEscapeNode)node;
                }
            }

            foreach (var child in node)
            {
                if (child.IsNode)
                {
                    var result = FindReferenceNode(child.Node, virtualChar);
                    if (result != null)
                    {
                        return result;
                    }
                }
            }

            return null;
        }
    }
}<|MERGE_RESOLUTION|>--- conflicted
+++ resolved
@@ -7,6 +7,7 @@
 using Microsoft.CodeAnalysis.DocumentHighlighting;
 using Microsoft.CodeAnalysis.EmbeddedLanguages.Common;
 using Microsoft.CodeAnalysis.EmbeddedLanguages.RegularExpressions;
+using Microsoft.CodeAnalysis.EmbeddedLanguages.RegularExpressions.LanguageServices;
 using Microsoft.CodeAnalysis.EmbeddedLanguages.VirtualChars;
 using Microsoft.CodeAnalysis.Text;
 using Roslyn.Utilities;
@@ -17,15 +18,9 @@
 
     internal sealed class RegexDocumentHighlightsService : IDocumentHighlightsService
     {
-<<<<<<< HEAD
-        private readonly RegexEmbeddedLanguageFeatures _language;
-
-        public RegexDocumentHighlightsService(RegexEmbeddedLanguageFeatures language)
-=======
         private readonly RegexEmbeddedLanguage _language;
 
         public RegexDocumentHighlightsService(RegexEmbeddedLanguage language)
->>>>>>> 306a2ed8
         {
             _language = language;
         }
@@ -39,21 +34,10 @@
                 return default;
             }
 
-<<<<<<< HEAD
-            var tree = await _language.TryGetTreeAtPositionAsync(
-                document, position, cancellationToken).ConfigureAwait(false);
-            if (tree == null)
-            {
-                return default;
-            }
-
-            return ImmutableArray.Create(new DocumentHighlights(document, GetHighlights(document, tree, position)));
-=======
             var tree = await _language.TryGetTreeAtPositionAsync(document, position, cancellationToken).ConfigureAwait(false);
-            return tree == null 
+            return tree == null
                 ? default
                 : ImmutableArray.Create(new DocumentHighlights(document, GetHighlights(document, tree, position)));
->>>>>>> 306a2ed8
         }
 
         private ImmutableArray<HighlightSpan> GetHighlights(
