﻿// Copyright (c) Microsoft.  All Rights Reserved.  Licensed under the Apache License, Version 2.0.  See License.txt in the project root for license information.

<<<<<<< HEAD
using System.Threading;
using System.Threading.Tasks;
using Microsoft.CodeAnalysis.CodeFixes;
using Microsoft.CodeAnalysis.Completion;
=======
>>>>>>> 3f957670
using Microsoft.CodeAnalysis.Diagnostics;
using Microsoft.CodeAnalysis.DocumentHighlighting;
using Microsoft.CodeAnalysis.EmbeddedLanguages.LanguageServices;
using Microsoft.CodeAnalysis.EmbeddedLanguages.RegularExpressions;
using Microsoft.CodeAnalysis.EmbeddedLanguages.RegularExpressions.LanguageServices;
<<<<<<< HEAD
using Microsoft.CodeAnalysis.EmbeddedLanguages.VirtualChars;
using Microsoft.CodeAnalysis.LanguageServices;
using Microsoft.CodeAnalysis.Shared.Extensions;
=======
>>>>>>> 3f957670

namespace Microsoft.CodeAnalysis.Features.EmbeddedLanguages.RegularExpressions
{
    internal class RegexEmbeddedLanguageFeatures : RegexEmbeddedLanguage, IEmbeddedLanguageFeatures
    {
<<<<<<< HEAD
        private readonly AbstractEmbeddedLanguageFeaturesProvider _provider;

        public IDocumentHighlightsService Highlighter { get; }
        public DiagnosticAnalyzer DiagnosticAnalyzer { get; }
        public CompletionProvider CompletionProvider { get; }
=======
        public IDocumentHighlightsService DocumentHighlightsService { get; }
        public DiagnosticAnalyzer DiagnosticAnalyzer { get; }
>>>>>>> 3f957670

        public RegexEmbeddedLanguageFeatures(
            AbstractEmbeddedLanguageFeaturesProvider provider,
            EmbeddedLanguageInfo info) : base(info)
        {
<<<<<<< HEAD
            _provider = provider;

            Highlighter = new RegexEmbeddedHighlighter(this);
=======
            DocumentHighlightsService = new RegexDocumentHighlightsService(info);
>>>>>>> 3f957670
            DiagnosticAnalyzer = new RegexDiagnosticAnalyzer(info);
            CompletionProvider = new RegexEmbeddedCompletionProvider(this);
        }

        public string EscapeText(string text, SyntaxToken token)
            => _provider.EscapeText(text, token);

        internal async Task<(RegexTree tree, SyntaxToken token)?> TryGetTreeAndTokenAtPositionAsync(
            Document document, int position, CancellationToken cancellationToken)
        {
            var root = await document.GetSyntaxRootAsync(cancellationToken).ConfigureAwait(false);
            var token = root.FindToken(position);
            var syntaxFacts = document.GetLanguageService<ISyntaxFactsService>();
            if (RegexPatternDetector.IsDefinitelyNotPattern(token, syntaxFacts))
            {
                return null;
            }

            var semanticModel = await document.GetSemanticModelAsync(cancellationToken).ConfigureAwait(false);
            var detector = RegexPatternDetector.TryGetOrCreate(semanticModel, this.Info);
            var tree = detector?.TryParseRegexPattern(token, cancellationToken);
            if (tree == null)
            {
                return null;
            }

            return (tree, token);
        }

        internal async Task<RegexTree> TryGetTreeAtPositionAsync(
            Document document, int position, CancellationToken cancellationToken)
        {
            var treeAndToken = await TryGetTreeAndTokenAtPositionAsync(
                document, position, cancellationToken).ConfigureAwait(false);

            return treeAndToken?.tree;
        }
    }
}<|MERGE_RESOLUTION|>--- conflicted
+++ resolved
@@ -1,50 +1,35 @@
 ﻿// Copyright (c) Microsoft.  All Rights Reserved.  Licensed under the Apache License, Version 2.0.  See License.txt in the project root for license information.
 
-<<<<<<< HEAD
 using System.Threading;
 using System.Threading.Tasks;
 using Microsoft.CodeAnalysis.CodeFixes;
 using Microsoft.CodeAnalysis.Completion;
-=======
->>>>>>> 3f957670
 using Microsoft.CodeAnalysis.Diagnostics;
 using Microsoft.CodeAnalysis.DocumentHighlighting;
 using Microsoft.CodeAnalysis.EmbeddedLanguages.LanguageServices;
 using Microsoft.CodeAnalysis.EmbeddedLanguages.RegularExpressions;
 using Microsoft.CodeAnalysis.EmbeddedLanguages.RegularExpressions.LanguageServices;
-<<<<<<< HEAD
 using Microsoft.CodeAnalysis.EmbeddedLanguages.VirtualChars;
 using Microsoft.CodeAnalysis.LanguageServices;
 using Microsoft.CodeAnalysis.Shared.Extensions;
-=======
->>>>>>> 3f957670
 
 namespace Microsoft.CodeAnalysis.Features.EmbeddedLanguages.RegularExpressions
 {
     internal class RegexEmbeddedLanguageFeatures : RegexEmbeddedLanguage, IEmbeddedLanguageFeatures
     {
-<<<<<<< HEAD
         private readonly AbstractEmbeddedLanguageFeaturesProvider _provider;
 
-        public IDocumentHighlightsService Highlighter { get; }
+        public IDocumentHighlightsService DocumentHighlightsService { get; }
         public DiagnosticAnalyzer DiagnosticAnalyzer { get; }
         public CompletionProvider CompletionProvider { get; }
-=======
-        public IDocumentHighlightsService DocumentHighlightsService { get; }
-        public DiagnosticAnalyzer DiagnosticAnalyzer { get; }
->>>>>>> 3f957670
 
         public RegexEmbeddedLanguageFeatures(
             AbstractEmbeddedLanguageFeaturesProvider provider,
             EmbeddedLanguageInfo info) : base(info)
         {
-<<<<<<< HEAD
             _provider = provider;
 
-            Highlighter = new RegexEmbeddedHighlighter(this);
-=======
-            DocumentHighlightsService = new RegexDocumentHighlightsService(info);
->>>>>>> 3f957670
+            DocumentHighlightsService = new RegexDocumentHighlightsService(this);
             DiagnosticAnalyzer = new RegexDiagnosticAnalyzer(info);
             CompletionProvider = new RegexEmbeddedCompletionProvider(this);
         }
