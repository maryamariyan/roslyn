--- conflicted
+++ resolved
@@ -16,13 +16,8 @@
 namespace Microsoft.CodeAnalysis.Diagnostics
 {
     [ExportIncrementalAnalyzerProvider(
-<<<<<<< HEAD
-        highPriorityForActiveFile: true, name: WellKnownSolutionCrawlerAnalyzers.Diagnostic,
-        workspaceKinds: new string[] { WorkspaceKind.Host, WorkspaceKind.Interactive })]
-=======
         highPriorityForActiveFile: true, name: WellKnownSolutionCrawlerAnalyzers.Diagnostic, 
         workspaceKinds: new string[] { WorkspaceKind.Host, WorkspaceKind.Interactive, WorkspaceKind.AnyCodeRoslynWorkspace })]
->>>>>>> b532942b
     internal partial class DiagnosticAnalyzerService : IIncrementalAnalyzerProvider
     {
         private readonly ConditionalWeakTable<Workspace, BaseDiagnosticIncrementalAnalyzer> _map;
