--- conflicted
+++ resolved
@@ -113,51 +113,9 @@
             GetExistingMemberInfo(
                 containingType, out var hasEquals, out var hasGetHashCode);
 
-<<<<<<< HEAD
-            var pickMembersOptions = ArrayBuilder<PickMembersOption>.GetInstance();
-
-            var equatableTypeOpt = semanticModel.Compilation.GetTypeByMetadataName(typeof(IEquatable<>).FullName);
-            if (equatableTypeOpt != null)
-            {
-                var constructedType = equatableTypeOpt.Construct(containingType);
-                // A ref struct can never implement an interface, therefore never add IEquatable to
-                // the selection options if the type is a ref struct.
-                if (!containingType.AllInterfaces.Contains(constructedType) && !containingType.IsRefLikeType)
-                {
-                    var options = await document.GetOptionsAsync(cancellationToken).ConfigureAwait(false);
-                    var value = options.GetOption(GenerateEqualsAndGetHashCodeFromMembersOptions.ImplementIEquatable);
-
-                    var displayName = constructedType.ToDisplayString(new SymbolDisplayFormat(
-                        typeQualificationStyle: SymbolDisplayTypeQualificationStyle.NameOnly,
-                        genericsOptions: SymbolDisplayGenericsOptions.IncludeTypeParameters));
-
-                    pickMembersOptions.Add(new PickMembersOption(
-                        ImplementIEquatableId,
-                        string.Format(FeaturesResources.Implement_0, displayName),
-                        value));
-                }
-            }
-
-            if (!HasOperators(containingType))
-            {
-                var options = await document.GetOptionsAsync(cancellationToken).ConfigureAwait(false);
-                var value = options.GetOption(GenerateEqualsAndGetHashCodeFromMembersOptions.GenerateOperators);
-                pickMembersOptions.Add(new PickMembersOption(
-                    GenerateOperatorsId,
-                    FeaturesResources.Generate_operators,
-                    value));
-            }
-
-            var actions = CreateActions(
-                document, textSpan, typeDeclaration, containingType,
-                viableMembers, pickMembersOptions.ToImmutableAndFree(),
-                hasEquals, hasGetHashCode,
-                withDialog: true);
-=======
             var actions = await CreateActionsAsync(
                 document, typeDeclaration, containingType, viableMembers,
                 hasEquals, hasGetHashCode, withDialog: true, cancellationToken).ConfigureAwait(false);
->>>>>>> 3cee4201
 
             context.RegisterRefactorings(actions);
         }
@@ -182,7 +140,10 @@
             if (equatableTypeOpt != null)
             {
                 constructedType = equatableTypeOpt.Construct(containingType);
-                return !containingType.AllInterfaces.Contains(constructedType);
+
+                // A ref struct can never implement an interface, therefore never add IEquatable to the selection
+                // options if the type is a ref struct.
+                return !containingType.AllInterfaces.Contains(constructedType) && !containingType.IsRefLikeType;
             }
 
             constructedType = null;
