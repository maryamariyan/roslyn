--- conflicted
+++ resolved
@@ -21,25 +21,15 @@
         where TSyntaxContext : SyntaxContext
     {
         protected abstract Task<bool> ShouldPreselectInferredTypesAsync(CompletionContext? completionContext, int position, OptionSet options, CancellationToken cancellationToken);
-        protected abstract CompletionItemRules GetCompletionItemRules(ImmutableArray<(ISymbol symbol, bool preselect)> symbols, SyntaxContext context);
+        protected abstract CompletionItemRules GetCompletionItemRules(ImmutableArray<(ISymbol symbol, bool preselect)> symbols, TSyntaxContext context);
         protected abstract CompletionItemSelectionBehavior PreselectedItemSelectionBehavior { get; }
         protected abstract bool IsInstrinsic(ISymbol symbol);
         protected abstract bool IsTriggerOnDot(SyntaxToken token, int characterPosition);
 
-<<<<<<< HEAD
         protected sealed override bool ShouldCollectTelemetryForTargetTypeCompletion => true;
 
         protected sealed override async Task<ImmutableArray<(ISymbol symbol, bool preselect)>> GetSymbolsAsync(
-            CompletionContext? completionContext, SyntaxContext context, int position, OptionSet options, CancellationToken cancellationToken)
-=======
-        protected override Task<ImmutableArray<ISymbol>> GetSymbolsAsync(TSyntaxContext context, int position, OptionSet options, CancellationToken cancellationToken)
-        {
-            var recommender = context.GetLanguageService<IRecommendationService>();
-            return recommender.GetRecommendedSymbolsAtPositionAsync(context.Workspace, context.SemanticModel, position, options, cancellationToken);
-        }
-
-        protected override async Task<ImmutableArray<ISymbol>> GetPreselectedSymbolsAsync(TSyntaxContext context, int position, OptionSet options, CancellationToken cancellationToken)
->>>>>>> 11db2a65
+            CompletionContext? completionContext, TSyntaxContext context, int position, OptionSet options, CancellationToken cancellationToken)
         {
             var recommender = context.GetLanguageService<IRecommendationService>();
             var recommendedSymbols = await recommender.GetRecommendedSymbolsAtPositionAsync(context.Workspace, context.SemanticModel, position, options, cancellationToken).ConfigureAwait(false);
@@ -72,14 +62,8 @@
             string displayText,
             string displayTextSuffix,
             string insertionText,
-<<<<<<< HEAD
             ImmutableArray<(ISymbol symbol, bool preselect)> symbols,
-            SyntaxContext context,
-=======
-            List<ISymbol> symbols,
             TSyntaxContext context,
-            bool preselect,
->>>>>>> 11db2a65
             SupportedPlatformData? supportedPlatformData)
         {
             var rules = GetCompletionItemRules(symbols, context);
@@ -123,15 +107,6 @@
         private static bool IsArgumentListTriggerCharacter(char character)
             => character == ' ' || character == '(' || character == '[';
 
-<<<<<<< HEAD
-=======
-        protected abstract CompletionItemRules GetCompletionItemRules(List<ISymbol> symbols, TSyntaxContext context, bool preselect);
-
-        protected abstract CompletionItemSelectionBehavior PreselectedItemSelectionBehavior { get; }
-
-        protected abstract bool IsInstrinsic(ISymbol symbol);
-
->>>>>>> 11db2a65
         private static int ComputeSymbolMatchPriority(ISymbol symbol)
         {
             if (symbol.MatchesKind(SymbolKind.Local, SymbolKind.Parameter, SymbolKind.RangeVariable))
