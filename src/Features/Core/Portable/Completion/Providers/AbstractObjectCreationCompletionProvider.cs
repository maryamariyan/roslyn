--- conflicted
+++ resolved
@@ -22,7 +22,6 @@
         /// <summary>
         /// Return null if not in object creation type context.
         /// </summary>
-<<<<<<< HEAD
         protected abstract SyntaxNode? GetObjectCreationNewExpression(SyntaxTree tree, int position, CancellationToken cancellationToken);
         protected abstract override CompletionItemRules GetCompletionItemRules(ImmutableArray<(ISymbol symbol, bool preselect)> symbols);
 
@@ -32,17 +31,8 @@
             string displayTextSuffix,
             string insertionText,
             ImmutableArray<(ISymbol symbol, bool preselect)> symbols,
-            SyntaxContext context,
+            TSyntaxContext context,
             SupportedPlatformData? supportedPlatformData)
-=======
-        protected abstract SyntaxNode GetObjectCreationNewExpression(SyntaxTree tree, int position, CancellationToken cancellationToken);
-        protected abstract CompletionItemRules GetCompletionItemRules(IReadOnlyList<ISymbol> symbols, bool preselect);
-
-        protected override CompletionItem CreateItem(CompletionContext completionContext,
-            string displayText, string displayTextSuffix, string insertionText, List<ISymbol> symbols,
-            TSyntaxContext context, bool preselect,
-            SupportedPlatformData supportedPlatformData)
->>>>>>> 11db2a65
         {
             return SymbolCompletionItem.CreateWithSymbolId(
                 displayText: displayText,
@@ -56,22 +46,8 @@
                 supportedPlatforms: supportedPlatformData);
         }
 
-<<<<<<< HEAD
         protected override Task<ImmutableArray<(ISymbol symbol, bool preselect)>> GetSymbolsAsync(
-            CompletionContext? completionContext, SyntaxContext context, int position, OptionSet options, CancellationToken cancellationToken)
-=======
-        protected override Task<ImmutableArray<ISymbol>> GetSymbolsAsync(TSyntaxContext context, int position, OptionSet options, CancellationToken cancellationToken)
-            => GetSymbolsCoreAsync(context, position, options, preselect: false, cancellationToken);
-
-        protected override Task<ImmutableArray<ISymbol>> GetPreselectedSymbolsAsync(
-            TSyntaxContext context, int position, OptionSet options, CancellationToken cancellationToken)
-        {
-            return GetSymbolsCoreAsync(context, position, options, preselect: true, cancellationToken);
-        }
-
-        private Task<ImmutableArray<ISymbol>> GetSymbolsCoreAsync(
-            TSyntaxContext context, int position, OptionSet options, bool preselect, CancellationToken cancellationToken)
->>>>>>> 11db2a65
+            CompletionContext? completionContext, TSyntaxContext context, int position, OptionSet options, CancellationToken cancellationToken)
         {
             var newExpression = GetObjectCreationNewExpression(context.SyntaxTree, position, cancellationToken);
             if (newExpression == null)
