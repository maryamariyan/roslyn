--- conflicted
+++ resolved
@@ -26,12 +26,8 @@
 
 namespace Microsoft.CodeAnalysis.Completion.Providers
 {
-<<<<<<< HEAD
-    internal abstract class AbstractSymbolCompletionProvider<TSyntaxContext> : LSPCompletionProvider
+    internal abstract partial class AbstractSymbolCompletionProvider<TSyntaxContext> : LSPCompletionProvider
         where TSyntaxContext : SyntaxContext
-=======
-    internal abstract partial class AbstractSymbolCompletionProvider : LSPCompletionProvider
->>>>>>> 25a18942
     {
         // PERF: Many CompletionProviders derive AbstractSymbolCompletionProvider and therefore
         // compute identical contexts. This actually shows up on the 2-core typing test.
