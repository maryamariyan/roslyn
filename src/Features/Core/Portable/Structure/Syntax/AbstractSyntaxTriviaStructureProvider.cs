﻿// Licensed to the .NET Foundation under one or more agreements.
// The .NET Foundation licenses this file to you under the MIT license.
// See the LICENSE file in the project root for more information.

using System;
using System.Threading;
using Microsoft.CodeAnalysis.Shared.Collections;

namespace Microsoft.CodeAnalysis.Structure
{
    internal abstract class AbstractSyntaxTriviaStructureProvider : AbstractSyntaxStructureProvider
    {
        public sealed override void CollectBlockSpans(
            SyntaxNode node,
<<<<<<< HEAD
            ref TemporaryArray<BlockSpan> spans,
=======
            ArrayBuilder<BlockSpan> spans,
            BlockStructureOptionProvider optionProvider,
>>>>>>> 72e1f823
            CancellationToken cancellationToken)
        {
            throw new NotSupportedException();
        }
    }
}<|MERGE_RESOLUTION|>--- conflicted
+++ resolved
@@ -12,12 +12,8 @@
     {
         public sealed override void CollectBlockSpans(
             SyntaxNode node,
-<<<<<<< HEAD
             ref TemporaryArray<BlockSpan> spans,
-=======
-            ArrayBuilder<BlockSpan> spans,
             BlockStructureOptionProvider optionProvider,
->>>>>>> 72e1f823
             CancellationToken cancellationToken)
         {
             throw new NotSupportedException();
