﻿// Licensed to the .NET Foundation under one or more agreements.
// The .NET Foundation licenses this file to you under the MIT license.
// See the LICENSE file in the project root for more information.

using System.Collections.Generic;
using System.Collections.Immutable;
using System.Diagnostics;
using System.Threading;
using System.Threading.Tasks;
using Microsoft.CodeAnalysis.CodeFixes;
using Microsoft.CodeAnalysis.Diagnostics;
using Roslyn.Utilities;

namespace Microsoft.CodeAnalysis.CodeActions
{
    internal interface ICodeActionRequestPriorityProvider
    {
        /// <summary>
        /// <see langword="null"/> represents no specified priority.  i.e. any priority should match this.
        /// </summary>
        CodeActionRequestPriority? Priority { get; }

        /// <summary>
        /// Tracks the given <paramref name="analyzer"/> as a de-prioritized analyzer that should be moved to
        /// <see cref="CodeActionRequestPriority.Low"/> bucket.
        /// </summary>
        void AddDeprioritizedAnalyzerWithLowPriority(DiagnosticAnalyzer analyzer);

        bool IsDeprioritizedAnalyzerWithLowPriority(DiagnosticAnalyzer analyzer);
    }

    internal static class ICodeActionRequestPriorityProviderExtensions
    {
        /// <summary>
        /// Returns true if the given <paramref name="analyzer"/> can report diagnostics that can have fixes from a code
        /// fix provider with <see cref="CodeFixProvider.RequestPriority"/> matching <see
        /// cref="ICodeActionRequestPriorityProvider.Priority"/>. This method is useful for performing a performance
        /// optimization for lightbulb diagnostic computation, wherein we can reduce the set of analyzers to be executed
        /// when computing fixes for a specific <see cref="ICodeActionRequestPriorityProvider.Priority"/>.
        /// </summary>
        public static bool MatchesPriority(this ICodeActionRequestPriorityProvider provider, DiagnosticAnalyzer analyzer)
        {
            var priority = provider.Priority;

            // If caller isn't asking for prioritized result, then run all analyzers.
            if (priority is null)
                return true;

            // 'CodeActionRequestPriority.Lowest' is used for suppression/configuration fixes,
            // which requires all analyzer diagnostics.
            if (priority == CodeActionRequestPriority.Lowest)
                return true;

            // The compiler analyzer always counts for any priority.  It's diagnostics may be fixed
            // by high pri or normal pri fixers.
            if (analyzer.IsCompilerAnalyzer())
                return true;

            // Check if we are computing diagnostics for 'CodeActionRequestPriority.Low' and
            // this analyzer was de-prioritized to low priority bucket.
            if (priority == CodeActionRequestPriority.Low &&
                provider.IsDeprioritizedAnalyzerWithLowPriority(analyzer))
            {
                return true;
            }

            // Now compute this analyzer's priority and compare it with the provider's request 'Priority'.
            // Our internal 'IBuiltInAnalyzer' can specify custom request priority, while all
            // the third-party analyzers are assigned 'Medium' priority.
            var analyzerPriority = analyzer is IBuiltInAnalyzer { IsHighPriority: true }
                ? CodeActionRequestPriority.High
                : CodeActionRequestPriority.Normal;

            return priority == analyzerPriority;
        }

        /// <summary>
        /// Returns true if the given <paramref name="codeFixProvider"/> should be considered a candidate when computing
        /// fixes for the given <see cref="ICodeActionRequestPriorityProvider.Priority"/>.
        /// </summary>
        public static bool MatchesPriority(this ICodeActionRequestPriorityProvider provider, CodeFixProvider codeFixProvider)
        {
            if (provider.Priority == null)
            {
                // We are computing fixes for all priorities
                return true;
            }

            if (provider.Priority == CodeActionRequestPriority.Low)
            {
                // 'Low' priority can be used for two types of code fixers:
                //  1. Those which explicitly set their 'RequestPriority' to 'Low' and
                //  2. Those which can fix diagnostics for expensive analyzers which were de-prioritized
                //     to 'Low' priority bucket to improve lightbulb population performance.
                // Hence, when processing the 'Low' Priority bucket, we accept fixers with any RequestPriority,
                // as long as they can fix a diagnostic from an analyzer that was executed in the 'Low' bucket.
                return true;
            }

            return provider.Priority == codeFixProvider.RequestPriority;
        }
    }

    internal sealed class DefaultCodeActionRequestPriorityProvider(CodeActionRequestPriority priority = CodeActionRequestPriority.None) : ICodeActionRequestPriorityProvider
    {
        private readonly object _gate = new();
        private HashSet<DiagnosticAnalyzer>? _lowPriorityAnalyzers;

<<<<<<< HEAD
        public DefaultCodeActionRequestPriorityProvider(CodeActionRequestPriority? priority = null)
        {
            Priority = priority;
        }

        public CodeActionRequestPriority? Priority { get; }
=======
        public CodeActionRequestPriority Priority { get; } = priority;
>>>>>>> 2d0b05d1

        public void AddDeprioritizedAnalyzerWithLowPriority(DiagnosticAnalyzer analyzer)
        {
            lock (_gate)
            {
                _lowPriorityAnalyzers ??= new();
                _lowPriorityAnalyzers.Add(analyzer);
            }
        }

        public bool IsDeprioritizedAnalyzerWithLowPriority(DiagnosticAnalyzer analyzer)
        {
            lock (_gate)
            {
                return _lowPriorityAnalyzers != null && _lowPriorityAnalyzers.Contains(analyzer);
            }
        }
    }
}<|MERGE_RESOLUTION|>--- conflicted
+++ resolved
@@ -101,21 +101,12 @@
         }
     }
 
-    internal sealed class DefaultCodeActionRequestPriorityProvider(CodeActionRequestPriority priority = CodeActionRequestPriority.None) : ICodeActionRequestPriorityProvider
+    internal sealed class DefaultCodeActionRequestPriorityProvider(CodeActionRequestPriority? priority = null) : ICodeActionRequestPriorityProvider
     {
         private readonly object _gate = new();
         private HashSet<DiagnosticAnalyzer>? _lowPriorityAnalyzers;
 
-<<<<<<< HEAD
-        public DefaultCodeActionRequestPriorityProvider(CodeActionRequestPriority? priority = null)
-        {
-            Priority = priority;
-        }
-
-        public CodeActionRequestPriority? Priority { get; }
-=======
-        public CodeActionRequestPriority Priority { get; } = priority;
->>>>>>> 2d0b05d1
+        public CodeActionRequestPriority? Priority { get; } = priority;
 
         public void AddDeprioritizedAnalyzerWithLowPriority(DiagnosticAnalyzer analyzer)
         {
