--- conflicted
+++ resolved
@@ -16,153 +16,171 @@
 using Microsoft.CodeAnalysis.Shared.TestHooks;
 using Roslyn.Utilities;
 
-namespace Microsoft.CodeAnalysis.ExternalAccess.UnitTesting.SolutionCrawler;
-
-[ExportWorkspaceService(typeof(IUnitTestingSolutionCrawlerRegistrationService), ServiceLayer.Host), Shared]
-internal partial class UnitTestingSolutionCrawlerRegistrationService : IUnitTestingSolutionCrawlerRegistrationService
+namespace Microsoft.CodeAnalysis.ExternalAccess.UnitTesting.SolutionCrawler
 {
-    private const string Default = "*";
-
-    private readonly object _gate = new();
-    private readonly UnitTestingSolutionCrawlerProgressReporter _progressReporter = new();
-
-    private readonly IAsynchronousOperationListener _listener;
-    private readonly Dictionary<(string workspaceKind, SolutionServices services), UnitTestingWorkCoordinator> _documentWorkCoordinatorMap = [];
-
-    private ImmutableDictionary<string, ImmutableArray<Lazy<IUnitTestingIncrementalAnalyzerProvider, UnitTestingIncrementalAnalyzerProviderMetadata>>> _analyzerProviders;
-
-    /// <summary>
-    /// The last solution we've heard about from the <see cref="ILegacySolutionEventsListener"/>.  This is used by
-    /// our <see cref="UnitTestingWorkCoordinator"/> to represent the equivalent entity that <see
-    /// cref="Workspace.CurrentSolution"/> normally represents.
-    /// </summary>
-    private Solution _lastReportedSolution = null!;
-
-    [ImportingConstructor]
-    [Obsolete(MefConstruction.ImportingConstructorMessage, error: true)]
-    public UnitTestingSolutionCrawlerRegistrationService(
-        [ImportMany] IEnumerable<Lazy<IUnitTestingIncrementalAnalyzerProvider, UnitTestingIncrementalAnalyzerProviderMetadata>> analyzerProviders,
-        IAsynchronousOperationListenerProvider listenerProvider)
+    [ExportWorkspaceService(typeof(IUnitTestingSolutionCrawlerRegistrationService), ServiceLayer.Host), Shared]
+    internal partial class UnitTestingSolutionCrawlerRegistrationService : IUnitTestingSolutionCrawlerRegistrationService
     {
-        _analyzerProviders = analyzerProviders.GroupBy(kv => kv.Metadata.Name).ToImmutableDictionary(g => g.Key, g => g.ToImmutableArray());
-        AssertAnalyzerProviders(_analyzerProviders);
-
-        _listener = listenerProvider.GetListener(FeatureAttribute.SolutionCrawlerUnitTesting);
-    }
-
-    /// <summary>
-    /// make sure solution cralwer is registered for the given workspace.
-    /// </summary>
-    public IUnitTestingWorkCoordinator Register(Solution solution)
-    {
-        var workspaceKind = solution.WorkspaceKind;
-        var solutionServices = solution.Services;
-        Contract.ThrowIfNull(workspaceKind);
-
-        var correlationId = CorrelationIdFactory.GetNextId();
-
-        UnitTestingWorkCoordinator? coordinator;
-        lock (_gate)
-        {
-            _lastReportedSolution = solution;
-            if (!_documentWorkCoordinatorMap.TryGetValue((workspaceKind, solutionServices), out coordinator))
-            {
-                coordinator = new UnitTestingWorkCoordinator(
-                    _listener,
-                    GetAnalyzerProviders(workspaceKind),
-                    new UnitTestingRegistration(this, correlationId, workspaceKind, solutionServices, _progressReporter));
-
-                _documentWorkCoordinatorMap.Add((workspaceKind, solutionServices), coordinator);
-            }
-        }
-
-        UnitTestingSolutionCrawlerLogger.LogRegistration(correlationId, workspaceKind);
-        return coordinator;
-    }
-
-    public bool HasRegisteredAnalyzerProviders
-    {
-        get
-        {
+        private const string Default = "*";
+
+        private readonly object _gate = new();
+        private readonly UnitTestingSolutionCrawlerProgressReporter _progressReporter = new();
+
+        private readonly IAsynchronousOperationListener _listener;
+        private readonly Dictionary<(string workspaceKind, SolutionServices services), UnitTestingWorkCoordinator> _documentWorkCoordinatorMap = [];
+
+        private ImmutableDictionary<string, ImmutableArray<Lazy<IUnitTestingIncrementalAnalyzerProvider, UnitTestingIncrementalAnalyzerProviderMetadata>>> _analyzerProviders;
+
+        /// <summary>
+        /// The last solution we've heard about from the <see cref="ILegacySolutionEventsListener"/>.  This is used by
+        /// our <see cref="UnitTestingWorkCoordinator"/> to represent the equivalent entity that <see
+        /// cref="Workspace.CurrentSolution"/> normally represents.
+        /// </summary>
+        private Solution _lastReportedSolution = null!;
+
+        [ImportingConstructor]
+        [Obsolete(MefConstruction.ImportingConstructorMessage, error: true)]
+        public UnitTestingSolutionCrawlerRegistrationService(
+            [ImportMany] IEnumerable<Lazy<IUnitTestingIncrementalAnalyzerProvider, UnitTestingIncrementalAnalyzerProviderMetadata>> analyzerProviders,
+            IAsynchronousOperationListenerProvider listenerProvider)
+        {
+            _analyzerProviders = analyzerProviders.GroupBy(kv => kv.Metadata.Name).ToImmutableDictionary(g => g.Key, g => g.ToImmutableArray());
+            AssertAnalyzerProviders(_analyzerProviders);
+
+            _listener = listenerProvider.GetListener(FeatureAttribute.SolutionCrawlerUnitTesting);
+        }
+
+        /// <summary>
+        /// make sure solution cralwer is registered for the given workspace.
+        /// </summary>
+        public IUnitTestingWorkCoordinator Register(Solution solution)
+        {
+            var workspaceKind = solution.WorkspaceKind;
+            var solutionServices = solution.Services;
+            Contract.ThrowIfNull(workspaceKind);
+
+            var correlationId = CorrelationIdFactory.GetNextId();
+
+            UnitTestingWorkCoordinator? coordinator;
             lock (_gate)
             {
-                return _analyzerProviders.Count > 0;
-            }
-        }
-    }
-
-    public void AddAnalyzerProvider(IUnitTestingIncrementalAnalyzerProvider provider, UnitTestingIncrementalAnalyzerProviderMetadata metadata)
-    {
-        // now update all existing work coordinator
-        lock (_gate)
-        {
-            var lazyProvider = new Lazy<IUnitTestingIncrementalAnalyzerProvider, UnitTestingIncrementalAnalyzerProviderMetadata>(() => provider, metadata);
-
-            // update existing map for future solution crawler registration - no need for interlock but this makes add or update easier
-            ImmutableInterlocked.AddOrUpdate(ref _analyzerProviders, metadata.Name, n => [lazyProvider], (n, v) => v.Add(lazyProvider));
-
-            // assert map integrity
-            AssertAnalyzerProviders(_analyzerProviders);
-
-            // find existing coordinator to update
-            var lazyProviders = _analyzerProviders[metadata.Name];
-            foreach (var ((workspaceKind, solutionServices), coordinator) in _documentWorkCoordinatorMap)
-            {
-                Contract.ThrowIfNull(workspaceKind);
-
-                if (!TryGetProvider(workspaceKind, lazyProviders, out var picked) || picked != lazyProvider)
-                {
-                    // check whether new provider belong to current workspace
+                _lastReportedSolution = solution;
+                if (!_documentWorkCoordinatorMap.TryGetValue((workspaceKind, solutionServices), out coordinator))
+                {
+                    coordinator = new UnitTestingWorkCoordinator(
+                        _listener,
+                        GetAnalyzerProviders(workspaceKind),
+                        new UnitTestingRegistration(this, correlationId, workspaceKind, solutionServices, _progressReporter));
+
+                    _documentWorkCoordinatorMap.Add((workspaceKind, solutionServices), coordinator);
+                }
+            }
+
+            UnitTestingSolutionCrawlerLogger.LogRegistration(correlationId, workspaceKind);
+            return coordinator;
+        }
+
+        public bool HasRegisteredAnalyzerProviders
+        {
+            get
+            {
+                lock (_gate)
+                {
+                    return _analyzerProviders.Count > 0;
+                }
+            }
+        }
+
+        public void AddAnalyzerProvider(IUnitTestingIncrementalAnalyzerProvider provider, UnitTestingIncrementalAnalyzerProviderMetadata metadata)
+        {
+            // now update all existing work coordinator
+            lock (_gate)
+            {
+                var lazyProvider = new Lazy<IUnitTestingIncrementalAnalyzerProvider, UnitTestingIncrementalAnalyzerProviderMetadata>(() => provider, metadata);
+
+                // update existing map for future solution crawler registration - no need for interlock but this makes add or update easier
+                ImmutableInterlocked.AddOrUpdate(ref _analyzerProviders, metadata.Name, n => [lazyProvider], (n, v) => v.Add(lazyProvider));
+
+                // assert map integrity
+                AssertAnalyzerProviders(_analyzerProviders);
+
+                // find existing coordinator to update
+                var lazyProviders = _analyzerProviders[metadata.Name];
+                foreach (var ((workspaceKind, solutionServices), coordinator) in _documentWorkCoordinatorMap)
+                {
+                    Contract.ThrowIfNull(workspaceKind);
+
+                    if (!TryGetProvider(workspaceKind, lazyProviders, out var picked) || picked != lazyProvider)
+                    {
+                        // check whether new provider belong to current workspace
+                        continue;
+                    }
+
+                    var analyzer = lazyProvider.Value.CreateIncrementalAnalyzer();
+                    if (analyzer != null)
+                    {
+                        coordinator.AddAnalyzer(analyzer);
+                    }
+                }
+            }
+        }
+
+        public void Reanalyze(string? workspaceKind, SolutionServices services, IUnitTestingIncrementalAnalyzer analyzer, IEnumerable<ProjectId>? projectIds, IEnumerable<DocumentId>? documentIds)
+        {
+            Contract.ThrowIfNull(workspaceKind);
+
+            lock (_gate)
+            {
+                if (!_documentWorkCoordinatorMap.TryGetValue((workspaceKind, services), out var coordinator))
+                {
+                    // this can happen if solution crawler is already unregistered from workspace.
+                    // one of those example will be VS shutting down so roslyn package is disposed but there is a pending
+                    // async operation.
+                    return;
+                }
+
+                // no specific projects or documents provided
+                if (projectIds == null && documentIds == null)
+                {
+                    var solution = coordinator.Registration.GetSolutionToAnalyze();
+                    coordinator.Reanalyze(analyzer, new UnitTestingReanalyzeScope(solution.Id));
+                    return;
+                }
+
+                coordinator.Reanalyze(analyzer, new UnitTestingReanalyzeScope(projectIds, documentIds));
+            }
+        }
+
+        private IEnumerable<Lazy<IUnitTestingIncrementalAnalyzerProvider, UnitTestingIncrementalAnalyzerProviderMetadata>> GetAnalyzerProviders(string workspaceKind)
+        {
+            foreach (var (_, lazyProviders) in _analyzerProviders)
+            {
+                // try get provider for the specific workspace kind
+                if (TryGetProvider(workspaceKind, lazyProviders, out var lazyProvider))
+                {
+                    yield return lazyProvider;
                     continue;
                 }
 
-                var analyzer = lazyProvider.Value.CreateIncrementalAnalyzer();
-                if (analyzer != null)
-                {
-                    coordinator.AddAnalyzer(analyzer);
-                }
-            }
-        }
-    }
-
-    public void Reanalyze(string? workspaceKind, SolutionServices services, IUnitTestingIncrementalAnalyzer analyzer, IEnumerable<ProjectId>? projectIds, IEnumerable<DocumentId>? documentIds)
-    {
-        Contract.ThrowIfNull(workspaceKind);
-
-        lock (_gate)
-        {
-            if (!_documentWorkCoordinatorMap.TryGetValue((workspaceKind, services), out var coordinator))
-            {
-                // this can happen if solution crawler is already unregistered from workspace.
-                // one of those example will be VS shutting down so roslyn package is disposed but there is a pending
-                // async operation.
-                return;
-            }
-
-            // no specific projects or documents provided
-            if (projectIds == null && documentIds == null)
-            {
-                var solution = coordinator.Registration.GetSolutionToAnalyze();
-                coordinator.Reanalyze(analyzer, new UnitTestingReanalyzeScope(solution.Id));
-                return;
-            }
-
-            coordinator.Reanalyze(analyzer, new UnitTestingReanalyzeScope(projectIds, documentIds));
-        }
-    }
-
-    private IEnumerable<Lazy<IUnitTestingIncrementalAnalyzerProvider, UnitTestingIncrementalAnalyzerProviderMetadata>> GetAnalyzerProviders(string workspaceKind)
-    {
-        foreach (var (_, lazyProviders) in _analyzerProviders)
-        {
-            // try get provider for the specific workspace kind
-            if (TryGetProvider(workspaceKind, lazyProviders, out var lazyProvider))
-            {
-<<<<<<< HEAD
-                yield return lazyProvider;
-                continue;
-            }
-=======
+                // try get default provider
+                if (TryGetProvider(Default, lazyProviders, out lazyProvider))
+                {
+                    yield return lazyProvider;
+                }
+            }
+        }
+
+        private static bool TryGetProvider(
+            string kind,
+            ImmutableArray<Lazy<IUnitTestingIncrementalAnalyzerProvider, UnitTestingIncrementalAnalyzerProviderMetadata>> lazyProviders,
+            [NotNullWhen(true)] out Lazy<IUnitTestingIncrementalAnalyzerProvider, UnitTestingIncrementalAnalyzerProviderMetadata>? lazyProvider)
+        {
+            // set out param
+            lazyProvider = null;
+
+            // try find provider for specific workspace kind
+            if (kind != Default)
+            {
                 foreach (var provider in lazyProviders)
                 {
                     if (provider.Metadata.WorkspaceKinds.Any(wk => wk == kind))
@@ -171,71 +189,36 @@
                         return true;
                     }
                 }
->>>>>>> 815f0269
-
-            // try get default provider
-            if (TryGetProvider(Default, lazyProviders, out lazyProvider))
-            {
-                yield return lazyProvider;
-            }
-        }
-    }
-
-    private static bool TryGetProvider(
-        string kind,
-        ImmutableArray<Lazy<IUnitTestingIncrementalAnalyzerProvider, UnitTestingIncrementalAnalyzerProviderMetadata>> lazyProviders,
-        [NotNullWhen(true)] out Lazy<IUnitTestingIncrementalAnalyzerProvider, UnitTestingIncrementalAnalyzerProviderMetadata>? lazyProvider)
-    {
-        // set out param
-        lazyProvider = null;
-
-        // try find provider for specific workspace kind
-        if (kind != Default)
-        {
+
+                return false;
+            }
+
+            // try find default provider
             foreach (var provider in lazyProviders)
             {
-                if (provider.Metadata.WorkspaceKinds?.Any(wk => wk == kind) == true)
+                if (IsDefaultProvider(provider.Metadata))
                 {
                     lazyProvider = provider;
                     return true;
                 }
+
+                return false;
             }
 
             return false;
         }
 
-        // try find default provider
-        foreach (var provider in lazyProviders)
-        {
-            if (IsDefaultProvider(provider.Metadata))
-            {
-                lazyProvider = provider;
-                return true;
-            }
-
-            return false;
-        }
-
-        return false;
-    }
-
-    [Conditional("DEBUG")]
-    private static void AssertAnalyzerProviders(
-        ImmutableDictionary<string, ImmutableArray<Lazy<IUnitTestingIncrementalAnalyzerProvider, UnitTestingIncrementalAnalyzerProviderMetadata>>> analyzerProviders)
-    {
+        [Conditional("DEBUG")]
+        private static void AssertAnalyzerProviders(
+            ImmutableDictionary<string, ImmutableArray<Lazy<IUnitTestingIncrementalAnalyzerProvider, UnitTestingIncrementalAnalyzerProviderMetadata>>> analyzerProviders)
+        {
 #if DEBUG
-        // make sure there is duplicated provider defined for same workspace.
-        var set = new HashSet<string>();
-        foreach (var kv in analyzerProviders)
-        {
-            foreach (var lazyProvider in kv.Value)
-            {
-                if (IsDefaultProvider(lazyProvider.Metadata))
-                {
-<<<<<<< HEAD
-                    Debug.Assert(set.Add(Default));
-                    continue;
-=======
+            // make sure there is duplicated provider defined for same workspace.
+            var set = new HashSet<string>();
+            foreach (var kv in analyzerProviders)
+            {
+                foreach (var lazyProvider in kv.Value)
+                {
                     if (IsDefaultProvider(lazyProvider.Metadata))
                     {
                         Debug.Assert(set.Add(Default));
@@ -246,64 +229,53 @@
                     {
                         Debug.Assert(set.Add(kind));
                     }
->>>>>>> 815f0269
-                }
-
-                foreach (var kind in lazyProvider.Metadata.WorkspaceKinds!)
-                {
-                    Debug.Assert(set.Add(kind));
-                }
-            }
-
-            set.Clear();
-        }
+                }
+
+                set.Clear();
+            }
 #endif
-    }
-
-    private static bool IsDefaultProvider(UnitTestingIncrementalAnalyzerProviderMetadata providerMetadata)
-        => providerMetadata.WorkspaceKinds == null || providerMetadata.WorkspaceKinds.Count == 0;
-
-<<<<<<< HEAD
-    internal TestAccessor GetTestAccessor()
-    {
-        return new TestAccessor(this);
-    }
-=======
+        }
+
         private static bool IsDefaultProvider(UnitTestingIncrementalAnalyzerProviderMetadata providerMetadata)
             => providerMetadata.WorkspaceKinds is [];
->>>>>>> 815f0269
-
-    internal readonly struct TestAccessor
-    {
-        private readonly UnitTestingSolutionCrawlerRegistrationService _solutionCrawlerRegistrationService;
-
-        internal TestAccessor(UnitTestingSolutionCrawlerRegistrationService solutionCrawlerRegistrationService)
-        {
-            _solutionCrawlerRegistrationService = solutionCrawlerRegistrationService;
-        }
-
-        internal ref ImmutableDictionary<string, ImmutableArray<Lazy<IUnitTestingIncrementalAnalyzerProvider, UnitTestingIncrementalAnalyzerProviderMetadata>>> AnalyzerProviders
-            => ref _solutionCrawlerRegistrationService._analyzerProviders;
-    }
-
-    internal sealed class UnitTestingRegistration(
-        UnitTestingSolutionCrawlerRegistrationService owner,
-        int correlationId,
-        string workspaceKind,
-        SolutionServices solutionServices,
-        UnitTestingSolutionCrawlerProgressReporter progressReporter)
-    {
-        private readonly UnitTestingSolutionCrawlerRegistrationService _owner = owner;
-
-        public readonly int CorrelationId = correlationId;
-        public readonly string WorkspaceKind = workspaceKind;
-        public readonly SolutionServices Services = solutionServices;
-        public readonly UnitTestingSolutionCrawlerProgressReporter ProgressReporter = progressReporter;
-
-        public Solution GetSolutionToAnalyze()
-        {
-            lock (_owner._gate)
-                return _owner._lastReportedSolution;
+
+        internal TestAccessor GetTestAccessor()
+        {
+            return new TestAccessor(this);
+        }
+
+        internal readonly struct TestAccessor
+        {
+            private readonly UnitTestingSolutionCrawlerRegistrationService _solutionCrawlerRegistrationService;
+
+            internal TestAccessor(UnitTestingSolutionCrawlerRegistrationService solutionCrawlerRegistrationService)
+            {
+                _solutionCrawlerRegistrationService = solutionCrawlerRegistrationService;
+            }
+
+            internal ref ImmutableDictionary<string, ImmutableArray<Lazy<IUnitTestingIncrementalAnalyzerProvider, UnitTestingIncrementalAnalyzerProviderMetadata>>> AnalyzerProviders
+                => ref _solutionCrawlerRegistrationService._analyzerProviders;
+        }
+
+        internal sealed class UnitTestingRegistration(
+            UnitTestingSolutionCrawlerRegistrationService owner,
+            int correlationId,
+            string workspaceKind,
+            SolutionServices solutionServices,
+            UnitTestingSolutionCrawlerProgressReporter progressReporter)
+        {
+            private readonly UnitTestingSolutionCrawlerRegistrationService _owner = owner;
+
+            public readonly int CorrelationId = correlationId;
+            public readonly string WorkspaceKind = workspaceKind;
+            public readonly SolutionServices Services = solutionServices;
+            public readonly UnitTestingSolutionCrawlerProgressReporter ProgressReporter = progressReporter;
+
+            public Solution GetSolutionToAnalyze()
+            {
+                lock (_owner._gate)
+                    return _owner._lastReportedSolution;
+            }
         }
     }
 }