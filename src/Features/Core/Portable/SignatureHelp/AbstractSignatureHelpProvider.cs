﻿// Licensed to the .NET Foundation under one or more agreements.
// The .NET Foundation licenses this file to you under the MIT license.
// See the LICENSE file in the project root for more information.

using System;
using System.Collections.Generic;
using System.Collections.Immutable;
using System.Linq;
using System.Threading;
using System.Threading.Tasks;
using Microsoft.CodeAnalysis.LanguageServices;
using Microsoft.CodeAnalysis.PooledObjects;
using Microsoft.CodeAnalysis.Shared.Extensions;
using Microsoft.CodeAnalysis.Shared.Utilities;
using Microsoft.CodeAnalysis.Text;
using Roslyn.Utilities;

namespace Microsoft.CodeAnalysis.SignatureHelp
{
    internal abstract partial class AbstractSignatureHelpProvider : ISignatureHelpProvider
    {
        protected static readonly SymbolDisplayFormat MinimallyQualifiedWithoutParametersFormat =
            SymbolDisplayFormat.MinimallyQualifiedFormat.WithMemberOptions(
                SymbolDisplayFormat.MinimallyQualifiedFormat.MemberOptions & ~SymbolDisplayMemberOptions.IncludeParameters);

        protected static readonly SymbolDisplayFormat MinimallyQualifiedWithoutTypeParametersFormat =
            SymbolDisplayFormat.MinimallyQualifiedFormat.WithGenericsOptions(
                SymbolDisplayFormat.MinimallyQualifiedFormat.GenericsOptions & ~SymbolDisplayGenericsOptions.IncludeTypeParameters);

        protected AbstractSignatureHelpProvider()
        {
        }

        public abstract bool IsTriggerCharacter(char ch);
        public abstract bool IsRetriggerCharacter(char ch);
        public abstract SignatureHelpState? GetCurrentArgumentState(SyntaxNode root, int position, ISyntaxFactsService syntaxFacts, TextSpan currentSpan, CancellationToken cancellationToken);

<<<<<<< HEAD
        protected abstract Task<SignatureHelpItems?> GetItemsWorkerAsync(Document document, int position, SignatureHelpTriggerInfo triggerInfo, CancellationToken cancellationToken);
=======
        protected abstract Task<SignatureHelpItems?> GetItemsWorkerAsync(Document document, int position, SignatureHelpTriggerInfo triggerInfo, SignatureHelpOptions options, CancellationToken cancellationToken);
>>>>>>> 67d940c4

        /// <remarks>
        /// This overload is required for compatibility with existing extensions.
        /// </remarks>
        protected static SignatureHelpItems? CreateSignatureHelpItems(
            IList<SignatureHelpItem> items, TextSpan applicableSpan, SignatureHelpState state)
        {
            return CreateSignatureHelpItems(items, applicableSpan, state, selectedItem: null);
        }

        protected static SignatureHelpItems? CreateSignatureHelpItems(
            IList<SignatureHelpItem>? items, TextSpan applicableSpan, SignatureHelpState? state, int? selectedItem)
        {
            if (items == null || !items.Any() || state == null)
            {
                return null;
            }

            if (selectedItem < 0)
            {
                selectedItem = null;
            }

            (items, selectedItem) = Filter(items, state.ArgumentNames, selectedItem);
            return new SignatureHelpItems(items, applicableSpan, state.ArgumentIndex, state.ArgumentCount, state.ArgumentName, selectedItem);
        }

        protected static SignatureHelpItems? CreateCollectionInitializerSignatureHelpItems(
            IList<SignatureHelpItem> items, TextSpan applicableSpan, SignatureHelpState? state)
        {
            // We will have added all the accessible '.Add' methods that take at least one
            // arguments. However, in general the one-arg Add method is the least likely for the
            // user to invoke. For example, say there is:
            //
            //      new JObject { { $$ } }
            //
            // Technically, the user could be calling the `.Add(object)` overload in this case.
            // However, normally in that case, they would just supply the value directly like so:
            //
            //      new JObject { new JProperty(...), new JProperty(...) }
            //
            // So, it's a strong signal when they're inside another `{ $$ }` that they want to call
            // the .Add methods that take multiple args, like so:
            //
            //      new JObject { { propName, propValue }, { propName, propValue } }
            // 
            // So, we include all the .Add methods, but we prefer selecting the first that has
            // at least two parameters.
            return CreateSignatureHelpItems(
                items, applicableSpan, state, items.IndexOf(i => i.Parameters.Length >= 2));
        }

        private static (IList<SignatureHelpItem> items, int? selectedItem) Filter(IList<SignatureHelpItem> items, IEnumerable<string>? parameterNames, int? selectedItem)
        {
            if (parameterNames == null)
            {
                return (items.ToList(), selectedItem);
            }

            var filteredList = items.Where(i => Include(i, parameterNames)).ToList();
            var isEmpty = filteredList.Count == 0;
            if (!selectedItem.HasValue || isEmpty)
            {
                return (isEmpty ? items.ToList() : filteredList, selectedItem);
            }

            // adjust the selected item
            var selection = items[selectedItem.Value];
            selectedItem = filteredList.IndexOf(selection);
            return (filteredList, selectedItem);
        }

        private static bool Include(SignatureHelpItem item, IEnumerable<string> parameterNames)
        {
            var itemParameterNames = item.Parameters.Select(p => p.Name).ToSet();
            return parameterNames.All(itemParameterNames.Contains);
        }

        public async Task<SignatureHelpState?> GetCurrentArgumentStateAsync(Document document, int position, TextSpan currentSpan, CancellationToken cancellationToken)
        {
            var root = await document.GetRequiredSyntaxRootAsync(cancellationToken).ConfigureAwait(false);
            return GetCurrentArgumentState(root, position, document.GetRequiredLanguageService<ISyntaxFactsService>(), currentSpan, cancellationToken);
        }

        // TODO: remove once Pythia moves to ExternalAccess APIs
        [Obsolete("Use overload without ISymbolDisplayService")]
#pragma warning disable CA1822 // Mark members as static - see obsolete comment above.
        protected SignatureHelpItem CreateItem(
#pragma warning restore CA1822 // Mark members as static
            ISymbol orderSymbol,
            SemanticModel semanticModel,
            int position,
            ISymbolDisplayService symbolDisplayService,
            IStructuralTypeDisplayService structuralTypeDisplayService,
            bool isVariadic,
            Func<CancellationToken, IEnumerable<TaggedText>> documentationFactory,
            IList<SymbolDisplayPart> prefixParts,
            IList<SymbolDisplayPart> separatorParts,
            IList<SymbolDisplayPart> suffixParts,
            IList<SignatureHelpSymbolParameter> parameters,
            IList<SymbolDisplayPart>? descriptionParts = null)
        {
            return CreateItem(orderSymbol, semanticModel, position, structuralTypeDisplayService,
                isVariadic, documentationFactory, prefixParts, separatorParts, suffixParts, parameters, descriptionParts);
        }

        protected static SignatureHelpItem CreateItem(
            ISymbol orderSymbol,
            SemanticModel semanticModel,
            int position,
            IStructuralTypeDisplayService structuralTypeDisplayService,
            bool isVariadic,
            Func<CancellationToken, IEnumerable<TaggedText>>? documentationFactory,
            IList<SymbolDisplayPart> prefixParts,
            IList<SymbolDisplayPart> separatorParts,
            IList<SymbolDisplayPart> suffixParts,
            IList<SignatureHelpSymbolParameter> parameters,
            IList<SymbolDisplayPart>? descriptionParts = null)
        {
            return CreateItemImpl(orderSymbol, semanticModel, position, structuralTypeDisplayService,
                isVariadic, documentationFactory, prefixParts, separatorParts, suffixParts, parameters, descriptionParts);
        }

        protected static SignatureHelpItem CreateItemImpl(
            ISymbol orderSymbol,
            SemanticModel semanticModel,
            int position,
            IStructuralTypeDisplayService structuralTypeDisplayService,
            bool isVariadic,
            Func<CancellationToken, IEnumerable<TaggedText>>? documentationFactory,
            IList<SymbolDisplayPart> prefixParts,
            IList<SymbolDisplayPart> separatorParts,
            IList<SymbolDisplayPart> suffixParts,
            IList<SignatureHelpSymbolParameter> parameters,
            IList<SymbolDisplayPart>? descriptionParts)
        {
            prefixParts = structuralTypeDisplayService.InlineDelegateAnonymousTypes(prefixParts, semanticModel, position);
            separatorParts = structuralTypeDisplayService.InlineDelegateAnonymousTypes(separatorParts, semanticModel, position);
            suffixParts = structuralTypeDisplayService.InlineDelegateAnonymousTypes(suffixParts, semanticModel, position);
            parameters = parameters.Select(p => InlineDelegateAnonymousTypes(p, semanticModel, position, structuralTypeDisplayService)).ToList();
            descriptionParts = descriptionParts == null
                ? SpecializedCollections.EmptyList<SymbolDisplayPart>()
                : descriptionParts;

            var allParts = prefixParts.Concat(separatorParts)
                                      .Concat(suffixParts)
                                      .Concat(parameters.SelectMany(p => p.GetAllParts()))
                                      .Concat(descriptionParts);

            var structuralTypes =
                from part in allParts
<<<<<<< HEAD
                where part.Symbol.IsNormalAnonymousType()
=======
                where part.Symbol.IsNormalAnonymousType() || part.Symbol.IsTupleType()
>>>>>>> 67d940c4
                select (INamedTypeSymbol)part.Symbol!;

            var info = structuralTypeDisplayService.GetTypeDisplayInfo(
                orderSymbol, structuralTypes.ToImmutableArray(), semanticModel, position);

            if (info.TypesParts.Count > 0)
            {
                var anonymousTypeParts = new List<SymbolDisplayPart>
                {
                    new SymbolDisplayPart(SymbolDisplayPartKind.Space, null, "\r\n\r\n")
                };

                anonymousTypeParts.AddRange(info.TypesParts);

                return new SymbolKeySignatureHelpItem(
                    orderSymbol,
                    isVariadic,
                    documentationFactory,
                    info.ReplaceStructuralTypes(prefixParts, semanticModel, position).ToTaggedText(),
                    info.ReplaceStructuralTypes(separatorParts, semanticModel, position).ToTaggedText(),
                    info.ReplaceStructuralTypes(suffixParts, semanticModel, position).ToTaggedText(),
                    parameters.Select(p => ReplaceStructuralTypes(p, info, semanticModel, position)).Select(p => (SignatureHelpParameter)p),
                    anonymousTypeParts.ToTaggedText());
            }

            return new SymbolKeySignatureHelpItem(
                orderSymbol,
                isVariadic,
                documentationFactory,
                prefixParts.ToTaggedText(),
                separatorParts.ToTaggedText(),
                suffixParts.ToTaggedText(),
                parameters.Select(p => (SignatureHelpParameter)p),
                descriptionParts.ToTaggedText());
        }

        private static SignatureHelpSymbolParameter ReplaceStructuralTypes(
            SignatureHelpSymbolParameter parameter,
            StructuralTypeDisplayInfo info,
            SemanticModel semanticModel,
            int position)
        {
            return new SignatureHelpSymbolParameter(
                parameter.Name,
                parameter.IsOptional,
                parameter.DocumentationFactory,
                info.ReplaceStructuralTypes(parameter.DisplayParts, semanticModel, position),
                info.ReplaceStructuralTypes(parameter.SelectedDisplayParts, semanticModel, position));
        }

        private static SignatureHelpSymbolParameter InlineDelegateAnonymousTypes(
            SignatureHelpSymbolParameter parameter,
            SemanticModel semanticModel,
            int position,
            IStructuralTypeDisplayService structuralTypeDisplayService)
        {
            return new SignatureHelpSymbolParameter(
                parameter.Name,
                parameter.IsOptional,
                parameter.DocumentationFactory,
                structuralTypeDisplayService.InlineDelegateAnonymousTypes(parameter.DisplayParts, semanticModel, position),
                structuralTypeDisplayService.InlineDelegateAnonymousTypes(parameter.PrefixDisplayParts, semanticModel, position),
                structuralTypeDisplayService.InlineDelegateAnonymousTypes(parameter.SuffixDisplayParts, semanticModel, position),
                structuralTypeDisplayService.InlineDelegateAnonymousTypes(parameter.SelectedDisplayParts, semanticModel, position));
        }

        public async Task<SignatureHelpItems?> GetItemsAsync(
<<<<<<< HEAD
            Document document, int position, SignatureHelpTriggerInfo triggerInfo, CancellationToken cancellationToken)
=======
            Document document, int position, SignatureHelpTriggerInfo triggerInfo, SignatureHelpOptions options, CancellationToken cancellationToken)
>>>>>>> 67d940c4
        {
            var itemsForCurrentDocument = await GetItemsWorkerAsync(document, position, triggerInfo, options, cancellationToken).ConfigureAwait(false);
            if (itemsForCurrentDocument == null)
            {
                return itemsForCurrentDocument;
            }

            var relatedDocuments = await FindActiveRelatedDocumentsAsync(position, document, cancellationToken).ConfigureAwait(false);
            if (relatedDocuments.IsEmpty)
            {
                return itemsForCurrentDocument;
            }

            var totalProjects = relatedDocuments.Select(d => d.Project.Id).Concat(document.Project.Id);

            var semanticModel = await document.ReuseExistingSpeculativeModelAsync(position, cancellationToken).ConfigureAwait(false);
            var compilation = semanticModel.Compilation;

            var finalItems = new List<SignatureHelpItem>();
            foreach (var item in itemsForCurrentDocument.Items)
            {
                if (item is not SymbolKeySignatureHelpItem symbolKeyItem ||
                    symbolKeyItem.SymbolKey is not SymbolKey symbolKey ||
                    symbolKey.Resolve(compilation, ignoreAssemblyKey: true, cancellationToken).Symbol is not ISymbol symbol)
                {
                    finalItems.Add(item);
                    continue;
                }

                // If the symbol is an instantiated generic method, ensure we use its original
                // definition for symbol key resolution in related compilations.
                if (symbol is IMethodSymbol methodSymbol && methodSymbol.IsGenericMethod && methodSymbol != methodSymbol.OriginalDefinition)
                {
                    symbolKey = SymbolKey.Create(methodSymbol.OriginalDefinition, cancellationToken);
                }

                var invalidProjectsForCurrentSymbol = new List<ProjectId>();
                foreach (var relatedDocument in relatedDocuments)
                {
                    // Try to resolve symbolKey in each related compilation,
                    // unresolvable key means the symbol is unavailable in the corresponding project.
                    var relatedSemanticModel = await relatedDocument.ReuseExistingSpeculativeModelAsync(position, cancellationToken).ConfigureAwait(false);
                    if (symbolKey.Resolve(relatedSemanticModel.Compilation, ignoreAssemblyKey: true, cancellationToken).Symbol == null)
                    {
                        invalidProjectsForCurrentSymbol.Add(relatedDocument.Project.Id);
                    }
                }

                var platformData = new SupportedPlatformData(document.Project.Solution, invalidProjectsForCurrentSymbol, totalProjects);
                finalItems.Add(UpdateItem(item, platformData));
            }

            return new SignatureHelpItems(
                finalItems, itemsForCurrentDocument.ApplicableSpan,
                itemsForCurrentDocument.ArgumentIndex,
                itemsForCurrentDocument.ArgumentCount,
                itemsForCurrentDocument.ArgumentName,
                itemsForCurrentDocument.SelectedItemIndex);
        }

        private static async Task<ImmutableArray<Document>> FindActiveRelatedDocumentsAsync(int position, Document document, CancellationToken cancellationToken)
        {
            using var _ = ArrayBuilder<Document>.GetInstance(out var builder);
            foreach (var relatedDocument in document.GetLinkedDocuments())
            {
                var syntaxTree = await relatedDocument.GetSyntaxTreeAsync(cancellationToken).ConfigureAwait(false);
                if (!relatedDocument.GetRequiredLanguageService<ISyntaxFactsService>().IsInInactiveRegion(syntaxTree, position, cancellationToken))
                {
                    builder.Add(relatedDocument);
                }
            }

            return builder.ToImmutable();
        }

        private static SignatureHelpItem UpdateItem(SignatureHelpItem item, SupportedPlatformData platformData)
        {
            var platformParts = platformData.ToDisplayParts().ToTaggedText();
            if (platformParts.Length == 0)
            {
                return item;
            }

            var startingNewLine = new List<TaggedText>();
            startingNewLine.AddLineBreak();

            var concatted = startingNewLine.Concat(platformParts);
            var updatedDescription = item.DescriptionParts.IsDefault
                ? concatted
                : item.DescriptionParts.Concat(concatted);

            item.DescriptionParts = updatedDescription.ToImmutableArrayOrEmpty();
            return item;
        }

        protected static int? TryGetSelectedIndex<TSymbol>(ImmutableArray<TSymbol> candidates, ISymbol? currentSymbol) where TSymbol : class, ISymbol
        {
            if (currentSymbol is TSymbol matched)
            {
                var found = candidates.IndexOf(matched);
                if (found >= 0)
                {
                    return found;
                }
            }

            return null;
        }
    }
}<|MERGE_RESOLUTION|>--- conflicted
+++ resolved
@@ -35,11 +35,7 @@
         public abstract bool IsRetriggerCharacter(char ch);
         public abstract SignatureHelpState? GetCurrentArgumentState(SyntaxNode root, int position, ISyntaxFactsService syntaxFacts, TextSpan currentSpan, CancellationToken cancellationToken);
 
-<<<<<<< HEAD
-        protected abstract Task<SignatureHelpItems?> GetItemsWorkerAsync(Document document, int position, SignatureHelpTriggerInfo triggerInfo, CancellationToken cancellationToken);
-=======
         protected abstract Task<SignatureHelpItems?> GetItemsWorkerAsync(Document document, int position, SignatureHelpTriggerInfo triggerInfo, SignatureHelpOptions options, CancellationToken cancellationToken);
->>>>>>> 67d940c4
 
         /// <remarks>
         /// This overload is required for compatibility with existing extensions.
@@ -191,11 +187,7 @@
 
             var structuralTypes =
                 from part in allParts
-<<<<<<< HEAD
-                where part.Symbol.IsNormalAnonymousType()
-=======
                 where part.Symbol.IsNormalAnonymousType() || part.Symbol.IsTupleType()
->>>>>>> 67d940c4
                 select (INamedTypeSymbol)part.Symbol!;
 
             var info = structuralTypeDisplayService.GetTypeDisplayInfo(
@@ -263,11 +255,7 @@
         }
 
         public async Task<SignatureHelpItems?> GetItemsAsync(
-<<<<<<< HEAD
-            Document document, int position, SignatureHelpTriggerInfo triggerInfo, CancellationToken cancellationToken)
-=======
             Document document, int position, SignatureHelpTriggerInfo triggerInfo, SignatureHelpOptions options, CancellationToken cancellationToken)
->>>>>>> 67d940c4
         {
             var itemsForCurrentDocument = await GetItemsWorkerAsync(document, position, triggerInfo, options, cancellationToken).ConfigureAwait(false);
             if (itemsForCurrentDocument == null)
