--- conflicted
+++ resolved
@@ -965,19 +965,11 @@
         <target state="translated">内联并保留“{0}”</target>
         <note />
       </trans-unit>
-<<<<<<< HEAD
       <trans-unit id="Insert_a_foreach_loop">
         <source>Insert a 'foreach' loop</source>
         <target state="new">Insert a 'foreach' loop</target>
         <note />
       </trans-unit>
-      <trans-unit id="Insert_an_if_statement">
-        <source>Insert an 'if' statement</source>
-        <target state="new">Insert an 'if' statement</target>
-        <note />
-      </trans-unit>
-=======
->>>>>>> 24eacfa0
       <trans-unit id="Insufficient_hexadecimal_digits">
         <source>Insufficient hexadecimal digits</source>
         <target state="translated">无效的十六进制数字</target>
