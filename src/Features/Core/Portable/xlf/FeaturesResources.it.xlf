--- conflicted
+++ resolved
@@ -102,8 +102,6 @@
         <target state="new">Changes made in project '{0}' will not be applied while the application is running</target>
         <note />
       </trans-unit>
-<<<<<<< HEAD
-=======
       <trans-unit id="Changing_0_from_asynchronous_to_synchronous_will_prevent_the_debug_session_from_continuing">
         <source>Changing '{0}' from asynchronous to synchronous will prevent the debug session from continuing.</source>
         <target state="new">Changing '{0}' from asynchronous to synchronous will prevent the debug session from continuing.</target>
@@ -114,7 +112,6 @@
         <target state="new">Changing '{0}' to '{1}' will prevent the debug session from continuing because it changes the shape of the state machine.</target>
         <note />
       </trans-unit>
->>>>>>> a2ee4379
       <trans-unit id="Code_Quality">
         <source>Code Quality</source>
         <target state="translated">Qualità del codice</target>
@@ -328,14 +325,11 @@
       <trans-unit id="MethodMustReturnStreamThatSupportsReadAndSeek">
         <source>{0} must return a stream that supports read and seek operations.</source>
         <target state="translated">{0} deve restituire un flusso che supporta operazioni di lettura e ricerca.</target>
-<<<<<<< HEAD
-=======
         <note />
       </trans-unit>
       <trans-unit id="Modifying_0_which_contains_a_switch_expression_will_prevent_the_debug_session_from_continuing">
         <source>Modifying '{0}' which contains a switch expression will prevent the debug session from continuing.</source>
         <target state="new">Modifying '{0}' which contains a switch expression will prevent the debug session from continuing.</target>
->>>>>>> a2ee4379
         <note />
       </trans-unit>
       <trans-unit id="Move_contents_to_namespace">
@@ -626,8 +620,6 @@
       <trans-unit id="Wrap_and_align_expression">
         <source>Wrap and align expression</source>
         <target state="translated">Esegui il wrapping e allinea l'espressione</target>
-<<<<<<< HEAD
-=======
         <note />
       </trans-unit>
       <trans-unit id="Wrap_and_align_long_call_chain">
@@ -638,7 +630,6 @@
       <trans-unit id="Wrap_call_chain">
         <source>Wrap call chain</source>
         <target state="new">Wrap call chain</target>
->>>>>>> a2ee4379
         <note />
       </trans-unit>
       <trans-unit id="Wrap_every_argument">
