﻿<?xml version="1.0" encoding="utf-8"?>
<xliff xmlns="urn:oasis:names:tc:xliff:document:1.2" xmlns:xsi="http://www.w3.org/2001/XMLSchema-instance" version="1.2" xsi:schemaLocation="urn:oasis:names:tc:xliff:document:1.2 xliff-core-1.2-transitional.xsd">
  <file datatype="xml" source-language="en" target-language="tr" original="../FeaturesResources.resx">
    <body>
      <trans-unit id="0_directive">
        <source>#{0} directive</source>
        <target state="translated">#{0} yönergesi</target>
        <note />
      </trans-unit>
      <trans-unit id="AM_PM_abbreviated">
        <source>AM/PM (abbreviated)</source>
        <target state="translated">AM/PM (kısa)</target>
        <note />
      </trans-unit>
      <trans-unit id="AM_PM_abbreviated_description">
        <source>The "t" custom format specifier represents the first character of the AM/PM designator. The appropriate localized designator is retrieved from the DateTimeFormatInfo.AMDesignator or DateTimeFormatInfo.PMDesignator property of the current or specific culture. The AM designator is used for all times from 0:00:00 (midnight) to 11:59:59.999. The PM designator is used for all times from 12:00:00 (noon) to 23:59:59.999.

If the "t" format specifier is used without other custom format specifiers, it's interpreted as the "t" standard date and time format specifier.</source>
        <target state="translated">"t" özel biçim belirticisi, AM/PM belirleyicisinin ilk karakterini temsil eder. Uygun yerelleştirilmiş belirleyici, geçerli veya belirli bir kültürün DateTimeFormatInfo.AMDesignator ya da DateTimeFormatInfo.PMDesignator özelliğinden alınır. AM belirleyicisi, 0:00:00 (gece yarısı) ile 11:59:59.999 arasındaki tüm saatler için kullanılır. PM göstergesi, 12:00:00 (öğlen) ile 23:59:59.999 arasındaki tüm saatler için kullanılır.

 "t" biçim belirticisi başka özel biçim belirticileri olmadan kullanılırsa, standart tarih ve saat biçimi belirticisi olarak yorumlanır.</target>
        <note />
      </trans-unit>
      <trans-unit id="AM_PM_full">
        <source>AM/PM (full)</source>
        <target state="translated">AM/PM (tam)</target>
        <note />
      </trans-unit>
      <trans-unit id="AM_PM_full_description">
        <source>The "tt" custom format specifier (plus any number of additional "t" specifiers) represents the entire AM/PM designator. The appropriate localized designator is retrieved from the DateTimeFormatInfo.AMDesignator or DateTimeFormatInfo.PMDesignator property of the current or specific culture. The AM designator is used for all times from 0:00:00 (midnight) to 11:59:59.999. The PM designator is used for all times from 12:00:00 (noon) to 23:59:59.999.

Make sure to use the "tt" specifier for languages for which it's necessary to maintain the distinction between AM and PM. An example is Japanese, for which the AM and PM designators differ in the second character instead of the first character.</source>
        <target state="translated">"tt" özel biçim belirticisi (ve herhangi bir sayıda ek "t" belirticisi), AM/PM belirleyicisini tümüyle temsil eder. Uygun yerelleştirilmiş belirleyici, geçerli veya belirli bir kültürün DateTimeFormatInfo.AMDesignator ya da DateTimeFormatInfo.PMDesignator özelliğinden alınır. AM göstergesi, 0:00:00 (gece yarısı) ile 11:59:59.999 arasındaki tüm saatler için kullanılır. PM göstergesi, 12:00:00 (öğlen) ile 23:59:59.999 arasındaki tüm saatler için kullanılır.

AM ve PM arasındaki farkın korunmasının gerekli olduğu diller için "tt" belirticisini kullandığınızdan emin olun. Buna bir örnek, AM ve PM belirleyicilerinin ilk karakter yerine ikinci karakterde farklı olduğu Japoncadır.</target>
        <note />
      </trans-unit>
      <trans-unit id="A_subtraction_must_be_the_last_element_in_a_character_class">
        <source>A subtraction must be the last element in a character class</source>
        <target state="translated">Bir çıkarma bir karakter sınıfı içinde son öğe olması gerekir</target>
        <note>This is an error message shown to the user when they write an invalid Regular Expression. Example: [a-[b]-c]</note>
      </trans-unit>
      <trans-unit id="Accessing_captured_variable_0_that_hasn_t_been_accessed_before_in_1_requires_restarting_the_application">
        <source>Accessing captured variable '{0}' that hasn't been accessed before in {1} requires restarting the application.</source>
        <target state="translated">{1} öğesinde daha önce erişilmeyen yakalanan '{0}' değişkenine erişilmesi, uygulamanın yeniden başlatılmasını gerektirir.</target>
        <note />
      </trans-unit>
      <trans-unit id="Add_DebuggerDisplay_attribute">
        <source>Add 'DebuggerDisplay' attribute</source>
        <target state="translated">'DebuggerDisplay' özniteliği ekle</target>
        <note>{Locked="DebuggerDisplay"} "DebuggerDisplay" is a BCL class and should not be localized.</note>
      </trans-unit>
      <trans-unit id="Add_explicit_cast">
        <source>Add explicit cast</source>
        <target state="translated">Açık tür dönüştürme ekle</target>
        <note />
      </trans-unit>
      <trans-unit id="Add_member_name">
        <source>Add member name</source>
        <target state="translated">Üye adı Ekle</target>
        <note />
      </trans-unit>
      <trans-unit id="Add_null_checks_for_all_parameters">
        <source>Add null checks for all parameters</source>
        <target state="translated">Tüm parametreler için null denetimi ekle</target>
        <note />
      </trans-unit>
      <trans-unit id="Add_optional_parameter_to_constructor">
        <source>Add optional parameter to constructor</source>
        <target state="translated">Oluşturucuya isteğe bağlı parametre ekle</target>
        <note />
      </trans-unit>
      <trans-unit id="Add_parameter_to_0_and_overrides_implementations">
        <source>Add parameter to '{0}' (and overrides/implementations)</source>
        <target state="translated">'{0}' öğesine (ve geçersiz kılmalara/uygulamalara) parametre ekle</target>
        <note />
      </trans-unit>
      <trans-unit id="Add_parameter_to_constructor">
        <source>Add parameter to constructor</source>
        <target state="translated">Oluşturucuya parametre ekle</target>
        <note />
      </trans-unit>
      <trans-unit id="Add_project_reference_to_0">
        <source>Add project reference to '{0}'.</source>
        <target state="translated">'{0}' üzerine proje başvurusu ekleyin.</target>
        <note />
      </trans-unit>
      <trans-unit id="Add_reference_to_0">
        <source>Add reference to '{0}'.</source>
        <target state="translated">'{0}' üzerine başvuru ekleyin.</target>
        <note />
      </trans-unit>
      <trans-unit id="Actions_can_not_be_empty">
        <source>Actions can not be empty.</source>
        <target state="translated">Eylemler boş olamaz.</target>
        <note />
      </trans-unit>
      <trans-unit id="Add_tuple_element_name_0">
        <source>Add tuple element name '{0}'</source>
        <target state="translated">'{0}' demet öğesi adını ekle</target>
        <note />
      </trans-unit>
      <trans-unit id="Adding_0_around_an_active_statement_requires_restarting_the_application">
        <source>Adding {0} around an active statement requires restarting the application.</source>
        <target state="translated">Etkin bir deyim etrafında bir {0} öğesinin eklenmesi, uygulamanın yeniden başlatılmasını gerektirir.</target>
        <note />
      </trans-unit>
      <trans-unit id="Adding_0_into_a_1_requires_restarting_the_application">
        <source>Adding {0} into a {1} requires restarting the application.</source>
        <target state="translated">{1} öğesine {0} eklemek, uygulamanın yeniden başlatılmasını gerektir.</target>
        <note />
      </trans-unit>
      <trans-unit id="Adding_0_into_a_class_with_explicit_or_sequential_layout_requires_restarting_the_application">
        <source>Adding {0} into a class with explicit or sequential layout requires restarting the application.</source>
        <target state="translated">Açık veya sıralı düzene sahip bir sınıfa {0} eklemek, uygulamanın yeniden başlatılmasını gerektirir.</target>
        <note />
      </trans-unit>
      <trans-unit id="Adding_0_into_a_generic_type_requires_restarting_the_application">
        <source>Adding {0} into a generic type requires restarting the application.</source>
        <target state="translated">Genel bir türe {0} eklenmesi, uygulamanın yeniden başlatılmasını gerektirir.</target>
        <note />
      </trans-unit>
      <trans-unit id="Adding_0_into_an_interface_method_requires_restarting_the_application">
        <source>Adding {0} into an interface method requires restarting the application.</source>
        <target state="translated">Bir arabirim yöntemine {0} eklemek, uygulamanın yeniden başlatılmasını gerektirir.</target>
        <note />
      </trans-unit>
      <trans-unit id="Adding_0_into_an_interface_requires_restarting_the_application">
        <source>Adding {0} into an interface requires restarting the application.</source>
        <target state="translated">Bir arabirime {0} eklenmesi, uygulamanın yeniden başlatılmasını gerektirir.</target>
        <note />
      </trans-unit>
      <trans-unit id="Adding_0_requires_restarting_the_application">
        <source>Adding {0} requires restarting the application.</source>
        <target state="translated">{0} öğesinin eklenmesi, uygulamanın yeniden başlatılmasını gerektirir.</target>
        <note />
      </trans-unit>
      <trans-unit id="Adding_0_that_accesses_captured_variables_1_and_2_declared_in_different_scopes_requires_restarting_the_application">
        <source>Adding {0} that accesses captured variables '{1}' and '{2}' declared in different scopes requires restarting the application.</source>
        <target state="translated">Farklı kapsamlarda tanımlanan yakalanmış '{1}' ve '{2}' değişkenlerine erişen {0} öğesini eklemek, uygulamanın yeniden başlatılmasını gerektirir.</target>
        <note />
      </trans-unit>
      <trans-unit id="Adding_0_with_the_Handles_clause_requires_restarting_the_application">
        <source>Adding {0} with the Handles clause requires restarting the application.</source>
        <target state="translated">Handles yan tümcesi ile {0} eklemek, uygulamanın yeniden başlatılmasını gerektirir.</target>
        <note>{Locked="Handles"} "Handles" is VB keywords and should not be localized.</note>
      </trans-unit>
      <trans-unit id="Adding_a_MustOverride_0_or_overriding_an_inherited_0_requires_restarting_the_application">
        <source>Adding a MustOverride {0} or overriding an inherited {0} requires restarting the application.</source>
        <target state="translated">Bir MustOverride {0} eklemek veya devralınmış bir {0} öğesini geçersiz kılmak uygulamanın yeniden başlatılmasını gerektirir.</target>
        <note>{Locked="MustOverride"} "MustOverride" is VB keyword and should not be localized.</note>
      </trans-unit>
      <trans-unit id="Adding_a_constructor_to_a_type_with_a_field_or_property_initializer_that_contains_an_anonymous_function_requires_restarting_the_application">
        <source>Adding a constructor to a type with a field or property initializer that contains an anonymous function requires restarting the application.</source>
        <target state="translated">Anonim bir tür içeren alan veya özellik başlatıcısının bulunduğu bir türe oluşturucu eklenmesi, uygulamanın yeniden başlatılmasını gerektirir.</target>
        <note />
      </trans-unit>
      <trans-unit id="Adding_a_generic_0_requires_restarting_the_application">
        <source>Adding a generic {0} requires restarting the application.</source>
        <target state="translated">Genel bir {0} eklemek için uygulamanın yeniden başlatılması gerekir.</target>
        <note />
      </trans-unit>
      <trans-unit id="Adding_a_method_with_an_explicit_interface_specifier_requires_restarting_the_application">
        <source>Adding a method with an explicit interface specifier requires restarting the application.</source>
        <target state="translated">Açık bir arabirim tanımlayıcısıyla bir yöntem eklemek, uygulamanın yeniden başlatılmasını gerektirir.</target>
        <note />
      </trans-unit>
      <trans-unit id="Adding_a_new_file_requires_restarting_the_application">
        <source>Adding a new file requires restarting the application.</source>
        <target state="translated">Yeni bir dosya eklemek, uygulamanın yeniden başlatılmasını gerektir.</target>
        <note />
      </trans-unit>
      <trans-unit id="Adding_a_user_defined_0_requires_restarting_the_application">
        <source>Adding a user defined {0} requires restarting the application.</source>
        <target state="translated">Kullanıcı tanımlı bir {0} eklemek, uygulamanın yeniden başlatılmasını gerektirir.</target>
        <note />
      </trans-unit>
      <trans-unit id="Adding_an_abstract_0_or_overriding_an_inherited_0_requires_restarting_the_application">
        <source>Adding an abstract {0} or overriding an inherited {0} requires restarting the application.</source>
        <target state="translated">Özet {0} eklenmesi veya devralınmış bir {0} öğesinin geçersiz kılınması uygulamanın yeniden başlatılmasını gerektirir.</target>
        <note />
      </trans-unit>
      <trans-unit id="Adding_an_extern_0_requires_restarting_the_application">
        <source>Adding an extern {0} requires restarting the application.</source>
        <target state="translated">Dış bir {0} eklenmesi(extern), uygulamanın yeniden başlatılmasını gerektirir.</target>
        <note>{Locked="extern"} "extern" is C# keyword and should not be localized.</note>
      </trans-unit>
      <trans-unit id="Adding_an_imported_method_requires_restarting_the_application">
        <source>Adding an imported method requires restarting the application.</source>
        <target state="translated">İçeri aktarılan bir yöntemin eklenmesi uygulamanın yeniden başlatılmasını gerektiriyor.</target>
        <note />
      </trans-unit>
      <trans-unit id="Align_wrapped_arguments">
        <source>Align wrapped arguments</source>
        <target state="translated">Sarmalanan bağımsız değişkenleri hizala</target>
        <note />
      </trans-unit>
      <trans-unit id="Align_wrapped_parameters">
        <source>Align wrapped parameters</source>
        <target state="translated">Sarmalanan parametreleri hizala</target>
        <note />
      </trans-unit>
      <trans-unit id="Alternation_conditions_cannot_be_comments">
        <source>Alternation conditions cannot be comments</source>
        <target state="translated">Değişim koşulları yorum olamaz</target>
        <note>This is an error message shown to the user when they write an invalid Regular Expression. Example: a|(?#b)</note>
      </trans-unit>
      <trans-unit id="Alternation_conditions_do_not_capture_and_cannot_be_named">
        <source>Alternation conditions do not capture and cannot be named</source>
        <target state="translated">Değişim koşulları yakalamak değil ve adlandırılamaz</target>
        <note>This is an error message shown to the user when they write an invalid Regular Expression. Example: (?(?'x'))</note>
      </trans-unit>
      <trans-unit id="An_update_that_causes_the_return_type_of_implicit_main_to_change_requires_restarting_the_application">
        <source>An update that causes the return type of the implicit Main method to change requires restarting the application.</source>
        <target state="translated">Örtük Main yönteminin dönüş türü değişikliğine neden olan bir güncelleştirme, uygulamanın yeniden başlatılmasını gerektirir.</target>
        <note>{Locked="Main"} is C# keywords and should not be localized.</note>
      </trans-unit>
      <trans-unit id="Apply_file_header_preferences">
        <source>Apply file header preferences</source>
        <target state="translated">Dosya üst bilgisi tercihlerini uygula</target>
        <note />
      </trans-unit>
      <trans-unit id="Apply_object_collection_initialization_preferences">
        <source>Apply object/collection initialization preferences</source>
        <target state="translated">Nesne/koleksiyon başlatma tercihlerini uygula</target>
        <note />
      </trans-unit>
      <trans-unit id="Applying_source_changes_while_the_application_is_running_is_not_supported_by_the_runtime">
        <source>Applying source changes while the application is running is not supported by the runtime.</source>
        <target state="translated">Uygulama çalışırken kaynak değişikliklerinin uygulanması çalışma zamanı tarafından desteklenmiyor.</target>
        <note />
      </trans-unit>
      <trans-unit id="Attribute_0_is_missing_Updating_an_async_method_or_an_iterator_requires_restarting_the_application">
        <source>Attribute '{0}' is missing. Updating an async method or an iterator requires restarting the application.</source>
        <target state="translated">'{0}' özniteliği eksik. Bir zaman uyumsuz yöntemin veya yineleyicinin güncelleştirilmesi, uygulamanın yeniden başlatılmasını gerektirir.</target>
        <note />
      </trans-unit>
      <trans-unit id="Asynchronously_waits_for_the_task_to_finish">
        <source>Asynchronously waits for the task to finish.</source>
        <target state="translated">Zaman uyumsuz olarak görevin tamamlanmasını bekler.</target>
        <note />
      </trans-unit>
      <trans-unit id="Await_the_preceding_expression">
        <source>Await the preceding expression</source>
        <target state="translated">Önceki ifadeyi bekle</target>
        <note />
      </trans-unit>
      <trans-unit id="Await_the_preceding_expression_and_add_ConfigureAwait_0">
        <source>Await the preceding expression and add ConfigureAwait({0}).</source>
        <target state="translated">Önceki ifadeyi bekleyin ve ConfigureAwait({0}) ekleyin.</target>
        <note>{Locked="ConfigureAwait"} "ConfigureAwait" is an api name and should not be localized. {0} is a placeholder for the language specific keyword 'false'.</note>
      </trans-unit>
      <trans-unit id="Awaited_task_returns_0">
        <source>Awaited task returns '{0}'</source>
        <target state="translated">Beklenen görev '{0}' döndürüyor</target>
        <note />
      </trans-unit>
      <trans-unit id="Awaited_task_returns_no_value">
        <source>Awaited task returns no value</source>
        <target state="translated">Beklenen görev değer döndürmüyor</target>
        <note />
      </trans-unit>
      <trans-unit id="Base_classes_contain_inaccessible_unimplemented_members">
        <source>Base classes contain inaccessible unimplemented members</source>
        <target state="translated">Temel sınıflarda erişilemeyen, uygulanmamış üyeler var</target>
        <note />
      </trans-unit>
      <trans-unit id="CannotApplyChangesUnexpectedError">
        <source>Cannot apply changes -- unexpected error: '{0}'</source>
        <target state="translated">Değişiklikler uygulanamıyor - beklenmeyen hata: '{0}'</target>
        <note />
      </trans-unit>
      <trans-unit id="Cannot_include_class_0_in_character_range">
        <source>Cannot include class \{0} in character range</source>
        <target state="translated">Sınıf \{0} içeremez karakter aralığı</target>
        <note>This is an error message shown to the user when they write an invalid Regular Expression. Example: [a-\w]. {0} is the invalid class (\w here)</note>
      </trans-unit>
      <trans-unit id="Capture_group_numbers_must_be_less_than_or_equal_to_Int32_MaxValue">
        <source>Capture group numbers must be less than or equal to Int32.MaxValue</source>
        <target state="translated">Yakalama grup numaraları Int32.MaxValue eşit veya daha az olmalıdır</target>
        <note>This is an error message shown to the user when they write an invalid Regular Expression. Example: a{2147483648}</note>
      </trans-unit>
      <trans-unit id="Capture_number_cannot_be_zero">
        <source>Capture number cannot be zero</source>
        <target state="translated">Yakalama numarası sıfır olamaz</target>
        <note>This is an error message shown to the user when they write an invalid Regular Expression. Example: (?&lt;0&gt;a)</note>
      </trans-unit>
      <trans-unit id="Capturing_variable_0_that_hasn_t_been_captured_before_requires_restarting_the_application">
        <source>Capturing variable '{0}' that hasn't been captured before requires restarting the application.</source>
        <target state="translated">Önceden yakalanmamış olan '{0}' değişkenini yakalamak, uygulamanın yeniden başlatılmasını gerektiriyor.</target>
        <note />
      </trans-unit>
      <trans-unit id="Ceasing_to_access_captured_variable_0_in_1_requires_restarting_the_application">
        <source>Ceasing to access captured variable '{0}' in {1} requires restarting the application.</source>
        <target state="translated">{1}‘ de yakalanan '{0}' değişkenine erişimin kesilmesi uygulamanın yeniden başlatılmasını gerektirir.</target>
        <note />
      </trans-unit>
      <trans-unit id="Ceasing_to_capture_variable_0_requires_restarting_the_application">
        <source>Ceasing to capture variable '{0}' requires restarting the application.</source>
        <target state="translated">'{0}' değişkeninin yakalanmasının kesilmesi, uygulamanın yeniden başlatılmasını gerektirir.</target>
        <note />
      </trans-unit>
      <trans-unit id="ChangeSignature_NewParameterInferValue">
        <source>&lt;infer&gt;</source>
        <target state="translated">&lt;çıkarsa&gt;</target>
        <note />
      </trans-unit>
      <trans-unit id="ChangeSignature_NewParameterIntroduceTODOVariable">
        <source>TODO</source>
        <target state="translated">TODO</target>
        <note>"TODO" is an indication that there is work still to be done.</note>
      </trans-unit>
      <trans-unit id="ChangeSignature_NewParameterOmitValue">
        <source>&lt;omit&gt;</source>
        <target state="translated">&lt;atla&gt;</target>
        <note />
      </trans-unit>
      <trans-unit id="Change_namespace_to_0">
        <source>Change namespace to '{0}'</source>
        <target state="translated">Ad alanını '{0}' olarak değiştir</target>
        <note />
      </trans-unit>
      <trans-unit id="Change_to_global_namespace">
        <source>Change to global namespace</source>
        <target state="translated">Genel ad alanı olarak değiştir</target>
        <note />
      </trans-unit>
      <trans-unit id="ChangesDisallowedWhileStoppedAtException">
        <source>Changes are not allowed while stopped at exception</source>
        <target state="translated">Özel durum sırasında durdurulduğunda değişikliklere izin verilmez</target>
        <note />
      </trans-unit>
      <trans-unit id="ChangesNotAppliedWhileRunning">
        <source>Changes made in project '{0}' will not be applied while the application is running</source>
        <target state="translated">'{0}' projesinde yapılan değişiklikler, uygulama çalışırken uygulanmayacak</target>
        <note />
      </trans-unit>
      <trans-unit id="ChangesRequiredSynthesizedType">
        <source>One or more changes result in a new type being created by the compiler, which requires restarting the application because it is not supported by the runtime</source>
        <target state="translated">Bir veya daha fazla değişiklik, derleyici tarafından yeni bir türün oluşturulmasına neden olur ve bu, çalışma zamanı tarafından desteklenmediği için uygulamanın yeniden başlatılmasını gerektirir.</target>
        <note />
      </trans-unit>
      <trans-unit id="Changing_0_from_asynchronous_to_synchronous_requires_restarting_the_application">
        <source>Changing {0} from asynchronous to synchronous requires restarting the application.</source>
        <target state="translated">{0} öğesinin zaman uyumsuzdan zaman uyumluya değiştirilmesi, uygulamanın yeniden başlatılmasını gerektirir.</target>
        <note />
      </trans-unit>
      <trans-unit id="Changing_0_to_1_requires_restarting_the_application_because_it_changes_the_shape_of_the_state_machine">
        <source>Changing '{0}' to '{1}' requires restarting the application because it changes the shape of the state machine.</source>
        <target state="translated">'{0}' öğesinin '{1}' olarak değiştirilmesi, durum makinesinin şeklini değiştirdiği için uygulamanın yeniden başlatılmasını gerektirir.</target>
        <note />
      </trans-unit>
      <trans-unit id="Changing_a_field_to_an_event_or_vice_versa_requires_restarting_the_application">
        <source>Changing a field to an event or vice versa requires restarting the application.</source>
        <target state="translated">Bir alanın bir olaya dönüştürülmesi veya tersinin yapılması, uygulamanın yeniden başlatılmasını gerektirir.</target>
        <note />
      </trans-unit>
      <trans-unit id="Changing_constraints_of_0_requires_restarting_the_application">
        <source>Changing constraints of {0} requires restarting the application.</source>
        <target state="translated">{0} öğesinin kısıtlamalarının değiştirilmesi, uygulamanın yeniden başlatılmasını gerektirir.</target>
        <note />
      </trans-unit>
      <trans-unit id="Changing_parameter_types_of_0_requires_restarting_the_application">
        <source>Changing parameter types of {0} requires restarting the application.</source>
        <target state="translated">{0} öğesinin parametre türlerinin değiştirilmesi, uygulamanın yeniden başlatılmasını gerektirir.</target>
        <note />
      </trans-unit>
      <trans-unit id="Changing_pseudo_custom_attribute_0_of_1_requires_restarting_th_application">
        <source>Changing pseudo-custom attribute '{0}' of {1} requires restarting the application</source>
        <target state="translated">{1} öğesinin '{0}' sahte özel özniteliğinin değiştirilmesi, uygulamanın yeniden başlatılmasını gerektirir</target>
        <note />
      </trans-unit>
      <trans-unit id="Changing_the_declaration_scope_of_a_captured_variable_0_requires_restarting_the_application">
        <source>Changing the declaration scope of a captured variable '{0}' requires restarting the application.</source>
        <target state="translated">Yakalanan bir '{0}' değişkeninin bildirim kapsamının değiştirilmesi uygulamanın yeniden başlatılmasını gerektir.</target>
        <note />
      </trans-unit>
      <trans-unit id="Changing_the_parameters_of_0_requires_restarting_the_application">
        <source>Changing the parameters of {0} requires restarting the application.</source>
        <target state="translated">{0} parametrelerinin değiştirilmesi, uygulamanın yeniden başlatılmasını gerektirir.</target>
        <note />
      </trans-unit>
      <trans-unit id="Changing_the_return_type_of_0_requires_restarting_the_application">
        <source>Changing the return type of {0} requires restarting the application.</source>
        <target state="translated">{0} öğesinin dönüş türünün değiştirilmesi, uygulamanın yeniden başlatılmasını gerektirir.</target>
        <note />
      </trans-unit>
      <trans-unit id="Changing_the_type_of_0_requires_restarting_the_application">
        <source>Changing the type of {0} requires restarting the application.</source>
        <target state="translated">{0} türünün değiştirilmesi, uygulamanın yeniden başlatılmasını gerektirir.</target>
        <note />
      </trans-unit>
      <trans-unit id="Changing_the_type_of_a_captured_variable_0_previously_of_type_1_requires_restarting_the_application">
        <source>Changing the type of a captured variable '{0}' previously of type '{1}' requires restarting the application.</source>
        <target state="translated">Daha önce '{1}' türünde olup yakalanan bir '{0}' değişkeninin türünün değiştirilmesi, uygulamanın yeniden başlatılmasını gerektirir.</target>
        <note />
      </trans-unit>
      <trans-unit id="Changing_type_parameters_of_0_requires_restarting_the_application">
        <source>Changing type parameters of {0} requires restarting the application.</source>
        <target state="translated">{0} tür parametrelerinin değiştirilmesi, uygulamanın yeniden başlatılmasını gerektirir.</target>
        <note />
      </trans-unit>
      <trans-unit id="Changing_visibility_of_0_requires_restarting_the_application">
        <source>Changing visibility of {0} requires restarting the application.</source>
        <target state="translated">{0} öğesinin görünürlüğünün değiştirilmesi, uygulamanın yeniden başlatılmasını gerektirir.</target>
        <note />
      </trans-unit>
      <trans-unit id="Comments_not_allowed">
        <source>Comments not allowed</source>
        <target state="new">Comments not allowed</target>
        <note />
      </trans-unit>
      <trans-unit id="Configure_0_code_style">
        <source>Configure {0} code style</source>
        <target state="translated">{0} kod stilini yapılandır</target>
        <note />
      </trans-unit>
      <trans-unit id="Configure_0_severity">
        <source>Configure {0} severity</source>
        <target state="translated">{0} önem derecesini yapılandır</target>
        <note />
      </trans-unit>
      <trans-unit id="Configure_severity_for_all_0_analyzers">
        <source>Configure severity for all '{0}' analyzers</source>
        <target state="translated">Tüm '{0}' çözümleyicileri için önem derecesini yapılandır</target>
        <note />
      </trans-unit>
      <trans-unit id="Configure_severity_for_all_analyzers">
        <source>Configure severity for all analyzers</source>
        <target state="translated">Tüm çözümleyiciler için önem derecesini yapılandır</target>
        <note />
      </trans-unit>
      <trans-unit id="Constructors_not_allowed">
        <source>Constructors not allowed</source>
        <target state="new">Constructors not allowed</target>
        <note />
      </trans-unit>
      <trans-unit id="Convert_to_linq">
        <source>Convert to LINQ</source>
        <target state="translated">LINQ to dönüştürme</target>
        <note />
      </trans-unit>
      <trans-unit id="Add_to_0">
        <source>Add to '{0}'</source>
        <target state="translated">'{0}' öğesine ekle</target>
        <note />
      </trans-unit>
      <trans-unit id="Convert_to_class">
        <source>Convert to class</source>
        <target state="translated">Sınıfa dönüştür</target>
        <note />
      </trans-unit>
      <trans-unit id="Convert_to_linq_call_form">
        <source>Convert to LINQ (call form)</source>
        <target state="translated">LINQ (görüşmesi formu) dönüştürmek</target>
        <note />
      </trans-unit>
      <trans-unit id="Convert_to_record">
        <source>Convert to record</source>
        <target state="translated">Kayda dönüştür</target>
        <note />
      </trans-unit>
      <trans-unit id="Convert_to_record_struct">
        <source>Convert to record struct</source>
        <target state="translated">Kayıt yapısına dönüştür</target>
        <note />
      </trans-unit>
      <trans-unit id="Convert_to_struct">
        <source>Convert to struct</source>
        <target state="translated">Yapıya dönüştür</target>
        <note />
      </trans-unit>
      <trans-unit id="Convert_to_tuple">
        <source>Convert to tuple</source>
        <target state="translated">Başlığa dönüştür</target>
        <note />
      </trans-unit>
      <trans-unit id="Convert_type_to_0">
        <source>Convert type to '{0}'</source>
        <target state="translated">Türü '{0}' olarak dönüştür</target>
        <note />
      </trans-unit>
      <trans-unit id="Could_not_find_PDB_on_disk_or_embedded">
        <source>Could not find portable PDB on disk or embedded.</source>
        <target state="translated">Diskte veya gömülü olarak taşınabilir PDB bulunamadı.</target>
        <note />
      </trans-unit>
      <trans-unit id="Could_not_find_PDB_on_disk_or_embedded_or_server">
        <source>Could not find PDB on disk, or embedded, or on a symbol server.</source>
        <target state="translated">PDB diskte, gömülü veya bir sembol sunucusunda bulunamadı.</target>
        <note />
      </trans-unit>
      <trans-unit id="Create_and_assign_field_0">
        <source>Create and assign field '{0}'</source>
        <target state="translated">'{0}' alanını oluştur ve ata</target>
        <note />
      </trans-unit>
      <trans-unit id="Create_and_assign_property_0">
        <source>Create and assign property '{0}'</source>
        <target state="translated">'{0}' özelliğini oluştur ve ata</target>
        <note />
      </trans-unit>
      <trans-unit id="Create_and_assign_remaining_as_fields">
        <source>Create and assign remaining as fields</source>
        <target state="translated">Kalanları alan olarak oluştur ve ata</target>
        <note />
      </trans-unit>
      <trans-unit id="Create_and_assign_remaining_as_properties">
        <source>Create and assign remaining as properties</source>
        <target state="translated">Kalanları özellik olarak oluştur ve ata</target>
        <note />
      </trans-unit>
      <trans-unit id="Deleting_0_around_an_active_statement_requires_restarting_the_application">
        <source>Deleting {0} around an active statement requires restarting the application.</source>
        <target state="translated">Etkin bir deyim etrafında {0} öğesini silmek, uygulamanın yeniden başlatılmasını gerektirir.</target>
        <note />
      </trans-unit>
      <trans-unit id="Deleting_0_requires_restarting_the_application">
        <source>Deleting {0} requires restarting the application.</source>
        <target state="translated">{0} öğesinin silinmesi, uygulamanın yeniden başlatılmasını gerektirir.</target>
        <note />
      </trans-unit>
      <trans-unit id="Deleting_captured_variable_0_requires_restarting_the_application">
        <source>Deleting captured variable '{0}' requires restarting the application.</source>
        <target state="translated">Yakalanan '{0}' değişkenini silmek, uygulamanın yeniden başlatılmasını gerektirir.</target>
        <note />
      </trans-unit>
      <trans-unit id="Do_not_change_this_code_Put_cleanup_code_in_0_method">
        <source>Do not change this code. Put cleanup code in '{0}' method</source>
        <target state="translated">Bu kodu değiştirmeyin. Temizleme kodunu '{0}' metodunun içine yerleştirin.</target>
        <note />
      </trans-unit>
      <trans-unit id="DocumentIsOutOfSyncWithDebuggee">
        <source>The current content of source file '{0}' does not match the built source. Any changes made to this file while debugging won't be applied until its content matches the built source.</source>
        <target state="translated">'{0}' kaynak dosyasının geçerli içeriği, derlenen kaynakla eşleşmiyor. Hata ayıklama işlemi sırasında bu dosyada yapılan değişiklikler, dosyanın içeriği derlenen kaynakla eşleşene kadar uygulanmaz.</target>
        <note />
      </trans-unit>
      <trans-unit id="Document_must_be_contained_in_the_workspace_that_created_this_service">
        <source>Document must be contained in the workspace that created this service</source>
        <target state="translated">Belge, bu hizmeti oluşturan çalışma alanında yer almalıdır</target>
        <note />
      </trans-unit>
      <trans-unit id="EditAndContinue">
        <source>Edit and Continue</source>
        <target state="translated">Düzenle ve Devam Et</target>
        <note />
      </trans-unit>
      <trans-unit id="EditAndContinueDisallowedByModule">
        <source>Edit and Continue disallowed by module</source>
        <target state="translated">Düzenle ve Devam Et'e modül tarafından izin verilmiyor</target>
        <note />
      </trans-unit>
      <trans-unit id="EditAndContinueDisallowedByProject">
        <source>Changes made in project '{0}' require restarting the application: {1}</source>
        <target state="translated">'{0}' projesinde yapılan değişiklikler uygulamanın yeniden başlatılmasını gerektiriyor: {1}</target>
        <note />
      </trans-unit>
      <trans-unit id="Enable_JSON_editor_features">
        <source>Enable JSON editor features</source>
        <target state="new">Enable JSON editor features</target>
        <note />
      </trans-unit>
      <trans-unit id="ErrorReadingFile">
        <source>Error while reading file '{0}': {1}</source>
        <target state="translated">'{0}' dosyası okunurken hata: {1}</target>
        <note />
      </trans-unit>
      <trans-unit id="Error_creating_instance_of_CodeFixProvider">
        <source>Error creating instance of CodeFixProvider</source>
        <target state="translated">CodeFixProvider örneği oluşturulurken hata oluştu</target>
        <note />
      </trans-unit>
      <trans-unit id="Error_creating_instance_of_CodeFixProvider_0">
        <source>Error creating instance of CodeFixProvider '{0}'</source>
        <target state="translated">'{0}' CodeFixProvider örneği oluşturulurken hata oluştu</target>
        <note />
      </trans-unit>
      <trans-unit id="Error_parsing_comment">
        <source>Error parsing comment</source>
        <target state="new">Error parsing comment</target>
        <note />
      </trans-unit>
      <trans-unit id="Error_reading_PDB_0">
        <source>Error reading PDB: '{0}'</source>
        <target state="translated">PDB okuma hatası: “{0}”</target>
        <note />
      </trans-unit>
      <trans-unit id="Example">
        <source>Example:</source>
        <target state="translated">Örnek:</target>
        <note>Singular form when we want to show an example, but only have one to show.</note>
      </trans-unit>
      <trans-unit id="Examples">
        <source>Examples:</source>
        <target state="translated">Örnekler:</target>
        <note>Plural form when we have multiple examples to show.</note>
      </trans-unit>
      <trans-unit id="Explicitly_implemented_methods_of_records_must_have_parameter_names_that_match_the_compiler_generated_equivalent_0">
        <source>Explicitly implemented methods of records must have parameter names that match the compiler generated equivalent '{0}'</source>
        <target state="translated">Açık olarak uygulanan kayıt yöntemlerinin derleyici tarafından oluşturulan '{0}' eşdeğeri ile eşleşen parametre adlarına sahip olması gerekir</target>
        <note />
      </trans-unit>
      <trans-unit id="Explicitly_inherit_documentation">
        <source>Explicitly inherit documentation</source>
        <target state="translated">Belgeleri açıkça devral</target>
        <note />
      </trans-unit>
      <trans-unit id="Extract_base_class">
        <source>Extract base class...</source>
        <target state="translated">Temel sınıfı ayıkla...</target>
        <note />
      </trans-unit>
      <trans-unit id="Extract_interface">
        <source>Extract interface...</source>
        <target state="translated">Arabirimi ayıkla...</target>
        <note />
      </trans-unit>
      <trans-unit id="Extract_local_function">
        <source>Extract local function</source>
        <target state="translated">Yerel işlevi ayıkla</target>
        <note />
      </trans-unit>
      <trans-unit id="Extract_method">
        <source>Extract method</source>
        <target state="translated">Yöntemi ayıkla</target>
        <note />
      </trans-unit>
      <trans-unit id="Failed_to_analyze_data_flow_for_0">
        <source>Failed to analyze data-flow for: {0}</source>
        <target state="translated">{0} için veri akışı analiz edilemedi</target>
        <note />
      </trans-unit>
      <trans-unit id="Fix_formatting">
        <source>Fix formatting</source>
        <target state="translated">Biçimlendirme Düzeltme</target>
        <note />
      </trans-unit>
      <trans-unit id="Fix_typo_0">
        <source>Fix typo '{0}'</source>
        <target state="translated">'{0}' yazım hatasını düzeltin</target>
        <note />
      </trans-unit>
      <trans-unit id="Format_document">
        <source>Format document</source>
        <target state="translated">Belgeyi biçimlendir</target>
        <note />
      </trans-unit>
      <trans-unit id="Formatting_document">
        <source>Formatting document</source>
        <target state="translated">Belge biçimlendiriliyor</target>
        <note />
      </trans-unit>
      <trans-unit id="Found_PDB_file_at_0">
        <source>Found PDB file at '{0}'</source>
        <target state="translated">“{0}” konumunda PDB dosyası bulundu</target>
        <note />
      </trans-unit>
      <trans-unit id="Found_PDB_on_symbol_server">
        <source>Found PDB on symbol server.</source>
        <target state="translated">Sembol sunucusunda PDB bulundu.</target>
        <note />
      </trans-unit>
      <trans-unit id="Found_PDB_on_symbol_server_but_could_not_read_file">
        <source>Found PDB on symbol server but could not read file.</source>
        <target state="translated">Sembol sunucusunda PDB bulundu ancak dosya okunamadı.</target>
        <note />
      </trans-unit>
      <trans-unit id="Found_embedded_PDB_file">
        <source>Found embedded PDB file.</source>
        <target state="translated">Gömülü PDB dosyası bulundu.</target>
        <note />
      </trans-unit>
      <trans-unit id="Generate_abstract_method_0">
        <source>Generate abstract method '{0}'</source>
        <target state="translated">'{0}' soyut metodunu üret</target>
        <note />
      </trans-unit>
      <trans-unit id="Generate_abstract_property_0">
        <source>Generate abstract property '{0}'</source>
        <target state="translated">'{0}' soyut özelliğini üret</target>
        <note />
      </trans-unit>
      <trans-unit id="Generate_comparison_operators">
        <source>Generate comparison operators</source>
        <target state="translated">Karşılaştırma işleçlerini oluştur</target>
        <note />
      </trans-unit>
      <trans-unit id="Generate_constant_0">
        <source>Generate constant '{0}'</source>
        <target state="translated">'{0}' sabitini üret</target>
        <note />
      </trans-unit>
      <trans-unit id="Generate_constructor_in_0_with_fields">
        <source>Generate constructor in '{0}' (with fields)</source>
        <target state="translated">'{0}' içinde oluşturucu üret (alanlarla birlikte)</target>
        <note />
      </trans-unit>
      <trans-unit id="Generate_constructor_in_0_with_properties">
        <source>Generate constructor in '{0}' (with properties)</source>
        <target state="translated">'{0}' içinde oluşturucu üret (özelliklerle birlikte)</target>
        <note />
      </trans-unit>
      <trans-unit id="Generate_enum_member_0">
        <source>Generate enum member '{0}'</source>
        <target state="translated">'{0}' sabit listesi üyesini üret</target>
        <note />
      </trans-unit>
      <trans-unit id="Generate_field_0">
        <source>Generate field '{0}'</source>
        <target state="translated">'{0}' alanını üret</target>
        <note />
      </trans-unit>
      <trans-unit id="Generate_for_0">
        <source>Generate for '{0}'</source>
        <target state="translated">'{0}' için oluştur</target>
        <note />
      </trans-unit>
      <trans-unit id="Generate_method_0">
        <source>Generate method '{0}'</source>
        <target state="translated">'{0}' metodunu üret</target>
        <note />
      </trans-unit>
      <trans-unit id="Generate_parameter_0">
        <source>Generate parameter '{0}'</source>
        <target state="translated">'{0}' parametresini üret</target>
        <note />
      </trans-unit>
      <trans-unit id="Generate_parameter_0_and_overrides_implementations">
        <source>Generate parameter '{0}' (and overrides/implementations)</source>
        <target state="translated">'{0}' parametresini (ve geçersiz kılmaları/uygulamaları) üret</target>
        <note />
      </trans-unit>
      <trans-unit id="Generate_property_0">
        <source>Generate property '{0}'</source>
        <target state="translated">'{0}' özelliğini üret</target>
        <note />
      </trans-unit>
      <trans-unit id="Generate_read_only_field_0">
        <source>Generate read-only field '{0}'</source>
        <target state="translated">'{0}' salt okunur alanını üret</target>
        <note />
      </trans-unit>
      <trans-unit id="Generate_read_only_property_0">
        <source>Generate read-only property '{0}'</source>
        <target state="translated">'{0}' salt okunur özelliğini üret</target>
        <note />
      </trans-unit>
      <trans-unit id="Illegal_backslash_at_end_of_pattern">
        <source>Illegal \ at end of pattern</source>
        <target state="translated">Yasadışı \ model sonunda</target>
        <note>This is an error message shown to the user when they write an invalid Regular Expression. Example: \</note>
      </trans-unit>
      <trans-unit id="Illegal_string_character">
        <source>Illegal string character</source>
        <target state="new">Illegal string character</target>
        <note />
      </trans-unit>
      <trans-unit id="Illegal_whitespace_character">
        <source>Illegal whitespace character</source>
        <target state="new">Illegal whitespace character</target>
        <note />
      </trans-unit>
      <trans-unit id="Illegal_x_y_with_x_less_than_y">
        <source>Illegal {x,y} with x &gt; y</source>
        <target state="translated">Yasadışı {x, y} x &gt; y</target>
        <note>This is an error message shown to the user when they write an invalid Regular Expression. Example: a{1,0}</note>
      </trans-unit>
      <trans-unit id="Implement_0_explicitly">
        <source>Implement '{0}' explicitly</source>
        <target state="translated">'{0}' öğesini açıkça uygula</target>
        <note />
      </trans-unit>
      <trans-unit id="Implement_0_implicitly">
        <source>Implement '{0}' implicitly</source>
        <target state="translated">'{0}' öğesini örtük olarak uygula</target>
        <note />
      </trans-unit>
      <trans-unit id="Implement_abstract_class">
        <source>Implement abstract class</source>
        <target state="translated">Soyut sınıfı uygula</target>
        <note />
      </trans-unit>
      <trans-unit id="Implement_all_interfaces_explicitly">
        <source>Implement all interfaces explicitly</source>
        <target state="translated">Tüm arabirimleri açıkça uygula</target>
        <note />
      </trans-unit>
      <trans-unit id="Implement_all_interfaces_implicitly">
        <source>Implement all interfaces implicitly</source>
        <target state="translated">Tüm arabirimleri örtük olarak uygula</target>
        <note />
      </trans-unit>
      <trans-unit id="Implement_all_members_explicitly">
        <source>Implement all members explicitly</source>
        <target state="translated">Tüm üyeleri açıkça uygula</target>
        <note />
      </trans-unit>
      <trans-unit id="Implement_explicitly">
        <source>Implement explicitly</source>
        <target state="translated">Açıkça uygula</target>
        <note />
      </trans-unit>
      <trans-unit id="Implement_implicitly">
        <source>Implement implicitly</source>
        <target state="translated">Örtük olarak uygula</target>
        <note />
      </trans-unit>
      <trans-unit id="Implement_remaining_members_explicitly">
        <source>Implement remaining members explicitly</source>
        <target state="translated">Kalan üyeleri açıkça uygula</target>
        <note />
      </trans-unit>
      <trans-unit id="Implement_through_0">
        <source>Implement through '{0}'</source>
        <target state="translated">'{0}' aracılığıyla uygula</target>
        <note />
      </trans-unit>
      <trans-unit id="Implementing_a_record_positional_parameter_0_as_read_only_requires_restarting_the_application">
        <source>Implementing a record positional parameter '{0}' as read only requires restarting the application,</source>
        <target state="translated">'{0}' kayıt konum parametresinin salt okunur olarak uygulanması, uygulamanın yeniden başlatılmasını gerektirir.</target>
        <note />
      </trans-unit>
      <trans-unit id="Implementing_a_record_positional_parameter_0_with_a_set_accessor_requires_restarting_the_application">
        <source>Implementing a record positional parameter '{0}' with a set accessor requires restarting the application.</source>
        <target state="translated">Küme erişimcisi ile '{0}' kayıt konum parametresi uygulamak, uygulamanın yeniden başlatılmasını gerektirir.</target>
        <note />
      </trans-unit>
      <trans-unit id="Incomplete_character_escape">
        <source>Incomplete \p{X} character escape</source>
        <target state="translated">Tamamlanmamış \p{X} karakter kaçış</target>
        <note>This is an error message shown to the user when they write an invalid Regular Expression. Example: \p{ Cc }</note>
      </trans-unit>
      <trans-unit id="Indent_all_arguments">
        <source>Indent all arguments</source>
        <target state="translated">Tüm bağımsız değişkenleri girintile</target>
        <note />
      </trans-unit>
      <trans-unit id="Indent_all_elements">
        <source>Indent all elements</source>
        <target state="new">Indent all elements</target>
        <note />
      </trans-unit>
      <trans-unit id="Indent_all_parameters">
        <source>Indent all parameters</source>
        <target state="translated">Tüm parametreleri girintile</target>
        <note />
      </trans-unit>
      <trans-unit id="Indent_wrapped_arguments">
        <source>Indent wrapped arguments</source>
        <target state="translated">Sarmalanan bağımsız değişkenleri girintile</target>
        <note />
      </trans-unit>
      <trans-unit id="Indent_wrapped_parameters">
        <source>Indent wrapped parameters</source>
        <target state="translated">Sarmalanan parametreleri girintile</target>
        <note />
      </trans-unit>
      <trans-unit id="Inline_0">
        <source>Inline '{0}'</source>
        <target state="translated">'{0}' öğesini satır içine al</target>
        <note />
      </trans-unit>
      <trans-unit id="Inline_and_keep_0">
        <source>Inline and keep '{0}'</source>
        <target state="translated">'{0}' öğesini satır içine al ve koru</target>
        <note />
      </trans-unit>
      <trans-unit id="Insufficient_hexadecimal_digits">
        <source>Insufficient hexadecimal digits</source>
        <target state="translated">Yetersiz onaltılık basamak</target>
        <note>This is an error message shown to the user when they write an invalid Regular Expression. Example: \x</note>
      </trans-unit>
      <trans-unit id="Introduce_constant">
        <source>Introduce constant</source>
        <target state="translated">Sabit ekle</target>
        <note />
      </trans-unit>
      <trans-unit id="Introduce_field">
        <source>Introduce field</source>
        <target state="translated">Alan ekle</target>
        <note />
      </trans-unit>
      <trans-unit id="Introduce_local">
        <source>Introduce local</source>
        <target state="translated">Yerel ekle</target>
        <note />
      </trans-unit>
      <trans-unit id="Introduce_parameter">
        <source>Introduce parameter</source>
        <target state="translated">Parametre ekle</target>
        <note />
      </trans-unit>
      <trans-unit id="Introduce_parameter_for_0">
        <source>Introduce parameter for '{0}'</source>
        <target state="translated">{0} için parametre ekle</target>
        <note />
      </trans-unit>
      <trans-unit id="Introduce_parameter_for_all_occurrences_of_0">
        <source>Introduce parameter for all occurrences of '{0}'</source>
        <target state="translated">Tüm '{0}' oluşumları için parametre ekle</target>
        <note />
      </trans-unit>
      <trans-unit id="Introduce_query_variable">
        <source>Introduce query variable</source>
        <target state="translated">Sorgu değişkeni ekle</target>
        <note />
      </trans-unit>
      <trans-unit id="Invalid_JSON_pattern">
        <source>Invalid JSON pattern</source>
        <target state="new">Invalid JSON pattern</target>
        <note />
      </trans-unit>
      <trans-unit id="Invalid_constructor_name">
        <source>Invalid constructor name</source>
        <target state="new">Invalid constructor name</target>
        <note />
      </trans-unit>
      <trans-unit id="Invalid_escape_sequence">
        <source>Invalid escape sequence</source>
        <target state="new">Invalid escape sequence</target>
        <note />
      </trans-unit>
      <trans-unit id="Invalid_group_name_Group_names_must_begin_with_a_word_character">
        <source>Invalid group name: Group names must begin with a word character</source>
        <target state="translated">Geçersiz grup adı: grup adları bir sözcük karakteri ile başlamalıdır</target>
        <note>This is an error message shown to the user when they write an invalid Regular Expression. Example: (?&lt;a &gt;a)</note>
      </trans-unit>
      <trans-unit id="Invalid_number">
        <source>Invalid number</source>
        <target state="new">Invalid number</target>
        <note />
      </trans-unit>
      <trans-unit id="Invalid_property_name">
        <source>Invalid property name</source>
        <target state="new">Invalid property name</target>
        <note />
      </trans-unit>
      <trans-unit id="Invalid_regex_pattern">
        <source>Invalid regex pattern</source>
        <target state="new">Invalid regex pattern</target>
        <note />
      </trans-unit>
      <trans-unit id="Invalid_selection">
        <source>Invalid selection.</source>
        <target state="translated">Geçersiz seçim.</target>
        <note />
      </trans-unit>
      <trans-unit id="JSON_issue_0">
        <source>JSON issue: {0}</source>
        <target state="new">JSON issue: {0}</target>
        <note />
      </trans-unit>
      <trans-unit id="Make_class_abstract">
        <source>Make class 'abstract'</source>
        <target state="translated">Sınıfı 'abstract' yap</target>
        <note />
      </trans-unit>
      <trans-unit id="Make_member_static">
        <source>Make static</source>
        <target state="translated">Statik yap</target>
        <note />
      </trans-unit>
      <trans-unit id="Invert_conditional">
        <source>Invert conditional</source>
        <target state="translated">Koşullu öğeyi ters çevir</target>
        <note />
      </trans-unit>
      <trans-unit id="Making_a_method_an_iterator_requires_restarting_the_application">
        <source>Making a method an iterator requires restarting the application.</source>
        <target state="translated">Bir yöntemi yineleyici yapmak, uygulamanın yeniden başlatılmasını gerektirir.</target>
        <note />
      </trans-unit>
      <trans-unit id="Making_a_method_asynchronous_requires_restarting_the_application">
        <source>Making a method asynchronous requires restarting the application.</source>
        <target state="translated">Bir yöntemi zaman uyumsuz yapmak, uygulamanın yeniden başlatılmasını gerektirir.</target>
        <note />
      </trans-unit>
      <trans-unit id="Malformed">
        <source>malformed</source>
        <target state="translated">Hatalı biçimlendirilmiş</target>
        <note>This is an error message shown to the user when they write an invalid Regular Expression. Example: (?(0</note>
      </trans-unit>
      <trans-unit id="Malformed_character_escape">
        <source>Malformed \p{X} character escape</source>
        <target state="translated">Hatalı biçimlendirilmiş \p{X} karakter kaçış</target>
        <note>This is an error message shown to the user when they write an invalid Regular Expression. Example: \p {Cc}</note>
      </trans-unit>
      <trans-unit id="Malformed_named_back_reference">
        <source>Malformed \k&lt;...&gt; named back reference</source>
        <target state="translated">Hatalı biçimlendirilmiş \k&lt;...&gt; arka başvuru adı</target>
        <note>This is an error message shown to the user when they write an invalid Regular Expression. Example: \k'</note>
      </trans-unit>
      <trans-unit id="Merge_with_nested_0_statement">
        <source>Merge with nested '{0}' statement</source>
        <target state="translated">İç içe '{0}' deyimiyle birleştir</target>
        <note />
      </trans-unit>
      <trans-unit id="Merge_with_next_0_statement">
        <source>Merge with next '{0}' statement</source>
        <target state="translated">Sonraki '{0}' deyimiyle birleştir</target>
        <note />
      </trans-unit>
      <trans-unit id="Merge_with_outer_0_statement">
        <source>Merge with outer '{0}' statement</source>
        <target state="translated">Dıştaki '{0}' deyimiyle birleştir</target>
        <note />
      </trans-unit>
      <trans-unit id="Merge_with_previous_0_statement">
        <source>Merge with previous '{0}' statement</source>
        <target state="translated">Önceki '{0}' deyimiyle birleştir</target>
        <note />
      </trans-unit>
      <trans-unit id="MethodMustReturnStreamThatSupportsReadAndSeek">
        <source>{0} must return a stream that supports read and seek operations.</source>
        <target state="translated">{0} okuma ve arama işlemlerini destekleyen bir akış döndürmelidir.</target>
        <note />
      </trans-unit>
      <trans-unit id="Miscellaneous_Files">
        <source>Miscellaneous Files</source>
        <target state="translated">Diğer Dosyalar</target>
        <note />
      </trans-unit>
      <trans-unit id="Missing_control_character">
        <source>Missing control character</source>
        <target state="translated">Eksik denetim karakteri</target>
        <note>This is an error message shown to the user when they write an invalid Regular Expression. Example: \c</note>
      </trans-unit>
      <trans-unit id="Missing_property_value">
        <source>Missing property value</source>
        <target state="new">Missing property value</target>
        <note />
      </trans-unit>
      <trans-unit id="Modifying_0_which_contains_a_static_variable_requires_restarting_the_application">
        <source>Modifying {0} which contains a static variable requires restarting the application.</source>
        <target state="translated">Statik bir değişken içeren {0} öğesinin değiştirilmesi, uygulamanın yeniden başlatılmasını gerektirir.</target>
        <note />
      </trans-unit>
      <trans-unit id="Modifying_0_which_contains_an_Aggregate_Group_By_or_Join_query_clauses_requires_restarting_the_application">
        <source>Modifying {0} which contains an Aggregate, Group By, or Join query clauses requires restarting the application.</source>
        <target state="translated">Bir Aggregate, Group By veya Join sorgu yan tümceleri içeren {0} öğesinin değiştirilmesi, uygulamanın yeniden başlatılmasını gerektirir.</target>
        <note>{Locked="Aggregate"}{Locked="Group By"}{Locked="Join"} are VB keywords and should not be localized.</note>
      </trans-unit>
      <trans-unit id="Modifying_0_which_contains_the_stackalloc_operator_requires_restarting_the_application">
        <source>Modifying {0} which contains the stackalloc operator requires restarting the application.</source>
        <target state="translated">stackalloc işleci içeren {0} öğesinin değiştirilmesi, uygulamanın yeniden başlatılmasını gerektirir.</target>
        <note>{Locked="stackalloc"} "stackalloc" is C# keyword and should not be localized.</note>
      </trans-unit>
      <trans-unit id="Modifying_a_catch_finally_handler_with_an_active_statement_in_the_try_block_requires_restarting_the_application">
        <source>Modifying a catch/finally handler with an active statement in the try block requires restarting the application.</source>
        <target state="translated">Try bloğu içindeki etkin deyimli catch/finally işleyicisini değiştirmek, uygulamanın yeniden başlatılmasını gerektirir.</target>
        <note />
      </trans-unit>
      <trans-unit id="Modifying_a_catch_handler_around_an_active_statement_requires_restarting_the_application">
        <source>Modifying a catch handler around an active statement requires restarting the application.</source>
        <target state="translated">Bir yakalama işleyicisinin etkin bir ifade etrafında değiştirilmesi, uygulamanın yeniden başlatılmasını gerektirir.</target>
        <note />
      </trans-unit>
      <trans-unit id="Modifying_a_generic_method_requires_restarting_the_application">
        <source>Modifying a generic method requires restarting the application.</source>
        <target state="translated">Bir genel yöntemi değiştirmek, uygulamanın yeniden başlatılmasını gerektirir.</target>
        <note />
      </trans-unit>
      <trans-unit id="Modifying_a_method_inside_the_context_of_a_generic_type_requires_restarting_the_application">
        <source>Modifying a method inside the context of a generic type requires restarting the application.</source>
        <target state="translated">Genel bir tür bağlamında bir yöntemin değiştirilmesi, uygulamanın yeniden başlatılmasını gerektirir.</target>
        <note />
      </trans-unit>
      <trans-unit id="Modifying_a_try_catch_finally_statement_when_the_finally_block_is_active_requires_restarting_the_application">
        <source>Modifying a try/catch/finally statement when the finally block is active requires restarting the application.</source>
        <target state="translated">Finally bloğu etkin olduğunda bir try/catch/finally deyimini değiştirme, uygulamanın yeniden başlatılmasını gerektirir.</target>
        <note />
      </trans-unit>
      <trans-unit id="Modifying_an_active_0_which_contains_On_Error_or_Resume_statements_requires_restarting_the_application">
        <source>Modifying an active {0} which contains On Error or Resume statements requires restarting the application.</source>
        <target state="translated">On Error veya Resume ifadelerini içeren etkin bir {0} öğesinin değiştirilmesi uygulamanın yeniden başlatılmasını gerektirir.</target>
        <note>{Locked="On Error"}{Locked="Resume"} is VB keyword and should not be localized.</note>
      </trans-unit>
      <trans-unit id="Modifying_body_of_0_requires_restarting_the_application_because_the_body_has_too_many_statements">
        <source>Modifying the body of {0} requires restarting the application because the body has too many statements.</source>
        <target state="translated">{0} öğesinin gövdesinin değiştirilmesi, gövdenin çok fazla ifadesi olduğundan uygulamanın yeniden başlatılmasını gerektirir.</target>
        <note />
      </trans-unit>
      <trans-unit id="Modifying_body_of_0_requires_restarting_the_application_due_to_internal_error_1">
        <source>Modifying the body of {0} requires restarting the application due to internal error: {1}</source>
        <target state="translated">{0} öğesinin gövdesini değiştirmek, iç hata {1} nedeniyle uygulamanın yeniden başlatılmasını gerektirir.</target>
        <note>{1} is a multi-line exception message including a stacktrace. Place it at the end of the message and don't add any punctation after or around {1}</note>
      </trans-unit>
      <trans-unit id="Modifying_source_file_0_requires_restarting_the_application_because_the_file_is_too_big">
        <source>Modifying source file '{0}' requires restarting the application because the file is too big.</source>
        <target state="translated">'{0}' kaynak dosyasının değiştirilmesi, dosya çok büyük olduğundan uygulamanın yeniden başlatılmasını gerektirir.</target>
        <note />
      </trans-unit>
      <trans-unit id="Modifying_source_file_0_requires_restarting_the_application_due_to_internal_error_1">
        <source>Modifying source file '{0}' requires restarting the application due to internal error: {1}</source>
        <target state="translated">'{0}' kaynak dosyasını değiştirmek, iç hata {1} nedeniyle uygulamanın yeniden başlatılmasını gerektirir.</target>
        <note>{2} is a multi-line exception message including a stacktrace. Place it at the end of the message and don't add any punctation after or around {1}</note>
      </trans-unit>
      <trans-unit id="Modifying_source_with_experimental_language_features_enabled_requires_restarting_the_application">
        <source>Modifying source with experimental language features enabled requires restarting the application.</source>
        <target state="translated">Deneysel dil özellikleri etkinken kaynağı değiştirme, uygulamanın yeniden başlatılmasını gerektirir.</target>
        <note />
      </trans-unit>
      <trans-unit id="Modifying_the_initializer_of_0_in_a_generic_type_requires_restarting_the_application">
        <source>Modifying the initializer of {0} in a generic type requires restarting the application.</source>
        <target state="translated">{0} öğesinin başlatıcısının genel bir türde değiştirilmesi, uygulamanın yeniden başlatılmasını gerektirir.</target>
        <note />
      </trans-unit>
      <trans-unit id="Modifying_whitespace_or_comments_in_0_inside_the_context_of_a_generic_type_requires_restarting_the_application">
        <source>Modifying whitespace or comments in {0} inside the context of a generic type requires restarting the application.</source>
        <target state="translated">Genel bir tür bağlamında {0} öğesindeki boşlukların veya yorumların değiştirilmesi, uygulamanın yeniden başlatılmasını gerektirir.</target>
        <note />
      </trans-unit>
      <trans-unit id="Modifying_whitespace_or_comments_in_a_generic_0_requires_restarting_the_application">
        <source>Modifying whitespace or comments in a generic {0} requires restarting the application.</source>
        <target state="translated">Genel bir {0} öğesindeki boşlukların veya yorumları değiştirilmesi, uygulamanın yeniden başlatılmasını gerektirir.</target>
        <note />
      </trans-unit>
      <trans-unit id="Move_contents_to_namespace">
        <source>Move contents to namespace...</source>
        <target state="translated">İçerikleri ad alanına taşı...</target>
        <note />
      </trans-unit>
      <trans-unit id="Move_file_to_0">
        <source>Move file to '{0}'</source>
        <target state="translated">Dosyayı '{0}' konumuna taşı</target>
        <note />
      </trans-unit>
      <trans-unit id="Move_file_to_project_root_folder">
        <source>Move file to project root folder</source>
        <target state="translated">Dosyayı proje kök klasörüne taşı</target>
        <note />
      </trans-unit>
      <trans-unit id="Move_static_members_to_another_type">
        <source>Move static members to another type...</source>
        <target state="translated">Statik üyeleri başka bir türe taşı...</target>
        <note />
      </trans-unit>
      <trans-unit id="Move_to_namespace">
        <source>Move to namespace...</source>
        <target state="translated">Ad alanına taşı...</target>
        <note />
      </trans-unit>
      <trans-unit id="Moving_0_requires_restarting_the_application">
        <source>Moving {0} requires restarting the application.</source>
        <target state="translated">{0} öğesinin taşınması uygulamanın yeniden başlatılmasını gerektirir.</target>
        <note />
      </trans-unit>
      <trans-unit id="Name_expected">
        <source>Name expected</source>
        <target state="new">Name expected</target>
        <note />
      </trans-unit>
      <trans-unit id="Navigating_to_symbol_0_from_1">
        <source>Navigating to symbol '{0}' from '{1}'.</source>
        <target state="translated">“{1}“den "{0}" sembolüne gidiliyor.</target>
        <note />
      </trans-unit>
      <trans-unit id="Nested_properties_not_allowed">
        <source>Nested properties not allowed</source>
        <target state="new">Nested properties not allowed</target>
        <note />
      </trans-unit>
      <trans-unit id="Nested_quantifier_0">
        <source>Nested quantifier {0}</source>
        <target state="translated">İç içe geçmiş niceleyici {0}</target>
        <note>This is an error message shown to the user when they write an invalid Regular Expression. Example: a**. In this case {0} will be '*', the extra unnecessary quantifier.</note>
      </trans-unit>
      <trans-unit id="No_common_root_node_for_extraction">
        <source>No common root node for extraction.</source>
        <target state="translated">Ayıklama için ortak kök düğümü yok.</target>
        <note />
      </trans-unit>
      <trans-unit id="No_source_document_info_found_in_PDB">
        <source>No source document info found in PDB.</source>
        <target state="translated">PDB'de kaynak belge bilgisi bulunamadı.</target>
        <note />
      </trans-unit>
      <trans-unit id="No_valid_location_to_insert_method_call">
        <source>No valid location to insert method call.</source>
        <target state="translated">Metot çağrısının ekleneceği geçerli konum yok.</target>
        <note />
      </trans-unit>
      <trans-unit id="No_valid_selection_to_perform_extraction">
        <source>No valid selection to perform extraction.</source>
        <target state="translated">Ayıklamayı gerçekleştirme için geçerli seçim yok.</target>
        <note />
      </trans-unit>
      <trans-unit id="Not_enough_close_parens">
        <source>Not enough )'s</source>
        <target state="translated">Değil yeterli)'ın</target>
        <note>This is an error message shown to the user when they write an invalid Regular Expression. Example: (a</note>
      </trans-unit>
      <trans-unit id="Only_properties_allowed_in_an_object">
        <source>Only properties allowed in an object</source>
        <target state="new">Only properties allowed in an object</target>
        <note />
      </trans-unit>
      <trans-unit id="Operators">
        <source>Operators</source>
        <target state="translated">Operatörler</target>
        <note />
      </trans-unit>
      <trans-unit id="Probable_JSON_string_detected">
        <source>Probable JSON string detected</source>
        <target state="new">Probable JSON string detected</target>
        <note />
      </trans-unit>
      <trans-unit id="Properties_not_allowed_in_an_array">
        <source>Properties not allowed in an array</source>
        <target state="new">Properties not allowed in an array</target>
        <note />
      </trans-unit>
      <trans-unit id="Property_name_must_be_a_string">
        <source>Property name must be a string</source>
        <target state="new">Property name must be a string</target>
        <note />
      </trans-unit>
      <trans-unit id="Property_reference_cannot_be_updated">
        <source>Property reference cannot be updated</source>
        <target state="translated">Özellik başvurusu güncelleştirilemiyor</target>
        <note />
      </trans-unit>
      <trans-unit id="Pull_0_up">
        <source>Pull '{0}' up</source>
        <target state="translated">'{0}' öğesini yukarı çek</target>
        <note />
      </trans-unit>
      <trans-unit id="Pull_0_up_to_1">
        <source>Pull '{0}' up to '{1}'</source>
        <target state="translated">'{0}' öğesini '{1}' hedefine çek</target>
        <note />
      </trans-unit>
      <trans-unit id="Pull_members_up_to_base_type">
        <source>Pull members up to base type...</source>
        <target state="translated">Üyeleri temel türe çek...</target>
        <note />
      </trans-unit>
<<<<<<< HEAD
      <trans-unit id="Unwrap_all_elements">
        <source>Unwrap all elements</source>
        <target state="new">Unwrap all elements</target>
        <note />
      </trans-unit>
      <trans-unit id="Unwrap_all_parameters">
        <source>Unwrap all parameters</source>
        <target state="translated">Tüm parametrelerin sarmalamasını kaldır</target>
=======
      <trans-unit id="Pull_members_up_to_new_base_class">
        <source>Pull member(s) up to new base class...</source>
        <target state="translated">Üyeleri yeni temel sınıfa çek...</target>
>>>>>>> e6f450ff
        <note />
      </trans-unit>
      <trans-unit id="Quantifier_x_y_following_nothing">
        <source>Quantifier {x,y} following nothing</source>
        <target state="translated">Niceleyici {x, y} hiçbir şeyi takip etmiyor</target>
        <note>This is an error message shown to the user when they write an invalid Regular Expression. Example: *</note>
      </trans-unit>
      <trans-unit id="Reference_to_undefined_group">
        <source>reference to undefined group</source>
        <target state="translated">tanımsız grubuna başvuru</target>
        <note>This is an error message shown to the user when they write an invalid Regular Expression. Example: (?(1))</note>
      </trans-unit>
      <trans-unit id="Reference_to_undefined_group_name_0">
        <source>Reference to undefined group name {0}</source>
        <target state="translated">{0} tanımsız grup adı referansı</target>
        <note>This is an error message shown to the user when they write an invalid Regular Expression. Example: \k&lt;a&gt;. Here, {0} will be the name of the undefined group ('a')</note>
      </trans-unit>
      <trans-unit id="Reference_to_undefined_group_number_0">
        <source>Reference to undefined group number {0}</source>
        <target state="translated">Tanımlanmamış grup numarası {0} referansı</target>
        <note>This is an error message shown to the user when they write an invalid Regular Expression. Example: (?&lt;-1&gt;). Here, {0} will be the number of the undefined group ('1')</note>
      </trans-unit>
      <trans-unit id="Regex_all_control_characters_long">
        <source>All control characters. This includes the Cc, Cf, Cs, Co, and Cn categories.</source>
        <target state="translated">Tüm denetim karakterleri. Buna Cc, Cf, Cs, Co ve Cn kategorileri dahildir.</target>
        <note />
      </trans-unit>
      <trans-unit id="Regex_all_control_characters_short">
        <source>all control characters</source>
        <target state="translated">tüm denetim karakterleri</target>
        <note />
      </trans-unit>
      <trans-unit id="Regex_all_diacritic_marks_long">
        <source>All diacritic marks. This includes the Mn, Mc, and Me categories.</source>
        <target state="translated">Tüm aksan işaretleri. Buna Mn, Mc ve Me kategorileri dahildir.</target>
        <note />
      </trans-unit>
      <trans-unit id="Regex_all_diacritic_marks_short">
        <source>all diacritic marks</source>
        <target state="translated">tüm aksan işaretleri</target>
        <note />
      </trans-unit>
      <trans-unit id="Regex_all_letter_characters_long">
        <source>All letter characters. This includes the Lu, Ll, Lt, Lm, and Lo characters.</source>
        <target state="translated">Tüm harf karakterleri. Buna Lu, Ll, Lt, Lm ve Lo karakterleri dahildir.</target>
        <note />
      </trans-unit>
<<<<<<< HEAD
      <trans-unit id="Unwrap_initializer">
        <source>Unwrap initializer</source>
        <target state="new">Unwrap initializer</target>
        <note />
      </trans-unit>
      <trans-unit id="Unwrap_parameter_list">
        <source>Unwrap parameter list</source>
        <target state="translated">Parametre listesinin sarmalamasını kaldır</target>
=======
      <trans-unit id="Regex_all_letter_characters_short">
        <source>all letter characters</source>
        <target state="translated">tüm harf karakterleri</target>
>>>>>>> e6f450ff
        <note />
      </trans-unit>
      <trans-unit id="Regex_all_numbers_long">
        <source>All numbers. This includes the Nd, Nl, and No categories.</source>
        <target state="translated">Tüm sayılar. Bunlara Nd, Nl ve No kategorileri dahildir.</target>
        <note />
      </trans-unit>
      <trans-unit id="Regex_all_numbers_short">
        <source>all numbers</source>
        <target state="translated">tüm sayılar</target>
        <note />
      </trans-unit>
      <trans-unit id="Regex_all_punctuation_characters_long">
        <source>All punctuation characters. This includes the Pc, Pd, Ps, Pe, Pi, Pf, and Po categories.</source>
        <target state="translated">Tüm noktalama karakterleri. Buna Pc, Pd, Ps, Pe, Pi, Pf ve Po kategorileri dahildir.</target>
        <note />
      </trans-unit>
      <trans-unit id="Regex_all_punctuation_characters_short">
        <source>all punctuation characters</source>
        <target state="translated">tüm noktalama karakterleri</target>
        <note />
      </trans-unit>
      <trans-unit id="Regex_all_separator_characters_long">
        <source>All separator characters. This includes the Zs, Zl, and Zp categories.</source>
        <target state="translated">Tüm ayıraç karakterleri. Buna Zs, Zl ve Zp kategorileri dahildir.</target>
        <note />
      </trans-unit>
      <trans-unit id="Regex_all_separator_characters_short">
        <source>all separator characters</source>
        <target state="translated">tüm ayıraç karakterleri</target>
        <note />
      </trans-unit>
      <trans-unit id="Regex_all_symbols_long">
        <source>All symbols. This includes the Sm, Sc, Sk, and So categories.</source>
        <target state="translated">Tüm semboller. Buna Sm, Sc, Sk ve So kategorileri dahildir.</target>
        <note />
      </trans-unit>
      <trans-unit id="Regex_all_symbols_short">
        <source>all symbols</source>
        <target state="translated">tüm semboller</target>
        <note />
      </trans-unit>
      <trans-unit id="Regex_alternation_long">
        <source>You can use the vertical bar (|) character to match any one of a series of patterns, where the | character separates each pattern.</source>
        <target state="translated">Dikey çubuk (|) karakterini, | karakterinin her deseni ayırdığı bir dizi desenin herhangi biriyle eşleştirmek için kullanabilirsiniz.</target>
        <note />
      </trans-unit>
      <trans-unit id="Regex_alternation_short">
        <source>alternation</source>
        <target state="translated">değişim</target>
        <note />
      </trans-unit>
      <trans-unit id="Regex_any_character_group_long">
        <source>The period character (.) matches any character except \n (the newline character, \u000A).  If a regular expression pattern is modified by the RegexOptions.Singleline option, or if the portion of the pattern that contains the . character class is modified by the 's' option, . matches any character.</source>
        <target state="translated">Nokta karakteri (.) \n (yeni satır karakteri, \u000A) dışında herhangi bir karakterle eşleşir.  Normal ifade deseni RegexOptions.Singleline seçeneği tarafından değiştirilirse veya desenin . karakteri sınıfını içeren kısmı 's' seçeneği tarafından değiştirilirse, . herhangi bir karakterle eşleşir.</target>
        <note />
      </trans-unit>
      <trans-unit id="Regex_any_character_group_short">
        <source>any character</source>
        <target state="translated">herhangi bir karakter</target>
        <note />
      </trans-unit>
      <trans-unit id="Regex_atomic_group_long">
        <source>Atomic groups (known in some other regular expression engines as a nonbacktracking subexpression, an atomic subexpression, or a once-only subexpression) disable backtracking. The regular expression engine will match as many characters in the input string as it can. When no further match is possible, it will not backtrack to attempt alternate pattern matches. (That is, the subexpression matches only strings that would be matched by the subexpression alone; it does not attempt to match a string based on the subexpression and any subexpressions that follow it.)

This option is recommended if you know that backtracking will not succeed. Preventing the regular expression engine from performing unnecessary searching improves performance.</source>
        <target state="translated">Atomik gruplar (diğer bazı normal ifade altyapılarında geri izlemesiz alt ifade, atomik alt ifade veya tek seferlik alt ifade olarak da bilinir) geri izlemeyi devre dışı bırakır. Normal ifade altyapısı, giriş dizesindeki mümkün olduğunca çok sayıda karakterle eşleşir. Başka bir eşleşme mümkün olmadığında, diğer desen eşleşmelerini denemek için geri izleme işlemi yapmaz. (Yani alt ifade yalnızca alt ifade tarafından eşleşen dizelerle eşleşir; alt ifadeyi ve kendisini izleyen alt ifadeleri temel alan bir dizeyle eşleştirmeyi denemez.)

Bu seçenek, geri izlemenin başarısız olacağını biliyorsanız önerilir. Normal ifade altyapısının gereksiz arama gerçekleştirmesini önlemek performansı artırır.</target>
        <note />
      </trans-unit>
      <trans-unit id="Regex_atomic_group_short">
        <source>atomic group</source>
        <target state="translated">atomik grup</target>
        <note />
      </trans-unit>
      <trans-unit id="Regex_backspace_character_long">
        <source>Matches a backspace character, \u0008</source>
        <target state="translated">Bir geri al karakteriyle (\u0008) eşleşir</target>
        <note />
      </trans-unit>
      <trans-unit id="Regex_backspace_character_short">
        <source>backspace character</source>
        <target state="translated">geri al karakteri</target>
        <note />
      </trans-unit>
      <trans-unit id="Regex_balancing_group_long">
        <source>A balancing group definition deletes the definition of a previously defined group and stores, in the current group, the interval between the previously defined group and the current group.

'name1' is the current group (optional), 'name2' is a previously defined group, and 'subexpression' is any valid regular expression pattern. The balancing group definition deletes the definition of name2 and stores the interval between name2 and name1 in name1. If no name2 group is defined, the match backtracks. Because deleting the last definition of name2 reveals the previous definition of name2, this construct lets you use the stack of captures for group name2 as a counter for keeping track of nested constructs such as parentheses or opening and closing brackets.

The balancing group definition uses 'name2' as a stack. The beginning character of each nested construct is placed in the group and in its Group.Captures collection. When the closing character is matched, its corresponding opening character is removed from the group, and the Captures collection is decreased by one. After the opening and closing characters of all nested constructs have been matched, 'name1' is empty.</source>
        <target state="translated">Bir dengeleme grubu tanımı, geçerli grupta, önceden tanımlanmış grup ile geçerli grup arasındaki aralıkta, önceden tanımlanmış bir grubun ve depoların tanımını siler.

'name1' geçerli grup (isteğe bağlı), 'name2' önceden tanımlanmış bir grup ve 'subexpression' ise herhangi bir geçerli normal ifade desenidir. Dengeleme grubu tanımı name2'nin tanımını siler ve name2 ile name1 arasındaki aralığı name1'e depolar. Bir name2 grubu tanımlanmamışsa, eşleşme geri iz sürer. name2'nin son tanımını silmek, name2'nin önceki tanımını ortaya çıkardığından, bu yapı name2 grubu için yakalama yığınını, parantez veya açma ve kapama ayracı gibi iç içe yapıları izlemek için bir sayaç olarak kullanmanıza olanak sağlar.

Dengeleme grubu tanımı 'name2' öğesini bir yığın olarak kullanır. Her iç içe yapının başlangıç karakteri, gruba ve grubun Group.Captures koleksiyonuna yerleştirilir. Kapanış karakteri eşleştiğinde, karşılık gelen açma karakteri gruptan kaldırılır ve Captures koleksiyonunda bir öğe azalır. İç içe tüm yapıların açılış ve kapanış karakterleri eşleştirildikten sonra, 'name1' boş olur.</target>
        <note />
      </trans-unit>
      <trans-unit id="Regex_balancing_group_short">
        <source>balancing group</source>
        <target state="translated">dengeleme grubu</target>
        <note />
      </trans-unit>
      <trans-unit id="Regex_base_group">
        <source>base-group</source>
        <target state="translated">temel grup</target>
        <note />
      </trans-unit>
      <trans-unit id="Regex_bell_character_long">
        <source>Matches a bell (alarm) character, \u0007</source>
        <target state="translated">Bir zil (alarm) karakteriyle (\u0007) eşleşir</target>
        <note />
      </trans-unit>
      <trans-unit id="Regex_bell_character_short">
        <source>bell character</source>
        <target state="translated">zil karakteri</target>
        <note />
      </trans-unit>
      <trans-unit id="Regex_carriage_return_character_long">
        <source>Matches a carriage-return character, \u000D.  Note that \r is not equivalent to the newline character, \n.</source>
        <target state="translated">Bir satır başı karakteriyle (\u000D) eşleşir.  \r karakterinin yeni satır karakteriyle (\n) eşdeğer olmadığını unutmayın.</target>
        <note />
      </trans-unit>
      <trans-unit id="Regex_carriage_return_character_short">
        <source>carriage-return character</source>
        <target state="translated">satır başı karakteri</target>
        <note />
      </trans-unit>
      <trans-unit id="Regex_character_class_subtraction_long">
        <source>Character class subtraction yields a set of characters that is the result of excluding the characters in one character class from another character class.

'base_group' is a positive or negative character group or range. The 'excluded_group' component is another positive or negative character group, or another character class subtraction expression (that is, you can nest character class subtraction expressions).</source>
        <target state="translated">Karakter sınıfı çıkarma işlemi, bir karakter sınıfındaki karakterlerin başka bir karakter sınıfından dışlanması sonucu oluşan bir karakter kümesi oluşturur.

'base_group' pozitif veya negatif bir karakter grubu veya aralığıdır. 'excluded_group' bileşeni başka bir pozitif veya negatif karakter grubu veya başka bir karakter sınıfı çıkarma ifadesidir (başka bir deyişle karakter sınıfı çıkarma ifadelerini iç içe yerleştirebilirsiniz).</target>
        <note />
      </trans-unit>
      <trans-unit id="Regex_character_class_subtraction_short">
        <source>character class subtraction</source>
        <target state="translated">karakter sınıfı çıkarma</target>
        <note />
      </trans-unit>
<<<<<<< HEAD
      <trans-unit id="Wrap_initializer">
        <source>Wrap initializer</source>
        <target state="new">Wrap initializer</target>
        <note />
      </trans-unit>
      <trans-unit id="Wrap_long_argument_list">
        <source>Wrap long argument list</source>
        <target state="translated">Uzun bağımsız değişken listesini sarmala</target>
=======
      <trans-unit id="Regex_character_group">
        <source>character-group</source>
        <target state="translated">karakter grubu</target>
>>>>>>> e6f450ff
        <note />
      </trans-unit>
      <trans-unit id="Regex_comment">
        <source>comment</source>
        <target state="translated">açıklama</target>
        <note />
      </trans-unit>
<<<<<<< HEAD
      <trans-unit id="Wrap_long_initializer">
        <source>Wrap long initializer</source>
        <target state="new">Wrap long initializer</target>
        <note />
      </trans-unit>
      <trans-unit id="Wrap_long_parameter_list">
        <source>Wrap long parameter list</source>
        <target state="translated">Uzun parametre listesini sarmala</target>
=======
      <trans-unit id="Regex_conditional_expression_match_long">
        <source>This language element attempts to match one of two patterns depending on whether it can match an initial pattern.

'expression' is the initial pattern to match, 'yes' is the pattern to match if expression is matched, and 'no' is the optional pattern to match if expression is not matched.</source>
        <target state="translated">Bu dil öğesi, başlangıç deseniyle eşleşip eşleşemediğine bağlı olarak iki desenden biriyle eşleşmeye çalışır.

'expression': eşleşecek ilk desen, 'yes': ifade eşleştiğinde eşleşecek olan desen ve 'no': ifade eşleşmediğinde eşleşecek olan isteğe bağlı desendir.</target>
>>>>>>> e6f450ff
        <note />
      </trans-unit>
      <trans-unit id="Regex_conditional_expression_match_short">
        <source>conditional expression match</source>
        <target state="translated">koşullu ifade eşleşmesi</target>
        <note />
      </trans-unit>
      <trans-unit id="Regex_conditional_group_match_long">
        <source>This language element attempts to match one of two patterns depending on whether it has matched a specified capturing group.

'name' is the name (or number) of a capturing group, 'yes' is the expression to match if 'name' (or 'number') has a match, and 'no' is the optional expression to match if it does not.</source>
        <target state="translated">Bu dil öğesi, belirtilen bir yakalama grubuyla eşleşip eşleşmediğine bağlı olarak iki desenden biriyle eşleşmeye çalışır.

'name': bir yakalama grubunun adı (veya sayısı), 'yes': 'name' (veya 'number') bir eşleşme içeriyorsa eşleşecek olan ifade ve 'no': 'name' bir eşleşme içermiyorsa eşleşecek olan isteğe bağlı ifadedir.</target>
        <note />
      </trans-unit>
      <trans-unit id="Regex_conditional_group_match_short">
        <source>conditional group match</source>
        <target state="translated">koşullu grup eşleşmesi</target>
        <note />
      </trans-unit>
      <trans-unit id="Regex_contiguous_matches_long">
        <source>The \G anchor specifies that a match must occur at the point where the previous match ended. When you use this anchor with the Regex.Matches or Match.NextMatch method, it ensures that all matches are contiguous.</source>
        <target state="translated">\G yer işareti, bir eşleşmenin önceki eşleşmenin sona erdiği noktada oluşması gerektiğini belirtir. Bu yer işaretini Regex.Matches veya Match.NextMatch yöntemiyle kullandığınızda, tüm eşleşmelerin bitişik olması sağlanır.</target>
        <note />
      </trans-unit>
      <trans-unit id="Regex_contiguous_matches_short">
        <source>contiguous matches</source>
        <target state="translated">bitişik eşleşmeler</target>
        <note />
      </trans-unit>
      <trans-unit id="Regex_control_character_long">
        <source>Matches an ASCII control character, where X is the letter of the control character. For example, \cC is CTRL-C.</source>
        <target state="translated">ASCII denetim karakteriyle eşleşir (burada X, denetim karakterinin harfidir). Örneğin, \cC: CTRL-C.</target>
        <note />
      </trans-unit>
      <trans-unit id="Regex_control_character_short">
        <source>control character</source>
        <target state="translated">denetim karakteri</target>
        <note />
      </trans-unit>
      <trans-unit id="Regex_decimal_digit_character_long">
        <source>\d matches any decimal digit. It is equivalent to the \p{Nd} regular expression pattern, which includes the standard decimal digits 0-9 as well as the decimal digits of a number of other character sets.

If ECMAScript-compliant behavior is specified, \d is equivalent to [0-9]</source>
        <target state="translated">\d herhangi bir ondalık sayıyla eşleşir. Bu karakter, diğer birkaç karakter kümesinin ondalık sayılarının yanı sıra standart 0-9 ondalık sayılarının dahil olduğu \p{Nd} normal ifade deseniyle eşdeğerdir.

ECMAScript uyumlu davranış belirtilmişse, \d [0-9] ile eşdeğerdir</target>
        <note />
      </trans-unit>
      <trans-unit id="Regex_decimal_digit_character_short">
        <source>decimal-digit character</source>
        <target state="translated">ondalık sayı karakteri</target>
        <note />
      </trans-unit>
      <trans-unit id="Regex_end_of_line_comment_long">
        <source>A number sign (#) marks an x-mode comment, which starts at the unescaped # character at the end of the regular expression pattern and continues until the end of the line. To use this construct, you must either enable the x option (through inline options) or supply the RegexOptions.IgnorePatternWhitespace value to the option parameter when instantiating the Regex object or calling a static Regex method.</source>
        <target state="translated">Bir sayı işareti (#) normal ifade deseninin sonunda kaçışsız # karakterden başlayan ve satırın sonuna kadar devam eden x-mode açıklamasını işaretler. Bu yapıyı kullanmak için, Regex nesnesinin örneği oluşturulurken ya da statik bir Regex yöntemi çağrılırken (satır içi seçenekler aracılığıyla) x seçeneğini etkinleştirmeniz veya seçenek parametresine RegexOptions.IgnorePatternWhitespace değerini sağlamanız gerekir.</target>
        <note />
      </trans-unit>
      <trans-unit id="Regex_end_of_line_comment_short">
        <source>end-of-line comment</source>
        <target state="translated">satır sonu açıklaması</target>
        <note />
      </trans-unit>
      <trans-unit id="Regex_end_of_string_only_long">
        <source>The \z anchor specifies that a match must occur at the end of the input string. Like the $ language element, \z ignores the RegexOptions.Multiline option. Unlike the \Z language element, \z does not match a \n character at the end of a string. Therefore, it can only match the last line of the input string.</source>
        <target state="translated">\z yer işareti, giriş dizesinin sonunda bir eşleşmenin oluşması gerektiğini belirtir. $ dil öğesi gibi \z, RegexOptions.Multiline seçeneğini yoksayar. \Z dil öğesinin aksine \z, dizenin sonundaki bir \n karakteriyle eşleşmez. Bu nedenle, yalnızca giriş dizesinin son satırıyla eşleşebilir.</target>
        <note />
      </trans-unit>
      <trans-unit id="Regex_end_of_string_only_short">
        <source>end of string only</source>
        <target state="translated">yalnızca dize sonu</target>
        <note />
      </trans-unit>
      <trans-unit id="Regex_end_of_string_or_before_ending_newline_long">
        <source>The \Z anchor specifies that a match must occur at the end of the input string, or before \n at the end of the input string. It is identical to the $ anchor, except that \Z ignores the RegexOptions.Multiline option. Therefore, in a multiline string, it can only match the end of the last line, or the last line before \n.

The \Z anchor matches \n but does not match \r\n (the CR/LF character combination). To match CR/LF, include \r?\Z in the regular expression pattern.</source>
        <target state="translated">\Z yer işareti, giriş dizesinin sonunda veya giriş dizesinin sonundaki \n karakterinden önce bir eşleşmenin oluşması gerektiğini belirtir. Bu karakter $ yer işareti ile aynıdır, ancak \Z, RegexOptions.Multiline seçeneğini yoksayar. Bu nedenle çok satırlı bir dizede yalnızca son satırın sonu veya \n karakterinden önceki son satır ile eşleşir.

\Z yer işareti \n ile eşleşir, ancak \r\n (CR/LF karakter bileşimi) ile eşleşmez. CR/LF ile eşleştirmek Için, normal ifade desenine \r?\Z karakterini ekleyin.</target>
        <note />
      </trans-unit>
      <trans-unit id="Regex_end_of_string_or_before_ending_newline_short">
        <source>end of string or before ending newline</source>
        <target state="translated">dize sonu veya yeni satırı sonlandırmadan önce</target>
        <note />
      </trans-unit>
      <trans-unit id="Regex_end_of_string_or_line_long">
        <source>The $ anchor specifies that the preceding pattern must occur at the end of the input string, or before \n at the end of the input string. If you use $ with the RegexOptions.Multiline option, the match can also occur at the end of a line.

The $ anchor matches \n but does not match \r\n (the combination of carriage return and newline characters, or CR/LF). To match the CR/LF character combination, include \r?$ in the regular expression pattern.</source>
        <target state="translated">$ yer işareti, önceki desenin giriş dizesinin sonunda veya giriş dizesinin sonundaki \n karakterinden önce gerçekleşmesi gerektiğini belirtir. $ yer işaretini RegexOptions.Multiline seçeneğiyle birlikte kullanırsanız, eşleşme bir satırın sonunda da olabilir.

$ yer işareti \n ile eşleşir, ancak \r\n (satır başı ve yeni satır karakterlerinin bileşimi veya CR/LF) ile eşleşmez. CR/LF karakter bileşimiyle eşleştirmek Için, normal ifade desenine \r?$ ekleyin.</target>
        <note />
      </trans-unit>
      <trans-unit id="Regex_end_of_string_or_line_short">
        <source>end of string or line</source>
        <target state="translated">dize veya satır sonu</target>
        <note />
      </trans-unit>
      <trans-unit id="Regex_escape_character_long">
        <source>Matches an escape character, \u001B</source>
        <target state="translated">Bir kaçış karakteriyle (\u001B) eşleşir</target>
        <note />
      </trans-unit>
      <trans-unit id="Regex_escape_character_short">
        <source>escape character</source>
        <target state="translated">kaçış karakteri</target>
        <note />
      </trans-unit>
      <trans-unit id="Regex_excluded_group">
        <source>excluded-group</source>
        <target state="translated">hariç tutulan grup</target>
        <note />
      </trans-unit>
      <trans-unit id="Regex_expression">
        <source>expression</source>
        <target state="translated">ifade</target>
        <note />
      </trans-unit>
      <trans-unit id="Regex_form_feed_character_long">
        <source>Matches a form-feed character, \u000C</source>
        <target state="translated">Bir sonraki sayfaya geçme karakteriyle (\u000C) eşleşir</target>
        <note />
      </trans-unit>
      <trans-unit id="Regex_form_feed_character_short">
        <source>form-feed character</source>
        <target state="translated">sonraki sayfaya geçme karakteri</target>
        <note />
      </trans-unit>
      <trans-unit id="Regex_group_options_long">
        <source>This grouping construct applies or disables the specified options within a subexpression. The options to enable are specified after the question mark, and the options to disable after the minus sign. The allowed options are:

    i	Use case-insensitive matching.
    m	Use multiline mode, where ^ and $ match the beginning and end of each line
	(instead of the beginning and end of the input string).
    s	Use single-line mode, where the period (.) matches every character
	(instead of every character except \n).
    n	Do not capture unnamed groups. The only valid captures are explicitly
	named or numbered groups of the form (?&lt;name&gt; subexpression).
    x	Exclude unescaped white space from the pattern, and enable comments
	after a number sign (#).</source>
        <target state="translated">Bu gruplandırma yapısı, bir alt ifade içinde belirtilen seçenekleri uygular veya devre dışı bırakır. Etkinleştirilecek seçenekler soru işaretinden sonra ve devre dışı bırakılacak seçenekler eksi işaretinden sonra belirtilir. İzin verilen seçenekler şunlardır:

    i	Büyük/küçük harfe duyarsız eşleşme kullan.
    m	 ^ ve $ işaretlerinin her satırın başı ve sonuyla eşleştiği çok satırlı modu kullan
	(giriş dizesinin başı ve sonu yerine).
    s	Noktanın (.) her karakter ile eşleştiği tek satırlı modu kullan
	(\n dışında her karakter yerine).
    n	Adsız grupları yakalama. Yalnızca şu yakalamalar geçerlidir:
	formun açıkça adlandırılmış veya numaralandırılmış grupları (?&lt;ad&gt; alt ifadesi).
    x	Kaçışsız boşluğu desenden çıkar ve bir sayı işaretinden (#) sonra
	açıklamaları etkinleştir.</target>
        <note />
      </trans-unit>
      <trans-unit id="Regex_group_options_short">
        <source>group options</source>
        <target state="translated">grup seçenekleri</target>
        <note />
      </trans-unit>
      <trans-unit id="Regex_hexadecimal_escape_long">
        <source>Matches an ASCII character, where ## is a two-digit hexadecimal character code.</source>
        <target state="translated">## karakterinin iki basamaklı onaltılık karakter kodu olduğu bir ASCII karakteriyle eşleşir.</target>
        <note />
      </trans-unit>
      <trans-unit id="Regex_hexadecimal_escape_short">
        <source>hexadecimal escape</source>
        <target state="translated">onaltılık kaçış</target>
        <note />
      </trans-unit>
      <trans-unit id="Regex_inline_comment_long">
        <source>The (?# comment) construct lets you include an inline comment in a regular expression. The regular expression engine does not use any part of the comment in pattern matching, although the comment is included in the string that is returned by the Regex.ToString method. The comment ends at the first closing parenthesis.</source>
        <target state="translated">(?# comment) yapısı, bir normal ifadeye satır içi açıklama eklemenizi sağlar. Açıklama Regex.ToString yöntemi tarafından döndürülen dizeye dahil edilmiş olsa da, normal ifade altyapısı açıklamanın herhangi bir bölümünü desen eşleşmesinde kullanmaz. Açıklama ilk kapatma parantezinde sonlanır.</target>
        <note />
      </trans-unit>
      <trans-unit id="Regex_inline_comment_short">
        <source>inline comment</source>
        <target state="translated">satır içi açıklama</target>
        <note />
      </trans-unit>
      <trans-unit id="Regex_inline_options_long">
        <source>Enables or disables specific pattern matching options for the remainder of a regular expression. The options to enable are specified after the question mark, and the options to disable after the minus sign. The allowed options are:

    i	Use case-insensitive matching.
    m	Use multiline mode, where ^ and $ match the beginning and end of each line
	(instead of the beginning and end of the input string).
    s	Use single-line mode, where the period (.) matches every character
	(instead of every character except \n).
    n	Do not capture unnamed groups. The only valid captures are explicitly named
	or numbered groups of the form (?&lt;name&gt; subexpression).
    x	Exclude unescaped white space from the pattern, and enable comments
	after a number sign (#).</source>
        <target state="translated">Normal bir ifadenin kalanı için belirli desen eşleştirme seçeneklerini etkinleştirir veya devre dışı bırakır. Etkinleştirilecek seçenekler soru işaretinden sonra ve devre dışı bırakılacak seçenekler eksi işaretinden sonra belirtilir. İzin verilen seçenekler şunlardır:

    i	Büyük/küçük harfe duyarsız eşleşme kullan.
    m	^ ve $ karakterlerinin her satırın başı ve sonuyla eşleştiği çok satırlı modu kullan
	(giriş dizesinin başı ve sonu yerine).
    s	Noktanın (.) her karakter ile eşleştiği tek satırlı modu kullan
	(\n dışında her karakter yerine).
    n	Adsız grupları yakalama. Yalnızca şu yakalamalar geçerlidir:
	formun açıkça adlandırılmış veya numaralandırılmış grupları (?&lt;name&gt; alt ifadesi).
    x	Kaçışsız boşluğu desenden çıkar ve sayı işaretinden (#) sonra
	açıklamaları etkinleştir.</target>
        <note />
      </trans-unit>
      <trans-unit id="Regex_inline_options_short">
        <source>inline options</source>
        <target state="translated">satır içi seçenekler</target>
        <note />
      </trans-unit>
      <trans-unit id="Regex_issue_0">
        <source>Regex issue: {0}</source>
        <target state="translated">Regex sorunu: {0}</target>
        <note>This is an error message shown to the user when they write an invalid Regular Expression. {0} will be the actual text of one of the above Regular Expression errors.</note>
      </trans-unit>
      <trans-unit id="Regex_letter_lowercase">
        <source>letter, lowercase</source>
        <target state="translated">harf, küçük harf</target>
        <note />
      </trans-unit>
      <trans-unit id="Regex_letter_modifier">
        <source>letter, modifier</source>
        <target state="translated">harf, değiştirici</target>
        <note />
      </trans-unit>
      <trans-unit id="Regex_letter_other">
        <source>letter, other</source>
        <target state="translated">harf, diğer</target>
        <note />
      </trans-unit>
      <trans-unit id="Regex_letter_titlecase">
        <source>letter, titlecase</source>
        <target state="translated">harf, ilk harfler büyük</target>
        <note />
      </trans-unit>
      <trans-unit id="Regex_letter_uppercase">
        <source>letter, uppercase</source>
        <target state="translated">harf, büyük harf</target>
        <note />
      </trans-unit>
      <trans-unit id="Regex_mark_enclosing">
        <source>mark, enclosing</source>
        <target state="translated">işaret, kapsayan</target>
        <note />
      </trans-unit>
      <trans-unit id="Regex_mark_nonspacing">
        <source>mark, nonspacing</source>
        <target state="translated">işaret, aralıksız</target>
        <note />
      </trans-unit>
      <trans-unit id="Regex_mark_spacing_combining">
        <source>mark, spacing combining</source>
        <target state="translated">işaretler, aralık birleştirme</target>
        <note />
      </trans-unit>
      <trans-unit id="Regex_match_at_least_n_times_lazy_long">
        <source>The {n,}? quantifier matches the preceding element at least n times, where n is any integer, but as few times as possible. It is the lazy counterpart of the greedy quantifier {n,}</source>
        <target state="translated">{n,}? niceleyicisi önceki öğeyle en az n kez eşleşir (burada n herhangi bir tamsayıdır), ancak bunu mümkün olduğunca az sayıda yapar. Bu, hızlı niceleyicinin gecikmeli karşılığıdır {n,}</target>
        <note />
      </trans-unit>
      <trans-unit id="Regex_match_at_least_n_times_lazy_short">
        <source>match at least 'n' times (lazy)</source>
        <target state="translated">en az 'n' kez eşle (gecikmeli)</target>
        <note />
      </trans-unit>
      <trans-unit id="Regex_match_at_least_n_times_long">
        <source>The {n,} quantifier matches the preceding element at least n times, where n is any integer. {n,} is a greedy quantifier whose lazy equivalent is {n,}?</source>
        <target state="translated">{n,} niceleyicisi önceki öğeyle en az n kez eşleşir (burada n herhangi bir tamsayıdır). {n,}, gecikmeli karşılığı {n,}? olan hızlı bir niceleyicidir</target>
        <note />
      </trans-unit>
      <trans-unit id="Regex_match_at_least_n_times_short">
        <source>match at least 'n' times</source>
        <target state="translated">en az 'n' kez eşleş</target>
        <note />
      </trans-unit>
      <trans-unit id="Regex_match_between_m_and_n_times_lazy_long">
        <source>The {n,m}? quantifier matches the preceding element between n and m times, where n and m are integers, but as few times as possible. It is the lazy counterpart of the greedy quantifier {n,m}</source>
        <target state="translated">{n,m}? niceleyicisi, bir önceki öğeyle en az n ve en çok m kez eşleşir (burada n ve m tamsayıdır), ancak bunu olabildiğince az sayıda yapar. Bu, {n,m} hızlı niceleyicisinin gecikmeli karşılığıdır</target>
        <note />
      </trans-unit>
      <trans-unit id="Regex_match_between_m_and_n_times_lazy_short">
        <source>match at least 'n' times (lazy)</source>
        <target state="translated">en az 'n' kez eşle (gecikmeli)</target>
        <note />
      </trans-unit>
      <trans-unit id="Regex_match_between_m_and_n_times_long">
        <source>The {n,m} quantifier matches the preceding element at least n times, but no more than m times, where n and m are integers. {n,m} is a greedy quantifier whose lazy equivalent is {n,m}?</source>
        <target state="translated">{n,m} niceleyicisi, bir önceki öğeyle en az n ve en çok m kez eşleşir (burada n ve m tamsayıdır). {n,m}, gecikmeli karşılığı {n,m}? olan bir hızlı niceleyicidir</target>
        <note />
      </trans-unit>
      <trans-unit id="Regex_match_between_m_and_n_times_short">
        <source>match between 'm' and 'n' times</source>
        <target state="translated">en az 'n' ve en çok 'm' kez eşleş</target>
        <note />
      </trans-unit>
      <trans-unit id="Regex_match_exactly_n_times_lazy_long">
        <source>The {n}? quantifier matches the preceding element exactly n times, where n is any integer. It is the lazy counterpart of the greedy quantifier {n}+</source>
        <target state="translated">{n}? niceleyicisi, önceki öğe ile tam olarak n kez eşleşir (burada n herhangi bir tamsayıdır). Bu, {n}+ hızlı niceleyicisinin gecikmeli karşılığıdır</target>
        <note />
      </trans-unit>
      <trans-unit id="Regex_match_exactly_n_times_lazy_short">
        <source>match exactly 'n' times (lazy)</source>
        <target state="translated">tam olarak 'n' kez eşleş (gecikmeli)</target>
        <note />
      </trans-unit>
      <trans-unit id="Regex_match_exactly_n_times_long">
        <source>The {n} quantifier matches the preceding element exactly n times, where n is any integer. {n} is a greedy quantifier whose lazy equivalent is {n}?</source>
        <target state="translated">{n} niceleyicisi, önceki öğe ile tam olarak n kez eşleşir (burada n herhangi bir tamsayıdır). {n}, gecikmeli karşılığı {n}? olan bir hızlı niceleyicidir</target>
        <note />
      </trans-unit>
      <trans-unit id="Regex_match_exactly_n_times_short">
        <source>match exactly 'n' times</source>
        <target state="translated">tam olarak 'n' kez eşleş</target>
        <note />
      </trans-unit>
      <trans-unit id="Regex_match_one_or_more_times_lazy_long">
        <source>The +? quantifier matches the preceding element one or more times, but as few times as possible. It is the lazy counterpart of the greedy quantifier +</source>
        <target state="translated">+? niceleyicisi bir önceki öğeyle en az bir kez eşleşir, ancak bunu mümkün olduğunca az sayıda yapar. Bu, + hızlı niceleyicisinin gecikmeli karşılığıdır</target>
        <note />
      </trans-unit>
      <trans-unit id="Regex_match_one_or_more_times_lazy_short">
        <source>match one or more times (lazy)</source>
        <target state="translated">bir veya daha çok kez eşleş (en düşük kapsamlı)</target>
        <note />
      </trans-unit>
      <trans-unit id="Regex_match_one_or_more_times_long">
        <source>The + quantifier matches the preceding element one or more times. It is equivalent to the {1,} quantifier. + is a greedy quantifier whose lazy equivalent is +?.</source>
        <target state="translated">+ niceleyicisi bir önceki öğeyle en az bir kez eşleşir. {1,} niceleyicisi ile eşdeğerdir. +, gecikmeli karşılığı +? olan bir hızlı niceleyicidir.</target>
        <note />
      </trans-unit>
      <trans-unit id="Regex_match_one_or_more_times_short">
        <source>match one or more times</source>
        <target state="translated">en az bir kez eşleş</target>
        <note />
      </trans-unit>
      <trans-unit id="Regex_match_zero_or_more_times_lazy_long">
        <source>The *? quantifier matches the preceding element zero or more times, but as few times as possible. It is the lazy counterpart of the greedy quantifier *</source>
        <target state="translated">*? niceleyicisi bir önceki öğeyle sıfır veya daha çok kez eşleşir, ancak bunu mümkün olduğunca az sayıda yapar. Bu, * en yüksek kapsamlı niceleyicisinin en düşük kapsamlı karşılığıdır</target>
        <note />
      </trans-unit>
      <trans-unit id="Regex_match_zero_or_more_times_lazy_short">
        <source>match zero or more times (lazy)</source>
        <target state="translated">en az sıfır kez eşleş (gecikmeli)</target>
        <note />
      </trans-unit>
      <trans-unit id="Regex_match_zero_or_more_times_long">
        <source>The * quantifier matches the preceding element zero or more times. It is equivalent to the {0,} quantifier. * is a greedy quantifier whose lazy equivalent is *?.</source>
        <target state="translated">* niceleyicisi bir önceki öğeyle en az sıfır kez eşleşir. {0,} niceleyicisi ile eşdeğerdir. *, gecikmeli karşılığı *? olan bir hızlı niceleyicidir.</target>
        <note />
      </trans-unit>
      <trans-unit id="Regex_match_zero_or_more_times_short">
        <source>match zero or more times</source>
        <target state="translated">en az sıfır kez eşleş</target>
        <note />
      </trans-unit>
      <trans-unit id="Regex_match_zero_or_one_time_lazy_long">
        <source>The ?? quantifier matches the preceding element zero or one time, but as few times as possible. It is the lazy counterpart of the greedy quantifier ?</source>
        <target state="translated">?? niceleyicisi bir önceki öğeyle sıfır veya bir kez eşleşir, ancak bunu mümkün olduğunca az sayıda yapar. Bu, ? hızlı niceleyicisinin gecikmeli karşılığıdır</target>
        <note />
      </trans-unit>
      <trans-unit id="Regex_match_zero_or_one_time_lazy_short">
        <source>match zero or one time (lazy)</source>
        <target state="translated">sıfır veya bir kez eşleş (gecikmeli)</target>
        <note />
      </trans-unit>
      <trans-unit id="Regex_match_zero_or_one_time_long">
        <source>The ? quantifier matches the preceding element zero or one time. It is equivalent to the {0,1} quantifier. ? is a greedy quantifier whose lazy equivalent is ??.</source>
        <target state="translated">? niceleyicisi bir önceki öğeyle sıfır veya bir kez eşleşir. {0,1} niceleyicisi ile eşdeğerdir. ?, gecikmeli karşılığı ?? olan bir hızlı niceleyicidir.</target>
        <note />
      </trans-unit>
      <trans-unit id="Regex_match_zero_or_one_time_short">
        <source>match zero or one time</source>
        <target state="translated">sıfır veya bir kez eşleş</target>
        <note />
      </trans-unit>
      <trans-unit id="Regex_matched_subexpression_long">
        <source>This grouping construct captures a matched 'subexpression', where 'subexpression' is any valid regular expression pattern. Captures that use parentheses are numbered automatically from left to right based on the order of the opening parentheses in the regular expression, starting from one. The capture that is numbered zero is the text matched by the entire regular expression pattern.</source>
        <target state="translated">Bu gruplandırma yapısı, 'subexpression' öğesinin herhangi bir geçerli normal ifade deseni olduğu eşleşen bir 'subexpression' yakalar. Parantez kullanan yakalamalar, normal ifadedeki açma parantezlerinin sırasına göre soldan sağa birden başlayarak otomatik numaralandırılır. Sıfır olarak numaralandırılan yakalama, normal ifade deseninin tamamı tarafından eşleşen metindir.</target>
        <note />
      </trans-unit>
      <trans-unit id="Regex_matched_subexpression_short">
        <source>matched subexpression</source>
        <target state="translated">eşleşen alt ifade</target>
        <note />
      </trans-unit>
      <trans-unit id="Regex_name">
        <source>name</source>
        <target state="translated">ad</target>
        <note />
      </trans-unit>
      <trans-unit id="Regex_name1">
        <source>name1</source>
        <target state="translated">name1</target>
        <note />
      </trans-unit>
      <trans-unit id="Regex_name2">
        <source>name2</source>
        <target state="translated">name2</target>
        <note />
      </trans-unit>
      <trans-unit id="Regex_name_or_number">
        <source>name-or-number</source>
        <target state="translated">ad veya sayı</target>
        <note />
      </trans-unit>
      <trans-unit id="Regex_named_backreference_long">
        <source>A named or numbered backreference.

'name' is the name of a capturing group defined in the regular expression pattern.</source>
        <target state="translated">Adlandırılmış veya numaralandırılmış bir geri başvuru.

'name', normal ifade deseninde tanımlanan yakalama grubunun adıdır.</target>
        <note />
      </trans-unit>
      <trans-unit id="Regex_named_backreference_short">
        <source>named backreference</source>
        <target state="translated">adlandırılmış geri başvuru</target>
        <note />
      </trans-unit>
      <trans-unit id="Regex_named_matched_subexpression_long">
        <source>Captures a matched subexpression and lets you access it by name or by number.

'name' is a valid group name, and 'subexpression' is any valid regular expression pattern. 'name' must not contain any punctuation characters and cannot begin with a number.

If the RegexOptions parameter of a regular expression pattern matching method includes the RegexOptions.ExplicitCapture flag, or if the n option is applied to this subexpression, the only way to capture a subexpression is to explicitly name capturing groups.</source>
        <target state="translated">Eşleşen bir alt ifadeyi yakalar ve bu alt ifadeye ada veya numaraya göre erişmenizi sağlar.

'name' geçerli bir grup adı ve 'subexpression' herhangi bir geçerli normal ifade desenidir. 'name', hiçbir noktalama karakteri içermemelidir ve bir sayı ile başlayamaz.

Normal ifade deseni eşleştirme yönteminin RegexOptions parametresi RegexOptions.ExplicitCapture bayrağını içeriyorsa veya n seçeneği bu alt ifadeye uygulanıyorsa, bir alt ifadeyi yakalamanın tek yolu yakalama gruplarını açıkça adlandırmaktır.</target>
        <note />
      </trans-unit>
      <trans-unit id="Regex_named_matched_subexpression_short">
        <source>named matched subexpression</source>
        <target state="translated">adlandırılmış eşleşen alt ifade</target>
        <note />
      </trans-unit>
      <trans-unit id="Regex_negative_character_group_long">
        <source>A negative character group specifies a list of characters that must not appear in an input string for a match to occur. The list of characters are specified individually.

Two or more character ranges can be concatenated. For example, to specify the range of decimal digits from "0" through "9", the range of lowercase letters from "a" through "f", and the range of uppercase letters from "A" through "F", use [0-9a-fA-F].</source>
        <target state="translated">Negatif bir karakter grubu, bir eşleştirme oluşması için giriş dizesinde görünmemesi gereken bir karakter listesi belirtir. Karakter listesi tek tek belirtilir.

İki veya daha fazla karakter aralığı art arda eklenebilir. Örneğin, "0" ile "9" arasındaki ondalık basamakların aralığını, "a" ile "f" arasında küçük harflerin aralığını ve "A" ile "F" arasında büyük harflerin aralığını belirtmek için [0-9a-fA-F] kullanın.</target>
        <note />
      </trans-unit>
      <trans-unit id="Regex_negative_character_group_short">
        <source>negative character group</source>
        <target state="translated">negatif karakter grubu</target>
        <note />
      </trans-unit>
      <trans-unit id="Regex_negative_character_range_long">
        <source>A negative character range specifies a list of characters that must not appear in an input string for a match to occur. 'firstCharacter' is the character that begins the range, and 'lastCharacter' is the character that ends the range.

Two or more character ranges can be concatenated. For example, to specify the range of decimal digits from "0" through "9", the range of lowercase letters from "a" through "f", and the range of uppercase letters from "A" through "F", use [0-9a-fA-F].</source>
        <target state="translated">Negatif bir karakter aralığı, bir eşleştirme oluşması için giriş dizesinde görünmemesi gereken bir karakter listesi belirtir. 'firstCharacter' aralığı başlatan karakter ve 'lastCharacter' ise aralığı sonlandıran karakterdir.

İki veya daha fazla karakter aralığı art arda eklenebilir. Örneğin, "0" ile "9" arasındaki ondalık sayıların aralığını, "a" ile "f" arasında küçük harflerin aralığını ve "A" ile "F" arasındaki büyük harflerin aralığını belirtmek için [0-9a-fA-F] kullanın.</target>
        <note />
      </trans-unit>
      <trans-unit id="Regex_negative_character_range_short">
        <source>negative character range</source>
        <target state="translated">negatif karakter aralığı</target>
        <note />
      </trans-unit>
      <trans-unit id="Regex_negative_unicode_category_long">
        <source>The regular expression construct \P{ name } matches any character that does not belong to a Unicode general category or named block, where name is the category abbreviation or named block name.</source>
        <target state="translated">\P{ name } normal ifade yapısı, Unicode genel kategorisine veya adın kategori kısaltması ya da adlandırılmış blok adı olduğu adlandırılmış bloğa ait olmayan herhangi bir karakterle eşleşir.</target>
        <note />
      </trans-unit>
      <trans-unit id="Regex_negative_unicode_category_short">
        <source>negative unicode category</source>
        <target state="translated">negatif Unicode kategorisi</target>
        <note />
      </trans-unit>
      <trans-unit id="Regex_new_line_character_long">
        <source>Matches a new-line character, \u000A</source>
        <target state="translated">Yeni satır karakteriyle \u000A eşleşir</target>
        <note />
      </trans-unit>
      <trans-unit id="Regex_new_line_character_short">
        <source>new-line character</source>
        <target state="translated">yeni satır karakteri</target>
        <note />
      </trans-unit>
      <trans-unit id="Regex_no">
        <source>no</source>
        <target state="translated">hayır</target>
        <note />
      </trans-unit>
      <trans-unit id="Regex_non_digit_character_long">
        <source>\D matches any non-digit character. It is equivalent to the \P{Nd} regular expression pattern.

If ECMAScript-compliant behavior is specified, \D is equivalent to [^0-9]</source>
        <target state="translated">\D rakam olmayan herhangi bir karakter ile eşleşir. \P{Nd} normal ifade deseniyle eşdeğerdir.

ECMAScript uyumlu davranış belirtilmişse \D, [^0-9] ile eşdeğerdir</target>
        <note />
      </trans-unit>
      <trans-unit id="Regex_non_digit_character_short">
        <source>non-digit character</source>
        <target state="translated">rakam olmayan karakter</target>
        <note />
      </trans-unit>
      <trans-unit id="Regex_non_white_space_character_long">
        <source>\S matches any non-white-space character. It is equivalent to the [^\f\n\r\t\v\x85\p{Z}] regular expression pattern, or the opposite of the regular expression pattern that is equivalent to \s, which matches white-space characters.

If ECMAScript-compliant behavior is specified, \S is equivalent to [^ \f\n\r\t\v]</source>
        <target state="translated">\S boşluk olmayan herhangi bir karakter ile eşleşir. [^\f\n\r\t\v\x85\p{Z}] normal ifade deseniyle eşdeğerdir veya boşluk karakterleriyle eşleşen \s ile eşdeğer olan normal ifade deseninin tersidir.

ECMAScript uyumlu davranış belirtilmişse \S, [^ \f\n\r\t\v] ile eşdeğerdir</target>
        <note />
      </trans-unit>
      <trans-unit id="Regex_non_white_space_character_short">
        <source>non-white-space character</source>
        <target state="translated">boşluk olmayan karakter</target>
        <note />
      </trans-unit>
      <trans-unit id="Regex_non_word_boundary_long">
        <source>The \B anchor specifies that the match must not occur on a word boundary. It is the opposite of the \b anchor.</source>
        <target state="translated">\B yer işareti, eşleşmenin bir sözcük sınırında oluşmaması gerektiğini belirtir. Bu işaret, \b yer işaretinin tersidir.</target>
        <note />
      </trans-unit>
      <trans-unit id="Regex_non_word_boundary_short">
        <source>non-word boundary</source>
        <target state="translated">sözcük olmayan sınır</target>
        <note />
      </trans-unit>
      <trans-unit id="Regex_non_word_character_long">
        <source>\W matches any non-word character. It matches any character except for those in the following Unicode categories:

    Ll	Letter, Lowercase
    Lu	Letter, Uppercase
    Lt	Letter, Titlecase
    Lo	Letter, Other
    Lm	Letter, Modifier
    Mn	Mark, Nonspacing
    Nd	Number, Decimal Digit
    Pc	Punctuation, Connector

If ECMAScript-compliant behavior is specified, \W is equivalent to [^a-zA-Z_0-9]</source>
        <target state="translated">\W sözcük olmayan herhangi bir karakterle eşleşir. Aşağıdaki Unicode kategorilerinde bulunanlar dışındaki herhangi bir karakterle eşleşir:

    Ll	Harf, Küçük Harf
    Lu	Harf, Büyük Harf
    Lt	Harf, İlk Harfler Büyük
    Lo	Harf, Diğer
    Lm	Harf, Değiştirici
    Mn	İşaret, Aralıksız
    Nd	Numara, Ondalık Sayı
    Pc	Noktalama, Bağlayıcı

ECMAScript uyumlu davranış belirtilmişse \W, [^a-zA-Z_0-9] ile eşdeğerdir</target>
        <note>Note: Ll, Lu, Lt, Lo, Lm, Mn, Nd, and Pc are all things that should not be localized. </note>
      </trans-unit>
      <trans-unit id="Regex_non_word_character_short">
        <source>non-word character</source>
        <target state="translated">sözcük olmayan karakter</target>
        <note />
      </trans-unit>
      <trans-unit id="Regex_noncapturing_group_long">
        <source>This construct does not capture the substring that is matched by a subexpression:

The noncapturing group construct is typically used when a quantifier is applied to a group, but the substrings captured by the group are of no interest.

If a regular expression includes nested grouping constructs, an outer noncapturing group construct does not apply to the inner nested group constructs.</source>
        <target state="translated">Bu yapı bir alt ifade tarafından eşleştirilen alt dizeyi yakalamaz:

Yakalama yapmayan grup yapısı genellikle bir gruba niceleyici uygulandığında kullanılır, ancak grup tarafından yakalanan alt dizelerle ilgilenilmez.

Bir normal ifade iç içe gruplama yapıları içeriyorsa, dıştaki yakalama yapmayan grup yapısı içteki iç içe geçmiş grup yapılarına uygulanmaz.</target>
        <note />
      </trans-unit>
      <trans-unit id="Regex_noncapturing_group_short">
        <source>noncapturing group</source>
        <target state="translated">yakalama yapmayan grup</target>
        <note />
      </trans-unit>
      <trans-unit id="Regex_number_decimal_digit">
        <source>number, decimal digit</source>
        <target state="translated">sayı, ondalık sayı</target>
        <note />
      </trans-unit>
      <trans-unit id="Regex_number_letter">
        <source>number, letter</source>
        <target state="translated">sayı, harf</target>
        <note />
      </trans-unit>
      <trans-unit id="Regex_number_other">
        <source>number, other</source>
        <target state="translated">sayı, diğer</target>
        <note />
      </trans-unit>
      <trans-unit id="Regex_numbered_backreference_long">
        <source>A numbered backreference, where 'number' is the ordinal position of the capturing group in the regular expression. For example, \4 matches the contents of the fourth capturing group.

There is an ambiguity between octal escape codes (such as \16) and \number backreferences that use the same notation. If the ambiguity is a problem, you can use the \k&lt;name&gt; notation, which is unambiguous and cannot be confused with octal character codes. Similarly, hexadecimal codes such as \xdd are unambiguous and cannot be confused with backreferences.</source>
        <target state="translated">'number' öğesinin normal ifadede yakalama grubunun sıralı konumu olduğu numaralandırılmış bir geri başvuru. Örneğin, \4 dördüncü yakalama grubunun içerikleriyle eşleşir.

Sekizlik kaçış kodları (\16 gibi) ile aynı gösterimi kullanan \number geri başvuruları arasında bir belirsizlik vardır. Belirsizlik bir sorun oluşturuyorsa, belirsiz olmayan ve sekizlik karakter kodlarıyla karıştırılamayacak olan \k&lt;name&gt; gösterimini kullanabilirsiniz. Benzer şekilde, \xdd gibi onaltılık kodlar da belirsiz değildir ve geri başvurularla karıştırılamaz.</target>
        <note />
      </trans-unit>
      <trans-unit id="Regex_numbered_backreference_short">
        <source>numbered backreference</source>
        <target state="translated">numaralandırılmış geri başvuru</target>
        <note />
      </trans-unit>
      <trans-unit id="Regex_other_control">
        <source>other, control</source>
        <target state="translated">diğer, denetim</target>
        <note />
      </trans-unit>
      <trans-unit id="Regex_other_format">
        <source>other, format</source>
        <target state="translated">diğer, biçim</target>
        <note />
      </trans-unit>
      <trans-unit id="Regex_other_not_assigned">
        <source>other, not assigned</source>
        <target state="translated">diğer, atanmamış</target>
        <note />
      </trans-unit>
      <trans-unit id="Regex_other_private_use">
        <source>other, private use</source>
        <target state="translated">diğer, özel kullanım</target>
        <note />
      </trans-unit>
      <trans-unit id="Regex_other_surrogate">
        <source>other, surrogate</source>
        <target state="translated">diğer, vekil</target>
        <note />
      </trans-unit>
      <trans-unit id="Regex_positive_character_group_long">
        <source>A positive character group specifies a list of characters, any one of which may appear in an input string for a match to occur.</source>
        <target state="translated">Pozitif bir karakter grubu, herhangi biri bir eşleşme olması için giriş dizesinde görünebilir bir karakter listesini belirtir.</target>
        <note />
      </trans-unit>
      <trans-unit id="Regex_positive_character_group_short">
        <source>positive character group</source>
        <target state="translated">pozitif karakter grubu</target>
        <note />
      </trans-unit>
      <trans-unit id="Regex_positive_character_range_long">
        <source>A positive character range specifies a range of characters, any one of which may appear in an input string for a match to occur.  'firstCharacter' is the character that begins the range and 'lastCharacter' is the character that ends the range. </source>
        <target state="translated">Pozitif bir karakter aralığı, herhangi bir eşleşme olması için giriş dizesinde görünebilir bir karakter aralığı belirtir.  'firstCharacter', aralığı başlatan karakter ve 'lastCharacter', aralığı sonlandıran karakterdir. </target>
        <note />
      </trans-unit>
      <trans-unit id="Regex_positive_character_range_short">
        <source>positive character range</source>
        <target state="translated">pozitif karakter aralığı</target>
        <note />
      </trans-unit>
      <trans-unit id="Regex_punctuation_close">
        <source>punctuation, close</source>
        <target state="translated">noktalama, kapat</target>
        <note />
      </trans-unit>
      <trans-unit id="Regex_punctuation_connector">
        <source>punctuation, connector</source>
        <target state="translated">noktalama, bağlayıcı</target>
        <note />
      </trans-unit>
      <trans-unit id="Regex_punctuation_dash">
        <source>punctuation, dash</source>
        <target state="translated">noktalama, tire</target>
        <note />
      </trans-unit>
      <trans-unit id="Regex_punctuation_final_quote">
        <source>punctuation, final quote</source>
        <target state="translated">noktalama, son alıntı</target>
        <note />
      </trans-unit>
      <trans-unit id="Regex_punctuation_initial_quote">
        <source>punctuation, initial quote</source>
        <target state="translated">noktalama, ilk alıntı</target>
        <note />
      </trans-unit>
      <trans-unit id="Regex_punctuation_open">
        <source>punctuation, open</source>
        <target state="translated">noktalama, açık</target>
        <note />
      </trans-unit>
      <trans-unit id="Regex_punctuation_other">
        <source>punctuation, other</source>
        <target state="translated">noktalama, diğer</target>
        <note />
      </trans-unit>
      <trans-unit id="Regex_separator_line">
        <source>separator, line</source>
        <target state="translated">ayıraç, satır</target>
        <note />
      </trans-unit>
      <trans-unit id="Regex_separator_paragraph">
        <source>separator, paragraph</source>
        <target state="translated">ayıraç, paragraf</target>
        <note />
      </trans-unit>
      <trans-unit id="Regex_separator_space">
        <source>separator, space</source>
        <target state="translated">ayıraç, boşluk</target>
        <note />
      </trans-unit>
      <trans-unit id="Regex_start_of_string_only_long">
        <source>The \A anchor specifies that a match must occur at the beginning of the input string. It is identical to the ^ anchor, except that \A ignores the RegexOptions.Multiline option. Therefore, it can only match the start of the first line in a multiline input string.</source>
        <target state="translated">\A yer işareti, giriş dizesinin başlangıcında bir eşleşmenin oluşması gerektiğini belirtir. ^ yer işaretiyle aynıdır, ancak \A RegexOptions.Multiline seçeneğini yoksayar. Bu nedenle, çok satırlı bir giriş dizesinde yalnızca ilk satırın başlangıcı ile eşleşebilir.</target>
        <note />
      </trans-unit>
      <trans-unit id="Regex_start_of_string_only_short">
        <source>start of string only</source>
        <target state="translated">yalnızca dize başlangıcı</target>
        <note />
      </trans-unit>
      <trans-unit id="Regex_start_of_string_or_line_long">
        <source>The ^ anchor specifies that the following pattern must begin at the first character position of the string. If you use ^ with the RegexOptions.Multiline option, the match must occur at the beginning of each line.</source>
        <target state="translated">^ yer işareti, aşağıdaki desenin dizenin ilk karakter konumunda başlaması gerektiğini belirtir. ^ işaretini RegexOptions.Multiline seçeneğiyle kullanırsanız, eşleşme her satırın başlangıcında oluşmalıdır.</target>
        <note />
      </trans-unit>
      <trans-unit id="Regex_start_of_string_or_line_short">
        <source>start of string or line</source>
        <target state="translated">dize veya satır başlangıcı</target>
        <note />
      </trans-unit>
      <trans-unit id="Regex_subexpression">
        <source>subexpression</source>
        <target state="translated">alt ifade</target>
        <note />
      </trans-unit>
      <trans-unit id="Regex_symbol_currency">
        <source>symbol, currency</source>
        <target state="translated">sembol, para birimi</target>
        <note />
      </trans-unit>
      <trans-unit id="Regex_symbol_math">
        <source>symbol, math</source>
        <target state="translated">sembol, matematik</target>
        <note />
      </trans-unit>
      <trans-unit id="Regex_symbol_modifier">
        <source>symbol, modifier</source>
        <target state="translated">sembol, değiştirici</target>
        <note />
      </trans-unit>
      <trans-unit id="Regex_symbol_other">
        <source>symbol, other</source>
        <target state="translated">sembol, diğer</target>
        <note />
      </trans-unit>
      <trans-unit id="Regex_tab_character_long">
        <source>Matches a tab character, \u0009</source>
        <target state="translated">Bir sekme karakteriyle (\u0009) eşleşir</target>
        <note />
      </trans-unit>
      <trans-unit id="Regex_tab_character_short">
        <source>tab character</source>
        <target state="translated">sekme karakteri</target>
        <note />
      </trans-unit>
      <trans-unit id="Regex_unicode_category_long">
        <source>The regular expression construct \p{ name } matches any character that belongs to a Unicode general category or named block, where name is the category abbreviation or named block name.</source>
        <target state="translated">\p{ name } normal ifade yapısı, bir Unicode genel kategorisine veya adın kategori kısaltması veya adlandırılmış blok adı olduğu adlandırılmış bloğa ait olan herhangi bir karakterle eşleşir.</target>
        <note />
      </trans-unit>
      <trans-unit id="Regex_unicode_category_short">
        <source>unicode category</source>
        <target state="translated">Unicode kategorisi</target>
        <note />
      </trans-unit>
      <trans-unit id="Regex_unicode_escape_long">
        <source>Matches a UTF-16 code unit whose value is #### hexadecimal.</source>
        <target state="translated">#### onaltılık değeri olan bir UTF-16 kod birimiyle eşleşir.</target>
        <note />
      </trans-unit>
      <trans-unit id="Regex_unicode_escape_short">
        <source>unicode escape</source>
        <target state="translated">Unicode kaçışı</target>
        <note />
      </trans-unit>
      <trans-unit id="Regex_unicode_general_category_0">
        <source>Unicode General Category: {0}</source>
        <target state="translated">Unicode Genel Kategorisi: {0}</target>
        <note />
      </trans-unit>
      <trans-unit id="Regex_vertical_tab_character_long">
        <source>Matches a vertical-tab character, \u000B</source>
        <target state="translated">Dikey sekme karakteriyle (\u000B) eşleşir</target>
        <note />
      </trans-unit>
      <trans-unit id="Regex_vertical_tab_character_short">
        <source>vertical-tab character</source>
        <target state="translated">dikey sekme karakteri</target>
        <note />
      </trans-unit>
      <trans-unit id="Regex_white_space_character_long">
        <source>\s matches any white-space character. It is equivalent to the following escape sequences and Unicode categories:

    \f	The form feed character, \u000C
    \n	The newline character, \u000A
    \r	The carriage return character, \u000D
    \t	The tab character, \u0009
    \v	The vertical tab character, \u000B
    \x85	The ellipsis or NEXT LINE (NEL) character (…), \u0085
    \p{Z}	Matches any separator character

If ECMAScript-compliant behavior is specified, \s is equivalent to [ \f\n\r\t\v]</source>
        <target state="translated">\s herhangi bir boşluk karakteriyle eşleşir. Aşağıdaki kaçış dizileri ve Unicode kategorileriyle eşdeğerdir:

    \f	Sonraki sayfaya geçme karakteri: \u000C
    \n	Yeni satır karakteri: \u000A
    \r	Satır başı karakteri: \u000D
    \t	Sekme karakteri: \u0009
    \v	Dikey sekme karakteri: \u000B
    \x85	Üç nokta veya SONRAKİ SATIR (NEL) karakteri (...): \u0085
    \p{Z}	Herhangi bir ayıraç karakteriyle eşleşir

ECMAScript uyumlu davranış belirtilmişse, \s değeri [ \f\n\r\t\v] ile eşdeğerdir</target>
        <note />
      </trans-unit>
      <trans-unit id="Regex_white_space_character_short">
        <source>white-space character</source>
        <target state="translated">boşluk karakteri</target>
        <note />
      </trans-unit>
      <trans-unit id="Regex_word_boundary_long">
        <source>The \b anchor specifies that the match must occur on a boundary between a word character (the \w language element) and a non-word character (the \W language element). Word characters consist of alphanumeric characters and underscores; a non-word character is any character that is not alphanumeric or an underscore. The match may also occur on a word boundary at the beginning or end of the string.

The \b anchor is frequently used to ensure that a subexpression matches an entire word instead of just the beginning or end of a word.</source>
        <target state="translated">\b yer işareti, eşleşmenin bir sözcük karakteri (\w dil öğesi) ile sözcük olmayan bir karakter (\W dil öğesi) arasındaki bir sınırda oluşması gerektiğini belirtir. Sözcük karakterleri, alfasayısal karakterlerden ve alt çizgilerden oluşur; sözcük olmayan karakter, alfasayısal veya alt çizgi olmayan herhangi bir karakterdir. Ayrıca dizenin başlangıcında veya sonunda bulunan bir sözcük sınırında da eşleşme gerçekleşebilir.

\b yer işareti, sıklıkla bir alt ifadenin yalnızca sözcüğün başı veya sonu yerine tüm sözcükle eşleştiğinden emin olmak için kullanılır.</target>
        <note />
      </trans-unit>
      <trans-unit id="Regex_word_boundary_short">
        <source>word boundary</source>
        <target state="translated">sözcük sınırı</target>
        <note />
      </trans-unit>
      <trans-unit id="Regex_word_character_long">
        <source>\w matches any word character. A word character is a member of any of the following Unicode categories:

    Ll	Letter, Lowercase
    Lu	Letter, Uppercase
    Lt	Letter, Titlecase
    Lo	Letter, Other
    Lm	Letter, Modifier
    Mn	Mark, Nonspacing
    Nd	Number, Decimal Digit
    Pc	Punctuation, Connector

If ECMAScript-compliant behavior is specified, \w is equivalent to [a-zA-Z_0-9]</source>
        <target state="translated">\w herhangi bir sözcük karakteriyle eşleşir. Bir sözcük karakteri şu Unicode kategorilerden herhangi birinin üyesidir:

    Ll	Harf, Küçük Harf
    Lu	Harf, Büyük Harf
    Lt	Harf, İlk Harfler Büyük
    Lo	Harf, Diğer
    Lm	Harf, Değiştirici
    Mn	İşaret, Aralıksız
    Nd	Numara, Ondalık Sayı
    Pc	Noktalama, Bağlayıcı

ECMAScript uyumlu davranış belirtilmişse, \w [a-zA-Z_0-9] ile eşdeğerdir</target>
        <note>Note: Ll, Lu, Lt, Lo, Lm, Mn, Nd, and Pc are all things that should not be localized.</note>
      </trans-unit>
      <trans-unit id="Regex_word_character_short">
        <source>word character</source>
        <target state="translated">sözcük karakteri</target>
        <note />
      </trans-unit>
      <trans-unit id="Regex_yes">
        <source>yes</source>
        <target state="translated">evet</target>
        <note />
      </trans-unit>
      <trans-unit id="Regex_zero_width_negative_lookahead_assertion_long">
        <source>A zero-width negative lookahead assertion, where for the match to be successful, the input string must not match the regular expression pattern in subexpression. The matched string is not included in the match result.

A zero-width negative lookahead assertion is typically used either at the beginning or at the end of a regular expression. At the beginning of a regular expression, it can define a specific pattern that should not be matched when the beginning of the regular expression defines a similar but more general pattern to be matched. In this case, it is often used to limit backtracking. At the end of a regular expression, it can define a subexpression that cannot occur at the end of a match.</source>
        <target state="translated">Eşleşmenin başarılı olması için giriş dizesinin alt ifadedeki normal ifade deseniyle eşleşmemesi gerektiği sıfır genişlikli bir negatif ileri yönlü onaylama. Eşleşen dize, eşleşme sonucuna dahil değildir.

Sıfır genişlikli bir negatif ileri yönlü onaylama genellikle normal ifadenin başında veya sonunda kullanılır. Normal bir ifadenin başında olduğunda, normal ifadenin başının eşleştirilecek benzer ancak daha genel bir desen tanımlaması durumunda, eşleştirilmemesi gereken belirli bir desen tanımlayabilir. Bu durumda, genellikle geri izlemeyi sınırlandırmak için kullanılır. Normal bir ifadenin sonunda olduğunda, bir eşleşmenin sonunda oluşamayacak bir alt ifade tanımlayabilir.</target>
        <note />
      </trans-unit>
      <trans-unit id="Regex_zero_width_negative_lookahead_assertion_short">
        <source>zero-width negative lookahead assertion</source>
        <target state="translated">sıfır genişlikli negatif ileri yönlü onaylama</target>
        <note />
      </trans-unit>
      <trans-unit id="Regex_zero_width_negative_lookbehind_assertion_long">
        <source>A zero-width negative lookbehind assertion, where for a match to be successful, 'subexpression' must not occur at the input string to the left of the current position. Any substring that does not match 'subexpression' is not included in the match result.

Zero-width negative lookbehind assertions are typically used at the beginning of regular expressions. The pattern that they define precludes a match in the string that follows. They are also used to limit backtracking when the last character or characters in a captured group must not be one or more of the characters that match that group's regular expression pattern.</source>
        <target state="translated">Bir eşleşmenin başarılı olması için geçerli konumun solundaki giriş dizesinde 'subexpression' gerçekleşmemesi gereken sıfır genişlikli bir negatif geri yönlü onaylama. 'subexpression' ile eşleşmeyen herhangi bir alt dize, eşleşme sonucuna dahil değildir.

Sıfır genişlikli negatif geri yönlü onaylamalar genellikle normal ifadelerin başlangıcında kullanılır. Tanımladıkları desen, kendisini izleyen dizede bir eşleşmenin önüne geçer. Ayrıca, yakalanan bir gruptaki son karakter veya karakterler, grubun normal ifade deseniyle eşleşen karakterlerden biri veya daha fazlası olmaması gerektiğinde, geri izlemeyi sınırlandırmak için de kullanılır.</target>
        <note />
      </trans-unit>
      <trans-unit id="Regex_zero_width_negative_lookbehind_assertion_short">
        <source>zero-width negative lookbehind assertion</source>
        <target state="translated">sıfır genişlikli negatif geri yönlü onaylama</target>
        <note />
      </trans-unit>
      <trans-unit id="Regex_zero_width_positive_lookahead_assertion_long">
        <source>A zero-width positive lookahead assertion, where for a match to be successful, the input string must match the regular expression pattern in 'subexpression'. The matched substring is not included in the match result. A zero-width positive lookahead assertion does not backtrack.

Typically, a zero-width positive lookahead assertion is found at the end of a regular expression pattern. It defines a substring that must be found at the end of a string for a match to occur but that should not be included in the match. It is also useful for preventing excessive backtracking. You can use a zero-width positive lookahead assertion to ensure that a particular captured group begins with text that matches a subset of the pattern defined for that captured group.</source>
        <target state="translated">Bir eşleşmenin başarılı olması için giriş dizesinin 'subexpression' içindeki normal ifade deseniyle eşleşmesi gerektiği sıfır genişlikli bir pozitif ileri yönlü onaylama. Eşleşen alt dize, eşleşme sonucuna dahil değildir. Sıfır genişlikli bir pozitif ileri yönlü onaylama geri izleme yapmaz.

Sıfır genişlikli bir pozitif ileri yönlü onaylama genellikle normal ifade deseninin sonunda bulunur. Bir eşleşmenin gerçekleşmesi için bir dizenin sonunda bulunması, ancak eşleştirmeye dahil edilmemesi gereken bir alt dizeyi tanımlar. Aşırı geri izleme yapılmasını önlemek için de yararlıdır. Yakalanan belirli bir grubun, bu yakalanmış grup için tanımlanan desenin bir alt kümesiyle eşleşen metinle başladığından emin olmak için sıfır genişlikli bir pozitif ileri yönlü onaylama işlemi kullanabilirsiniz.</target>
        <note />
      </trans-unit>
      <trans-unit id="Regex_zero_width_positive_lookahead_assertion_short">
        <source>zero-width positive lookahead assertion</source>
        <target state="translated">sıfır genişlikli pozitif ileri yönlü onaylama</target>
        <note />
      </trans-unit>
      <trans-unit id="Regex_zero_width_positive_lookbehind_assertion_long">
        <source>A zero-width positive lookbehind assertion, where for a match to be successful, 'subexpression' must occur at the input string to the left of the current position. 'subexpression' is not included in the match result. A zero-width positive lookbehind assertion does not backtrack.

Zero-width positive lookbehind assertions are typically used at the beginning of regular expressions. The pattern that they define is a precondition for a match, although it is not a part of the match result.</source>
        <target state="translated">Bir eşleşmenin başarılı olması için geçerli konumun solundaki giriş dizesinde 'subexpression' oluşması gereken sıfır genişlikli bir pozitif geri yönlü onaylama işlemi. 'subexpression' eşleşme sonucuna dahil değildir. Sıfır genişlikli bir pozitif geri yönlü onaylama işlemi geri izleme yapmaz.

Sıfır genişlikli pozitif geri yönlü onaylamalar genellikle normal ifadelerin başında kullanılır. Tanımladıkları desen eşleşme sonucunun bir parçası olmasa da, bir eşleşme ön koşuludur.</target>
        <note />
      </trans-unit>
      <trans-unit id="Regex_zero_width_positive_lookbehind_assertion_short">
        <source>zero-width positive lookbehind assertion</source>
        <target state="translated">sıfır genişlikli pozitif geri yönlü onaylama</target>
        <note />
      </trans-unit>
      <trans-unit id="Related_method_signatures_found_in_metadata_will_not_be_updated">
        <source>Related method signatures found in metadata will not be updated.</source>
        <target state="translated">Meta verilerde bulunan ilgili metot imzaları güncelleştirilmez.</target>
        <note />
      </trans-unit>
      <trans-unit id="Removal_of_document_not_supported">
        <source>Removal of document not supported</source>
        <target state="translated">Belgenin kaldırılması desteklenmiyor</target>
        <note />
      </trans-unit>
      <trans-unit id="Remove_async_modifier">
        <source>Remove 'async' modifier</source>
        <target state="translated">'async' değiştiricisini kaldırın</target>
        <note />
      </trans-unit>
      <trans-unit id="Remove_unnecessary_casts">
        <source>Remove unnecessary casts</source>
        <target state="translated">Gereksiz atamaları kaldır</target>
        <note />
      </trans-unit>
      <trans-unit id="Remove_unused_variables">
        <source>Remove unused variables</source>
        <target state="translated">Kullanılmayan değişkenleri kaldır</target>
        <note />
      </trans-unit>
      <trans-unit id="Removing_0_that_accessed_captured_variables_1_and_2_declared_in_different_scopes_requires_restarting_the_application">
        <source>Removing {0} that accessed captured variables '{1}' and '{2}' declared in different scopes requires restarting the application.</source>
        <target state="translated">Farklı kapsamlarda bildirilen '{1}' ve '{2}' değişkenlerine erişen {0} öğesinin kaldırılması, uygulamanın yeniden başlatılmasını gerektirir.</target>
        <note />
      </trans-unit>
      <trans-unit id="Removing_0_that_contains_an_active_statement_requires_restarting_the_application">
        <source>Removing {0} that contains an active statement requires restarting the application.</source>
        <target state="translated">Etkin bir deyim içeren {0} öğesinin kaldırılması, uygulamanın yeniden başlatılmasını gerektirir.</target>
        <note />
      </trans-unit>
      <trans-unit id="Renaming_0_requires_restarting_the_application">
        <source>Renaming {0} requires restarting the application.</source>
        <target state="translated">{0} öğesinin yeniden adlandırılması, uygulamanın yeniden başlatılmasını gerektirir.</target>
        <note />
      </trans-unit>
      <trans-unit id="Renaming_0_requires_restarting_the_application_because_it_is_not_supported_by_the_runtime">
        <source>Renaming {0} requires restarting the application because it is not supported by the runtime.</source>
        <target state="translated">{0} öğesini yeniden adlandırmak çalışma zamanı tarafından desteklenmediğinden uygulamanın yeniden başlatılmasını gerektirir.</target>
        <note />
      </trans-unit>
      <trans-unit id="Renaming_a_captured_variable_from_0_to_1_requires_restarting_the_application">
        <source>Renaming a captured variable, from '{0}' to '{1}' requires restarting the application.</source>
        <target state="translated">Yakalanan bir değişkenin '{0}' iken '{1}' olarak yeniden adlandırılması, uygulamanın yeniden başlatılmasını gerektirir.</target>
        <note />
      </trans-unit>
      <trans-unit id="Replace_0_with_1">
        <source>Replace '{0}' with '{1}' </source>
        <target state="translated">'{0}' öğesini '{1}' ile değiştir</target>
        <note />
      </trans-unit>
      <trans-unit id="Resolve_conflict_markers">
        <source>Resolve conflict markers</source>
        <target state="translated">Çakışma işaretçilerini çözümle</target>
        <note />
      </trans-unit>
      <trans-unit id="RudeEdit">
        <source>Rude edit</source>
        <target state="translated">İşlenmemiş düzenleme</target>
        <note />
      </trans-unit>
      <trans-unit id="Selection_does_not_contain_a_valid_token">
        <source>Selection does not contain a valid token.</source>
        <target state="translated">Seçim, geçerli bir belirteç içermiyor.</target>
        <note />
      </trans-unit>
      <trans-unit id="Selection_not_contained_inside_a_type">
        <source>Selection not contained inside a type.</source>
        <target state="translated">Seçim bir türün içinde yer almıyor.</target>
        <note />
      </trans-unit>
      <trans-unit id="Silent">
        <source>Silent</source>
        <target state="translated">Sessiz</target>
        <note />
      </trans-unit>
      <trans-unit id="Sort_accessibility_modifiers">
        <source>Sort accessibility modifiers</source>
        <target state="translated">Erişilebilirlik değiştiricilerini sırala</target>
        <note />
      </trans-unit>
      <trans-unit id="Source_code_language_information_was_not_found_in_PDB">
        <source>Source code language information was not found in PDB.</source>
        <target state="translated">Kaynak kodu dil bilgisi PDB'de bulunamadı.</target>
        <note />
      </trans-unit>
      <trans-unit id="Source_is_a_reference_assembly">
        <source>Source is a reference assembly, not enough information to find PDB.</source>
        <target state="translated">Kaynak bir başvuru bütünleştirilmiş kodudur, PDB'yi bulmak için yeterli bilgi yoktur.</target>
        <note />
      </trans-unit>
      <trans-unit id="Split_into_consecutive_0_statements">
        <source>Split into consecutive '{0}' statements</source>
        <target state="translated">Ardışık '{0}' deyimlerine ayır</target>
        <note />
      </trans-unit>
      <trans-unit id="Split_into_nested_0_statements">
        <source>Split into nested '{0}' statements</source>
        <target state="translated">İç içe '{0}' deyimlerine ayır</target>
        <note />
      </trans-unit>
      <trans-unit id="StreamMustSupportReadAndSeek">
        <source>Stream must support read and seek operations.</source>
        <target state="translated">Akış okuma ve arama işlemlerini desteklemelidir.</target>
        <note />
      </trans-unit>
      <trans-unit id="Strings_must_start_with_double_quote_not_single_quote">
        <source>Strings must start with " not '</source>
        <target state="new">Strings must start with " not '</target>
        <note />
      </trans-unit>
      <trans-unit id="Suppress_0">
        <source>Suppress {0}</source>
        <target state="translated">{0} eylemini bastır</target>
        <note />
      </trans-unit>
      <trans-unit id="Switching_between_lambda_and_local_function_requires_restarting_the_application">
        <source>Switching between a lambda and a local function requires restarting the application.</source>
        <target state="translated">Bir lambda ve yerel bir işlev arasında geçiş yapılması, uygulamanın yeniden başlatılmasını gerektirir.</target>
        <note />
      </trans-unit>
      <trans-unit id="Symbol_found_in_assembly_path_0">
        <source>Symbol found in assembly path '{0}'</source>
        <target state="translated">“{0}” derleme yolunda sembol bulundu</target>
        <note />
      </trans-unit>
      <trans-unit id="Syntax_error">
        <source>Syntax error</source>
        <target state="new">Syntax error</target>
        <note />
      </trans-unit>
      <trans-unit id="TODO_colon_free_unmanaged_resources_unmanaged_objects_and_override_finalizer">
        <source>TODO: free unmanaged resources (unmanaged objects) and override finalizer</source>
        <target state="translated">TODO: yönetilmeyen kaynakları (yönetilmeyen nesneleri) serbest bırakın ve sonlandırıcıyı geçersiz kılın</target>
        <note />
      </trans-unit>
      <trans-unit id="TODO_colon_override_finalizer_only_if_0_has_code_to_free_unmanaged_resources">
        <source>TODO: override finalizer only if '{0}' has code to free unmanaged resources</source>
        <target state="translated">TODO: sonlandırıcıyı yalnızca '{0}' içinde yönetilmeyen kaynakları serbest bırakacak kod varsa geçersiz kılın</target>
        <note />
      </trans-unit>
      <trans-unit id="Target_type_matches">
        <source>Target type matches</source>
        <target state="translated">Hedef tür eşleşmeleri</target>
        <note />
      </trans-unit>
      <trans-unit id="The_assembly_0_containing_type_1_references_NET_Framework">
        <source>The assembly '{0}' containing type '{1}' references .NET Framework, which is not supported.</source>
        <target state="translated">'{1}' türünü içeren '{0}' bütünleştirilmiş kodu, desteklenmeyen .NET Framework'e başvuruyor.</target>
        <note />
      </trans-unit>
      <trans-unit id="The_selection_contains_a_local_function_call_without_its_declaration">
        <source>The selection contains a local function call without its declaration.</source>
        <target state="translated">Seçim, bildirimi olmadan bir yerel işlev çağrısı içeriyor.</target>
        <note />
      </trans-unit>
      <trans-unit id="Timeout_SourceLink">
        <source>Timed out trying to download source code from SourceLink. Subsequent requests may succeed.</source>
        <target state="translated">SourceLink'ten kaynak kodu indirmeye çalışırken zaman aşımına uğradı. Sonraki istekler başarılı olabilir.</target>
        <note />
      </trans-unit>
      <trans-unit id="Timeout_symbol_server">
        <source>Timed out trying to download PDB from symbol server. Subsequent requests may succeed.</source>
        <target state="translated">PDB'yi sembol sunucusundan indirmeye çalışırken zaman aşımına uğradı. Sonraki istekler başarılı olabilir.</target>
        <note />
      </trans-unit>
      <trans-unit id="Too_many_bars_in_conditional_grouping">
        <source>Too many | in (?()|)</source>
        <target state="translated">Çok fazla | içinde (?) (|)</target>
        <note>This is an error message shown to the user when they write an invalid Regular Expression. Example: (?(0)a|b|)</note>
      </trans-unit>
      <trans-unit id="Too_many_close_parens">
        <source>Too many )'s</source>
        <target state="translated">Çok fazla)'s</target>
        <note>This is an error message shown to the user when they write an invalid Regular Expression. Example: )</note>
      </trans-unit>
      <trans-unit id="Trailing_comma_not_allowed">
        <source>Trailing comma not allowed</source>
        <target state="new">Trailing comma not allowed</target>
        <note />
      </trans-unit>
      <trans-unit id="Types_colon">
        <source>Types:</source>
        <target state="translated">Türler:</target>
        <note />
      </trans-unit>
      <trans-unit id="UnableToReadSourceFileOrPdb">
        <source>Unable to read source file '{0}' or the PDB built for the containing project. Any changes made to this file while debugging won't be applied until its content matches the built source.</source>
        <target state="translated">'{0}' kaynak dosyası veya içeren proje için oluşturulan PDB okunamıyor. Hata ayıklama sırasında bu dosyada yapılan değişiklikler, dosyanın içeriği oluşturulan kaynakla eşleşene kadar uygulanmaz.</target>
        <note />
      </trans-unit>
      <trans-unit id="Unknown_property">
        <source>Unknown property</source>
        <target state="translated">Bilinmeyen Özellik</target>
        <note>This is an error message shown to the user when they write an invalid Regular Expression. Example: \p{}</note>
      </trans-unit>
      <trans-unit id="Unknown_property_0">
        <source>Unknown property '{0}'</source>
        <target state="translated">'Bilinmeyen {0}' özelliği</target>
        <note>This is an error message shown to the user when they write an invalid Regular Expression. Example: \p{xxx}. Here, {0} will be the name of the unknown property ('xxx')</note>
      </trans-unit>
      <trans-unit id="Unrecognized_control_character">
        <source>Unrecognized control character</source>
        <target state="translated">Tanınmayan denetim karakteri</target>
        <note>This is an error message shown to the user when they write an invalid Regular Expression. Example: [\c]</note>
      </trans-unit>
      <trans-unit id="Unrecognized_escape_sequence_0">
        <source>Unrecognized escape sequence \{0}</source>
        <target state="translated">Tanınmayan çıkış sırası \{0}</target>
        <note>This is an error message shown to the user when they write an invalid Regular Expression. Example: \m. Here, {0} will be the unrecognized character ('m')</note>
      </trans-unit>
      <trans-unit id="Unrecognized_grouping_construct">
        <source>Unrecognized grouping construct</source>
        <target state="translated">Tanınmayan gruplama yapısı</target>
        <note>This is an error message shown to the user when they write an invalid Regular Expression. Example: (?&lt;</note>
      </trans-unit>
      <trans-unit id="Unterminated_character_class_set">
        <source>Unterminated [] set</source>
        <target state="translated">Sonlandırılmamış [] kümesi</target>
        <note>This is an error message shown to the user when they write an invalid Regular Expression. Example: [</note>
      </trans-unit>
      <trans-unit id="Unterminated_comment">
        <source>Unterminated comment</source>
        <target state="new">Unterminated comment</target>
        <note />
      </trans-unit>
      <trans-unit id="Unterminated_regex_comment">
        <source>Unterminated (?#...) comment</source>
        <target state="translated">Sonlandırılmamış (?... #) yorum</target>
        <note>This is an error message shown to the user when they write an invalid Regular Expression. Example: (?#</note>
      </trans-unit>
      <trans-unit id="Unterminated_string">
        <source>Unterminated string</source>
        <target state="new">Unterminated string</target>
        <note />
      </trans-unit>
      <trans-unit id="Unwrap_all_arguments">
        <source>Unwrap all arguments</source>
        <target state="translated">Tüm bağımsız değişkenlerin sarmalamasını kaldır</target>
        <note />
      </trans-unit>
      <trans-unit id="Unwrap_all_parameters">
        <source>Unwrap all parameters</source>
        <target state="translated">Tüm parametrelerin sarmalamasını kaldır</target>
        <note />
      </trans-unit>
      <trans-unit id="Unwrap_and_indent_all_arguments">
        <source>Unwrap and indent all arguments</source>
        <target state="translated">Sarmalamayı kaldır ve tüm bağımsız değişkenleri girintile</target>
        <note />
      </trans-unit>
      <trans-unit id="Unwrap_and_indent_all_parameters">
        <source>Unwrap and indent all parameters</source>
        <target state="translated">Sarmalamayı kaldır ve tüm parametreleri girintile</target>
        <note />
      </trans-unit>
      <trans-unit id="Unwrap_argument_list">
        <source>Unwrap argument list</source>
        <target state="translated">Bağımsız değişken listesinin sarmalamasını kaldır</target>
        <note />
      </trans-unit>
      <trans-unit id="Unwrap_call_chain">
        <source>Unwrap call chain</source>
        <target state="translated">Çağrı zincirinin sarmalamasını kaldır</target>
        <note />
      </trans-unit>
      <trans-unit id="Unwrap_expression">
        <source>Unwrap expression</source>
        <target state="translated">İfadenin sarmalamasını kaldır</target>
        <note />
      </trans-unit>
      <trans-unit id="Unwrap_parameter_list">
        <source>Unwrap parameter list</source>
        <target state="translated">Parametre listesinin sarmalamasını kaldır</target>
        <note />
      </trans-unit>
      <trans-unit id="Updating_0_requires_restarting_the_application">
        <source>Updating '{0}' requires restarting the application.</source>
        <target state="translated">{0} öğesinin güncelleştirilmesi, uygulamanın yeniden başlatılmasını gerektirir.</target>
        <note />
      </trans-unit>
      <trans-unit id="Updating_a_0_around_an_active_statement_requires_restarting_the_application">
        <source>Updating a {0} around an active statement requires restarting the application.</source>
        <target state="translated">Etkin bir deyim etrafında bir {0} güncelleştirmesi, uygulamanın yeniden başlatılmasını gerektirir.</target>
        <note />
      </trans-unit>
      <trans-unit id="Updating_a_complex_statement_containing_an_await_expression_requires_restarting_the_application">
        <source>Updating a complex statement containing an await expression requires restarting the application.</source>
        <target state="translated">Bir await ifadesi içeren karmaşık bir ifadenin güncelleştirilmesi, uygulamanın yeniden başlatılmasını gerektirir.</target>
        <note />
      </trans-unit>
      <trans-unit id="Updating_an_active_statement_requires_restarting_the_application">
        <source>Updating an active statement requires restarting the application.</source>
        <target state="translated">Etkin bir deyimi güncelleştirmek, uygulamanın yeniden başlatılmasını gerektirir.</target>
        <note />
      </trans-unit>
      <trans-unit id="Updating_async_or_iterator_modifier_around_an_active_statement_requires_restarting_the_application">
        <source>Updating async or iterator modifier around an active statement requires restarting the application.</source>
        <target state="translated">Etkin bir deyim etrafında async veya iterator değiştiricisini güncelleştirmek uygulamanın yeniden başlatılmasını gerektirir.</target>
        <note>{Locked="async"}{Locked="iterator"} "async" and "iterator" are C#/VB keywords and should not be localized.</note>
      </trans-unit>
      <trans-unit id="Updating_reloadable_type_marked_by_0_attribute_or_its_member_requires_restarting_the_application_because_it_is_not_supported_by_the_runtime">
        <source>Updating a reloadable type (marked by {0}) or its member requires restarting the application because is not supported by the runtime.</source>
        <target state="translated">Yeniden yüklenebilir bir türün ({0} tarafından işaretlenen) veya üyenin güncelleştirilmesi, çalışma zamanı tarafından desteklenmediğinden uygulamanın yeniden başlatılmasını gerektirir.</target>
        <note />
      </trans-unit>
      <trans-unit id="Updating_the_Handles_clause_of_0_requires_restarting_the_application">
        <source>Updating the Handles clause of {0} requires restarting the application.</source>
        <target state="translated">{0} Handles yan tümcesini güncelleştirmek, uygulamanın yeniden başlatılmasını gerektirir.</target>
        <note>{Locked="Handles"} "Handles" is VB keywords and should not be localized.</note>
      </trans-unit>
      <trans-unit id="Updating_the_Implements_clause_of_a_0_requires_restarting_the_application">
        <source>Updating the Implements clause of a {0} requires restarting the application.</source>
        <target state="translated">{0} Implements yan tümcesini güncelleştirmek, uygulamanın yeniden başlatılmasını gerektirir.</target>
        <note>{Locked="Implements"} "Implements" is VB keywords and should not be localized.</note>
      </trans-unit>
      <trans-unit id="Updating_the_alias_of_Declare_statement_requires_restarting_the_application">
        <source>Updating the alias of Declare statement requires restarting the application.</source>
        <target state="translated">Declare ifadesinin diğer adını güncelleştirmek, uygulamanın yeniden başlatılmasını gerektirir.</target>
        <note>{Locked="Declare"} "Declare" is VB keyword and should not be localized.</note>
      </trans-unit>
      <trans-unit id="Updating_the_attributes_of_0_requires_restarting_the_application_because_it_is_not_supported_by_the_runtime">
        <source>Updating the attributes of {0} requires restarting the application because it is not supported by the runtime.</source>
        <target state="translated">{0} öğesinin özniteliklerinin güncelleştirilmesi çalışma zamanı tarafından desteklenmediğinden uygulamanın yeniden başlatılmasını gerektirir.</target>
        <note />
      </trans-unit>
      <trans-unit id="Updating_the_base_class_and_or_base_interface_s_of_0_requires_restarting_the_application">
        <source>Updating the base class and/or base interface(s) of {0} requires restarting the application.</source>
        <target state="translated">{0} öğesinin temel sınıfının ve/veya temel arabiriminin/arabirimlerinin güncelleştirilmesi, uygulamanın yeniden başlatılmasını gerektirir.</target>
        <note />
      </trans-unit>
      <trans-unit id="Updating_the_initializer_of_0_requires_restarting_the_application">
        <source>Updating the initializer of {0} requires restarting the application.</source>
        <target state="translated">{0} başlatıcısının güncelleştirilmesi, uygulamanın yeniden başlatılmasını gerektirir.</target>
        <note />
      </trans-unit>
      <trans-unit id="Updating_the_kind_of_a_property_event_accessor_requires_restarting_the_application">
        <source>Updating the kind of a property/event accessor requires restarting the application.</source>
        <target state="translated">Bir özellik/olay erişimcisinin türünü güncelleştirmek, uygulamanın yeniden başlatılmasını gerektirir.</target>
        <note />
      </trans-unit>
      <trans-unit id="Updating_the_kind_of_a_type_requires_restarting_the_application">
        <source>Updating the kind of a type requires restarting the application.</source>
        <target state="translated">Bir türün tipinin güncelleştirilmesi, uygulamanın yeniden başlatılmasını gerektirir.</target>
        <note />
      </trans-unit>
      <trans-unit id="Updating_the_library_name_of_Declare_statement_requires_restarting_the_application">
        <source>Updating the library name of Declare statement requires restarting the application.</source>
        <target state="translated">Declare deyiminin kitaplık adının güncelleştirilmesi, uygulamanın yeniden başlatılmasını gerektirir.</target>
        <note>{Locked="Declare"} "Declare" is VB keyword and should not be localized.</note>
      </trans-unit>
      <trans-unit id="Updating_the_modifiers_of_0_requires_restarting_the_application">
        <source>Updating the modifiers of {0} requires restarting the application.</source>
        <target state="translated">{0} değiştiricilerinin güncelleştirilmesi, uygulamanın yeniden başlatılmasını gerektirir.</target>
        <note />
      </trans-unit>
      <trans-unit id="Updating_the_size_of_a_0_requires_restarting_the_application">
        <source>Updating the size of a {0} requires restarting the application.</source>
        <target state="translated">{0} öğesinin boyutunu güncelleştirmek, uygulamanın yeniden başlatılmasını gerektirir.</target>
        <note />
      </trans-unit>
      <trans-unit id="Updating_the_type_of_0_requires_restarting_the_application">
        <source>Updating the type of {0} requires restarting the application.</source>
        <target state="translated">{0} öğesinin türünün güncelleştirilmesi, uygulamanın yeniden başlatılmasını gerektirir.</target>
        <note />
      </trans-unit>
      <trans-unit id="Updating_the_underlying_type_of_0_requires_restarting_the_application">
        <source>Updating the underlying type of {0} requires restarting the application.</source>
        <target state="translated">Temel alınan türdeki {0} öğesinin güncelleştirilmesi, uygulamanın yeniden başlatılmasını gerektirir.</target>
        <note />
      </trans-unit>
      <trans-unit id="Updating_the_variance_of_0_requires_restarting_the_application">
        <source>Updating the variance of {0} requires restarting the application.</source>
        <target state="translated">{0} varyansını güncelleştirmek, uygulamanın yeniden başlatılmasını gerektirir.</target>
        <note />
      </trans-unit>
      <trans-unit id="Use_block_body_for_lambda_expressions">
        <source>Use block body for lambda expressions</source>
        <target state="translated">Lambda ifadeleri için blok vücut kullanımı</target>
        <note />
      </trans-unit>
      <trans-unit id="Use_expression_body_for_lambda_expressions">
        <source>Use expression body for lambda expressions</source>
        <target state="translated">Lambda ifadeleri için ifade vücut kullanımı</target>
        <note />
      </trans-unit>
      <trans-unit id="Use_interpolated_verbatim_string">
        <source>Use interpolated verbatim string</source>
        <target state="translated">Enterpolasyonlu kelimesi kelimesine dizeyi kullanın</target>
        <note />
      </trans-unit>
      <trans-unit id="Value_colon">
        <source>Value:</source>
        <target state="translated">Değer:</target>
        <note />
      </trans-unit>
      <trans-unit id="Value_required">
        <source>Value required</source>
        <target state="new">Value required</target>
        <note />
      </trans-unit>
      <trans-unit id="Warning_colon_changing_namespace_may_produce_invalid_code_and_change_code_meaning">
        <source>Warning: Changing namespace may produce invalid code and change code meaning.</source>
        <target state="translated">Uyarı: Ad alanının değiştirilmesi geçersiz kod oluşturabilir ve kodun anlamını değiştirebilir.</target>
        <note />
      </trans-unit>
      <trans-unit id="Warning_colon_semantics_may_change_when_converting_statement">
        <source>Warning: Semantics may change when converting statement.</source>
        <target state="translated">Uyarı: İfade dönüştürülürken semantikleri değişebilir.</target>
        <note />
      </trans-unit>
      <trans-unit id="Wrap_and_align_call_chain">
        <source>Wrap and align call chain</source>
        <target state="translated">Çağrı zincirini sarmala ve hizala</target>
        <note />
      </trans-unit>
      <trans-unit id="Wrap_and_align_expression">
        <source>Wrap and align expression</source>
        <target state="translated">İfadeyi kaydır ve hizala</target>
        <note />
      </trans-unit>
      <trans-unit id="Wrap_and_align_long_call_chain">
        <source>Wrap and align long call chain</source>
        <target state="translated">Uzun çağrı zincirini sarmala ve hizala</target>
        <note />
      </trans-unit>
      <trans-unit id="Wrap_call_chain">
        <source>Wrap call chain</source>
        <target state="translated">Çağrı zincirini sarmala</target>
        <note />
      </trans-unit>
      <trans-unit id="Wrap_every_argument">
        <source>Wrap every argument</source>
        <target state="translated">Her bağımsız değişkeni sarmala</target>
        <note />
      </trans-unit>
      <trans-unit id="Wrap_every_parameter">
        <source>Wrap every parameter</source>
        <target state="translated">Her parametreyi sarmala</target>
        <note />
      </trans-unit>
      <trans-unit id="Wrap_expression">
        <source>Wrap expression</source>
        <target state="translated">İfadeyi sarmala</target>
        <note />
      </trans-unit>
      <trans-unit id="Wrap_long_argument_list">
        <source>Wrap long argument list</source>
        <target state="translated">Uzun bağımsız değişken listesini sarmala</target>
        <note />
      </trans-unit>
      <trans-unit id="Wrap_long_call_chain">
        <source>Wrap long call chain</source>
        <target state="translated">Uzun çağrı zincirini sarmala</target>
        <note />
      </trans-unit>
      <trans-unit id="Wrap_long_parameter_list">
        <source>Wrap long parameter list</source>
        <target state="translated">Uzun parametre listesini sarmala</target>
        <note />
      </trans-unit>
      <trans-unit id="Wrapping">
        <source>Wrapping</source>
        <target state="translated">Kaydırma</target>
        <note />
      </trans-unit>
      <trans-unit id="You_can_use_the_navigation_bar_to_switch_contexts">
        <source>You can use the navigation bar to switch contexts.</source>
        <target state="translated">Bağlamlarda geçiş yapmak için gezinti çubuğunu kullanabilirsiniz.</target>
        <note />
      </trans-unit>
      <trans-unit id="_0_cannot_be_null_or_empty">
        <source>'{0}' cannot be null or empty.</source>
        <target state="translated">'{0}' null veya boş olamaz.</target>
        <note />
      </trans-unit>
      <trans-unit id="_0_cannot_be_null_or_whitespace">
        <source>'{0}' cannot be null or whitespace.</source>
        <target state="translated">'{0}' null veya boşluk olamaz.</target>
        <note />
      </trans-unit>
      <trans-unit id="_0_dash_1">
        <source>{0} - {1}</source>
        <target state="translated">{0} - {1}</target>
        <note />
      </trans-unit>
      <trans-unit id="_0_expected">
        <source>'{0}' expected</source>
        <target state="new">'{0}' expected</target>
        <note />
      </trans-unit>
      <trans-unit id="_0_found_in_embedded_PDB">
        <source>'{0}' found in embedded PDB.</source>
        <target state="translated">“{0}”, gömülü PDB'de bulundu.</target>
        <note />
      </trans-unit>
      <trans-unit id="_0_found_in_embedded_PDB_but_checksum_failed">
        <source>'{0}' found in embedded PDB but checksum was wrong, or couldn't read temp file.</source>
        <target state="translated">“{0}” gömülü PDB'de bulundu ancak sağlama toplamı yanlıştı veya geçici dosyayı okuyamadı.</target>
        <note />
      </trans-unit>
      <trans-unit id="_0_found_in_embedded_PDB_but_could_not_write_file_1">
        <source>'{0}' found in embedded PDB but could not write to temp file: '{1}'</source>
        <target state="translated">“{0}” gömülü PDB'de bulundu ancak geçici dosyaya yazamadı:”{1}”</target>
        <note />
      </trans-unit>
      <trans-unit id="_0_found_in_embedded_PDB_cached_source_file">
        <source>'{0}' found in embedded PDB and found cached source file.</source>
        <target state="translated">“{0}” gömülü PDB'de bulundu ve önbelleğe alınmış kaynak dosya bulundu.</target>
        <note />
      </trans-unit>
      <trans-unit id="_0_found_in_original_location">
        <source>'{0}' found in original location.</source>
        <target state="translated">“{0}” orijinal konumunda bulundu.</target>
        <note />
      </trans-unit>
      <trans-unit id="_0_found_in_original_location_but_checksum_failed">
        <source>'{0}' found in original location but checksum was wrong, or couldn't read temp file.</source>
        <target state="translated">“{0}” orijinal konumda bulundu ancak sağlama toplamı yanlıştı veya geçici dosyayı okuyamadı.</target>
        <note />
      </trans-unit>
      <trans-unit id="_0_found_via_SourceLink">
        <source>'{0}' found via SourceLink.</source>
        <target state="translated">“{0}” SourceLink aracılığıyla bulundu.</target>
        <note />
      </trans-unit>
      <trans-unit id="_0_found_via_SourceLink_but_couldnt_read_file">
        <source>'{0}' found via SourceLink but couldn't read temp file.</source>
        <target state="translated">“{0}” SourceLink aracılığıyla bulundu ancak geçici dosyayı okuyamadı.</target>
        <note />
      </trans-unit>
      <trans-unit id="_0_is_not_null_here">
        <source>'{0}' is not null here.</source>
        <target state="translated">'{0}' burada null değil.</target>
        <note />
      </trans-unit>
      <trans-unit id="_0_literal_not_allowed">
        <source>'{0}' literal not allowed</source>
        <target state="new">'{0}' literal not allowed</target>
        <note />
      </trans-unit>
      <trans-unit id="_0_may_be_null_here">
        <source>'{0}' may be null here.</source>
        <target state="translated">'{0}' burada null olabilir.</target>
        <note />
      </trans-unit>
      <trans-unit id="_0_unexpected">
        <source>'{0}' unexpected</source>
        <target state="new">'{0}' unexpected</target>
        <note />
      </trans-unit>
      <trans-unit id="_10000000ths_of_a_second">
        <source>10,000,000ths of a second</source>
        <target state="translated">Saniyenin 10.000.000'da biri</target>
        <note />
      </trans-unit>
      <trans-unit id="_10000000ths_of_a_second_description">
        <source>The "fffffff" custom format specifier represents the seven most significant digits of the seconds fraction; that is, it represents the ten millionths of a second in a date and time value.

Although it's possible to display the ten millionths of a second component of a time value, that value may not be meaningful. The precision of date and time values depends on the resolution of the system clock. On the Windows NT 3.5 (and later) and Windows Vista operating systems, the clock's resolution is approximately 10-15 milliseconds.</source>
        <target state="translated">"fffffff" özel biçim belirticisi, saniye kesirinin en anlamlı yedi basamağını; yani bir tarih ve saat değerinde saniyenin on milyonda birini temsil eder.

Bir saat değerinin saniyenin on milyonda birlik bileşenini görüntülemek mümkün olmakla birlikte bu değer anlamlı olmayabilir. Tarih ve saat değerlerinin duyarlığı sistem saatinin çözünürlüğüne bağlıdır. Windows NT 3.5 (ve üstü) ve Windows Vista işletim sistemlerinde saatin çözünürlüğü yaklaşık 10-15 milisaniyedir.</target>
        <note />
      </trans-unit>
      <trans-unit id="_10000000ths_of_a_second_non_zero">
        <source>10,000,000ths of a second (non-zero)</source>
        <target state="translated">Saniyenin 10.000.000'da biri (sıfır olmayan)</target>
        <note />
      </trans-unit>
      <trans-unit id="_10000000ths_of_a_second_non_zero_description">
        <source>The "FFFFFFF" custom format specifier represents the seven most significant digits of the seconds fraction; that is, it represents the ten millionths of a second in a date and time value. However, trailing zeros or seven zero digits aren't displayed.

Although it's possible to display the ten millionths of a second component of a time value, that value may not be meaningful. The precision of date and time values depends on the resolution of the system clock. On the Windows NT 3.5 (and later) and Windows Vista operating systems, the clock's resolution is approximately 10-15 milliseconds.</source>
        <target state="translated">"FFFFFFF" özel biçim belirticisi, saniye kesirinin en anlamlı yedi basamağını; yani bir tarih ve saat değerinde saniyenin on milyonda birini temsil eder. Ancak, sondaki sıfırlar veya yedi sıfır rakamı görüntülenmez.

Bir saat değerinin saniyenin on milyonda birlik bileşenini görüntülemek mümkün olmakla birlikte bu değer anlamlı olmayabilir. Tarih ve saat değerlerinin duyarlığı sistem saatinin çözünürlüğüne bağlıdır. Windows NT 3.5 (ve üstü) ve Windows Vista işletim sistemlerinde saatin çözünürlüğü yaklaşık 10-15 milisaniyedir.</target>
        <note />
      </trans-unit>
      <trans-unit id="_1000000ths_of_a_second">
        <source>1,000,000ths of a second</source>
        <target state="translated">Saniyenin 1.000.000'da biri</target>
        <note />
      </trans-unit>
      <trans-unit id="_1000000ths_of_a_second_description">
        <source>The "ffffff" custom format specifier represents the six most significant digits of the seconds fraction; that is, it represents the millionths of a second in a date and time value.

Although it's possible to display the millionths of a second component of a time value, that value may not be meaningful. The precision of date and time values depends on the resolution of the system clock. On the Windows NT 3.5 (and later) and Windows Vista operating systems, the clock's resolution is approximately 10-15 milliseconds.</source>
        <target state="translated">"ffffff" özel biçim belirticisi, saniye kesirinin en anlamlı altı basamağını; yani bir tarih ve saat değerinde saniyenin milyonda birini temsil eder.

Bir saat değerinin saniyenin milyonda birlik bileşenini görüntülemek mümkün olmakla birlikte bu değer anlamlı olmayabilir. Tarih ve saat değerlerinin duyarlığı sistem saatinin çözünürlüğüne bağlıdır. Windows NT 3.5 (ve üstü) ve Windows Vista işletim sistemlerinde saatin çözünürlüğü yaklaşık 10-15 milisaniyedir.</target>
        <note />
      </trans-unit>
      <trans-unit id="_1000000ths_of_a_second_non_zero">
        <source>1,000,000ths of a second (non-zero)</source>
        <target state="translated">Saniyenin 1.000.000'da biri (sıfır olmayan)</target>
        <note />
      </trans-unit>
      <trans-unit id="_1000000ths_of_a_second_non_zero_description">
        <source>The "FFFFFF" custom format specifier represents the six most significant digits of the seconds fraction; that is, it represents the millionths of a second in a date and time value. However, trailing zeros or six zero digits aren't displayed.

Although it's possible to display the millionths of a second component of a time value, that value may not be meaningful. The precision of date and time values depends on the resolution of the system clock. On the Windows NT 3.5 (and later) and Windows Vista operating systems, the clock's resolution is approximately 10-15 milliseconds.</source>
        <target state="translated">"FFFFFF" özel biçim belirticisi, saniye kesirinin en anlamlı altı basamağını; yani bir tarih ve saat değerinde saniyenin milyonda birini temsil eder. Ancak, sondaki sıfırlar veya altı sıfır rakamı görüntülenmez.

Bir saat değerinin saniyenin milyonda birlik bileşenini görüntülemek mümkün olmakla birlikte bu değer anlamlı olmayabilir. Tarih ve saat değerlerinin duyarlığı sistem saatinin çözünürlüğüne bağlıdır. Windows NT 3.5 (ve üstü) ve Windows Vista işletim sistemlerinde saatin çözünürlüğü yaklaşık 10-15 milisaniyedir.</target>
        <note />
      </trans-unit>
      <trans-unit id="_100000ths_of_a_second">
        <source>100,000ths of a second</source>
        <target state="translated">Saniyenin 100.000'de biri</target>
        <note />
      </trans-unit>
      <trans-unit id="_100000ths_of_a_second_description">
        <source>The "fffff" custom format specifier represents the five most significant digits of the seconds fraction; that is, it represents the hundred thousandths of a second in a date and time value.

Although it's possible to display the hundred thousandths of a second component of a time value, that value may not be meaningful. The precision of date and time values depends on the resolution of the system clock. On the Windows NT 3.5 (and later) and Windows Vista operating systems, the clock's resolution is approximately 10-15 milliseconds.</source>
        <target state="translated">"fffff" özel biçim belirticisi, saniye kesirinin en anlamlı beş basamağını; yani bir tarih ve saat değerinde saniyenin yüz binde birini temsil eder.

Bir saat değerinin saniyenin yüz binde birlik bileşenini görüntülemek mümkün olmakla birlikte bu değer anlamlı olmayabilir. Tarih ve saat değerlerinin duyarlığı sistem saatinin çözünürlüğüne bağlıdır. Windows NT 3.5 (ve üstü) ve Windows Vista işletim sistemlerinde saatin çözünürlüğü yaklaşık 10-15 milisaniyedir.</target>
        <note />
      </trans-unit>
      <trans-unit id="_100000ths_of_a_second_non_zero">
        <source>100,000ths of a second (non-zero)</source>
        <target state="translated">Saniyenin 100.000'de biri (sıfır olmayan)</target>
        <note />
      </trans-unit>
      <trans-unit id="_100000ths_of_a_second_non_zero_description">
        <source>The "FFFFF" custom format specifier represents the five most significant digits of the seconds fraction; that is, it represents the hundred thousandths of a second in a date and time value. However, trailing zeros or five zero digits aren't displayed.

Although it's possible to display the hundred thousandths of a second component of a time value, that value may not be meaningful. The precision of date and time values depends on the resolution of the system clock. On the Windows NT 3.5 (and later) and Windows Vista operating systems, the clock's resolution is approximately 10-15 milliseconds.</source>
        <target state="translated">"FFFFF" özel biçim belirticisi, saniye kesirinin en anlamlı beş basamağını; yani bir tarih ve saat değerinde saniyenin yüz binde birini temsil eder. Ancak, sondaki sıfırlar veya beş sıfır rakamı görüntülenmez.

Bir saat değerinin saniyenin yüz binde birlik bileşenini görüntülemek mümkün olmakla birlikte bu değer anlamlı olmayabilir. Tarih ve saat değerlerinin duyarlığı sistem saatinin çözünürlüğüne bağlıdır. Windows NT 3.5 (ve üstü) ve Windows Vista işletim sistemlerinde saatin çözünürlüğü yaklaşık 10-15 milisaniyedir.</target>
        <note />
      </trans-unit>
      <trans-unit id="_10000ths_of_a_second">
        <source>10,000ths of a second</source>
        <target state="translated">Saniyenin 10.000'de biri</target>
        <note />
      </trans-unit>
      <trans-unit id="_10000ths_of_a_second_description">
        <source>The "ffff" custom format specifier represents the four most significant digits of the seconds fraction; that is, it represents the ten thousandths of a second in a date and time value.

Although it's possible to display the ten thousandths of a second component of a time value, that value may not be meaningful. The precision of date and time values depends on the resolution of the system clock. On the Windows NT version 3.5 (and later) and Windows Vista operating systems, the clock's resolution is approximately 10-15 milliseconds.</source>
        <target state="translated">"ffff" özel biçim belirticisi, saniye kesirinin en anlamlı dört basamağını; yani bir tarih ve saat değerinde saniyenin on binde birini temsil eder.

Bir saat değerinin saniyenin on binde birlik bileşenini görüntülemek mümkün olmakla birlikte bu değer anlamlı olmayabilir. Tarih ve saat değerlerinin duyarlığı sistem saatinin ölçebildiği en düşük zaman aralığına bağlıdır. Windows NT sürüm 3.5 (ve üstü) ile Windows Vista işletim sistemlerinde saatin çözünürlüğü yaklaşık 10-15 milisaniyedir.</target>
        <note />
      </trans-unit>
      <trans-unit id="_10000ths_of_a_second_non_zero">
        <source>10,000ths of a second (non-zero)</source>
        <target state="translated">Saniyenin 10.000'de biri (sıfır olmayan)</target>
        <note />
      </trans-unit>
      <trans-unit id="_10000ths_of_a_second_non_zero_description">
        <source>The "FFFF" custom format specifier represents the four most significant digits of the seconds fraction; that is, it represents the ten thousandths of a second in a date and time value. However, trailing zeros or four zero digits aren't displayed.

Although it's possible to display the ten thousandths of a second component of a time value, that value may not be meaningful. The precision of date and time values depends on the resolution of the system clock. On the Windows NT 3.5 (and later) and Windows Vista operating systems, the clock's resolution is approximately 10-15 milliseconds.</source>
        <target state="translated">"FFFF" özel biçim belirticisi, saniye kesirinin en anlamlı dört basamağını; yani bir tarih ve saat değerinde saniyenin on binde birini temsil eder. Ancak, sondaki sıfırlar veya dört sıfır rakamı görüntülenmez.

Bir saat değerinin saniyenin on binde birlik bileşenini görüntülemek mümkün olmakla birlikte, bu değer anlamlı olmayabilir. Tarih ve saat değerlerinin duyarlığı sistem saatinin çözünürlüğüne bağlıdır. Windows NT 3.5 (ve üstü) ve Windows Vista işletim sistemlerinde saatin çözünürlüğü yaklaşık 10-15 milisaniyedir.</target>
        <note />
      </trans-unit>
      <trans-unit id="_1000ths_of_a_second">
        <source>1,000ths of a second</source>
        <target state="translated">Saniyenin 1.000'de biri</target>
        <note />
      </trans-unit>
      <trans-unit id="_1000ths_of_a_second_description">
        <source>The "fff" custom format specifier represents the three most significant digits of the seconds fraction; that is, it represents the milliseconds in a date and time value.</source>
        <target state="translated">"fff" özel biçim belirticisi, saniye kesirinin en anlamlı üç basamağını; yani bir tarih ve saat değerinde milisaniyeyi temsil eder.</target>
        <note />
      </trans-unit>
      <trans-unit id="_1000ths_of_a_second_non_zero">
        <source>1,000ths of a second (non-zero)</source>
        <target state="translated">Saniyenin 1.000'de biri (sıfır olmayan)</target>
        <note />
      </trans-unit>
      <trans-unit id="_1000ths_of_a_second_non_zero_description">
        <source>The "FFF" custom format specifier represents the three most significant digits of the seconds fraction; that is, it represents the milliseconds in a date and time value. However, trailing zeros or three zero digits aren't displayed.</source>
        <target state="translated">"FFF" özel biçim belirticisi, saniye kesirinin en anlamlı üç basamağını; yani bir tarih ve saat değerinde milisaniyeyi temsil eder. Ancak, sondaki sıfırlar veya üç sıfır rakamı görüntülenmez.</target>
        <note />
      </trans-unit>
      <trans-unit id="_100ths_of_a_second">
        <source>100ths of a second</source>
        <target state="translated">Saniyenin 100'de biri</target>
        <note />
      </trans-unit>
      <trans-unit id="_100ths_of_a_second_description">
        <source>The "ff" custom format specifier represents the two most significant digits of the seconds fraction; that is, it represents the hundredths of a second in a date and time value.</source>
        <target state="translated">"ff" özel biçim belirticisi, saniye kesirin en anlamlı iki basamağını; yani bir tarih ve saat değerinde saniyenin yüzde birini temsil eder.</target>
        <note />
      </trans-unit>
      <trans-unit id="_100ths_of_a_second_non_zero">
        <source>100ths of a second (non-zero)</source>
        <target state="translated">Saniyenin 100'de biri (sıfır olmayan)</target>
        <note />
      </trans-unit>
      <trans-unit id="_100ths_of_a_second_non_zero_description">
        <source>The "FF" custom format specifier represents the two most significant digits of the seconds fraction; that is, it represents the hundredths of a second in a date and time value. However, trailing zeros or two zero digits aren't displayed.</source>
        <target state="translated">"FF" özel biçim belirticisi, saniye kesirinin en anlamlı iki basamağını; yani bir tarih ve saat değerinde saniyenin yüzde birini temsil eder. Ancak sondaki sıfırlar veya iki sıfır rakamı görüntülenmez.</target>
        <note />
      </trans-unit>
      <trans-unit id="_10ths_of_a_second">
        <source>10ths of a second</source>
        <target state="translated">Saniyenin 10'da biri</target>
        <note />
      </trans-unit>
      <trans-unit id="_10ths_of_a_second_description">
        <source>The "f" custom format specifier represents the most significant digit of the seconds fraction; that is, it represents the tenths of a second in a date and time value.

If the "f" format specifier is used without other format specifiers, it's interpreted as the "f" standard date and time format specifier.

When you use "f" format specifiers as part of a format string supplied to the ParseExact or TryParseExact method, the number of "f" format specifiers indicates the number of most significant digits of the seconds fraction that must be present to successfully parse the string.</source>
        <target state="translated">"f" özel biçim tanımlayıcı, saniye kesrinin en anlamlı basamağını; yani bir tarih ve saat değerinde saniyenin onda birini temsil eder.

"f" biçim tanımlayıcı başka biçim tanımlayıcılar olmadan kullanılırsa, "f" standart tarih ve saat biçim tanımlayıcı olarak yorumlanır.

"f" biçim tanımlayıcı ParseExact veya TryParseExact yöntemine sağlanan bir biçim dizesinde kullanıldığında, "f" biçim tanımlayıcıların sayısı, dizenin başarıyla ayrıştırılması için saniye kesirinde bulunması gereken en anlamlı basamak sayısını gösterir.</target>
        <note>{Locked="ParseExact"}{Locked="TryParseExact"}{Locked=""f""}</note>
      </trans-unit>
      <trans-unit id="_10ths_of_a_second_non_zero">
        <source>10ths of a second (non-zero)</source>
        <target state="translated">Saniyenin 10'da biri (sıfır olmayan)</target>
        <note />
      </trans-unit>
      <trans-unit id="_10ths_of_a_second_non_zero_description">
        <source>The "F" custom format specifier represents the most significant digit of the seconds fraction; that is, it represents the tenths of a second in a date and time value. Nothing is displayed if the digit is zero.

If the "F" format specifier is used without other format specifiers, it's interpreted as the "F" standard date and time format specifier.

The number of "F" format specifiers used with the ParseExact, TryParseExact, ParseExact, or TryParseExact method indicates the maximum number of most significant digits of the seconds fraction that can be present to successfully parse the string.</source>
        <target state="translated">"F" özel biçim belirticisi, saniye kesirinin en anlamlı basamağını; yani bir tarih ve saat değerinde saniyenin onda birini temsil eder. Rakam sıfırsa hiçbir şey görüntülenmez.

"F" biçim belirticisi başka biçim belirticileri olmadan kullanılırsa, standart tarih ve saat biçim belirticisi "F" olarak yorumlanır.

Parse, TryParse, ParseExact veya TryParseExact yöntemi ile kullanılan "F" biçim belirticilerinin sayısı, dizenin başarıyla ayrıştırılması için saniye kesirinde bulunabilecek maksimum anlamlı rakam sayısını gösterir.</target>
        <note />
      </trans-unit>
      <trans-unit id="_12_hour_clock_1_2_digits">
        <source>12 hour clock (1-2 digits)</source>
        <target state="translated">12 saatlik düzen (1-2 rakam)</target>
        <note />
      </trans-unit>
      <trans-unit id="_12_hour_clock_1_2_digits_description">
        <source>The "h" custom format specifier represents the hour as a number from 1 through 12; that is, the hour is represented by a 12-hour clock that counts the whole hours since midnight or noon. A particular hour after midnight is indistinguishable from the same hour after noon. The hour is not rounded, and a single-digit hour is formatted without a leading zero. For example, given a time of 5:43 in the morning or afternoon, this custom format specifier displays "5".

If the "h" format specifier is used without other custom format specifiers, it's interpreted as a standard date and time format specifier and throws a FormatException.</source>
        <target state="translated">"h" özel biçim belirticisi saati 1 ile 12 arasında bir sayı ile temsil eder; yani saat, gece yarısı veya öğleden beri geçen saat sayısını belirten 12 saatlik bir düzen ile temsil edilir. Gece yarısından sonraki belirli bir saat, öğleden sonraki aynı saatten ayırt edilemez. Saat yuvarlanmaz ve tek haneli bir saat, önüne sıfır konmadan biçimlendirilir. Örneğin, sabah veya öğleden sonra saat 5:43 için bu özel biçim belirticisi "5" görüntüler.

"h" biçim belirticisi başka özel biçim belirticileri olmadan kullanılırsa, standart bir tarih ve saat biçimi belirticisi olarak yorumlanır ve bir FormatException oluşturur.</target>
        <note />
      </trans-unit>
      <trans-unit id="_12_hour_clock_2_digits">
        <source>12 hour clock (2 digits)</source>
        <target state="translated">12 saatlik düzen (2 rakam)</target>
        <note />
      </trans-unit>
      <trans-unit id="_12_hour_clock_2_digits_description">
        <source>The "hh" custom format specifier (plus any number of additional "h" specifiers) represents the hour as a number from 01 through 12; that is, the hour is represented by a 12-hour clock that counts the whole hours since midnight or noon. A particular hour after midnight is indistinguishable from the same hour after noon. The hour is not rounded, and a single-digit hour is formatted with a leading zero. For example, given a time of 5:43 in the morning or afternoon, this format specifier displays "05".</source>
        <target state="translated">"hh" özel biçim belirticisi (ve herhangi bir sayıda ek "h" belirticisi) saati 01 ile 12 arasında bir sayı ile temsil eder; yani saat, gece yarısı veya öğleden bu yana geçen saat sayısını belirten 12 saatlik bir düzen ile gösterilir. Gece yarısından sonraki belirli bir saat, öğleden sonraki aynı saatten ayırt edilemez. Saat yuvarlanmaz ve tek haneli bir saat başına sıfır eklenerek biçimlendirilir. Örneğin, sabah veya öğleden sonra saat 5:43 için bu biçim belirticisi "05" görüntüler.</target>
        <note />
      </trans-unit>
      <trans-unit id="_24_hour_clock_1_2_digits">
        <source>24 hour clock (1-2 digits)</source>
        <target state="translated">24 saatlik düzen (1-2 rakam)</target>
        <note />
      </trans-unit>
      <trans-unit id="_24_hour_clock_1_2_digits_description">
        <source>The "H" custom format specifier represents the hour as a number from 0 through 23; that is, the hour is represented by a zero-based 24-hour clock that counts the hours since midnight. A single-digit hour is formatted without a leading zero.

If the "H" format specifier is used without other custom format specifiers, it's interpreted as a standard date and time format specifier and throws a FormatException.</source>
        <target state="translated">"H" özel biçim belirticisi saati 0 ile 23 arasında bir sayı ile temsil eder; yani saat, gece yarısından beri geçen saat sayısını belirten sıfır tabanlı 24 saatlik bir düzen ile temsil edilir. Tek haneli bir saat, başına sıfır eklenmeden biçimlendirilir.

"H" biçim belirticisi başka özel biçim belirticileri olmadan kullanılırsa, standart bir tarih ve saat biçimi belirticisi olarak yorumlanır ve bir FormatException oluşturur.</target>
        <note />
      </trans-unit>
      <trans-unit id="_24_hour_clock_2_digits">
        <source>24 hour clock (2 digits)</source>
        <target state="translated">24 saatlik düzen (2 rakam)</target>
        <note />
      </trans-unit>
      <trans-unit id="_24_hour_clock_2_digits_description">
        <source>The "HH" custom format specifier (plus any number of additional "H" specifiers) represents the hour as a number from 00 through 23; that is, the hour is represented by a zero-based 24-hour clock that counts the hours since midnight. A single-digit hour is formatted with a leading zero.</source>
        <target state="translated">"HH" özel biçim belirticisi (ve herhangi bir sayıda ek "H" belirticisi) saati 00 ile 23 arasında bir sayı ile temsil eder; yani saat, gece yarısından bu yana geçen saat sayısını belirten sıfır tabanlı 24 saatlik bir düzen ile temsil edilir. Tek haneli bir saat, başına sıfır eklenerek biçimlendirilir.</target>
        <note />
      </trans-unit>
      <trans-unit id="all_anonymous_types_in_container">
        <source>all anonymous types in container</source>
        <target state="translated">kapsayıcıdaki tüm anonim tipler</target>
        <note />
      </trans-unit>
      <trans-unit id="and_update_call_sites_directly">
        <source>and update call sites directly</source>
        <target state="translated">ve çağrı sitelerini doğrudan güncelleştir</target>
        <note />
      </trans-unit>
      <trans-unit id="code">
        <source>code</source>
        <target state="translated">kod</target>
        <note />
      </trans-unit>
      <trans-unit id="date_separator">
        <source>date separator</source>
        <target state="translated">tarih ayırıcısı</target>
        <note />
      </trans-unit>
      <trans-unit id="date_separator_description">
        <source>The "/" custom format specifier represents the date separator, which is used to differentiate years, months, and days. The appropriate localized date separator is retrieved from the DateTimeFormatInfo.DateSeparator property of the current or specified culture.

Note: To change the date separator for a particular date and time string, specify the separator character within a literal string delimiter. For example, the custom format string mm'/'dd'/'yyyy produces a result string in which "/" is always used as the date separator. To change the date separator for all dates for a culture, either change the value of the DateTimeFormatInfo.DateSeparator property of the current culture, or instantiate a DateTimeFormatInfo object, assign the character to its DateSeparator property, and call an overload of the formatting method that includes an IFormatProvider parameter.

If the "/" format specifier is used without other custom format specifiers, it's interpreted as a standard date and time format specifier and throws a FormatException.</source>
        <target state="translated">"/" özel biçim belirticisi yılları, ayları ve günleri ayırt etmek için kullanılan tarih ayırıcısını temsil eder. Uygun yerelleştirilmiş tarih ayırıcısı, geçerli veya belirtilen kültürün DateTimeFormatInfo.DateSeparator özelliğinden alınır.

Not: Belirli bir tarih ve saat dizesinin tarih ayırıcısını değiştirmek için ayırıcı karakteri bir sabit dize sınırlayıcısı içinde belirtin. Örneğin, özel biçim dizesi gg'/'aa'/'yyyy, tarih ayırıcısı olarak her zaman "/" kullanılan bir sonuç dizesi oluşturur. Bir kültürde tüm tarihlerin tarih ayırıcısını değiştirmek için geçerli kültürün DateTimeFormatInfo.DateSeparator özelliğinin değerini değiştirin ya da DateTimeFormatInfo nesnesinin bir örneğini oluşturun, karakteri DateSeparator özelliğine atayın ve bir IFormatProvider parametresi içeren biçimlendirme yönteminin bir aşırı yüklemesini çağırın.

"/" biçim belirticisi başka özel biçim belirticileri olmadan kullanılırsa, standart bir tarih ve saat biçimi belirticisi olarak yorumlanır ve bir FormatException oluşturur.</target>
        <note />
      </trans-unit>
      <trans-unit id="day_of_the_month_1_2_digits">
        <source>day of the month (1-2 digits)</source>
        <target state="translated">ayın günü (1-2 rakam)</target>
        <note />
      </trans-unit>
      <trans-unit id="day_of_the_month_1_2_digits_description">
        <source>The "d" custom format specifier represents the day of the month as a number from 1 through 31. A single-digit day is formatted without a leading zero.

If the "d" format specifier is used without other custom format specifiers, it's interpreted as the "d" standard date and time format specifier.</source>
        <target state="translated">"d" özel biçim belirticisi, ayın gününü 1 ile 31 arasındaki bir sayı ile temsil eder. Tek haneli bir gün, başına sıfır konmadan biçimlendirilir.

"d" biçim belirticisi başka özel biçim belirticileri olmadan kullanılırsa, "d" standart tarih ve saat biçimi belirticisi olarak yorumlanır.</target>
        <note />
      </trans-unit>
      <trans-unit id="day_of_the_month_2_digits">
        <source>day of the month (2 digits)</source>
        <target state="translated">ayın günü (2 rakam)</target>
        <note />
      </trans-unit>
      <trans-unit id="day_of_the_month_2_digits_description">
        <source>The "dd" custom format string represents the day of the month as a number from 01 through 31. A single-digit day is formatted with a leading zero.</source>
        <target state="translated">"dd" özel biçim dizesi, ayın gününü 01 ile 31 arasında bir sayı ile temsil eder. Tek haneli bir gün, başına sıfır eklenerek biçimlendirilir.</target>
        <note />
      </trans-unit>
      <trans-unit id="day_of_the_week_abbreviated">
        <source>day of the week (abbreviated)</source>
        <target state="translated">haftanın günü (kısa)</target>
        <note />
      </trans-unit>
      <trans-unit id="day_of_the_week_abbreviated_description">
        <source>The "ddd" custom format specifier represents the abbreviated name of the day of the week. The localized abbreviated name of the day of the week is retrieved from the DateTimeFormatInfo.AbbreviatedDayNames property of the current or specified culture.</source>
        <target state="translated">"ddd" özel biçim belirticisi, haftanın gününün kısaltılmış adını temsil eder. Haftanın gününün yerelleştirilmiş kısaltılmış adı, geçerli veya belirtilen kültürün DateTimeFormatInfo.AbbreviatedDayNames özelliğinden alınır.</target>
        <note />
      </trans-unit>
      <trans-unit id="day_of_the_week_full">
        <source>day of the week (full)</source>
        <target state="translated">haftanın günü (tam)</target>
        <note />
      </trans-unit>
      <trans-unit id="day_of_the_week_full_description">
        <source>The "dddd" custom format specifier (plus any number of additional "d" specifiers) represents the full name of the day of the week. The localized name of the day of the week is retrieved from the DateTimeFormatInfo.DayNames property of the current or specified culture.</source>
        <target state="translated">"dddd" özel biçim belirticisi (ve herhangi bir sayıda "d" belirticisi) haftanın gününün tam adını temsil eder. Haftanın gününün yerelleştirilmiş adı, geçerli veya belirtilen kültürün DateTimeFormatInfo.DayNames özelliğinden alınır.</target>
        <note />
      </trans-unit>
      <trans-unit id="discard">
        <source>discard</source>
        <target state="translated">at</target>
        <note />
      </trans-unit>
      <trans-unit id="embedded">
        <source>embedded</source>
        <target state="translated">gömülü</target>
        <note>Embedded is a technical term for "Embedded source", where souce files are embedded into the PDB</note>
      </trans-unit>
      <trans-unit id="external">
        <source>external</source>
        <target state="translated">dış</target>
        <note>External means "external source", meaning source files that are not part of the current solution</note>
      </trans-unit>
      <trans-unit id="from_metadata">
        <source>from metadata</source>
        <target state="translated">meta verilerden</target>
        <note />
      </trans-unit>
      <trans-unit id="full_long_date_time">
        <source>full long date/time</source>
        <target state="translated">tam uzun tarih/saat</target>
        <note />
      </trans-unit>
      <trans-unit id="full_long_date_time_description">
        <source>The "F" standard format specifier represents a custom date and time format string that is defined by the current DateTimeFormatInfo.FullDateTimePattern property. For example, the custom format string for the invariant culture is "dddd, dd MMMM yyyy HH:mm:ss".</source>
        <target state="translated">"F" standart biçim belirticisi, geçerli DateTimeFormatInfo.FullDateTimePattern özelliği tarafından tanımlanan özel bir tarih ve saat biçimi dizesini temsil eder. Örneğin, sabit kültür için özel biçim dizesi "dddd, dd MMMM yyyy HH:mm:ss" şeklindedir.</target>
        <note />
      </trans-unit>
      <trans-unit id="full_short_date_time">
        <source>full short date/time</source>
        <target state="translated">tam kısa tarih/saat</target>
        <note />
      </trans-unit>
      <trans-unit id="full_short_date_time_description">
        <source>The Full Date Short Time ("f") Format Specifier

The "f" standard format specifier represents a combination of the long date ("D") and short time ("t") patterns, separated by a space.</source>
        <target state="translated">Tam Tarih Kısa Saat ("f") Biçim Belirticisi

"F" standart biçim belirticisi, bir boşlukla ayrılmış olarak uzun tarih ("D") ve kısa saat ("t") desenlerinin bir birleşimini temsil eder.</target>
        <note />
      </trans-unit>
      <trans-unit id="general_long_date_time">
        <source>general long date/time</source>
        <target state="translated">genel uzun tarih/saat</target>
        <note />
      </trans-unit>
      <trans-unit id="general_long_date_time_description">
        <source>The "G" standard format specifier represents a combination of the short date ("d") and long time ("T") patterns, separated by a space.</source>
        <target state="translated">"G" standart biçim belirticisi, boşlukla ayrılmış olarak kısa tarih ("d") ve uzun saat ("T") desenlerinin bir bileşimini temsil eder.</target>
        <note />
      </trans-unit>
      <trans-unit id="general_short_date_time">
        <source>general short date/time</source>
        <target state="translated">genel kısa tarih/saat</target>
        <note />
      </trans-unit>
      <trans-unit id="general_short_date_time_description">
        <source>The "g" standard format specifier represents a combination of the short date ("d") and short time ("t") patterns, separated by a space.</source>
        <target state="translated">"g" standart biçim belirticisi, boşlukla ayrılmış olarak kısa tarih ("d") ve kısa saat ("t") desenlerinin bir bileşimini temsil eder.</target>
        <note />
      </trans-unit>
      <trans-unit id="generic_overload">
        <source>generic overload</source>
        <target state="translated">genel aşırı yükleme</target>
        <note />
      </trans-unit>
      <trans-unit id="generic_overloads">
        <source>generic overloads</source>
        <target state="translated">genel aşırı yüklemeler</target>
        <note />
      </trans-unit>
      <trans-unit id="in_0_1_2">
        <source>in {0} ({1} - {2})</source>
        <target state="translated">{0} ({1}-{2}) içinde</target>
        <note />
      </trans-unit>
      <trans-unit id="in_Source_attribute">
        <source>in Source (attribute)</source>
        <target state="translated">Kaynakta (öznitelik)</target>
        <note />
      </trans-unit>
      <trans-unit id="into_extracted_method_to_invoke_at_call_sites">
        <source>into extracted method to invoke at call sites</source>
        <target state="translated">çağrı sitelerinde çağırmak için ayıklanan yönteme</target>
        <note />
      </trans-unit>
      <trans-unit id="into_new_overload">
        <source>into new overload</source>
        <target state="translated">yeni aşırı yüklemeye</target>
        <note />
      </trans-unit>
      <trans-unit id="just_this_anonymous_type">
        <source>just this anonymous type</source>
        <target state="translated">yalnızca bu anonim tip</target>
        <note />
      </trans-unit>
      <trans-unit id="long_date">
        <source>long date</source>
        <target state="translated">uzun tarih</target>
        <note />
      </trans-unit>
      <trans-unit id="long_date_description">
        <source>The "D" standard format specifier represents a custom date and time format string that is defined by the current DateTimeFormatInfo.LongDatePattern property. For example, the custom format string for the invariant culture is "dddd, dd MMMM yyyy".</source>
        <target state="translated">"D" standart biçim belirticisi, geçerli DateTimeFormatInfo.LongDatePattern özelliği tarafından tanımlanan özel bir tarih ve saat biçimi dizesini temsil eder. Örneğin, sabit kültür için özel biçim dizesi "dddd, dd MMMM yyyy"dir.</target>
        <note />
      </trans-unit>
      <trans-unit id="long_time">
        <source>long time</source>
        <target state="translated">uzun saat</target>
        <note />
      </trans-unit>
      <trans-unit id="long_time_description">
        <source>The "T" standard format specifier represents a custom date and time format string that is defined by a specific culture's DateTimeFormatInfo.LongTimePattern property. For example, the custom format string for the invariant culture is "HH:mm:ss".</source>
        <target state="translated">"T" standart biçim belirticisi, belirli bir kültürün DateTimeFormatInfo.LongTimePattern özelliği tarafından tanımlanan bir özel tarih ve saat biçimi dizesini temsil eder. Örneğin, sabit kültür için özel biçim dizesi "HH:mm:ss" şeklindedir.</target>
        <note />
      </trans-unit>
      <trans-unit id="member_kind_and_name">
        <source>{0} '{1}'</source>
        <target state="translated">{0} '{1}'</target>
        <note>e.g. "method 'M'"</note>
      </trans-unit>
      <trans-unit id="minute_1_2_digits">
        <source>minute (1-2 digits)</source>
        <target state="translated">dakika (1-2 rakam)</target>
        <note />
      </trans-unit>
      <trans-unit id="minute_1_2_digits_description">
        <source>The "m" custom format specifier represents the minute as a number from 0 through 59. The minute represents whole minutes that have passed since the last hour. A single-digit minute is formatted without a leading zero.

If the "m" format specifier is used without other custom format specifiers, it's interpreted as the "m" standard date and time format specifier.</source>
        <target state="translated">"m" özel biçim belirticisi dakikayı 0 ile 59 arasında bir sayı ile temsil eder. Dakika, son saatten bu yana geçen tam dakikaları temsil eder. Tek haneli bir dakika, başına sıfır eklenmeden biçimlendirilir.

"m" biçim belirticisi başka özel biçim belirticileri olmadan kullanılırsa, standart tarih ve saat biçim belirticisi olarak yorumlanır.</target>
        <note />
      </trans-unit>
      <trans-unit id="minute_2_digits">
        <source>minute (2 digits)</source>
        <target state="translated">dakika (2 rakam)</target>
        <note />
      </trans-unit>
      <trans-unit id="minute_2_digits_description">
        <source>The "mm" custom format specifier (plus any number of additional "m" specifiers) represents the minute as a number from 00 through 59. The minute represents whole minutes that have passed since the last hour. A single-digit minute is formatted with a leading zero.</source>
        <target state="translated">"mm" özel biçim belirticisi (ve herhangi bir sayıda ek "m" belirticisi) dakikayı 00 ile 59 arasında bir sayı ile temsil eder. Dakika, son saatten bu yana geçen tam dakikaları temsil eder. Tek haneli bir dakika, başına sıfır eklenerek biçimlendirilir.</target>
        <note />
      </trans-unit>
      <trans-unit id="month_1_2_digits">
        <source>month (1-2 digits)</source>
        <target state="translated">ay (1-2 rakam)</target>
        <note />
      </trans-unit>
      <trans-unit id="month_1_2_digits_description">
        <source>The "M" custom format specifier represents the month as a number from 1 through 12 (or from 1 through 13 for calendars that have 13 months). A single-digit month is formatted without a leading zero.

If the "M" format specifier is used without other custom format specifiers, it's interpreted as the "M" standard date and time format specifier.</source>
        <target state="translated">"M" özel biçim belirticisi ayı 1 ile 12 (veya 13 ayı olan takvimler için 1 ile 13) arasında bir sayı ile temsil eder. Tek haneli bir ay, başına sıfır eklenmeden biçimlendirilir.

"A" biçim belirticisi başka özel biçim belirticileri olmadan kullanılırsa, standart tarih ve saat biçimi belirticisi olarak yorumlanır.</target>
        <note />
      </trans-unit>
      <trans-unit id="month_2_digits">
        <source>month (2 digits)</source>
        <target state="translated">ay (2 rakam)</target>
        <note />
      </trans-unit>
      <trans-unit id="month_2_digits_description">
        <source>The "MM" custom format specifier represents the month as a number from 01 through 12 (or from 1 through 13 for calendars that have 13 months). A single-digit month is formatted with a leading zero.</source>
        <target state="translated">"MM" özel biçim belirticisi, ayı 01 ile 12 (veya 13 ayı olan takvimler için 1 ile 13) arasında bir sayı olarak temsil eder. Tek haneli bir ay, başına sıfır eklenerek biçimlendirilir.</target>
        <note />
      </trans-unit>
      <trans-unit id="month_abbreviated">
        <source>month (abbreviated)</source>
        <target state="translated">ay (kısa)</target>
        <note />
      </trans-unit>
      <trans-unit id="month_abbreviated_description">
        <source>The "MMM" custom format specifier represents the abbreviated name of the month. The localized abbreviated name of the month is retrieved from the DateTimeFormatInfo.AbbreviatedMonthNames property of the current or specified culture.</source>
        <target state="translated">"MMM" özel biçim belirticisi, ayın kısaltılmış adını temsil eder. Ayın yerelleştirilmiş kısaltılmış adı, geçerli veya belirtilen kültürün DateTimeFormatInfo.AbbreviatedMonthNames özelliğinden alınır.</target>
        <note />
      </trans-unit>
      <trans-unit id="month_day">
        <source>month day</source>
        <target state="translated">ayın günü</target>
        <note />
      </trans-unit>
      <trans-unit id="month_day_description">
        <source>The "M" or "m" standard format specifier represents a custom date and time format string that is defined by the current DateTimeFormatInfo.MonthDayPattern property. For example, the custom format string for the invariant culture is "MMMM dd".</source>
        <target state="translated">"M" veya "m" standart biçim belirticisi, geçerli DateTimeFormatInfo.MonthDayPattern özelliği tarafından tanımlanan özel bir tarih ve saat biçimi dizesini temsil eder. Örneğin, sabit kültür için özel biçim dizesi "MMMM dd"dir.</target>
        <note />
      </trans-unit>
      <trans-unit id="month_full">
        <source>month (full)</source>
        <target state="translated">ay (tam)</target>
        <note />
      </trans-unit>
      <trans-unit id="month_full_description">
        <source>The "MMMM" custom format specifier represents the full name of the month. The localized name of the month is retrieved from the DateTimeFormatInfo.MonthNames property of the current or specified culture.</source>
        <target state="translated">"MMMM" özel biçim belirticisi, ayın tam adını temsil eder. Ayın yerelleştirilmiş adı, geçerli veya belirtilen kültürün DateTimeFormatInfo.MonthNames özelliğinden alınır.</target>
        <note />
      </trans-unit>
      <trans-unit id="overload">
        <source>overload</source>
        <target state="translated">aşırı yükleme</target>
        <note />
      </trans-unit>
      <trans-unit id="overloads_">
        <source>overloads</source>
        <target state="translated">aşırı yüklemeler</target>
        <note />
      </trans-unit>
      <trans-unit id="_0_Keyword">
        <source>{0} Keyword</source>
        <target state="translated">{0} Anahtar Sözcüğü</target>
        <note />
      </trans-unit>
      <trans-unit id="Encapsulate_field_colon_0_and_use_property">
        <source>Encapsulate field: '{0}' (and use property)</source>
        <target state="translated">Alanı kapsülle: '{0}' (ve özelliği kullan)</target>
        <note />
      </trans-unit>
      <trans-unit id="Encapsulate_field_colon_0_but_still_use_field">
        <source>Encapsulate field: '{0}' (but still use field)</source>
        <target state="translated">Alanı kapsülle: '{0}' (ancak alanı kullanmaya devam et)</target>
        <note />
      </trans-unit>
      <trans-unit id="Encapsulate_fields_and_use_property">
        <source>Encapsulate fields (and use property)</source>
        <target state="translated">Alanları kapsülle (ve özelliği kullanın)</target>
        <note />
      </trans-unit>
      <trans-unit id="Encapsulate_fields_but_still_use_field">
        <source>Encapsulate fields (but still use field)</source>
        <target state="translated">Alanları kapsülle (ancak alanı kullanmaya devam et)</target>
        <note />
      </trans-unit>
      <trans-unit id="Could_not_extract_interface_colon_The_selection_is_not_inside_a_class_interface_struct">
        <source>Could not extract interface: The selection is not inside a class/interface/struct.</source>
        <target state="translated">Arabirim ayıklanamadı: Seçim bir sınıf/arabirim/yapı birimi içinde değil.</target>
        <note />
      </trans-unit>
      <trans-unit id="Could_not_extract_interface_colon_The_type_does_not_contain_any_member_that_can_be_extracted_to_an_interface">
        <source>Could not extract interface: The type does not contain any member that can be extracted to an interface.</source>
        <target state="translated">Arabirim ayıklanamadı: Tür, arabirime çıkarılabilecek bir üye içermiyor.</target>
        <note />
      </trans-unit>
      <trans-unit id="can_t_not_construct_final_tree">
        <source>can't not construct final tree</source>
        <target state="translated">Son ağaç oluşturulamıyor</target>
        <note />
      </trans-unit>
      <trans-unit id="Parameters_type_or_return_type_cannot_be_an_anonymous_type_colon_bracket_0_bracket">
        <source>Parameters' type or return type cannot be an anonymous type : [{0}]</source>
        <target state="translated">Parametrelerin türü veya dönüş türü anonim tür olamaz: [{0}]</target>
        <note />
      </trans-unit>
      <trans-unit id="The_selection_contains_no_active_statement">
        <source>The selection contains no active statement.</source>
        <target state="translated">Seçim etkin deyim içermiyor.</target>
        <note />
      </trans-unit>
      <trans-unit id="The_selection_contains_an_error_or_unknown_type">
        <source>The selection contains an error or unknown type.</source>
        <target state="translated">Seçim bir hata veya bilinmeyen tür içeriyor.</target>
        <note />
      </trans-unit>
      <trans-unit id="Type_parameter_0_is_hidden_by_another_type_parameter_1">
        <source>Type parameter '{0}' is hidden by another type parameter '{1}'.</source>
        <target state="translated">Tür parametresi '{0}' farklı bir tür parametresi olan '{1}' tarafından gizlendi.</target>
        <note />
      </trans-unit>
      <trans-unit id="The_address_of_a_variable_is_used_inside_the_selected_code">
        <source>The address of a variable is used inside the selected code.</source>
        <target state="translated">Değişkenin adresi seçilen kod içinde kullanılıyor.</target>
        <note />
      </trans-unit>
      <trans-unit id="Assigning_to_readonly_fields_must_be_done_in_a_constructor_colon_bracket_0_bracket">
        <source>Assigning to readonly fields must be done in a constructor : [{0}].</source>
        <target state="translated">Salt okunur alanlara atama bir oluşturucuda yapılmalıdır: [{0}].</target>
        <note />
      </trans-unit>
      <trans-unit id="generated_code_is_overlapping_with_hidden_portion_of_the_code">
        <source>generated code is overlapping with hidden portion of the code</source>
        <target state="translated">Üretilen kod kodun gizli bölümüyle çakışıyor</target>
        <note />
      </trans-unit>
      <trans-unit id="Add_optional_parameters_to_0">
        <source>Add optional parameters to '{0}'</source>
        <target state="translated">'{0}' öğesine isteğe bağlı parametreler ekle</target>
        <note />
      </trans-unit>
      <trans-unit id="Add_parameters_to_0">
        <source>Add parameters to '{0}'</source>
        <target state="translated">'{0}' öğesine parametre ekle</target>
        <note />
      </trans-unit>
      <trans-unit id="Generate_delegating_constructor_0_1">
        <source>Generate delegating constructor '{0}({1})'</source>
        <target state="translated">{0}({1})' temsilci oluşturucusunu üret</target>
        <note />
      </trans-unit>
      <trans-unit id="Generate_constructor_0_1">
        <source>Generate constructor '{0}({1})'</source>
        <target state="translated">{0}({1})' oluşturucusunu üret</target>
        <note />
      </trans-unit>
      <trans-unit id="Generate_field_assigning_constructor_0_1">
        <source>Generate field assigning constructor '{0}({1})'</source>
        <target state="translated">{0}({1})' alan atama oluşturucusunu üret</target>
        <note />
      </trans-unit>
      <trans-unit id="Generate_Equals_and_GetHashCode">
        <source>Generate Equals and GetHashCode</source>
        <target state="translated">Equals ve GetHashCode oluştur</target>
        <note />
      </trans-unit>
      <trans-unit id="Generate_Equals_object">
        <source>Generate Equals(object)</source>
        <target state="translated">Equals(object) oluştur</target>
        <note />
      </trans-unit>
      <trans-unit id="Generate_GetHashCode">
        <source>Generate GetHashCode()</source>
        <target state="translated">GetHashCode() oluştur</target>
        <note />
      </trans-unit>
      <trans-unit id="Generate_constructor_in_0">
        <source>Generate constructor in '{0}'</source>
        <target state="translated">'{0}' içinde oluşturucu üretin</target>
        <note />
      </trans-unit>
      <trans-unit id="Generate_all">
        <source>Generate all</source>
        <target state="translated">Tümünü üret</target>
        <note />
      </trans-unit>
      <trans-unit id="Generate_local_0">
        <source>Generate local '{0}'</source>
        <target state="translated">Yerel '{0}' üretin</target>
        <note />
      </trans-unit>
      <trans-unit id="Generate_0_1_in_new_file">
        <source>Generate {0} '{1}' in new file</source>
        <target state="translated">Yeni dosyada {0} '{1}' oluştur</target>
        <note />
      </trans-unit>
      <trans-unit id="Generate_nested_0_1">
        <source>Generate nested {0} '{1}'</source>
        <target state="translated">İç içe {0} '{1}' oluştur</target>
        <note />
      </trans-unit>
      <trans-unit id="Global_Namespace">
        <source>Global Namespace</source>
        <target state="translated">Genel Ad Uzayı</target>
        <note />
      </trans-unit>
      <trans-unit id="Implement_interface_abstractly">
        <source>Implement interface abstractly</source>
        <target state="translated">Arabirimi soyut olarak uygula</target>
        <note />
      </trans-unit>
      <trans-unit id="Implement_interface_through_0">
        <source>Implement interface through '{0}'</source>
        <target state="translated">Arabirimi '{0}' aracılığıyla uygula</target>
        <note />
      </trans-unit>
      <trans-unit id="Implement_interface">
        <source>Implement interface</source>
        <target state="translated">Arabirimi uygula</target>
        <note />
      </trans-unit>
      <trans-unit id="Introduce_field_for_0">
        <source>Introduce field for '{0}'</source>
        <target state="translated">'{0}' için alanı ortaya çıkar</target>
        <note />
      </trans-unit>
      <trans-unit id="Introduce_local_for_0">
        <source>Introduce local for '{0}'</source>
        <target state="translated">'{0}' için yereli ortaya çıkar</target>
        <note />
      </trans-unit>
      <trans-unit id="Introduce_constant_for_0">
        <source>Introduce constant for '{0}'</source>
        <target state="translated">'{0}' için sabiti ortaya çıkar</target>
        <note />
      </trans-unit>
      <trans-unit id="Introduce_local_constant_for_0">
        <source>Introduce local constant for '{0}'</source>
        <target state="translated">'{0}' için yerel sabiti ortaya çıkar</target>
        <note />
      </trans-unit>
      <trans-unit id="Introduce_field_for_all_occurrences_of_0">
        <source>Introduce field for all occurrences of '{0}'</source>
        <target state="translated">Tüm '{0}' oluşumları için alanı ortaya çıkar</target>
        <note />
      </trans-unit>
      <trans-unit id="Introduce_local_for_all_occurrences_of_0">
        <source>Introduce local for all occurrences of '{0}'</source>
        <target state="translated">Tüm '{0}' oluşumları için yereli ortaya çıkar</target>
        <note />
      </trans-unit>
      <trans-unit id="Introduce_constant_for_all_occurrences_of_0">
        <source>Introduce constant for all occurrences of '{0}'</source>
        <target state="translated">Tüm '{0}' oluşumları için sabiti ortaya çıkar</target>
        <note />
      </trans-unit>
      <trans-unit id="Introduce_local_constant_for_all_occurrences_of_0">
        <source>Introduce local constant for all occurrences of '{0}'</source>
        <target state="translated">Tüm '{0}' oluşumları için yerel sabiti ortaya çıkar</target>
        <note />
      </trans-unit>
      <trans-unit id="Introduce_query_variable_for_all_occurrences_of_0">
        <source>Introduce query variable for all occurrences of '{0}'</source>
        <target state="translated">Tüm '{0}' oluşumları için sorgu değişkenini ortaya çıkar</target>
        <note />
      </trans-unit>
      <trans-unit id="Introduce_query_variable_for_0">
        <source>Introduce query variable for '{0}'</source>
        <target state="translated">'{0}' için sorgu değişkenini ortaya çıkar</target>
        <note />
      </trans-unit>
      <trans-unit id="is_">
        <source>is</source>
        <target state="translated">olan</target>
        <note />
      </trans-unit>
      <trans-unit id="Represents_an_object_whose_operations_will_be_resolved_at_runtime">
        <source>Represents an object whose operations will be resolved at runtime.</source>
        <target state="translated">İşlemleri çalışma zamanında çözümlenecek bir nesneyi temsil ediyor.</target>
        <note />
      </trans-unit>
      <trans-unit id="constant">
        <source>constant</source>
        <target state="translated">sabit</target>
        <note />
      </trans-unit>
      <trans-unit id="field">
        <source>field</source>
        <target state="translated">alan</target>
        <note />
      </trans-unit>
      <trans-unit id="local_constant">
        <source>local constant</source>
        <target state="translated">yerel sabit</target>
        <note />
      </trans-unit>
      <trans-unit id="local_variable">
        <source>local variable</source>
        <target state="translated">yerel değişken</target>
        <note />
      </trans-unit>
      <trans-unit id="label">
        <source>label</source>
        <target state="translated">etiket</target>
        <note />
      </trans-unit>
      <trans-unit id="period_era">
        <source>period/era</source>
        <target state="translated">dönem/devir</target>
        <note />
      </trans-unit>
      <trans-unit id="period_era_description">
        <source>The "g" or "gg" custom format specifiers (plus any number of additional "g" specifiers) represents the period or era, such as A.D. The formatting operation ignores this specifier if the date to be formatted doesn't have an associated period or era string.

If the "g" format specifier is used without other custom format specifiers, it's interpreted as the "g" standard date and time format specifier.</source>
        <target state="translated">"g" veya "gg" özel biçim belirticileri (ve herhangi bir sayıda ek "g" belirticisi), A.D. gibi bir dönemi veya devri temsil eder. Biçimlendirilecek tarihin ilişkili bir dönem veya devir dizesi yoksa, biçimlendirme işlemi bu belirticiyi yoksayar.

"g" biçim belirticisi başka özel biçim belirticileri olmadan kullanılırsa, "g" standart tarih ve saat biçimi belirticisi olarak yorumlanır.</target>
        <note />
      </trans-unit>
      <trans-unit id="property_accessor">
        <source>property accessor</source>
        <target state="translated">özellik erişeni</target>
        <note />
      </trans-unit>
      <trans-unit id="range_variable">
        <source>range variable</source>
        <target state="translated">aralık değişkeni</target>
        <note />
      </trans-unit>
      <trans-unit id="parameter">
        <source>parameter</source>
        <target state="translated">parametre</target>
        <note />
      </trans-unit>
      <trans-unit id="in_">
        <source>in</source>
        <target state="translated">in</target>
        <note />
      </trans-unit>
      <trans-unit id="Summary_colon">
        <source>Summary:</source>
        <target state="translated">Özet:</target>
        <note />
      </trans-unit>
      <trans-unit id="Locals_and_parameters">
        <source>Locals and parameters</source>
        <target state="translated">Yerel öğeler ve parametreler</target>
        <note />
      </trans-unit>
      <trans-unit id="Type_parameters_colon">
        <source>Type parameters:</source>
        <target state="translated">Tür parametreleri:</target>
        <note />
      </trans-unit>
      <trans-unit id="Returns_colon">
        <source>Returns:</source>
        <target state="translated">Döndürülenler:</target>
        <note />
      </trans-unit>
      <trans-unit id="Exceptions_colon">
        <source>Exceptions:</source>
        <target state="translated">Özel Durumlar:</target>
        <note />
      </trans-unit>
      <trans-unit id="Remarks_colon">
        <source>Remarks:</source>
        <target state="translated">Açıklamalar:</target>
        <note />
      </trans-unit>
      <trans-unit id="generating_source_for_symbols_of_this_type_is_not_supported">
        <source>generating source for symbols of this type is not supported</source>
        <target state="translated">Bu türdeki semboller için kaynak üretme desteklenmiyor</target>
        <note />
      </trans-unit>
      <trans-unit id="Assembly">
        <source>Assembly</source>
        <target state="translated">derleme</target>
        <note />
      </trans-unit>
      <trans-unit id="location_unknown">
        <source>location unknown</source>
        <target state="translated">Konum bilinmiyor</target>
        <note />
      </trans-unit>
      <trans-unit id="Unexpected_interface_member_kind_colon_0">
        <source>Unexpected interface member kind: {0}</source>
        <target state="translated">Beklenmeyen arabirim üyesi türü: {0}</target>
        <note />
      </trans-unit>
      <trans-unit id="Unknown_symbol_kind">
        <source>Unknown symbol kind</source>
        <target state="translated">Bilinmeyen sembol türü</target>
        <note />
      </trans-unit>
      <trans-unit id="Requested_assembly_already_loaded_from_0">
        <source>Requested assembly already loaded from '{0}'.</source>
        <target state="translated">'{0}' kaynağından zaten yüklenmiş olan derleme istendi.</target>
        <note />
      </trans-unit>
      <trans-unit id="The_symbol_does_not_have_an_icon">
        <source>The symbol does not have an icon.</source>
        <target state="translated">Sembolde simge bulunmuyor.</target>
        <note />
      </trans-unit>
      <trans-unit id="Asynchronous_method_cannot_have_ref_out_parameters_colon_bracket_0_bracket">
        <source>Asynchronous method cannot have ref/out parameters : [{0}]</source>
        <target state="translated">Zaman uyumsuz yöntem ref/out parametrelerine sahip olamaz: [{0}]</target>
        <note />
      </trans-unit>
      <trans-unit id="The_member_is_defined_in_metadata">
        <source>The member is defined in metadata.</source>
        <target state="translated">Meta veriler içinde tanımlı üye.</target>
        <note />
      </trans-unit>
      <trans-unit id="You_can_only_change_the_signature_of_a_constructor_indexer_method_or_delegate">
        <source>You can only change the signature of a constructor, indexer, method or delegate.</source>
        <target state="translated">Yalnızca bir oluşturucunun, dizin oluşturucusunun, yöntemin veya temsilcinin imzasını değiştirebilirsiniz.</target>
        <note />
      </trans-unit>
      <trans-unit id="This_symbol_has_related_definitions_or_references_in_metadata_Changing_its_signature_may_result_in_build_errors_Do_you_want_to_continue">
        <source>This symbol has related definitions or references in metadata. Changing its signature may result in build errors.

Do you want to continue?</source>
        <target state="translated">Bu sembol meta verilerde ilgili tanımlara veya başvurulara sahiptir. İmzasını değiştirmek yapı hatalarına neden olabilir.

Devam etmek istiyor musunuz?</target>
        <note />
      </trans-unit>
      <trans-unit id="Change_signature">
        <source>Change signature...</source>
        <target state="translated">İmzayı değiştir...</target>
        <note />
      </trans-unit>
      <trans-unit id="Generate_new_type">
        <source>Generate new type...</source>
        <target state="translated">Yeni tür üret...</target>
        <note />
      </trans-unit>
      <trans-unit id="User_Diagnostic_Analyzer_Failure">
        <source>User Diagnostic Analyzer Failure.</source>
        <target state="translated">Kullanıcı Tanılama Çözümleyicisi Hatası.</target>
        <note />
      </trans-unit>
      <trans-unit id="Analyzer_0_threw_an_exception_of_type_1_with_message_2">
        <source>Analyzer '{0}' threw an exception of type '{1}' with message '{2}'.</source>
        <target state="translated">'{0}' çözümleyicisi '{2}' iletisiyle '{1}' türünde bir özel durum oluşturdu.</target>
        <note />
      </trans-unit>
      <trans-unit id="Analyzer_0_threw_the_following_exception_colon_1">
        <source>Analyzer '{0}' threw the following exception:
'{1}'.</source>
        <target state="translated">'{0}' çözümleyicisi şu özel durumu oluşturdu:
'{1}'.</target>
        <note />
      </trans-unit>
      <trans-unit id="Simplify_Names">
        <source>Simplify Names</source>
        <target state="translated">Adları Basitleştir</target>
        <note />
      </trans-unit>
      <trans-unit id="Simplify_Member_Access">
        <source>Simplify Member Access</source>
        <target state="translated">Üye Erişimini Basitleştir</target>
        <note />
      </trans-unit>
      <trans-unit id="Remove_qualification">
        <source>Remove qualification</source>
        <target state="translated">Nitelemeyi kaldır</target>
        <note />
      </trans-unit>
      <trans-unit id="Unknown_error_occurred">
        <source>Unknown error occurred</source>
        <target state="translated">Bilinmeyen hata oluştu</target>
        <note />
      </trans-unit>
      <trans-unit id="Available">
        <source>Available</source>
        <target state="translated">Kullanılabilir</target>
        <note />
      </trans-unit>
      <trans-unit id="Not_Available">
        <source>Not Available ⚠</source>
        <target state="translated">Kullanılabilir Değil ⚠</target>
        <note />
      </trans-unit>
      <trans-unit id="_0_1">
        <source>    {0} - {1}</source>
        <target state="translated">    {0} - {1}</target>
        <note />
      </trans-unit>
      <trans-unit id="in_Source">
        <source>in Source</source>
        <target state="translated">Kaynakta</target>
        <note />
      </trans-unit>
      <trans-unit id="in_Suppression_File">
        <source>in Suppression File</source>
        <target state="translated">Gizleme Dosyasında</target>
        <note />
      </trans-unit>
      <trans-unit id="Remove_Suppression_0">
        <source>Remove Suppression {0}</source>
        <target state="translated">{0} Gizlemesini Kaldır</target>
        <note />
      </trans-unit>
      <trans-unit id="Remove_Suppression">
        <source>Remove Suppression</source>
        <target state="translated">Gizlemeyi Kaldır</target>
        <note />
      </trans-unit>
      <trans-unit id="Pending">
        <source>&lt;Pending&gt;</source>
        <target state="translated">&lt;bekleyen&gt;</target>
        <note />
      </trans-unit>
      <trans-unit id="Note_colon_Tab_twice_to_insert_the_0_snippet">
        <source>Note: Tab twice to insert the '{0}' snippet.</source>
        <target state="translated">Not: '{0}' kod parçacığını eklemek için iki kez sekme yapın.</target>
        <note />
      </trans-unit>
      <trans-unit id="Implement_interface_explicitly_with_Dispose_pattern">
        <source>Implement interface explicitly with Dispose pattern</source>
        <target state="translated">Ara birimi açık olarak Dispose düzeniyle uygula</target>
        <note />
      </trans-unit>
      <trans-unit id="Implement_interface_with_Dispose_pattern">
        <source>Implement interface with Dispose pattern</source>
        <target state="translated">Ara birimi Dispose düzeniyle uygula</target>
        <note />
      </trans-unit>
      <trans-unit id="Re_triage_0_currently_1">
        <source>Re-triage {0}(currently '{1}')</source>
        <target state="translated">{0} öğesini yeniden değerlendir (şu an '{1}')</target>
        <note />
      </trans-unit>
      <trans-unit id="Argument_cannot_have_a_null_element">
        <source>Argument cannot have a null element.</source>
        <target state="translated">Bağımsız değişken null öğe içeremez.</target>
        <note />
      </trans-unit>
      <trans-unit id="Argument_cannot_be_empty">
        <source>Argument cannot be empty.</source>
        <target state="translated">Bağımsız değişken boş olamaz.</target>
        <note />
      </trans-unit>
      <trans-unit id="Reported_diagnostic_with_ID_0_is_not_supported_by_the_analyzer">
        <source>Reported diagnostic with ID '{0}' is not supported by the analyzer.</source>
        <target state="translated">'{0}' kimliği ile bildirilen tanılama, çözümleyici tarafından desteklenmiyor.</target>
        <note />
      </trans-unit>
      <trans-unit id="Computing_fix_all_occurrences_code_fix">
        <source>Computing fix all occurrences code fix...</source>
        <target state="translated">Geçtiği her yerde düzeltme kod düzeltmesi hesaplanıyor...</target>
        <note />
      </trans-unit>
      <trans-unit id="Fix_all_occurrences">
        <source>Fix all occurrences</source>
        <target state="translated">Tüm oluşumları düzelt</target>
        <note />
      </trans-unit>
      <trans-unit id="Document">
        <source>Document</source>
        <target state="translated">Belge</target>
        <note />
      </trans-unit>
      <trans-unit id="Project">
        <source>Project</source>
        <target state="translated">PROJE</target>
        <note />
      </trans-unit>
      <trans-unit id="Solution">
        <source>Solution</source>
        <target state="translated">Çözüm</target>
        <note />
      </trans-unit>
      <trans-unit id="TODO_colon_dispose_managed_state_managed_objects">
        <source>TODO: dispose managed state (managed objects)</source>
        <target state="translated">TODO: yönetilen durumu (yönetilen nesneleri) atın</target>
        <note />
      </trans-unit>
      <trans-unit id="TODO_colon_set_large_fields_to_null">
        <source>TODO: set large fields to null</source>
        <target state="translated">TODO: büyük alanları null olarak ayarlayın</target>
        <note />
      </trans-unit>
      <trans-unit id="Compiler2">
        <source>Compiler</source>
        <target state="translated">Derleyici</target>
        <note />
      </trans-unit>
      <trans-unit id="Live">
        <source>Live</source>
        <target state="translated">Canlı</target>
        <note />
      </trans-unit>
      <trans-unit id="enum_value">
        <source>enum value</source>
        <target state="translated">enum değeri</target>
        <note>{Locked="enum"} "enum" is a C#/VB keyword and should not be localized.</note>
      </trans-unit>
      <trans-unit id="const_field">
        <source>const field</source>
        <target state="translated">const alanı</target>
        <note>{Locked="const"} "const" is a C#/VB keyword and should not be localized.</note>
      </trans-unit>
      <trans-unit id="method">
        <source>method</source>
        <target state="translated">yöntem</target>
        <note />
      </trans-unit>
      <trans-unit id="operator_">
        <source>operator</source>
        <target state="translated">işleç</target>
        <note />
      </trans-unit>
      <trans-unit id="constructor">
        <source>constructor</source>
        <target state="translated">oluşturucu</target>
        <note />
      </trans-unit>
      <trans-unit id="auto_property">
        <source>auto-property</source>
        <target state="translated">otomatik özellik</target>
        <note />
      </trans-unit>
      <trans-unit id="property_">
        <source>property</source>
        <target state="translated">özellik</target>
        <note />
      </trans-unit>
      <trans-unit id="event_accessor">
        <source>event accessor</source>
        <target state="translated">olay erişeni</target>
        <note />
      </trans-unit>
      <trans-unit id="rfc1123_date_time">
        <source>rfc1123 date/time</source>
        <target state="translated">rfc1123 tarih/saat</target>
        <note />
      </trans-unit>
      <trans-unit id="rfc1123_date_time_description">
        <source>The "R" or "r" standard format specifier represents a custom date and time format string that is defined by the DateTimeFormatInfo.RFC1123Pattern property. The pattern reflects a defined standard, and the property is read-only. Therefore, it is always the same, regardless of the culture used or the format provider supplied. The custom format string is "ddd, dd MMM yyyy HH':'mm':'ss 'GMT'". When this standard format specifier is used, the formatting or parsing operation always uses the invariant culture.</source>
        <target state="translated">"R" veya "r" standart biçim belirticisi, DateTimeFormatInfo.RFC1123Pattern özelliği tarafından tanımlanan özel bir tarih ve saat biçimi dizesini temsil eder. Desen, tanımlanmış bir standardı yansıtır ve özellik salt okunurdur. Bu nedenle, kullanılan kültür veya girilen biçim sağlayıcısı ne olursa olsun her zaman aynıdır. Özel biçim dizesi "ddd, dd MMM yyyy HH':'mm':'ss 'GMT'" şeklindedir. Bu standart biçim belirticisi kullanıldığında, biçimlendirme veya ayrıştırma işlemi her zaman sabit kültürü kullanır.</target>
        <note />
      </trans-unit>
      <trans-unit id="round_trip_date_time">
        <source>round-trip date/time</source>
        <target state="translated">gidiş dönüş tarihi/saati</target>
        <note />
      </trans-unit>
      <trans-unit id="round_trip_date_time_description">
        <source>The "O" or "o" standard format specifier represents a custom date and time format string using a pattern that preserves time zone information and emits a result string that complies with ISO 8601. For DateTime values, this format specifier is designed to preserve date and time values along with the DateTime.Kind property in text. The formatted string can be parsed back by using the DateTime.Parse(String, IFormatProvider, DateTimeStyles) or DateTime.ParseExact method if the styles parameter is set to DateTimeStyles.RoundtripKind.

The "O" or "o" standard format specifier corresponds to the "yyyy'-'MM'-'dd'T'HH':'mm':'ss'.'fffffffK" custom format string for DateTime values and to the "yyyy'-'MM'-'dd'T'HH':'mm':'ss'.'fffffffzzz" custom format string for DateTimeOffset values. In this string, the pairs of single quotation marks that delimit individual characters, such as the hyphens, the colons, and the letter "T", indicate that the individual character is a literal that cannot be changed. The apostrophes do not appear in the output string.

The "O" or "o" standard format specifier (and the "yyyy'-'MM'-'dd'T'HH':'mm':'ss'.'fffffffK" custom format string) takes advantage of the three ways that ISO 8601 represents time zone information to preserve the Kind property of DateTime values:

    The time zone component of DateTimeKind.Local date and time values is an offset from UTC (for example, +01:00, -07:00). All DateTimeOffset values are also represented in this format.

    The time zone component of DateTimeKind.Utc date and time values uses "Z" (which stands for zero offset) to represent UTC.

    DateTimeKind.Unspecified date and time values have no time zone information.

Because the "O" or "o" standard format specifier conforms to an international standard, the formatting or parsing operation that uses the specifier always uses the invariant culture and the Gregorian calendar.

Strings that are passed to the Parse, TryParse, ParseExact, and TryParseExact methods of DateTime and DateTimeOffset can be parsed by using the "O" or "o" format specifier if they are in one of these formats. In the case of DateTime objects, the parsing overload that you call should also include a styles parameter with a value of DateTimeStyles.RoundtripKind. Note that if you call a parsing method with the custom format string that corresponds to the "O" or "o" format specifier, you won't get the same results as "O" or "o". This is because parsing methods that use a custom format string can't parse the string representation of date and time values that lack a time zone component or use "Z" to indicate UTC.</source>
        <target state="translated">"O" veya "o" standart biçim belirticisi, saat dilimi bilgilerini koruyan ve ISO 8601 ile uyumlu bir sonuç dizesi üreten bir desen kullanan özel bir tarih ve saat biçimi dizesini temsil eder. DateTime değerleri için bu biçim belirticisi metinde DateTime.Kind özelliği ile birlikte tarih ve saat değerlerini korumak için tasarlanmıştır. Biçimlendirilmiş dize, stiller parametresi DateTimeStyles.RoundtripKind olarak ayarlandıysa DateTime.Parse(String, IFormatProvider, DateTimeStyles) veya DateTime.ParseExact yöntemi kullanılarak geri ayrıştırılabilir.

"O" veya "o" standart biçim belirticisi, DateTime değerleri için "yyyy'-'MM'-'dd'T'HH':'mm':'ss'.'fffffffK" özel biçim dizesine, DateTimeOffset değerleri içinse "yyyy'-'MM'-'dd'T'HH':'mm':'ss'.'fffffffzzz" özel biçim dizesine karşılık gelir. Bu dizede tire, iki nokta üst üste ve "T" harfi gibi tek karakterleri sınırlandıran tek tırnak işareti çiftleri bu tek karakterin değiştirilemeyen bir sabit değer olduğunu gösterir. Çıktı dizesinde tırnak işaretleri görünmez.

"O" veya "o" standart biçim belirticisi (ve "yyyy'-'MM'-'dd'T'HH':'mm':'ss'.'fffffffK" özel biçim dizesi), DateTime değerlerinin Kind özelliğini korumak için ISO 8601'in saat dilimi bilgilerini temsil ettiği üç yoldan yararlanır:

    DateTimeKind.Local tarih ve saat değerlerinin saat dilimi bileşeni UTC'den uzaklıktır (örneğin, +01:00, -07:00). Tüm DateTimeOffset değerleri de bu biçimde gösterilir.

    DateTimeKind.UTC Tarih ve saat değerlerinin saat dilimi bileşeni UTC'yi temsil etmek için (sıfır uzaklık anlamına gelen) "Z" harfini kullanır.

    DateTimeKind.Unspecified tarih ve saat değerlerinde saat dilimi bilgileri yoktur.

"O" veya "o" standart biçim belirticisi uluslararası bir standarda uyduğundan, belirtici kullanan biçimlendirme veya ayrıştırma işlemi her zaman sabit kültürü ve Gregoryen takvimi kullanır.

DateTime ve DateTimeOffset için Parse, TryParse, ParseExact ve TryParseExact yöntemlerine geçilen dizeler, bu biçimlerden birindeyse "O" veya "o" biçim belirticisi kullanılarak ayrıştırılabilir. DateTime nesnelerinde, çağırdığınız ayrıştırma aşırı yüklemesi, değeri DateTimeStyles.RoundtripKind olan bir stiller parametresi içermelidir. "O" veya "o" biçim belirticisine karşılık gelen özel biçim dizesiyle bir ayrıştırma yöntemi çağırırsanız, "O" veya "o" ile aynı sonuçları elde edemeyeceğinizi akılda tutun. Bunun nedeni, özel biçim dizesi kullanan ayrıştırma yöntemlerinin bir saat dilimi bileşeni olmayan veya UTC'yi belirtmek için "Z" kullanan tarih ve saat değerlerinin dize gösterimini ayrıştıramamasıdır.</target>
        <note />
      </trans-unit>
      <trans-unit id="second_1_2_digits">
        <source>second (1-2 digits)</source>
        <target state="translated">saniye (1-2 rakam)</target>
        <note />
      </trans-unit>
      <trans-unit id="second_1_2_digits_description">
        <source>The "s" custom format specifier represents the seconds as a number from 0 through 59. The result represents whole seconds that have passed since the last minute. A single-digit second is formatted without a leading zero.

If the "s" format specifier is used without other custom format specifiers, it's interpreted as the "s" standard date and time format specifier.</source>
        <target state="translated">"s" özel biçim belirticisi saniyeyi 0 ile 59 arasında bir sayı ile temsil eder. Sonuç, son dakikadan bu yana geçen tam saniyeleri gösterir. Tek haneli bir saniye, önüne sıfır konmadan biçimlendirilir.

"s" biçim belirticisi başka özel biçim belirticileri olmadan kullanılırsa, standart tarih ve saat biçim belirticisi olarak yorumlanır.</target>
        <note />
      </trans-unit>
      <trans-unit id="second_2_digits">
        <source>second (2 digits)</source>
        <target state="translated">saniye (2 rakam)</target>
        <note />
      </trans-unit>
      <trans-unit id="second_2_digits_description">
        <source>The "ss" custom format specifier (plus any number of additional "s" specifiers) represents the seconds as a number from 00 through 59. The result represents whole seconds that have passed since the last minute. A single-digit second is formatted with a leading zero.</source>
        <target state="translated">"ss" özel biçim belirticisi (ve herhangi bir sayıda ek "s" belirticisi) saniyeyi 00 ile 59 arasında bir sayı ile temsil eder. Sonuç, son dakikadan bu yana geçen tam saniyeleri gösterir. Tek haneli bir saniye, başına sıfır eklenerek biçimlendirilir.</target>
        <note />
      </trans-unit>
      <trans-unit id="short_date">
        <source>short date</source>
        <target state="translated">kısa tarih</target>
        <note />
      </trans-unit>
      <trans-unit id="short_date_description">
        <source>The "d" standard format specifier represents a custom date and time format string that is defined by a specific culture's DateTimeFormatInfo.ShortDatePattern property. For example, the custom format string that is returned by the ShortDatePattern property of the invariant culture is "MM/dd/yyyy".</source>
        <target state="translated">"d" standart biçim belirticisi, belirli bir kültürün DateTimeFormatInfo.ShortDatePattern özelliği tarafından tanımlanan özel bir tarih ve saat biçimi dizesini temsil eder. Örneğin, sabit kültürün ShortDatePattern özelliği tarafından döndürülen özel biçim dizesi "MM/dd/yyyy"dir.</target>
        <note />
      </trans-unit>
      <trans-unit id="short_time">
        <source>short time</source>
        <target state="translated">kısa saat</target>
        <note />
      </trans-unit>
      <trans-unit id="short_time_description">
        <source>The "t" standard format specifier represents a custom date and time format string that is defined by the current DateTimeFormatInfo.ShortTimePattern property. For example, the custom format string for the invariant culture is "HH:mm".</source>
        <target state="translated">"T" standart biçim belirticisi, geçerli DateTimeFormatInfo. ShortTimePattern özelliği tarafından tanımlanan özel bir tarih ve saat biçimi dizesini temsil eder. Örneğin, sabit kültür için özel biçim dizesi "HH:mm" şeklindedir.</target>
        <note />
      </trans-unit>
      <trans-unit id="sortable_date_time">
        <source>sortable date/time</source>
        <target state="translated">sıralanabilir tarih/saat</target>
        <note />
      </trans-unit>
      <trans-unit id="sortable_date_time_description">
        <source>The "s" standard format specifier represents a custom date and time format string that is defined by the DateTimeFormatInfo.SortableDateTimePattern property. The pattern reflects a defined standard (ISO 8601), and the property is read-only. Therefore, it is always the same, regardless of the culture used or the format provider supplied. The custom format string is "yyyy'-'MM'-'dd'T'HH':'mm':'ss".

The purpose of the "s" format specifier is to produce result strings that sort consistently in ascending or descending order based on date and time values. As a result, although the "s" standard format specifier represents a date and time value in a consistent format, the formatting operation does not modify the value of the date and time object that is being formatted to reflect its DateTime.Kind property or its DateTimeOffset.Offset value. For example, the result strings produced by formatting the date and time values 2014-11-15T18:32:17+00:00 and 2014-11-15T18:32:17+08:00 are identical.

When this standard format specifier is used, the formatting or parsing operation always uses the invariant culture.</source>
        <target state="translated">"s" standart biçim belirticisi, DateTimeFormatInfo.SortableDateTimePattern özelliği tarafından tanımlanan özel bir tarih ve saat biçimi dizesini temsil eder. Desen, tanımlı bir standardı (ISO 8601) yansıtır ve özellik salt okunurdur. Bu nedenle, kullanılan kültür veya girilen biçim sağlayıcısı ne olursa olsun her zaman aynıdır. Özel biçim dizesi "yyyy'-'MM'-'dd'T'HH':'mm':'ss" şeklindedir.

"s" biçim belirticisinin amacı, tarih ve saat değerlerine göre tutarlı olarak artan veya azalan düzende sıralanan sonuç dizeleri üretmelidir. Bu nedenle "s" standart biçim belirticisi bir tarih ve saat değerini tutarlı bir biçimde temsil etse de biçimlendirme işlemi biçimlendirilmekte olan tarih ve saat nesnesinin değerini nesnenin DateTime.Kind özelliğini veya DateTimeOffset.Offset değerini yansıtacak şekilde değiştirmez. Örneğin, 2014-11-15T18:32:17+00:00 ve 2014-11-15T18:32:17+08:00 tarih ve saat değerleri biçimlendirilerek oluşturulan sonuç dizeleri aynıdır.

Bu standart biçim belirticisi kullanıldığında, biçimlendirme veya ayrıştırma işlemi her zaman sabit kültürü kullanır.</target>
        <note />
      </trans-unit>
      <trans-unit id="static_constructor">
        <source>static constructor</source>
        <target state="translated">statik oluşturucu</target>
        <note />
      </trans-unit>
      <trans-unit id="symbol_cannot_be_a_namespace">
        <source>'symbol' cannot be a namespace.</source>
        <target state="translated">'symbol' bir ad alanı olamaz.</target>
        <note />
      </trans-unit>
      <trans-unit id="time_separator">
        <source>time separator</source>
        <target state="translated">zaman ayırıcısı</target>
        <note />
      </trans-unit>
      <trans-unit id="time_separator_description">
        <source>The ":" custom format specifier represents the time separator, which is used to differentiate hours, minutes, and seconds. The appropriate localized time separator is retrieved from the DateTimeFormatInfo.TimeSeparator property of the current or specified culture.

Note: To change the time separator for a particular date and time string, specify the separator character within a literal string delimiter. For example, the custom format string hh'_'dd'_'ss produces a result string in which "_" (an underscore) is always used as the time separator. To change the time separator for all dates for a culture, either change the value of the DateTimeFormatInfo.TimeSeparator property of the current culture, or instantiate a DateTimeFormatInfo object, assign the character to its TimeSeparator property, and call an overload of the formatting method that includes an IFormatProvider parameter.

If the ":" format specifier is used without other custom format specifiers, it's interpreted as a standard date and time format specifier and throws a FormatException.</source>
        <target state="translated">":" özel biçim belirticisi saatleri, dakikaları ve saniyeleri ayırt etmek için kullanılan saat ayırıcısını temsil eder. Uygun yerelleştirilmiş saat ayırıcısı, geçerli veya belirtilen kültürün DateTimeFormatInfo.TimeSeparator özelliğinden alınır.

Not: Belirli bir tarih ve saat dizesinin saat ayırıcısını değiştirmek için ayırıcı karakteri bir sabit dize sınırlayıcısı içinde belirtin. Örneğin, özel biçim dizesi ss'_'dd'_'nn, saat ayırıcısı olarak her zaman "_" (alt çizgi) kullanılan bir sonuç dizesi oluşturur. Bir kültürde tüm tarihlerin saat ayırıcısını değiştirmek için geçerli kültürün DateTimeFormatInfo.TimeSeparator özelliğinin değerini değiştirin ya da DateTimeFormatInfo nesnesinin bir örneğini oluşturun, karakteri TimeSeparator özelliğine atayın ve bir IFormatProvider parametresi içeren biçimlendirme yönteminin bir aşırı yüklemesini çağırın.

":" biçim belirticisi başka özel biçim belirticileri olmadan kullanılırsa, standart bir tarih ve saat biçimi belirticisi olarak yorumlanır ve bir FormatException oluşturur.</target>
        <note />
      </trans-unit>
      <trans-unit id="time_zone">
        <source>time zone</source>
        <target state="translated">saat dilimi</target>
        <note />
      </trans-unit>
      <trans-unit id="time_zone_description">
        <source>The "K" custom format specifier represents the time zone information of a date and time value. When this format specifier is used with DateTime values, the result string is defined by the value of the DateTime.Kind property:

    For the local time zone (a DateTime.Kind property value of DateTimeKind.Local), this specifier is equivalent to the "zzz" specifier and produces a result string containing the local offset from Coordinated Universal Time (UTC); for example, "-07:00".

    For a UTC time (a DateTime.Kind property value of DateTimeKind.Utc), the result string includes a "Z" character to represent a UTC date.

    For a time from an unspecified time zone (a time whose DateTime.Kind property equals DateTimeKind.Unspecified), the result is equivalent to String.Empty.

For DateTimeOffset values, the "K" format specifier is equivalent to the "zzz" format specifier, and produces a result string containing the DateTimeOffset value's offset from UTC.

If the "K" format specifier is used without other custom format specifiers, it's interpreted as a standard date and time format specifier and throws a FormatException.</source>
        <target state="translated">"K" özel biçim belirticisi tarih ve saat değerinin saat dilimi bilgisini temsil eder. Bu biçim belirticisi DateTime değerleriyle kullanıldığında, sonuç dizesi DateTime.Kind özelliğinin değeriyle tanımlanır:

Yerel saat dilimi (DateTimeKind.Local olan bir DateTime.Kind özellik değeri) için bu belirtici "zzz" belirticisi ile eşdeğerdir ve Eşgüdümlü Evrensel Saat'e (UTC) göre yerel uzaklığı içeren bir sonuç dizesi üretir; örneğin, "-07:00".

    Bir UTC saati (DateTimeKind.Utc'nin DateTime.Kind özellik değeri) için sonuç dizesi, UTC tarihinin temsil edilebilmesi için bir "Z" karakteri içerir.

Belirtilmemiş bir saat diliminden (DateTime.Kind özelliği DateTimeKind.Unspecified değerine eşit olan) bir saat için sonuç String.Empty ile eşdeğerdir.

DateTimeOffset değerleri için "K" biçim belirticisi "zzz" biçim belirticisine eşdeğerdir ve DateTimeOffset değerinin UTC'den uzaklığını içeren bir sonuç dizesi üretir.

"K" biçim belirticisi başka özel biçim belirticileri olmadan kullanılırsa, standart bir tarih ve saat biçimi belirticisi olarak yorumlanır ve bir FormatException oluşturur.</target>
        <note />
      </trans-unit>
      <trans-unit id="type">
        <source>type</source>
        <target state="translated">tür</target>
        <note />
      </trans-unit>
      <trans-unit id="type_constraint">
        <source>type constraint</source>
        <target state="translated">tür kısıtlaması</target>
        <note />
      </trans-unit>
      <trans-unit id="type_parameter">
        <source>type parameter</source>
        <target state="translated">tür parametresi</target>
        <note />
      </trans-unit>
      <trans-unit id="attribute">
        <source>attribute</source>
        <target state="translated">öznitelik</target>
        <note />
      </trans-unit>
      <trans-unit id="Replace_0_and_1_with_property">
        <source>Replace '{0}' and '{1}' with property</source>
        <target state="translated">'{0}' ve '{1}' öğesini özellikle değiştir</target>
        <note />
      </trans-unit>
      <trans-unit id="Replace_0_with_property">
        <source>Replace '{0}' with property</source>
        <target state="translated">'{0}' öğesini özellikle değiştir</target>
        <note />
      </trans-unit>
      <trans-unit id="Method_referenced_implicitly">
        <source>Method referenced implicitly</source>
        <target state="translated">Örtülü olarak başvurulan metot</target>
        <note />
      </trans-unit>
      <trans-unit id="Generate_type_0">
        <source>Generate type '{0}'</source>
        <target state="translated">'{0}' türünü oluştur</target>
        <note />
      </trans-unit>
      <trans-unit id="Generate_0_1">
        <source>Generate {0} '{1}'</source>
        <target state="translated">{0} '{1}' oluştur</target>
        <note />
      </trans-unit>
      <trans-unit id="Change_0_to_1">
        <source>Change '{0}' to '{1}'.</source>
        <target state="translated">'{0}' öğesini '{1}' olarak değiştirin.</target>
        <note />
      </trans-unit>
      <trans-unit id="Non_invoked_method_cannot_be_replaced_with_property">
        <source>Non-invoked method cannot be replaced with property.</source>
        <target state="translated">Çağrılmayan metodun yerine özellik konulamaz.</target>
        <note />
      </trans-unit>
      <trans-unit id="Only_methods_with_a_single_argument_which_is_not_an_out_variable_declaration_can_be_replaced_with_a_property">
        <source>Only methods with a single argument, which is not an out variable declaration, can be replaced with a property.</source>
        <target state="translated">Yalnızca, out değişkeni bildirimi olmayan tek bağımsız değişkenli metotlar bir özellikle değiştirilebilir.</target>
        <note />
      </trans-unit>
      <trans-unit id="Roslyn_HostError">
        <source>Roslyn.HostError</source>
        <target state="translated">Roslyn.HostError</target>
        <note />
      </trans-unit>
      <trans-unit id="An_instance_of_analyzer_0_cannot_be_created_from_1_colon_2">
        <source>An instance of analyzer {0} cannot be created from {1}: {2}.</source>
        <target state="translated">{0} çözümleyicisinin bir örneği {1}: {2} öğesinden oluşturulamaz.</target>
        <note />
      </trans-unit>
      <trans-unit id="The_assembly_0_does_not_contain_any_analyzers">
        <source>The assembly {0} does not contain any analyzers.</source>
        <target state="translated">{0} derlemesi hiçbir çözümleyici içermiyor.</target>
        <note />
      </trans-unit>
      <trans-unit id="Unable_to_load_Analyzer_assembly_0_colon_1">
        <source>Unable to load Analyzer assembly {0}: {1}</source>
        <target state="translated">Çözümleyici derlemesi {0}: {1} yüklenemiyor</target>
        <note />
      </trans-unit>
      <trans-unit id="Make_method_synchronous">
        <source>Make method synchronous</source>
        <target state="translated">Metodu zaman uyumlu hale getir</target>
        <note />
      </trans-unit>
      <trans-unit id="from_0">
        <source>from {0}</source>
        <target state="translated">Şuradan: {0}</target>
        <note />
      </trans-unit>
      <trans-unit id="Find_and_install_latest_version">
        <source>Find and install latest version</source>
        <target state="translated">Son sürümü bul ve yükle</target>
        <note />
      </trans-unit>
      <trans-unit id="Use_local_version_0">
        <source>Use local version '{0}'</source>
        <target state="translated">Yerel sürüm olan '{0}' sürümünü kullan</target>
        <note />
      </trans-unit>
      <trans-unit id="Use_locally_installed_0_version_1_This_version_used_in_colon_2">
        <source>Use locally installed '{0}' version '{1}'
This version used in: {2}</source>
        <target state="translated">'{0}' uygulamasının yerel olarak yüklü '{1}' sürümünü kullanın
Bu sürüm şurada kullanılır: {2}</target>
        <note />
      </trans-unit>
      <trans-unit id="Find_and_install_latest_version_of_0">
        <source>Find and install latest version of '{0}'</source>
        <target state="translated">Son '{0}' sürümünü bul ve yükle</target>
        <note />
      </trans-unit>
      <trans-unit id="Install_with_package_manager">
        <source>Install with package manager...</source>
        <target state="translated">Paket yöneticisi ile yükle...</target>
        <note />
      </trans-unit>
      <trans-unit id="Install_0_1">
        <source>Install '{0} {1}'</source>
        <target state="translated">Şunu yükle: '{0} {1}'</target>
        <note />
      </trans-unit>
      <trans-unit id="Install_version_0">
        <source>Install version '{0}'</source>
        <target state="translated">'{0}' sürümünü yükle</target>
        <note />
      </trans-unit>
      <trans-unit id="Generate_variable_0">
        <source>Generate variable '{0}'</source>
        <target state="translated">'{0}' değişkenini oluştur</target>
        <note />
      </trans-unit>
      <trans-unit id="Classes">
        <source>Classes</source>
        <target state="translated">Sınıflar</target>
        <note />
      </trans-unit>
      <trans-unit id="Constants">
        <source>Constants</source>
        <target state="translated">Sabitler</target>
        <note />
      </trans-unit>
      <trans-unit id="Delegates">
        <source>Delegates</source>
        <target state="translated">Temsilciler</target>
        <note />
      </trans-unit>
      <trans-unit id="Enums">
        <source>Enums</source>
        <target state="translated">Sabit Listeleri</target>
        <note />
      </trans-unit>
      <trans-unit id="Events">
        <source>Events</source>
        <target state="translated">Olaylar</target>
        <note />
      </trans-unit>
      <trans-unit id="Extension_methods">
        <source>Extension methods</source>
        <target state="translated">Genişletme metotları</target>
        <note />
      </trans-unit>
      <trans-unit id="Fields">
        <source>Fields</source>
        <target state="translated">Alanlar</target>
        <note />
      </trans-unit>
      <trans-unit id="Interfaces">
        <source>Interfaces</source>
        <target state="translated">Arabirimler</target>
        <note />
      </trans-unit>
      <trans-unit id="Locals">
        <source>Locals</source>
        <target state="translated">Yerel Öğeler</target>
        <note />
      </trans-unit>
      <trans-unit id="Methods">
        <source>Methods</source>
        <target state="translated">Metotlar</target>
        <note />
      </trans-unit>
      <trans-unit id="Modules">
        <source>Modules</source>
        <target state="translated">Modüller</target>
        <note />
      </trans-unit>
      <trans-unit id="Namespaces">
        <source>Namespaces</source>
        <target state="translated">Ad Uzayları</target>
        <note />
      </trans-unit>
      <trans-unit id="Properties">
        <source>Properties</source>
        <target state="translated">Özellikler</target>
        <note />
      </trans-unit>
      <trans-unit id="Structures">
        <source>Structures</source>
        <target state="translated">Yapılar</target>
        <note />
      </trans-unit>
      <trans-unit id="Parameters_colon">
        <source>Parameters:</source>
        <target state="translated">Parametreler:</target>
        <note />
      </trans-unit>
      <trans-unit id="Variadic_SignatureHelpItem_must_have_at_least_one_parameter">
        <source>Variadic SignatureHelpItem must have at least one parameter.</source>
        <target state="translated">Bağımsız değişken içeren SignatureHelpItem en az bir parametreye sahip olmalıdır.</target>
        <note />
      </trans-unit>
      <trans-unit id="Replace_0_with_method">
        <source>Replace '{0}' with method</source>
        <target state="translated">'{0}' yerine metot kullan</target>
        <note />
      </trans-unit>
      <trans-unit id="Replace_0_with_methods">
        <source>Replace '{0}' with methods</source>
        <target state="translated">'{0}' yerine metotlar kullan</target>
        <note />
      </trans-unit>
      <trans-unit id="Property_referenced_implicitly">
        <source>Property referenced implicitly</source>
        <target state="translated">Özelliğe örtülü olarak başvurdu</target>
        <note />
      </trans-unit>
      <trans-unit id="Property_cannot_safely_be_replaced_with_a_method_call">
        <source>Property cannot safely be replaced with a method call</source>
        <target state="translated">Özellik, bir metot çağrısı ile güvenli şekilde değiştirilemiyor</target>
        <note />
      </trans-unit>
      <trans-unit id="Convert_to_interpolated_string">
        <source>Convert to interpolated string</source>
        <target state="translated">Araya alınmış dizeye dönüştür</target>
        <note />
      </trans-unit>
      <trans-unit id="Move_type_to_0">
        <source>Move type to {0}</source>
        <target state="translated">Türü {0} ile değiştir</target>
        <note />
      </trans-unit>
      <trans-unit id="Rename_file_to_0">
        <source>Rename file to {0}</source>
        <target state="translated">Dosyayı {0} olarak yeniden adlandır</target>
        <note />
      </trans-unit>
      <trans-unit id="Rename_type_to_0">
        <source>Rename type to {0}</source>
        <target state="translated">Tür {0} olarak yeniden adlandır</target>
        <note />
      </trans-unit>
      <trans-unit id="Remove_tag">
        <source>Remove tag</source>
        <target state="translated">Etiketi Kaldır</target>
        <note />
      </trans-unit>
      <trans-unit id="Add_missing_param_nodes">
        <source>Add missing param nodes</source>
        <target state="translated">Eksik parametre düğümlerini ekle</target>
        <note />
      </trans-unit>
      <trans-unit id="paren_Unknown_paren">
        <source>(Unknown)</source>
        <target state="translated">(Bilinmiyor)</target>
        <note />
      </trans-unit>
      <trans-unit id="Use_framework_type">
        <source>Use framework type</source>
        <target state="translated">Çerçeve türü kullan</target>
        <note />
      </trans-unit>
      <trans-unit id="Install_package_0">
        <source>Install package '{0}'</source>
        <target state="translated">'{0}' paketini yükle</target>
        <note />
      </trans-unit>
      <trans-unit id="project_0">
        <source>project {0}</source>
        <target state="translated">proje {0}</target>
        <note />
      </trans-unit>
      <trans-unit id="Fully_qualify_0">
        <source>Fully qualify '{0}'</source>
        <target state="translated">'{0}' adını tam olarak belirtin</target>
        <note />
      </trans-unit>
      <trans-unit id="Remove_reference_to_0">
        <source>Remove reference to '{0}'.</source>
        <target state="translated">'{0}' başvurusunu kaldırın.</target>
        <note />
      </trans-unit>
      <trans-unit id="Keywords">
        <source>Keywords</source>
        <target state="translated">Anahtar Sözcükler</target>
        <note />
      </trans-unit>
      <trans-unit id="Snippets">
        <source>Snippets</source>
        <target state="translated">Kod Parçacıkları</target>
        <note />
      </trans-unit>
      <trans-unit id="All_lowercase">
        <source>All lowercase</source>
        <target state="translated">Tümü küçük harf</target>
        <note />
      </trans-unit>
      <trans-unit id="All_uppercase">
        <source>All uppercase</source>
        <target state="translated">Tümü büyük harf</target>
        <note />
      </trans-unit>
      <trans-unit id="First_word_capitalized">
        <source>First word capitalized</source>
        <target state="translated">İlk sözcüğün baş harfi büyük</target>
        <note />
      </trans-unit>
      <trans-unit id="Pascal_Case">
        <source>Pascal Case</source>
        <target state="translated">Baş Harfleri Büyük Olmak Üzere Bitişik</target>
        <note />
      </trans-unit>
      <trans-unit id="Remove_document_0">
        <source>Remove document '{0}'</source>
        <target state="translated">'{0}' belgesini kaldır</target>
        <note />
      </trans-unit>
      <trans-unit id="Add_document_0">
        <source>Add document '{0}'</source>
        <target state="translated">'{0}' belgesini ekle</target>
        <note />
      </trans-unit>
      <trans-unit id="Add_argument_name_0">
        <source>Add argument name '{0}'</source>
        <target state="translated">'{0}' bağımsız değişken adını ekle</target>
        <note />
      </trans-unit>
      <trans-unit id="Take_0">
        <source>Take '{0}'</source>
        <target state="translated">'{0}' al</target>
        <note />
      </trans-unit>
      <trans-unit id="Take_both">
        <source>Take both</source>
        <target state="translated">Her ikisini de al</target>
        <note />
      </trans-unit>
      <trans-unit id="Take_bottom">
        <source>Take bottom</source>
        <target state="translated">Alttakini al</target>
        <note />
      </trans-unit>
      <trans-unit id="Take_top">
        <source>Take top</source>
        <target state="translated">Üsttekini al</target>
        <note />
      </trans-unit>
      <trans-unit id="Remove_unused_variable">
        <source>Remove unused variable</source>
        <target state="translated">Kullanılmayan değişkeni kaldır</target>
        <note />
      </trans-unit>
      <trans-unit id="Convert_to_binary">
        <source>Convert to binary</source>
        <target state="translated">İkiliye dönüştür</target>
        <note />
      </trans-unit>
      <trans-unit id="Convert_to_decimal">
        <source>Convert to decimal</source>
        <target state="translated">Ondalığa dönüştür</target>
        <note />
      </trans-unit>
      <trans-unit id="Convert_to_hex">
        <source>Convert to hex</source>
        <target state="translated">Onaltılığa dönüştür</target>
        <note />
      </trans-unit>
      <trans-unit id="Separate_thousands">
        <source>Separate thousands</source>
        <target state="translated">Binleri ayır</target>
        <note />
      </trans-unit>
      <trans-unit id="Separate_words">
        <source>Separate words</source>
        <target state="translated">Sözcükleri ayır</target>
        <note />
      </trans-unit>
      <trans-unit id="Separate_nibbles">
        <source>Separate nibbles</source>
        <target state="translated">Dörtlüleri ayır</target>
        <note />
      </trans-unit>
      <trans-unit id="Remove_separators">
        <source>Remove separators</source>
        <target state="translated">Ayırıcıları kaldır</target>
        <note />
      </trans-unit>
      <trans-unit id="Add_parameter_to_0">
        <source>Add parameter to '{0}'</source>
        <target state="translated">'{0}' öğesine parametre ekle</target>
        <note />
      </trans-unit>
      <trans-unit id="Generate_constructor">
        <source>Generate constructor...</source>
        <target state="translated">Oluşturucuyu oluştur...</target>
        <note />
      </trans-unit>
      <trans-unit id="Pick_members_to_be_used_as_constructor_parameters">
        <source>Pick members to be used as constructor parameters</source>
        <target state="translated">Oluşturucu parametresi olarak kullanılacak üyeleri seçin</target>
        <note />
      </trans-unit>
      <trans-unit id="Pick_members_to_be_used_in_Equals_GetHashCode">
        <source>Pick members to be used in Equals/GetHashCode</source>
        <target state="translated">Equals/GetHashCode içinde kullanılacak üyeleri seçin</target>
        <note />
      </trans-unit>
      <trans-unit id="Generate_overrides">
        <source>Generate overrides...</source>
        <target state="translated">Geçersiz kılmaları oluştur...</target>
        <note />
      </trans-unit>
      <trans-unit id="Pick_members_to_override">
        <source>Pick members to override</source>
        <target state="translated">Geçersiz kılınacak üyeleri seçin</target>
        <note />
      </trans-unit>
      <trans-unit id="Add_null_check">
        <source>Add null check</source>
        <target state="translated">Null denetimi ekle</target>
        <note />
      </trans-unit>
      <trans-unit id="Add_string_IsNullOrEmpty_check">
        <source>Add 'string.IsNullOrEmpty' check</source>
        <target state="translated">'string.IsNullOrEmpty' denetimi ekle</target>
        <note />
      </trans-unit>
      <trans-unit id="Add_string_IsNullOrWhiteSpace_check">
        <source>Add 'string.IsNullOrWhiteSpace' check</source>
        <target state="translated">'string.IsNullOrWhiteSpace' denetimi ekle</target>
        <note />
      </trans-unit>
      <trans-unit id="Initialize_field_0">
        <source>Initialize field '{0}'</source>
        <target state="translated">'{0}' alanını başlat</target>
        <note />
      </trans-unit>
      <trans-unit id="Initialize_property_0">
        <source>Initialize property '{0}'</source>
        <target state="translated">'{0}' özelliğini başlat</target>
        <note />
      </trans-unit>
      <trans-unit id="Add_null_checks">
        <source>Add null checks</source>
        <target state="translated">Null denetimleri ekle</target>
        <note />
      </trans-unit>
      <trans-unit id="Generate_operators">
        <source>Generate operators</source>
        <target state="translated">İşleçleri oluştur</target>
        <note />
      </trans-unit>
      <trans-unit id="Implement_0">
        <source>Implement {0}</source>
        <target state="translated">{0} uygula</target>
        <note />
      </trans-unit>
      <trans-unit id="Reported_diagnostic_0_has_a_source_location_in_file_1_which_is_not_part_of_the_compilation_being_analyzed">
        <source>Reported diagnostic '{0}' has a source location in file '{1}', which is not part of the compilation being analyzed.</source>
        <target state="translated">Raporlanan '{0}' tanılamasının kaynak konumu, çözümlenen derlemenin bir parçası olmayan '{1}' dosyası içinde.</target>
        <note />
      </trans-unit>
      <trans-unit id="Reported_diagnostic_0_has_a_source_location_1_in_file_2_which_is_outside_of_the_given_file">
        <source>Reported diagnostic '{0}' has a source location '{1}' in file '{2}', which is outside of the given file.</source>
        <target state="translated">Bildirilen tanılamanın ('{0}') kaynak konumu olan '{1}', '{2}' dosyasında ve bu konum, belirtilen dosyanın dışında.</target>
        <note />
      </trans-unit>
      <trans-unit id="in_0_project_1">
        <source>in {0} (project {1})</source>
        <target state="translated">{0} içinde (proje {1})</target>
        <note />
      </trans-unit>
      <trans-unit id="Add_accessibility_modifiers">
        <source>Add accessibility modifiers</source>
        <target state="translated">Erişilebilirlik değiştiricileri Ekle</target>
        <note />
      </trans-unit>
      <trans-unit id="Move_declaration_near_reference">
        <source>Move declaration near reference</source>
        <target state="translated">Bildirimi başvurunun yanına taşı</target>
        <note />
      </trans-unit>
      <trans-unit id="Convert_to_full_property">
        <source>Convert to full property</source>
        <target state="translated">Tam özelliğe dönüştür</target>
        <note />
      </trans-unit>
      <trans-unit id="Warning_Method_overrides_symbol_from_metadata">
        <source>Warning: Method overrides symbol from metadata</source>
        <target state="translated">Uyarı: Metot, meta verideki sembolü geçersiz kılıyor</target>
        <note />
      </trans-unit>
      <trans-unit id="Use_0">
        <source>Use {0}</source>
        <target state="translated">{0} kullan</target>
        <note />
      </trans-unit>
      <trans-unit id="Add_argument_name_0_including_trailing_arguments">
        <source>Add argument name '{0}' (including trailing arguments)</source>
        <target state="translated">'{0}' bağımsız değişken adını ekle (sondaki bağımsız değişkenler dahil)</target>
        <note />
      </trans-unit>
      <trans-unit id="local_function">
        <source>local function</source>
        <target state="translated">yerel işlev</target>
        <note />
      </trans-unit>
      <trans-unit id="indexer_">
        <source>indexer</source>
        <target state="translated">dizin oluşturucu</target>
        <note />
      </trans-unit>
      <trans-unit id="Alias_ambiguous_type_0">
        <source>Alias ambiguous type '{0}'</source>
        <target state="translated">Diğer ad belirsiz '{0}' türünde</target>
        <note />
      </trans-unit>
      <trans-unit id="Warning_colon_Collection_was_modified_during_iteration">
        <source>Warning: Collection was modified during iteration.</source>
        <target state="translated">Uyarı: Yineleme sırasında koleksiyon değiştirildi.</target>
        <note />
      </trans-unit>
      <trans-unit id="Warning_colon_Iteration_variable_crossed_function_boundary">
        <source>Warning: Iteration variable crossed function boundary.</source>
        <target state="translated">Uyarı: Yineleme değişkeni, işlev sınırını geçti.</target>
        <note />
      </trans-unit>
      <trans-unit id="Warning_colon_Collection_may_be_modified_during_iteration">
        <source>Warning: Collection may be modified during iteration.</source>
        <target state="translated">Uyarı: Yineleme sırasında koleksiyon değiştirilebilir.</target>
        <note />
      </trans-unit>
      <trans-unit id="universal_full_date_time">
        <source>universal full date/time</source>
        <target state="translated">evrensel tam tarih/saat</target>
        <note />
      </trans-unit>
      <trans-unit id="universal_full_date_time_description">
        <source>The "U" standard format specifier represents a custom date and time format string that is defined by a specified culture's DateTimeFormatInfo.FullDateTimePattern property. The pattern is the same as the "F" pattern. However, the DateTime value is automatically converted to UTC before it is formatted.</source>
        <target state="translated">"U" standart biçim belirticisi, belirtilen bir kültürün DateTimeFormatInfo.FullDateTimePattern özelliği tarafından tanımlanan özel bir tarih ve saat biçimi dizesini temsil eder. Desen, "F" deseniyle aynıdır. Ancak DateTime değeri biçimlendirilmeden önce otomatik olarak UTC'ye dönüştürülür.</target>
        <note />
      </trans-unit>
      <trans-unit id="universal_sortable_date_time">
        <source>universal sortable date/time</source>
        <target state="translated">evrensel sıralanabilir tarih/saat</target>
        <note />
      </trans-unit>
      <trans-unit id="universal_sortable_date_time_description">
        <source>The "u" standard format specifier represents a custom date and time format string that is defined by the DateTimeFormatInfo.UniversalSortableDateTimePattern property. The pattern reflects a defined standard, and the property is read-only. Therefore, it is always the same, regardless of the culture used or the format provider supplied. The custom format string is "yyyy'-'MM'-'dd HH':'mm':'ss'Z'". When this standard format specifier is used, the formatting or parsing operation always uses the invariant culture.

Although the result string should express a time as Coordinated Universal Time (UTC), no conversion of the original DateTime value is performed during the formatting operation. Therefore, you must convert a DateTime value to UTC by calling the DateTime.ToUniversalTime method before formatting it.</source>
        <target state="translated">"U" standart biçim belirticisi, DateTimeFormatInfo.UniversalSortableDateTimePattern özelliği tarafından tanımlanan özel bir tarih ve saat biçimi dizesini temsil eder. Desen, tanımlanmış bir standardı yansıtır ve özellik salt okunurdur. Bu nedenle, kullanılan kültür veya girilen biçim sağlayıcı ne olursa olsun her zaman aynıdır. Özel biçim dizesi "yyyy'-'MM'-'dd HH':'mm':'ss'Z'". Bu standart biçim belirticisi kullanıldığında, biçimlendirme veya ayrıştırma işlemi her zaman sabit kültürü kullanır.

Sonuç dizesi Eşgüdümlü Evrensel Saat (UTC) olarak bir saati ifade etmeliyse de biçimlendirme işlemi sırasında asıl DateTime değerinde dönüştürme işlemi yapılmaz. Bu nedenle bir DateTime değerini biçimlendirmeden önce DateTime.ToUniversalTime yöntemini çağırarak UTC'ye dönüştürmelisiniz.</target>
        <note />
      </trans-unit>
      <trans-unit id="updating_usages_in_containing_member">
        <source>updating usages in containing member</source>
        <target state="translated">üye içeren içinde güncelleştirme kullanımları</target>
        <note />
      </trans-unit>
      <trans-unit id="updating_usages_in_containing_project">
        <source>updating usages in containing project</source>
        <target state="translated">projeyi içeren kullanımlar güncelleştiriliyor</target>
        <note />
      </trans-unit>
      <trans-unit id="updating_usages_in_containing_type">
        <source>updating usages in containing type</source>
        <target state="translated">türünü içeren içinde güncelleştirme kullanımları</target>
        <note />
      </trans-unit>
      <trans-unit id="updating_usages_in_dependent_projects">
        <source>updating usages in dependent projects</source>
        <target state="translated">bağımlı projelerdeki kullanımlar güncelleştiriliyor</target>
        <note />
      </trans-unit>
      <trans-unit id="utc_hour_and_minute_offset">
        <source>utc hour and minute offset</source>
        <target state="translated">UTC saat ve dakika uzaklığı</target>
        <note />
      </trans-unit>
      <trans-unit id="utc_hour_and_minute_offset_description">
        <source>With DateTime values, the "zzz" custom format specifier represents the signed offset of the local operating system's time zone from UTC, measured in hours and minutes. It doesn't reflect the value of an instance's DateTime.Kind property. For this reason, the "zzz" format specifier is not recommended for use with DateTime values.

With DateTimeOffset values, this format specifier represents the DateTimeOffset value's offset from UTC in hours and minutes.

The offset is always displayed with a leading sign. A plus sign (+) indicates hours ahead of UTC, and a minus sign (-) indicates hours behind UTC. A single-digit offset is formatted with a leading zero.</source>
        <target state="translated">DateTime değerlerinde, "zzz" özel biçim belirticisi, yerel işletim sisteminin saat diliminin saat ve dakika cinsinden UTC'den işaretli uzaklığını temsil eder. Bir örneğin DateTime.Kind özelliğinin değerini yansıtmaz. Bu nedenle, "zzz" biçim belirticisinin DateTime değerleriyle kullanılması önerilmez.

DateTimeOffset değerlerinde, bu biçim belirticisi, DateTimeOffset değerinin saat ve dakika cinsinden UTC'den uzaklığını temsil eder.

Uzaklık her zaman başında bir işaretle görüntülenir. Artı işareti (+) UTC'den ilerideki, eksi işareti (-) ise UTC'den gerideki saatleri gösterir. Tek haneli bir uzaklık, başına bir sıfır eklenerek biçimlendirilir.</target>
        <note />
      </trans-unit>
      <trans-unit id="utc_hour_offset_1_2_digits">
        <source>utc hour offset (1-2 digits)</source>
        <target state="translated">UTC saat uzaklığı (1-2 rakam)</target>
        <note />
      </trans-unit>
      <trans-unit id="utc_hour_offset_1_2_digits_description">
        <source>With DateTime values, the "z" custom format specifier represents the signed offset of the local operating system's time zone from Coordinated Universal Time (UTC), measured in hours. It doesn't reflect the value of an instance's DateTime.Kind property. For this reason, the "z" format specifier is not recommended for use with DateTime values.

With DateTimeOffset values, this format specifier represents the DateTimeOffset value's offset from UTC in hours.

The offset is always displayed with a leading sign. A plus sign (+) indicates hours ahead of UTC, and a minus sign (-) indicates hours behind UTC. A single-digit offset is formatted without a leading zero.

If the "z" format specifier is used without other custom format specifiers, it's interpreted as a standard date and time format specifier and throws a FormatException.</source>
        <target state="translated">DateTime değerlerinde, "z" özel biçim belirticisi, yerel işletim sisteminin saat diliminin Eşgüdümlü Evrensel Saat'ten (UTC) saat cinsinden ölçülen işaretli uzaklığını temsil eder. Herhangi bir örneğin DateTime.Kind özelliğinin değerini yansıtmaz. Bu nedenle "z" biçim belirticisinin DateTime değerleriyle kullanılması önerilmez.

DateTimeOffset değerlerinde, bu biçim belirticisi, DateTimeOffset değerinin saat cinsinden UTC'den uzaklığını temsil eder.

Uzaklık her zaman başında bir işaretle görüntülenir. Artı işareti (+) UTC'den önceki, eksi işareti (-) ise UTC'den sonraki saatleri gösterir. Tek haneli bir uzaklık, başına sıfır eklenmeden biçimlendirilir.

"z" biçim belirticisi başka özel biçim belirticileri olmadan kullanılırsa, standart bir tarih ve saat biçimi belirticisi olarak yorumlanır ve bir FormatException oluşturur.</target>
        <note />
      </trans-unit>
      <trans-unit id="utc_hour_offset_2_digits">
        <source>utc hour offset (2 digits)</source>
        <target state="translated">UTC saat uzaklığı (2 rakam)</target>
        <note />
      </trans-unit>
      <trans-unit id="utc_hour_offset_2_digits_description">
        <source>With DateTime values, the "zz" custom format specifier represents the signed offset of the local operating system's time zone from UTC, measured in hours. It doesn't reflect the value of an instance's DateTime.Kind property. For this reason, the "zz" format specifier is not recommended for use with DateTime values.

With DateTimeOffset values, this format specifier represents the DateTimeOffset value's offset from UTC in hours.

The offset is always displayed with a leading sign. A plus sign (+) indicates hours ahead of UTC, and a minus sign (-) indicates hours behind UTC. A single-digit offset is formatted with a leading zero.</source>
        <target state="translated">DateTime değerlerinde, "zz" özel biçim belirticisi, yerel işletim sisteminin saat diliminin UTC'den (saat cinsinden) işaretli uzaklığını gösterir. Bir örneğin DateTime.Kind özelliğinin değerini yansıtmaz. Bu nedenle, "zz" biçim belirticisinin DateTime değerleriyle kullanılması önerilmez.

DateTimeOffset değerlerinde, bu biçim belirticisi, DateTimeOffset değerinin saat cinsinden UTC'den uzaklığını temsil eder.

Uzaklık her zaman başında bir işaretle görüntülenir. Artı işareti (+) UTC'den önceki, eksi işareti (-) ise UTC'den sonraki saatleri gösterir. Tek haneli bir uzaklık, başına bir sıfır eklenerek biçimlendirilir.</target>
        <note />
      </trans-unit>
      <trans-unit id="x_y_range_in_reverse_order">
        <source>[x-y] range in reverse order</source>
        <target state="translated">[x-y] aralığı ters sırada</target>
        <note>This is an error message shown to the user when they write an invalid Regular Expression. Example: [b-a]</note>
      </trans-unit>
      <trans-unit id="year_1_2_digits">
        <source>year (1-2 digits)</source>
        <target state="translated">yıl (1-2 rakam)</target>
        <note />
      </trans-unit>
      <trans-unit id="year_1_2_digits_description">
        <source>The "y" custom format specifier represents the year as a one-digit or two-digit number. If the year has more than two digits, only the two low-order digits appear in the result. If the first digit of a two-digit year begins with a zero (for example, 2008), the number is formatted without a leading zero.

If the "y" format specifier is used without other custom format specifiers, it's interpreted as the "y" standard date and time format specifier.</source>
        <target state="translated">"y" özel biçim belirticisi yılı bir rakamlı veya iki rakamlı bir sayı ile temsil eder. Yılda ikiden fazla rakam varsa, sonuçta yalnızca iki düşük değerli rakam görüntülenir. İki rakamlı bir yılın ilk rakamı sıfırsa (örneğin 2008), sayı başına sıfır eklenmeden biçimlendirilir.

"y" biçim belirticisi başka özel biçim belirticileri olmadan kullanılırsa, standart tarih ve saat biçimi belirticisi olarak yorumlanır.</target>
        <note />
      </trans-unit>
      <trans-unit id="year_2_digits">
        <source>year (2 digits)</source>
        <target state="translated">yıl (2 rakam)</target>
        <note />
      </trans-unit>
      <trans-unit id="year_2_digits_description">
        <source>The "yy" custom format specifier represents the year as a two-digit number. If the year has more than two digits, only the two low-order digits appear in the result. If the two-digit year has fewer than two significant digits, the number is padded with leading zeros to produce two digits.

In a parsing operation, a two-digit year that is parsed using the "yy" custom format specifier is interpreted based on the Calendar.TwoDigitYearMax property of the format provider's current calendar. The following example parses the string representation of a date that has a two-digit year by using the default Gregorian calendar of the en-US culture, which, in this case, is the current culture. It then changes the current culture's CultureInfo object to use a GregorianCalendar object whose TwoDigitYearMax property has been modified.</source>
        <target state="translated">"yy" özel biçim belirticisi yılı iki rakamlı bir sayı olarak temsil eder. Yılda iki rakamdan fazlası varsa, sonuçta yalnızca iki düşük değerli rakam görüntülenir. İki rakamlı yılda ikiden daha az anlamlı basamak varsa, iki rakam üretmek için sayının önüne sıfırlar eklenir.

Bir ayrıştırma işleminde, "yy" özel biçim belirticisi kullanılarak ayrıştırılan iki rakamlı bir yıl, biçim sağlayıcının geçerli takvimindeki Calendar.TwoDigitYearMax özelliği temel alınarak yorumlanır. Aşağıdaki örnekte, iki rakamlı bir yılı olan bir tarihin dize gösterimi, geçerli kültür olan en-US kültürünün varsayılan Gregoryen takvimi kullanılarak ayrıştırılmaktadır. Daha sonra, geçerli kültürün CultureInfo nesnesi, TwoDigitYearMax özelliği değiştirilmiş bir GregorianCalendar nesnesini kullanacak şekilde değiştirilmektedir.</target>
        <note />
      </trans-unit>
      <trans-unit id="year_3_4_digits">
        <source>year (3-4 digits)</source>
        <target state="translated">yıl (3-4 rakam)</target>
        <note />
      </trans-unit>
      <trans-unit id="year_3_4_digits_description">
        <source>The "yyy" custom format specifier represents the year with a minimum of three digits. If the year has more than three significant digits, they are included in the result string. If the year has fewer than three digits, the number is padded with leading zeros to produce three digits.</source>
        <target state="translated">"yyy" özel biçim belirticisi yılı minimum üç rakamla temsil eder. Yılda üçten fazla anlamlı basamak varsa, bunlar sonuç dizesine eklenir. Yılda üçten az rakam varsa, üç rakam üretmek için sayının başına sıfırlar eklenir.</target>
        <note />
      </trans-unit>
      <trans-unit id="year_4_digits">
        <source>year (4 digits)</source>
        <target state="translated">yıl (4 rakam)</target>
        <note />
      </trans-unit>
      <trans-unit id="year_4_digits_description">
        <source>The "yyyy" custom format specifier represents the year with a minimum of four digits. If the year has more than four significant digits, they are included in the result string. If the year has fewer than four digits, the number is padded with leading zeros to produce four digits.</source>
        <target state="translated">"yyyy" özel biçim belirticisi yılı minimum dört rakamla temsil eder. Yılda dörtten fazla anlamlı basamak varsa, bunlar sonuç dizesine eklenir. Yılda dörtten az rakam varsa, dört rakam üretmek için sayının başına sıfırlar eklenir.</target>
        <note />
      </trans-unit>
      <trans-unit id="year_5_digits">
        <source>year (5 digits)</source>
        <target state="translated">yıl (5 rakam)</target>
        <note />
      </trans-unit>
      <trans-unit id="year_5_digits_description">
        <source>The "yyyyy" custom format specifier (plus any number of additional "y" specifiers) represents the year with a minimum of five digits. If the year has more than five significant digits, they are included in the result string. If the year has fewer than five digits, the number is padded with leading zeros to produce five digits.

If there are additional "y" specifiers, the number is padded with as many leading zeros as necessary to produce the number of "y" specifiers.</source>
        <target state="translated">"yyyyy" özel biçim belirticisi (ve herhangi bir sayıda ek "y" belirticisi) yılı minimum beş rakamla temsil eder. Yılda beşten fazla anlamlı basamak varsa, bunlar sonuç dizesine eklenir. Yılda beşten az rakam varsa, beş rakam üretmek için sayının başına sıfırlar eklenir.

Ek "y" belirticileri varsa, sayının önüne "y" belirticilerinin sayısını üretmek için gerektiği kadar sıfır eklenir.</target>
        <note />
      </trans-unit>
      <trans-unit id="year_month">
        <source>year month</source>
        <target state="translated">yıl ay</target>
        <note />
      </trans-unit>
      <trans-unit id="year_month_description">
        <source>The "Y" or "y" standard format specifier represents a custom date and time format string that is defined by the DateTimeFormatInfo.YearMonthPattern property of a specified culture. For example, the custom format string for the invariant culture is "yyyy MMMM".</source>
        <target state="translated">"Y" veya "y" standart biçim belirticisi belirtilen bir kültürün DateTimeFormatInfo.YearMonthPattern özelliği tarafından tanımlanan özel bir tarih ve saat biçimi dizesini temsil eder. Örneğin, sabit kültür için özel biçim dizesi "yyyy MMMM"dir.</target>
        <note />
      </trans-unit>
    </body>
  </file>
</xliff><|MERGE_RESOLUTION|>--- conflicted
+++ resolved
@@ -1235,20 +1235,9 @@
         <target state="translated">Üyeleri temel türe çek...</target>
         <note />
       </trans-unit>
-<<<<<<< HEAD
-      <trans-unit id="Unwrap_all_elements">
-        <source>Unwrap all elements</source>
-        <target state="new">Unwrap all elements</target>
-        <note />
-      </trans-unit>
-      <trans-unit id="Unwrap_all_parameters">
-        <source>Unwrap all parameters</source>
-        <target state="translated">Tüm parametrelerin sarmalamasını kaldır</target>
-=======
       <trans-unit id="Pull_members_up_to_new_base_class">
         <source>Pull member(s) up to new base class...</source>
         <target state="translated">Üyeleri yeni temel sınıfa çek...</target>
->>>>>>> e6f450ff
         <note />
       </trans-unit>
       <trans-unit id="Quantifier_x_y_following_nothing">
@@ -1296,20 +1285,9 @@
         <target state="translated">Tüm harf karakterleri. Buna Lu, Ll, Lt, Lm ve Lo karakterleri dahildir.</target>
         <note />
       </trans-unit>
-<<<<<<< HEAD
-      <trans-unit id="Unwrap_initializer">
-        <source>Unwrap initializer</source>
-        <target state="new">Unwrap initializer</target>
-        <note />
-      </trans-unit>
-      <trans-unit id="Unwrap_parameter_list">
-        <source>Unwrap parameter list</source>
-        <target state="translated">Parametre listesinin sarmalamasını kaldır</target>
-=======
       <trans-unit id="Regex_all_letter_characters_short">
         <source>all letter characters</source>
         <target state="translated">tüm harf karakterleri</target>
->>>>>>> e6f450ff
         <note />
       </trans-unit>
       <trans-unit id="Regex_all_numbers_long">
@@ -1453,20 +1431,9 @@
         <target state="translated">karakter sınıfı çıkarma</target>
         <note />
       </trans-unit>
-<<<<<<< HEAD
-      <trans-unit id="Wrap_initializer">
-        <source>Wrap initializer</source>
-        <target state="new">Wrap initializer</target>
-        <note />
-      </trans-unit>
-      <trans-unit id="Wrap_long_argument_list">
-        <source>Wrap long argument list</source>
-        <target state="translated">Uzun bağımsız değişken listesini sarmala</target>
-=======
       <trans-unit id="Regex_character_group">
         <source>character-group</source>
         <target state="translated">karakter grubu</target>
->>>>>>> e6f450ff
         <note />
       </trans-unit>
       <trans-unit id="Regex_comment">
@@ -1474,16 +1441,6 @@
         <target state="translated">açıklama</target>
         <note />
       </trans-unit>
-<<<<<<< HEAD
-      <trans-unit id="Wrap_long_initializer">
-        <source>Wrap long initializer</source>
-        <target state="new">Wrap long initializer</target>
-        <note />
-      </trans-unit>
-      <trans-unit id="Wrap_long_parameter_list">
-        <source>Wrap long parameter list</source>
-        <target state="translated">Uzun parametre listesini sarmala</target>
-=======
       <trans-unit id="Regex_conditional_expression_match_long">
         <source>This language element attempts to match one of two patterns depending on whether it can match an initial pattern.
 
@@ -1491,7 +1448,6 @@
         <target state="translated">Bu dil öğesi, başlangıç deseniyle eşleşip eşleşemediğine bağlı olarak iki desenden biriyle eşleşmeye çalışır.
 
 'expression': eşleşecek ilk desen, 'yes': ifade eşleştiğinde eşleşecek olan desen ve 'no': ifade eşleşmediğinde eşleşecek olan isteğe bağlı desendir.</target>
->>>>>>> e6f450ff
         <note />
       </trans-unit>
       <trans-unit id="Regex_conditional_expression_match_short">
@@ -2669,6 +2625,11 @@
         <target state="translated">Tüm bağımsız değişkenlerin sarmalamasını kaldır</target>
         <note />
       </trans-unit>
+      <trans-unit id="Unwrap_all_elements">
+        <source>Unwrap all elements</source>
+        <target state="new">Unwrap all elements</target>
+        <note />
+      </trans-unit>
       <trans-unit id="Unwrap_all_parameters">
         <source>Unwrap all parameters</source>
         <target state="translated">Tüm parametrelerin sarmalamasını kaldır</target>
@@ -2697,6 +2658,11 @@
       <trans-unit id="Unwrap_expression">
         <source>Unwrap expression</source>
         <target state="translated">İfadenin sarmalamasını kaldır</target>
+        <note />
+      </trans-unit>
+      <trans-unit id="Unwrap_initializer">
+        <source>Unwrap initializer</source>
+        <target state="new">Unwrap initializer</target>
         <note />
       </trans-unit>
       <trans-unit id="Unwrap_parameter_list">
@@ -2874,6 +2840,11 @@
         <target state="translated">İfadeyi sarmala</target>
         <note />
       </trans-unit>
+      <trans-unit id="Wrap_initializer">
+        <source>Wrap initializer</source>
+        <target state="new">Wrap initializer</target>
+        <note />
+      </trans-unit>
       <trans-unit id="Wrap_long_argument_list">
         <source>Wrap long argument list</source>
         <target state="translated">Uzun bağımsız değişken listesini sarmala</target>
@@ -2882,6 +2853,11 @@
       <trans-unit id="Wrap_long_call_chain">
         <source>Wrap long call chain</source>
         <target state="translated">Uzun çağrı zincirini sarmala</target>
+        <note />
+      </trans-unit>
+      <trans-unit id="Wrap_long_initializer">
+        <source>Wrap long initializer</source>
+        <target state="new">Wrap long initializer</target>
         <note />
       </trans-unit>
       <trans-unit id="Wrap_long_parameter_list">
