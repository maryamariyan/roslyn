﻿<?xml version="1.0" encoding="utf-8"?>
<xliff xmlns="urn:oasis:names:tc:xliff:document:1.2" xmlns:xsi="http://www.w3.org/2001/XMLSchema-instance" version="1.2" xsi:schemaLocation="urn:oasis:names:tc:xliff:document:1.2 xliff-core-1.2-transitional.xsd">
  <file datatype="xml" source-language="en" target-language="zh-Hant" original="../FeaturesResources.resx">
    <body>
      <trans-unit id="0_directive">
        <source>#{0} directive</source>
        <target state="translated">#{0} 指示詞</target>
        <note />
      </trans-unit>
      <trans-unit id="AM_PM_abbreviated">
        <source>AM/PM (abbreviated)</source>
        <target state="translated">AM/PM (縮寫)</target>
        <note />
      </trans-unit>
      <trans-unit id="AM_PM_abbreviated_description">
        <source>The "t" custom format specifier represents the first character of the AM/PM designator. The appropriate localized designator is retrieved from the DateTimeFormatInfo.AMDesignator or DateTimeFormatInfo.PMDesignator property of the current or specific culture. The AM designator is used for all times from 0:00:00 (midnight) to 11:59:59.999. The PM designator is used for all times from 12:00:00 (noon) to 23:59:59.999.

If the "t" format specifier is used without other custom format specifiers, it's interpreted as the "t" standard date and time format specifier.</source>
        <target state="translated">"t" 自訂格式規範代表 AM/PM 指示項的第一個字元。系統會從目前文化特性或特定文化特性的 DateTimeFormatInfo.AMDesignator 或 DateTimeFormatInfo.PMDesignator 屬性，擷取適當的當地語系化指示項。AM 指示項用來表示從 0:00:00 (午夜) 到 11:59:59.999 的所有時間。PM 指示項用來表示從 12:00:00 (中午) 到 23:59:59.999 的所有時間。

如果在使用 "t" 格式規範時沒有其他自訂格式規範，則會將其解譯為 "t" 標準日期與時間格式規範。</target>
        <note />
      </trans-unit>
      <trans-unit id="AM_PM_full">
        <source>AM/PM (full)</source>
        <target state="translated">AM/PM (完整)</target>
        <note />
      </trans-unit>
      <trans-unit id="AM_PM_full_description">
        <source>The "tt" custom format specifier (plus any number of additional "t" specifiers) represents the entire AM/PM designator. The appropriate localized designator is retrieved from the DateTimeFormatInfo.AMDesignator or DateTimeFormatInfo.PMDesignator property of the current or specific culture. The AM designator is used for all times from 0:00:00 (midnight) to 11:59:59.999. The PM designator is used for all times from 12:00:00 (noon) to 23:59:59.999.

Make sure to use the "tt" specifier for languages for which it's necessary to maintain the distinction between AM and PM. An example is Japanese, for which the AM and PM designators differ in the second character instead of the first character.</source>
        <target state="translated">"tt" 自訂格式規範 (加上任意數目的其他 "t" 規範) 代表整個 AM/PM 指示項。系統會從目前文化特性或特定文化特性的 DateTimeFormatInfo.AMDesignator 或 DateTimeFormatInfo.PMDesignator 屬性，擷取適當的當地語系化指示項。AM 指示項用來表示從 0:00:00 (午夜) 到 11:59:59.999 的所有時間。PM 指示項用來表示從 12:00:00 (中午) 到 23:59:59.999 的所有時間。

對於需要保有 AM 與 PM 之間區別的語言來說，請務必對該語言使用 "tt" 規範。以日文為例，其 AM 和 PM 指示項是第二個字元不同，而非第一個字元不同。</target>
        <note />
      </trans-unit>
      <trans-unit id="A_subtraction_must_be_the_last_element_in_a_character_class">
        <source>A subtraction must be the last element in a character class</source>
        <target state="translated">減法必須是字元類別中的最後一個元素</target>
        <note>This is an error message shown to the user when they write an invalid Regular Expression. Example: [a-[b]-c]</note>
      </trans-unit>
      <trans-unit id="Accessing_captured_variable_0_that_hasn_t_been_accessed_before_in_1_requires_restarting_the_application">
        <source>Accessing captured variable '{0}' that hasn't been accessed before in {1} requires restarting the application.</source>
        <target state="translated">存取在 {1} 中尚未存取的擷取到的變數 '{0}' 需要重新啟動應用程式。</target>
        <note />
      </trans-unit>
      <trans-unit id="Add_DebuggerDisplay_attribute">
        <source>Add 'DebuggerDisplay' attribute</source>
        <target state="translated">新增 'DebuggerDisplay' 屬性</target>
        <note>{Locked="DebuggerDisplay"} "DebuggerDisplay" is a BCL class and should not be localized.</note>
      </trans-unit>
      <trans-unit id="Add_explicit_cast">
        <source>Add explicit cast</source>
        <target state="translated">新增明確轉換</target>
        <note />
      </trans-unit>
      <trans-unit id="Add_member_name">
        <source>Add member name</source>
        <target state="translated">新增成員名稱</target>
        <note />
      </trans-unit>
      <trans-unit id="Add_null_checks_for_all_parameters">
        <source>Add null checks for all parameters</source>
        <target state="translated">為所有參數新增 null 檢查</target>
        <note />
      </trans-unit>
      <trans-unit id="Add_optional_parameter_to_constructor">
        <source>Add optional parameter to constructor</source>
        <target state="translated">將選擇性參數新增至建構函式</target>
        <note />
      </trans-unit>
      <trans-unit id="Add_parameter_to_0_and_overrides_implementations">
        <source>Add parameter to '{0}' (and overrides/implementations)</source>
        <target state="translated">將參數新增至 '{0}' (以及覆寫/執行)</target>
        <note />
      </trans-unit>
      <trans-unit id="Add_parameter_to_constructor">
        <source>Add parameter to constructor</source>
        <target state="translated">將參數新增至建構函式</target>
        <note />
      </trans-unit>
      <trans-unit id="Add_project_reference_to_0">
        <source>Add project reference to '{0}'.</source>
        <target state="translated">加入對 '{0}' 的專案參考。</target>
        <note />
      </trans-unit>
      <trans-unit id="Add_reference_to_0">
        <source>Add reference to '{0}'.</source>
        <target state="translated">加入對 '{0}' 的參考。</target>
        <note />
      </trans-unit>
      <trans-unit id="Actions_can_not_be_empty">
        <source>Actions can not be empty.</source>
        <target state="translated">動作不可為空。</target>
        <note />
      </trans-unit>
      <trans-unit id="Add_tuple_element_name_0">
        <source>Add tuple element name '{0}'</source>
        <target state="translated">新增元組元素名稱 ‘{0}’</target>
        <note />
      </trans-unit>
      <trans-unit id="Adding_0_around_an_active_statement_requires_restarting_the_application">
        <source>Adding {0} around an active statement requires restarting the application.</source>
        <target state="translated">新增作用中陳述式前後的 {0} 需要重新啟動應用程式。</target>
        <note />
      </trans-unit>
      <trans-unit id="Adding_0_into_a_1_requires_restarting_the_application">
        <source>Adding {0} into a {1} requires restarting the application.</source>
        <target state="translated">新增 {0} 到 {1} 需要重新啟動應用程式。</target>
        <note />
      </trans-unit>
      <trans-unit id="Adding_0_into_a_class_with_explicit_or_sequential_layout_requires_restarting_the_application">
        <source>Adding {0} into a class with explicit or sequential layout requires restarting the application.</source>
        <target state="translated">在具有明確或循序配置的類別中新增 {0} 需要重新啟動應用程式。</target>
        <note />
      </trans-unit>
      <trans-unit id="Adding_0_into_a_generic_type_requires_restarting_the_application">
        <source>Adding {0} into a generic type requires restarting the application.</source>
        <target state="translated">在泛型型別中新增 {0} 需要重新啟動應用程式。</target>
        <note />
      </trans-unit>
      <trans-unit id="Adding_0_into_an_interface_method_requires_restarting_the_application">
        <source>Adding {0} into an interface method requires restarting the application.</source>
        <target state="translated">在介面方法中新增 {0} 需要重新啟動應用程式。</target>
        <note />
      </trans-unit>
      <trans-unit id="Adding_0_into_an_interface_requires_restarting_the_application">
        <source>Adding {0} into an interface requires restarting the application.</source>
        <target state="translated">在介面中新增 {0} 需要重新啟動應用程式。</target>
        <note />
      </trans-unit>
      <trans-unit id="Adding_0_requires_restarting_the_application">
        <source>Adding {0} requires restarting the application.</source>
        <target state="translated">新增 {0} 需要重新啟動應用程式。</target>
        <note />
      </trans-unit>
      <trans-unit id="Adding_0_that_accesses_captured_variables_1_and_2_declared_in_different_scopes_requires_restarting_the_application">
        <source>Adding {0} that accesses captured variables '{1}' and '{2}' declared in different scopes requires restarting the application.</source>
        <target state="translated">新增在不同的範圍中宣告存取擷取到的變數 '{1}' 和 '{2}' 的 {0}，需要重新啟動應用程式。</target>
        <note />
      </trans-unit>
      <trans-unit id="Adding_0_with_the_Handles_clause_requires_restarting_the_application">
        <source>Adding {0} with the Handles clause requires restarting the application.</source>
        <target state="translated">新增 {0} 的 Handles 子句需要重新啟動應用程式。</target>
        <note>{Locked="Handles"} "Handles" is VB keywords and should not be localized.</note>
      </trans-unit>
      <trans-unit id="Adding_a_MustOverride_0_or_overriding_an_inherited_0_requires_restarting_the_application">
        <source>Adding a MustOverride {0} or overriding an inherited {0} requires restarting the application.</source>
        <target state="translated">新增 MustOverride {0} 或覆寫已繼承的 {0} 需要重新啟動應用程式。</target>
        <note>{Locked="MustOverride"} "MustOverride" is VB keyword and should not be localized.</note>
      </trans-unit>
      <trans-unit id="Adding_a_constructor_to_a_type_with_a_field_or_property_initializer_that_contains_an_anonymous_function_requires_restarting_the_application">
        <source>Adding a constructor to a type with a field or property initializer that contains an anonymous function requires restarting the application.</source>
        <target state="translated">使用包含匿名函式的欄位或屬性初始設定式，將建構函式新增至類型需要重新啟動應用程式。</target>
        <note />
      </trans-unit>
      <trans-unit id="Adding_a_generic_0_requires_restarting_the_application">
        <source>Adding a generic {0} requires restarting the application.</source>
        <target state="translated">新增一般 {0} 需要重新啟動應用程式。</target>
        <note />
      </trans-unit>
      <trans-unit id="Adding_a_method_with_an_explicit_interface_specifier_requires_restarting_the_application">
        <source>Adding a method with an explicit interface specifier requires restarting the application.</source>
        <target state="translated">新增具有明確介面指定名稱的方法需要重新啟動應用程式。</target>
        <note />
      </trans-unit>
      <trans-unit id="Adding_a_new_file_requires_restarting_the_application">
        <source>Adding a new file requires restarting the application.</source>
        <target state="translated">新增新檔案需要重新啟動應用程式。</target>
        <note />
      </trans-unit>
      <trans-unit id="Adding_a_user_defined_0_requires_restarting_the_application">
        <source>Adding a user defined {0} requires restarting the application.</source>
        <target state="translated">新增使用者定義的 {0} 需要重新啟動應用程式。</target>
        <note />
      </trans-unit>
      <trans-unit id="Adding_an_abstract_0_or_overriding_an_inherited_0_requires_restarting_the_application">
        <source>Adding an abstract {0} or overriding an inherited {0} requires restarting the application.</source>
        <target state="translated">新增抽象 {0} 或覆寫繼承的 {0} 需要重新啟動應用程式。</target>
        <note />
      </trans-unit>
      <trans-unit id="Adding_an_extern_0_requires_restarting_the_application">
        <source>Adding an extern {0} requires restarting the application.</source>
        <target state="translated">新增 extern {0} 需要重新啟動應用程式。</target>
        <note>{Locked="extern"} "extern" is C# keyword and should not be localized.</note>
      </trans-unit>
      <trans-unit id="Adding_an_imported_method_requires_restarting_the_application">
        <source>Adding an imported method requires restarting the application.</source>
        <target state="translated">新增匯入的方法需要重新啟動應用程式。</target>
        <note />
      </trans-unit>
      <trans-unit id="Align_wrapped_arguments">
        <source>Align wrapped arguments</source>
        <target state="translated">對齊包裝的引數</target>
        <note />
      </trans-unit>
      <trans-unit id="Align_wrapped_parameters">
        <source>Align wrapped parameters</source>
        <target state="translated">對齊包裝的參數</target>
        <note />
      </trans-unit>
      <trans-unit id="Alternation_conditions_cannot_be_comments">
        <source>Alternation conditions cannot be comments</source>
        <target state="translated">替代條件不可為註解</target>
        <note>This is an error message shown to the user when they write an invalid Regular Expression. Example: a|(?#b)</note>
      </trans-unit>
      <trans-unit id="Alternation_conditions_do_not_capture_and_cannot_be_named">
        <source>Alternation conditions do not capture and cannot be named</source>
        <target state="translated">替代條件不會擷取，也無法命名</target>
        <note>This is an error message shown to the user when they write an invalid Regular Expression. Example: (?(?'x'))</note>
      </trans-unit>
      <trans-unit id="An_update_that_causes_the_return_type_of_implicit_main_to_change_requires_restarting_the_application">
        <source>An update that causes the return type of the implicit Main method to change requires restarting the application.</source>
        <target state="translated">導致隱含 Main 方法的傳回型別變更的更新需要重新啟動應用程式。</target>
        <note>{Locked="Main"} is C# keywords and should not be localized.</note>
      </trans-unit>
      <trans-unit id="Apply_file_header_preferences">
        <source>Apply file header preferences</source>
        <target state="translated">套用檔案標題的喜好設定</target>
        <note />
      </trans-unit>
      <trans-unit id="Apply_object_collection_initialization_preferences">
        <source>Apply object/collection initialization preferences</source>
        <target state="translated">套用物件/集合初始設定喜好設定</target>
        <note />
      </trans-unit>
      <trans-unit id="Applying_source_changes_while_the_application_is_running_is_not_supported_by_the_runtime">
        <source>Applying source changes while the application is running is not supported by the runtime.</source>
        <target state="translated">在應用程式執行時，執行階段不支援套用來源變更。</target>
        <note />
      </trans-unit>
      <trans-unit id="Attribute_0_is_missing_Updating_an_async_method_or_an_iterator_requires_restarting_the_application">
        <source>Attribute '{0}' is missing. Updating an async method or an iterator requires restarting the application.</source>
        <target state="translated">遺漏屬性 '{0}'。更新非同步方法或迭代器需要重新啟動應用程式。</target>
        <note />
      </trans-unit>
      <trans-unit id="Asynchronously_waits_for_the_task_to_finish">
        <source>Asynchronously waits for the task to finish.</source>
        <target state="translated">以非同步方式等候工作完成。</target>
        <note />
      </trans-unit>
      <trans-unit id="Await_the_preceding_expression">
        <source>Await the preceding expression</source>
        <target state="translated">等待上述運算式</target>
        <note />
      </trans-unit>
      <trans-unit id="Await_the_preceding_expression_and_add_ConfigureAwait_0">
        <source>Await the preceding expression and add ConfigureAwait({0}).</source>
        <target state="translated">等待上述運算式並新增 ConfigureAwait({0})。</target>
        <note>{Locked="ConfigureAwait"} "ConfigureAwait" is an api name and should not be localized. {0} is a placeholder for the language specific keyword 'false'.</note>
      </trans-unit>
      <trans-unit id="Awaited_task_returns_0">
        <source>Awaited task returns '{0}'</source>
        <target state="translated">等待的工作會傳回 '{0}'</target>
        <note />
      </trans-unit>
      <trans-unit id="Awaited_task_returns_no_value">
        <source>Awaited task returns no value</source>
        <target state="translated">等待的工作不會傳回任何值</target>
        <note />
      </trans-unit>
      <trans-unit id="Base_classes_contain_inaccessible_unimplemented_members">
        <source>Base classes contain inaccessible unimplemented members</source>
        <target state="translated">基底類別包含無法存取的未實作成員</target>
        <note />
      </trans-unit>
      <trans-unit id="CannotApplyChangesUnexpectedError">
        <source>Cannot apply changes -- unexpected error: '{0}'</source>
        <target state="translated">無法套用變更 -- 未預期的錯誤: '{0}'</target>
        <note />
      </trans-unit>
      <trans-unit id="Cannot_include_class_0_in_character_range">
        <source>Cannot include class \{0} in character range</source>
        <target state="translated">無法在字元範圍內包含類別 \{0}</target>
        <note>This is an error message shown to the user when they write an invalid Regular Expression. Example: [a-\w]. {0} is the invalid class (\w here)</note>
      </trans-unit>
      <trans-unit id="Capture_group_numbers_must_be_less_than_or_equal_to_Int32_MaxValue">
        <source>Capture group numbers must be less than or equal to Int32.MaxValue</source>
        <target state="translated">擷取群組號碼必須小於或等於 Int32.MaxValue</target>
        <note>This is an error message shown to the user when they write an invalid Regular Expression. Example: a{2147483648}</note>
      </trans-unit>
      <trans-unit id="Capture_number_cannot_be_zero">
        <source>Capture number cannot be zero</source>
        <target state="translated">擷取號碼不可為零</target>
        <note>This is an error message shown to the user when they write an invalid Regular Expression. Example: (?&lt;0&gt;a)</note>
      </trans-unit>
      <trans-unit id="Capturing_variable_0_that_hasn_t_been_captured_before_requires_restarting_the_application">
        <source>Capturing variable '{0}' that hasn't been captured before requires restarting the application.</source>
        <target state="translated">擷取之前尚未擷取的變數 '{0}' 需要重新啟動應用程式。</target>
        <note />
      </trans-unit>
      <trans-unit id="Ceasing_to_access_captured_variable_0_in_1_requires_restarting_the_application">
        <source>Ceasing to access captured variable '{0}' in {1} requires restarting the application.</source>
        <target state="translated">停止在 {1} 中存取擷取到的變數 '{0}' 需要重新啟動應用程式。</target>
        <note />
      </trans-unit>
      <trans-unit id="Ceasing_to_capture_variable_0_requires_restarting_the_application">
        <source>Ceasing to capture variable '{0}' requires restarting the application.</source>
        <target state="translated">停止擷取變數 '{0}' 需要重新啟動應用程式。</target>
        <note />
      </trans-unit>
      <trans-unit id="ChangeSignature_NewParameterInferValue">
        <source>&lt;infer&gt;</source>
        <target state="translated">&lt;推斷&gt;</target>
        <note />
      </trans-unit>
      <trans-unit id="ChangeSignature_NewParameterIntroduceTODOVariable">
        <source>TODO</source>
        <target state="translated">TODO</target>
        <note>"TODO" is an indication that there is work still to be done.</note>
      </trans-unit>
      <trans-unit id="ChangeSignature_NewParameterOmitValue">
        <source>&lt;omit&gt;</source>
        <target state="translated">&lt;省略&gt;</target>
        <note />
      </trans-unit>
      <trans-unit id="Change_namespace_to_0">
        <source>Change namespace to '{0}'</source>
        <target state="translated">將命名空間變更為 ‘{0}'</target>
        <note />
      </trans-unit>
      <trans-unit id="Change_to_global_namespace">
        <source>Change to global namespace</source>
        <target state="translated">變更為全域命名空間</target>
        <note />
      </trans-unit>
      <trans-unit id="ChangesDisallowedWhileStoppedAtException">
        <source>Changes are not allowed while stopped at exception</source>
        <target state="translated">於例外狀況停止時不允許變更</target>
        <note />
      </trans-unit>
      <trans-unit id="ChangesNotAppliedWhileRunning">
        <source>Changes made in project '{0}' will not be applied while the application is running</source>
        <target state="translated">將不會在應用程式執行時套用在專案 '{0}' 中所做的變更</target>
        <note />
      </trans-unit>
      <trans-unit id="ChangesRequiredSynthesizedType">
        <source>One or more changes result in a new type being created by the compiler, which requires restarting the application because it is not supported by the runtime</source>
        <target state="translated">一個或多個變更會產生由編譯器所建立的新類型，而這需要重新啟動應用程式，因為執行階段不支援它</target>
        <note />
      </trans-unit>
      <trans-unit id="Changing_0_from_asynchronous_to_synchronous_requires_restarting_the_application">
        <source>Changing {0} from asynchronous to synchronous requires restarting the application.</source>
        <target state="translated">將 {0} 從非同步變更為同步需要重新啟動應用程式。</target>
        <note />
      </trans-unit>
      <trans-unit id="Changing_0_to_1_requires_restarting_the_application_because_it_changes_the_shape_of_the_state_machine">
        <source>Changing '{0}' to '{1}' requires restarting the application because it changes the shape of the state machine.</source>
        <target state="translated">將 '{0}' 變更為 '{1}' 需要重新啟動應用程式，因為它會變更狀態機器的圖形。</target>
        <note />
      </trans-unit>
      <trans-unit id="Changing_a_field_to_an_event_or_vice_versa_requires_restarting_the_application">
        <source>Changing a field to an event or vice versa requires restarting the application.</source>
        <target state="translated">將欄位變更為事件或反之亦然需要重新啟動應用程式。</target>
        <note />
      </trans-unit>
      <trans-unit id="Changing_constraints_of_0_requires_restarting_the_application">
        <source>Changing constraints of {0} requires restarting the application.</source>
        <target state="translated">變更 {0} 的限制式需要重新啟動應用程式。</target>
        <note />
      </trans-unit>
      <trans-unit id="Changing_parameter_types_of_0_requires_restarting_the_application">
        <source>Changing parameter types of {0} requires restarting the application.</source>
        <target state="translated">變更 {0} 的參數類型需要重新啟動應用程式。</target>
        <note />
      </trans-unit>
      <trans-unit id="Changing_pseudo_custom_attribute_0_of_1_requires_restarting_th_application">
        <source>Changing pseudo-custom attribute '{0}' of {1} requires restarting the application</source>
        <target state="translated">變更 {1} 的虛擬自訂屬性 '{0}' 需要重新啟動應用程式</target>
        <note />
      </trans-unit>
      <trans-unit id="Changing_the_declaration_scope_of_a_captured_variable_0_requires_restarting_the_application">
        <source>Changing the declaration scope of a captured variable '{0}' requires restarting the application.</source>
        <target state="translated">變更擷取到的變數 '{0}' 的宣告範圍需要重新啟動應用程式。</target>
        <note />
      </trans-unit>
      <trans-unit id="Changing_the_parameters_of_0_requires_restarting_the_application">
        <source>Changing the parameters of {0} requires restarting the application.</source>
        <target state="translated">變更 {0} 的參數需要重新啟動應用程式。</target>
        <note />
      </trans-unit>
      <trans-unit id="Changing_the_return_type_of_0_requires_restarting_the_application">
        <source>Changing the return type of {0} requires restarting the application.</source>
        <target state="translated">變更 {0} 的傳回型別需要重新啟動應用程式。</target>
        <note />
      </trans-unit>
      <trans-unit id="Changing_the_type_of_0_requires_restarting_the_application">
        <source>Changing the type of {0} requires restarting the application.</source>
        <target state="translated">變更 {0} 的類型需要重新啟動應用程式。</target>
        <note />
      </trans-unit>
      <trans-unit id="Changing_the_type_of_a_captured_variable_0_previously_of_type_1_requires_restarting_the_application">
        <source>Changing the type of a captured variable '{0}' previously of type '{1}' requires restarting the application.</source>
        <target state="translated">變更之前類型為 '{1}' 的擷取到的變數 '{0}' 的類型需要重新啟動應用程式。</target>
        <note />
      </trans-unit>
      <trans-unit id="Changing_type_parameters_of_0_requires_restarting_the_application">
        <source>Changing type parameters of {0} requires restarting the application.</source>
        <target state="translated">變更 {0} 的型別參數需要重新啟動應用程式。</target>
        <note />
      </trans-unit>
      <trans-unit id="Changing_visibility_of_0_requires_restarting_the_application">
        <source>Changing visibility of {0} requires restarting the application.</source>
        <target state="translated">變更 {0} 的可見度需要重新啟動應用程式。</target>
        <note />
      </trans-unit>
      <trans-unit id="Configure_0_code_style">
        <source>Configure {0} code style</source>
        <target state="translated">設定 {0} 程式碼樣式</target>
        <note />
      </trans-unit>
      <trans-unit id="Configure_0_severity">
        <source>Configure {0} severity</source>
        <target state="translated">設定 {0} 嚴重性</target>
        <note />
      </trans-unit>
      <trans-unit id="Configure_severity_for_all_0_analyzers">
        <source>Configure severity for all '{0}' analyzers</source>
        <target state="translated">設定所有 '{0}' 分析器的嚴重性</target>
        <note />
      </trans-unit>
      <trans-unit id="Configure_severity_for_all_analyzers">
        <source>Configure severity for all analyzers</source>
        <target state="translated">設定所有分析器的嚴重性</target>
        <note />
      </trans-unit>
      <trans-unit id="Convert_to_linq">
        <source>Convert to LINQ</source>
        <target state="translated">轉換至 LINQ</target>
        <note />
      </trans-unit>
      <trans-unit id="Add_to_0">
        <source>Add to '{0}'</source>
        <target state="translated">新增至 '{0}'</target>
        <note />
      </trans-unit>
      <trans-unit id="Convert_to_class">
        <source>Convert to class</source>
        <target state="translated">轉換為類別</target>
        <note />
      </trans-unit>
      <trans-unit id="Convert_to_linq_call_form">
        <source>Convert to LINQ (call form)</source>
        <target state="translated">轉換為 LINQ (呼叫表單)</target>
        <note />
      </trans-unit>
      <trans-unit id="Convert_to_record">
        <source>Convert to record</source>
        <target state="translated">轉換為記錄</target>
        <note />
      </trans-unit>
      <trans-unit id="Convert_to_record_struct">
        <source>Convert to record struct</source>
        <target state="translated">轉換成記錄結構</target>
        <note />
      </trans-unit>
      <trans-unit id="Convert_to_struct">
        <source>Convert to struct</source>
        <target state="translated">轉換為結構</target>
        <note />
      </trans-unit>
      <trans-unit id="Convert_to_tuple">
        <source>Convert to tuple</source>
        <target state="translated">轉換為元組</target>
        <note />
      </trans-unit>
      <trans-unit id="Convert_type_to_0">
        <source>Convert type to '{0}'</source>
        <target state="translated">將類型轉換為 '{0}'</target>
        <note />
      </trans-unit>
      <trans-unit id="Could_not_find_PDB_on_disk_or_embedded">
        <source>Could not find portable PDB on disk or embedded.</source>
<<<<<<< HEAD
        <target state="new">Could not find portable PDB on disk or embedded.</target>
=======
        <target state="translated">磁碟或內嵌上找不到可攜式 PDB。</target>
>>>>>>> a07da687
        <note />
      </trans-unit>
      <trans-unit id="Could_not_find_PDB_on_disk_or_embedded_or_server">
        <source>Could not find PDB on disk, or embedded, or on a symbol server.</source>
<<<<<<< HEAD
        <target state="new">Could not find PDB on disk, or embedded, or on a symbol server.</target>
=======
        <target state="translated">在磁碟、內嵌或符號伺服器上找不到 PDB。</target>
>>>>>>> a07da687
        <note />
      </trans-unit>
      <trans-unit id="Create_and_assign_field_0">
        <source>Create and assign field '{0}'</source>
        <target state="translated">建立並指派欄位 '{0}'</target>
        <note />
      </trans-unit>
      <trans-unit id="Create_and_assign_property_0">
        <source>Create and assign property '{0}'</source>
        <target state="translated">建立並指派屬性 '{0}'</target>
        <note />
      </trans-unit>
      <trans-unit id="Create_and_assign_remaining_as_fields">
        <source>Create and assign remaining as fields</source>
        <target state="translated">建立其餘項目並將其指派為欄位</target>
        <note />
      </trans-unit>
      <trans-unit id="Create_and_assign_remaining_as_properties">
        <source>Create and assign remaining as properties</source>
        <target state="translated">建立其餘項目並將其指派為屬性</target>
        <note />
      </trans-unit>
      <trans-unit id="Deleting_0_around_an_active_statement_requires_restarting_the_application">
        <source>Deleting {0} around an active statement requires restarting the application.</source>
        <target state="translated">刪除作用中陳述式前後的 {0} 需要重新啟動應用程式。</target>
        <note />
      </trans-unit>
      <trans-unit id="Deleting_0_requires_restarting_the_application">
        <source>Deleting {0} requires restarting the application.</source>
        <target state="translated">刪除 {0} 需要重新啟動應用程式。</target>
        <note />
      </trans-unit>
      <trans-unit id="Deleting_captured_variable_0_requires_restarting_the_application">
        <source>Deleting captured variable '{0}' requires restarting the application.</source>
        <target state="translated">刪除擷取到的變數 '{0}' 需要重新啟動應用程式。</target>
        <note />
      </trans-unit>
      <trans-unit id="Do_not_change_this_code_Put_cleanup_code_in_0_method">
        <source>Do not change this code. Put cleanup code in '{0}' method</source>
        <target state="translated">請勿變更此程式碼。請將清除程式碼放入 '{0}' 方法</target>
        <note />
      </trans-unit>
      <trans-unit id="DocumentIsOutOfSyncWithDebuggee">
        <source>The current content of source file '{0}' does not match the built source. Any changes made to this file while debugging won't be applied until its content matches the built source.</source>
        <target state="translated">來源檔案 '{0}' 目前的內容與已建置的來源不一致。等到此檔案的內容與已建置的來源一致後，才會套用於偵錯期間對此檔案所做的所有變更。</target>
        <note />
      </trans-unit>
      <trans-unit id="Document_must_be_contained_in_the_workspace_that_created_this_service">
        <source>Document must be contained in the workspace that created this service</source>
        <target state="translated">文件必須包含在此服務所建立的工作區中</target>
        <note />
      </trans-unit>
      <trans-unit id="EditAndContinue">
        <source>Edit and Continue</source>
        <target state="translated">編輯並繼續</target>
        <note />
      </trans-unit>
      <trans-unit id="EditAndContinueDisallowedByModule">
        <source>Edit and Continue disallowed by module</source>
        <target state="translated">模組不允許編輯和繼續</target>
        <note />
      </trans-unit>
      <trans-unit id="EditAndContinueDisallowedByProject">
        <source>Changes made in project '{0}' require restarting the application: {1}</source>
        <target state="translated">在專案 '{0}' 中所做的變更需要重新啟動應用程式: {1}</target>
        <note />
      </trans-unit>
      <trans-unit id="ErrorReadingFile">
        <source>Error while reading file '{0}': {1}</source>
        <target state="translated">讀取檔案 '{0}' 時發生錯誤: {1}</target>
        <note />
      </trans-unit>
      <trans-unit id="Error_creating_instance_of_CodeFixProvider">
        <source>Error creating instance of CodeFixProvider</source>
        <target state="translated">建立 CodeFixProvider 的執行個體時發生錯誤</target>
        <note />
      </trans-unit>
      <trans-unit id="Error_creating_instance_of_CodeFixProvider_0">
        <source>Error creating instance of CodeFixProvider '{0}'</source>
        <target state="translated">建立 CodeFixProvider '{0}' 的執行個體時發生錯誤</target>
        <note />
      </trans-unit>
      <trans-unit id="Error_reading_PDB_0">
        <source>Error reading PDB: '{0}'</source>
<<<<<<< HEAD
        <target state="new">Error reading PDB: '{0}'</target>
=======
        <target state="translated">讀取 PDB 時發生錯誤: '{0}'</target>
>>>>>>> a07da687
        <note />
      </trans-unit>
      <trans-unit id="Example">
        <source>Example:</source>
        <target state="translated">範例:</target>
        <note>Singular form when we want to show an example, but only have one to show.</note>
      </trans-unit>
      <trans-unit id="Examples">
        <source>Examples:</source>
        <target state="translated">範例:</target>
        <note>Plural form when we have multiple examples to show.</note>
      </trans-unit>
      <trans-unit id="Explicitly_implemented_methods_of_records_must_have_parameter_names_that_match_the_compiler_generated_equivalent_0">
        <source>Explicitly implemented methods of records must have parameter names that match the compiler generated equivalent '{0}'</source>
        <target state="translated">記錄的明確實作方法，必須有參數名稱符合編譯器產生的相等 '{0}'</target>
        <note />
      </trans-unit>
      <trans-unit id="Explicitly_inherit_documentation">
        <source>Explicitly inherit documentation</source>
        <target state="translated">明確繼承文件</target>
        <note />
      </trans-unit>
      <trans-unit id="Extract_base_class">
        <source>Extract base class...</source>
        <target state="translated">擷取基底類別...</target>
        <note />
      </trans-unit>
      <trans-unit id="Extract_interface">
        <source>Extract interface...</source>
        <target state="translated">擷取介面...</target>
        <note />
      </trans-unit>
      <trans-unit id="Extract_local_function">
        <source>Extract local function</source>
        <target state="translated">擷取區域函式</target>
        <note />
      </trans-unit>
      <trans-unit id="Extract_method">
        <source>Extract method</source>
        <target state="translated">擷取方法</target>
        <note />
      </trans-unit>
      <trans-unit id="Failed_to_analyze_data_flow_for_0">
        <source>Failed to analyze data-flow for: {0}</source>
        <target state="translated">無法分析下列項目的資料流程: {0}</target>
        <note />
      </trans-unit>
      <trans-unit id="Fix_formatting">
        <source>Fix formatting</source>
        <target state="translated">修正格式化</target>
        <note />
      </trans-unit>
      <trans-unit id="Fix_typo_0">
        <source>Fix typo '{0}'</source>
        <target state="translated">修正錯字 '{0}'</target>
        <note />
      </trans-unit>
      <trans-unit id="Format_document">
        <source>Format document</source>
        <target state="translated">格式化文件</target>
        <note />
      </trans-unit>
      <trans-unit id="Formatting_document">
        <source>Formatting document</source>
        <target state="translated">正在將文件格式化</target>
        <note />
      </trans-unit>
      <trans-unit id="Found_PDB_file_at_0">
        <source>Found PDB file at '{0}'</source>
<<<<<<< HEAD
        <target state="new">Found PDB file at '{0}'</target>
=======
        <target state="translated">在 '{0}' 找到 PDB 檔案</target>
>>>>>>> a07da687
        <note />
      </trans-unit>
      <trans-unit id="Found_PDB_on_symbol_server">
        <source>Found PDB on symbol server.</source>
<<<<<<< HEAD
        <target state="new">Found PDB on symbol server.</target>
=======
        <target state="translated">在符號伺服器上找到 PDB。</target>
>>>>>>> a07da687
        <note />
      </trans-unit>
      <trans-unit id="Found_PDB_on_symbol_server_but_could_not_read_file">
        <source>Found PDB on symbol server but could not read file.</source>
<<<<<<< HEAD
        <target state="new">Found PDB on symbol server but could not read file.</target>
=======
        <target state="translated">在符號伺服器上找到 PDB，但無法讀取檔案。</target>
>>>>>>> a07da687
        <note />
      </trans-unit>
      <trans-unit id="Found_embedded_PDB_file">
        <source>Found embedded PDB file.</source>
<<<<<<< HEAD
        <target state="new">Found embedded PDB file.</target>
=======
        <target state="translated">找到內嵌的 PDB 檔案。</target>
>>>>>>> a07da687
        <note />
      </trans-unit>
      <trans-unit id="Generate_abstract_method_0">
        <source>Generate abstract method '{0}'</source>
        <target state="translated">產生抽象方法 '{0}'</target>
        <note />
      </trans-unit>
      <trans-unit id="Generate_abstract_property_0">
        <source>Generate abstract property '{0}'</source>
        <target state="translated">產生抽象屬性 '{0}'</target>
        <note />
      </trans-unit>
      <trans-unit id="Generate_comparison_operators">
        <source>Generate comparison operators</source>
        <target state="translated">產生比較運算子</target>
        <note />
      </trans-unit>
      <trans-unit id="Generate_constant_0">
        <source>Generate constant '{0}'</source>
        <target state="translated">產生常數 '{0}'</target>
        <note />
      </trans-unit>
      <trans-unit id="Generate_constructor_in_0_with_fields">
        <source>Generate constructor in '{0}' (with fields)</source>
        <target state="translated">在 '{0}' 中產生建構函式 (使用欄位)</target>
        <note />
      </trans-unit>
      <trans-unit id="Generate_constructor_in_0_with_properties">
        <source>Generate constructor in '{0}' (with properties)</source>
        <target state="translated">在 '{0}' 中產生建構函式 (使用屬性)</target>
        <note />
      </trans-unit>
      <trans-unit id="Generate_enum_member_0">
        <source>Generate enum member '{0}'</source>
        <target state="translated">產生列舉成員 '{0}'</target>
        <note />
      </trans-unit>
      <trans-unit id="Generate_field_0">
        <source>Generate field '{0}'</source>
        <target state="translated">產生欄位 '{0}'</target>
        <note />
      </trans-unit>
      <trans-unit id="Generate_for_0">
        <source>Generate for '{0}'</source>
        <target state="translated">為 '{0}' 產生</target>
        <note />
      </trans-unit>
      <trans-unit id="Generate_method_0">
        <source>Generate method '{0}'</source>
        <target state="translated">產生方法 '{0}'</target>
        <note />
      </trans-unit>
      <trans-unit id="Generate_parameter_0">
        <source>Generate parameter '{0}'</source>
        <target state="translated">產生參數 '{0}'</target>
        <note />
      </trans-unit>
      <trans-unit id="Generate_parameter_0_and_overrides_implementations">
        <source>Generate parameter '{0}' (and overrides/implementations)</source>
        <target state="translated">產生參數 '{0}' (以及覆寫/實作)</target>
        <note />
      </trans-unit>
      <trans-unit id="Generate_property_0">
        <source>Generate property '{0}'</source>
        <target state="translated">產生屬性 '{0}'</target>
        <note />
      </trans-unit>
      <trans-unit id="Generate_read_only_field_0">
        <source>Generate read-only field '{0}'</source>
        <target state="translated">產生唯讀欄位 '{0}'</target>
        <note />
      </trans-unit>
      <trans-unit id="Generate_read_only_property_0">
        <source>Generate read-only property '{0}'</source>
        <target state="translated">產生唯讀屬性 '{0}'</target>
        <note />
      </trans-unit>
      <trans-unit id="Illegal_backslash_at_end_of_pattern">
        <source>Illegal \ at end of pattern</source>
        <target state="translated">模式結尾使用 \ 不符合格式規定</target>
        <note>This is an error message shown to the user when they write an invalid Regular Expression. Example: \</note>
      </trans-unit>
      <trans-unit id="Illegal_x_y_with_x_less_than_y">
        <source>Illegal {x,y} with x &gt; y</source>
        <target state="translated">x 大於 y 的 {x,y} 不符合格式</target>
        <note>This is an error message shown to the user when they write an invalid Regular Expression. Example: a{1,0}</note>
      </trans-unit>
      <trans-unit id="Implement_0_explicitly">
        <source>Implement '{0}' explicitly</source>
        <target state="translated">明確實作 '{0}'</target>
        <note />
      </trans-unit>
      <trans-unit id="Implement_0_implicitly">
        <source>Implement '{0}' implicitly</source>
        <target state="translated">隱含實作 '{0}'</target>
        <note />
      </trans-unit>
      <trans-unit id="Implement_abstract_class">
        <source>Implement abstract class</source>
        <target state="translated">實作抽象類別</target>
        <note />
      </trans-unit>
      <trans-unit id="Implement_all_interfaces_explicitly">
        <source>Implement all interfaces explicitly</source>
        <target state="translated">明確實作所有介面</target>
        <note />
      </trans-unit>
      <trans-unit id="Implement_all_interfaces_implicitly">
        <source>Implement all interfaces implicitly</source>
        <target state="translated">隱含實作所有介面</target>
        <note />
      </trans-unit>
      <trans-unit id="Implement_all_members_explicitly">
        <source>Implement all members explicitly</source>
        <target state="translated">明確實作所有成員</target>
        <note />
      </trans-unit>
      <trans-unit id="Implement_explicitly">
        <source>Implement explicitly</source>
        <target state="translated">明確實作</target>
        <note />
      </trans-unit>
      <trans-unit id="Implement_implicitly">
        <source>Implement implicitly</source>
        <target state="translated">隱含實作</target>
        <note />
      </trans-unit>
      <trans-unit id="Implement_remaining_members_explicitly">
        <source>Implement remaining members explicitly</source>
        <target state="translated">明確實作剩餘的成員</target>
        <note />
      </trans-unit>
      <trans-unit id="Implement_through_0">
        <source>Implement through '{0}'</source>
        <target state="translated">透過 '{0}' 實作</target>
        <note />
      </trans-unit>
      <trans-unit id="Implementing_a_record_positional_parameter_0_as_read_only_requires_restarting_the_application">
        <source>Implementing a record positional parameter '{0}' as read only requires restarting the application,</source>
        <target state="translated">實作記錄位置參數 '{0}' 作爲唯讀需要重新啟動應用程式，</target>
        <note />
      </trans-unit>
      <trans-unit id="Implementing_a_record_positional_parameter_0_with_a_set_accessor_requires_restarting_the_application">
        <source>Implementing a record positional parameter '{0}' with a set accessor requires restarting the application.</source>
        <target state="translated">使用集合存取子實作記錄位置參數 '{0}' 需要重新啟動應用程式。</target>
        <note />
      </trans-unit>
      <trans-unit id="Incomplete_character_escape">
        <source>Incomplete \p{X} character escape</source>
        <target state="translated">不完整的 \p{X} 字元逸出</target>
        <note>This is an error message shown to the user when they write an invalid Regular Expression. Example: \p{ Cc }</note>
      </trans-unit>
      <trans-unit id="Indent_all_arguments">
        <source>Indent all arguments</source>
        <target state="translated">將所有引數縮排</target>
        <note />
      </trans-unit>
      <trans-unit id="Indent_all_parameters">
        <source>Indent all parameters</source>
        <target state="translated">將所有參數縮排</target>
        <note />
      </trans-unit>
      <trans-unit id="Indent_wrapped_arguments">
        <source>Indent wrapped arguments</source>
        <target state="translated">將包裝的引數縮排</target>
        <note />
      </trans-unit>
      <trans-unit id="Indent_wrapped_parameters">
        <source>Indent wrapped parameters</source>
        <target state="translated">將換行參數縮排</target>
        <note />
      </trans-unit>
      <trans-unit id="Inline_0">
        <source>Inline '{0}'</source>
        <target state="translated">內嵌 '{0}'</target>
        <note />
      </trans-unit>
      <trans-unit id="Inline_and_keep_0">
        <source>Inline and keep '{0}'</source>
        <target state="translated">內嵌並保留 '{0}'</target>
        <note />
      </trans-unit>
      <trans-unit id="Insufficient_hexadecimal_digits">
        <source>Insufficient hexadecimal digits</source>
        <target state="translated">十六進位數位不足</target>
        <note>This is an error message shown to the user when they write an invalid Regular Expression. Example: \x</note>
      </trans-unit>
      <trans-unit id="Introduce_constant">
        <source>Introduce constant</source>
        <target state="translated">引進常數</target>
        <note />
      </trans-unit>
      <trans-unit id="Introduce_field">
        <source>Introduce field</source>
        <target state="translated">引進欄位</target>
        <note />
      </trans-unit>
      <trans-unit id="Introduce_local">
        <source>Introduce local</source>
        <target state="translated">引進區域函式</target>
        <note />
      </trans-unit>
      <trans-unit id="Introduce_parameter">
        <source>Introduce parameter</source>
        <target state="translated">引入參數</target>
        <note />
      </trans-unit>
      <trans-unit id="Introduce_parameter_for_0">
        <source>Introduce parameter for '{0}'</source>
        <target state="translated">引入 '{0}' 的參數</target>
        <note />
      </trans-unit>
      <trans-unit id="Introduce_parameter_for_all_occurrences_of_0">
        <source>Introduce parameter for all occurrences of '{0}'</source>
        <target state="translated">為所有出現 '{0}' 之處引進參數</target>
        <note />
      </trans-unit>
      <trans-unit id="Introduce_query_variable">
        <source>Introduce query variable</source>
        <target state="translated">引進查詢變數</target>
        <note />
      </trans-unit>
      <trans-unit id="Invalid_group_name_Group_names_must_begin_with_a_word_character">
        <source>Invalid group name: Group names must begin with a word character</source>
        <target state="translated">群組名稱無效: 群組名稱必須以文字字元開頭</target>
        <note>This is an error message shown to the user when they write an invalid Regular Expression. Example: (?&lt;a &gt;a)</note>
      </trans-unit>
      <trans-unit id="Invalid_selection">
        <source>Invalid selection.</source>
        <target state="translated">無效的選取範圍。</target>
        <note />
      </trans-unit>
      <trans-unit id="Make_class_abstract">
        <source>Make class 'abstract'</source>
        <target state="translated">將類別設為 'abstract'</target>
        <note />
      </trans-unit>
      <trans-unit id="Make_member_static">
        <source>Make static</source>
        <target state="translated">使其變成靜態</target>
        <note />
      </trans-unit>
      <trans-unit id="Invert_conditional">
        <source>Invert conditional</source>
        <target state="translated">反轉條件</target>
        <note />
      </trans-unit>
      <trans-unit id="Making_a_method_an_iterator_requires_restarting_the_application">
        <source>Making a method an iterator requires restarting the application.</source>
        <target state="translated">將方法變成迭代器需要重新啟動應用程式。</target>
        <note />
      </trans-unit>
      <trans-unit id="Making_a_method_asynchronous_requires_restarting_the_application">
        <source>Making a method asynchronous requires restarting the application.</source>
        <target state="translated">將方法變成非同步需要重新啟動應用程式。</target>
        <note />
      </trans-unit>
      <trans-unit id="Malformed">
        <source>malformed</source>
        <target state="translated">語式錯誤</target>
        <note>This is an error message shown to the user when they write an invalid Regular Expression. Example: (?(0</note>
      </trans-unit>
      <trans-unit id="Malformed_character_escape">
        <source>Malformed \p{X} character escape</source>
        <target state="translated">\p{X} 字元逸出語式錯誤</target>
        <note>This is an error message shown to the user when they write an invalid Regular Expression. Example: \p {Cc}</note>
      </trans-unit>
      <trans-unit id="Malformed_named_back_reference">
        <source>Malformed \k&lt;...&gt; named back reference</source>
        <target state="translated">以 \k&lt;...&gt; 命名的反向參考語式錯誤</target>
        <note>This is an error message shown to the user when they write an invalid Regular Expression. Example: \k'</note>
      </trans-unit>
      <trans-unit id="Merge_with_nested_0_statement">
        <source>Merge with nested '{0}' statement</source>
        <target state="translated">與巢狀 '{0}' 陳述式合併</target>
        <note />
      </trans-unit>
      <trans-unit id="Merge_with_next_0_statement">
        <source>Merge with next '{0}' statement</source>
        <target state="translated">與下一個 '{0}' 陳述式合併</target>
        <note />
      </trans-unit>
      <trans-unit id="Merge_with_outer_0_statement">
        <source>Merge with outer '{0}' statement</source>
        <target state="translated">與外部 '{0}' 陳述式合併</target>
        <note />
      </trans-unit>
      <trans-unit id="Merge_with_previous_0_statement">
        <source>Merge with previous '{0}' statement</source>
        <target state="translated">與上一個 '{0}' 陳述式合併</target>
        <note />
      </trans-unit>
      <trans-unit id="MethodMustReturnStreamThatSupportsReadAndSeek">
        <source>{0} must return a stream that supports read and seek operations.</source>
        <target state="translated">{0} 必須傳回支援讀取和搜尋作業的資料流。</target>
        <note />
      </trans-unit>
      <trans-unit id="Miscellaneous_Files">
        <source>Miscellaneous Files</source>
        <target state="translated">其他檔案</target>
        <note />
      </trans-unit>
      <trans-unit id="Missing_control_character">
        <source>Missing control character</source>
        <target state="translated">缺少控制字元</target>
        <note>This is an error message shown to the user when they write an invalid Regular Expression. Example: \c</note>
      </trans-unit>
      <trans-unit id="Modifying_0_which_contains_a_static_variable_requires_restarting_the_application">
        <source>Modifying {0} which contains a static variable requires restarting the application.</source>
        <target state="translated">修改包含靜態變數的 {0} 需要重新啟動應用程式。</target>
        <note />
      </trans-unit>
      <trans-unit id="Modifying_0_which_contains_an_Aggregate_Group_By_or_Join_query_clauses_requires_restarting_the_application">
        <source>Modifying {0} which contains an Aggregate, Group By, or Join query clauses requires restarting the application.</source>
        <target state="translated">修改包含 Aggregate、Group By 或 Join 查詢子句的 {0} 需要重新啟動應用程式。</target>
        <note>{Locked="Aggregate"}{Locked="Group By"}{Locked="Join"} are VB keywords and should not be localized.</note>
      </trans-unit>
      <trans-unit id="Modifying_0_which_contains_the_stackalloc_operator_requires_restarting_the_application">
        <source>Modifying {0} which contains the stackalloc operator requires restarting the application.</source>
        <target state="translated">修改包含 stackalloc 運算子的 {0} 需要重新啟動應用程式。</target>
        <note>{Locked="stackalloc"} "stackalloc" is C# keyword and should not be localized.</note>
      </trans-unit>
      <trans-unit id="Modifying_a_catch_finally_handler_with_an_active_statement_in_the_try_block_requires_restarting_the_application">
        <source>Modifying a catch/finally handler with an active statement in the try block requires restarting the application.</source>
        <target state="translated">修改 try 區塊中現用陳述式的 catch/finally 處理常式需要重新啟動應用程式。</target>
        <note />
      </trans-unit>
      <trans-unit id="Modifying_a_catch_handler_around_an_active_statement_requires_restarting_the_application">
        <source>Modifying a catch handler around an active statement requires restarting the application.</source>
        <target state="translated">修改作用中陳述式前後的 catch 處理常式需要重新啟動應用程式。</target>
        <note />
      </trans-unit>
      <trans-unit id="Modifying_a_generic_method_requires_restarting_the_application">
        <source>Modifying a generic method requires restarting the application.</source>
        <target state="translated">修正泛型方法需要重新啟動應用程式。</target>
        <note />
      </trans-unit>
      <trans-unit id="Modifying_a_method_inside_the_context_of_a_generic_type_requires_restarting_the_application">
        <source>Modifying a method inside the context of a generic type requires restarting the application.</source>
        <target state="translated">修改泛型型別内容之中的方法需要重新啟動應用程式。</target>
        <note />
      </trans-unit>
      <trans-unit id="Modifying_a_try_catch_finally_statement_when_the_finally_block_is_active_requires_restarting_the_application">
        <source>Modifying a try/catch/finally statement when the finally block is active requires restarting the application.</source>
        <target state="translated">當 Finally 區塊仍在作用中時修改 try/catch/finally 陳述式，需要重新啟動應用程式。</target>
        <note />
      </trans-unit>
      <trans-unit id="Modifying_an_active_0_which_contains_On_Error_or_Resume_statements_requires_restarting_the_application">
        <source>Modifying an active {0} which contains On Error or Resume statements requires restarting the application.</source>
        <target state="translated">修改包含 On Error 或 Resume 陳述式的作用中 {0} 需要重新啟動應用程式。</target>
        <note>{Locked="On Error"}{Locked="Resume"} is VB keyword and should not be localized.</note>
      </trans-unit>
      <trans-unit id="Modifying_body_of_0_requires_restarting_the_application_because_the_body_has_too_many_statements">
        <source>Modifying the body of {0} requires restarting the application because the body has too many statements.</source>
        <target state="translated">修改 {0} 的本文需要重新啟動應用程式，因為本文有太多陳述式。</target>
        <note />
      </trans-unit>
      <trans-unit id="Modifying_body_of_0_requires_restarting_the_application_due_to_internal_error_1">
        <source>Modifying the body of {0} requires restarting the application due to internal error: {1}</source>
        <target state="translated">修改 {0} 的本文需要重新啟動應用程式，因為發生內部錯誤: {1}</target>
        <note>{1} is a multi-line exception message including a stacktrace. Place it at the end of the message and don't add any punctation after or around {1}</note>
      </trans-unit>
      <trans-unit id="Modifying_source_file_0_requires_restarting_the_application_because_the_file_is_too_big">
        <source>Modifying source file '{0}' requires restarting the application because the file is too big.</source>
        <target state="translated">因爲檔案太大，修改來源檔案 '{0}' 需要重新啟動應用程式。</target>
        <note />
      </trans-unit>
      <trans-unit id="Modifying_source_file_0_requires_restarting_the_application_due_to_internal_error_1">
        <source>Modifying source file '{0}' requires restarting the application due to internal error: {1}</source>
        <target state="translated">修改 '{0}' 的來源檔案需要重新啟動應用程式，因為發生內部錯誤: {1}</target>
        <note>{2} is a multi-line exception message including a stacktrace. Place it at the end of the message and don't add any punctation after or around {1}</note>
      </trans-unit>
      <trans-unit id="Modifying_source_with_experimental_language_features_enabled_requires_restarting_the_application">
        <source>Modifying source with experimental language features enabled requires restarting the application.</source>
        <target state="translated">以啟用的實驗語言功能修改原始檔，需要重新啟動應用程式。</target>
        <note />
      </trans-unit>
      <trans-unit id="Modifying_the_initializer_of_0_in_a_generic_type_requires_restarting_the_application">
        <source>Modifying the initializer of {0} in a generic type requires restarting the application.</source>
        <target state="translated">修改泛型型別中 {0} 的初始設定式需要重新啟動應用程式。</target>
        <note />
      </trans-unit>
      <trans-unit id="Modifying_whitespace_or_comments_in_0_inside_the_context_of_a_generic_type_requires_restarting_the_application">
        <source>Modifying whitespace or comments in {0} inside the context of a generic type requires restarting the application.</source>
        <target state="translated">修改泛型型別内容 {0} 中的空白或註解需要重新啟動應用程式。</target>
        <note />
      </trans-unit>
      <trans-unit id="Modifying_whitespace_or_comments_in_a_generic_0_requires_restarting_the_application">
        <source>Modifying whitespace or comments in a generic {0} requires restarting the application.</source>
        <target state="translated">修改泛型 {0} 中的空白或註解需要重新啟動應用程式。</target>
        <note />
      </trans-unit>
      <trans-unit id="Move_contents_to_namespace">
        <source>Move contents to namespace...</source>
        <target state="translated">將內容移到命名空間...</target>
        <note />
      </trans-unit>
      <trans-unit id="Move_file_to_0">
        <source>Move file to '{0}'</source>
        <target state="translated">將檔案移至 ‘{0}'</target>
        <note />
      </trans-unit>
      <trans-unit id="Move_file_to_project_root_folder">
        <source>Move file to project root folder</source>
        <target state="translated">將檔案移到專案根資料夾</target>
        <note />
      </trans-unit>
      <trans-unit id="Move_static_members_to_another_type">
        <source>Move static members to another type...</source>
        <target state="translated">將靜態成員移至其他類型...</target>
        <note />
      </trans-unit>
      <trans-unit id="Move_to_namespace">
        <source>Move to namespace...</source>
        <target state="translated">移到命名空間...</target>
        <note />
      </trans-unit>
      <trans-unit id="Moving_0_requires_restarting_the_application">
        <source>Moving {0} requires restarting the application.</source>
        <target state="translated">移動 {0} 需要重新啟動應用程式。</target>
        <note />
      </trans-unit>
      <trans-unit id="Navigating_to_symbol_0_from_1">
        <source>Navigating to symbol '{0}' from '{1}'.</source>
<<<<<<< HEAD
        <target state="new">Navigating to symbol '{0}' from '{1}'.</target>
=======
        <target state="translated">正在從 '{1}' 瀏覽至符號 '{0}'。</target>
>>>>>>> a07da687
        <note />
      </trans-unit>
      <trans-unit id="Nested_quantifier_0">
        <source>Nested quantifier {0}</source>
        <target state="translated">巢狀數量詞 {0}</target>
        <note>This is an error message shown to the user when they write an invalid Regular Expression. Example: a**. In this case {0} will be '*', the extra unnecessary quantifier.</note>
      </trans-unit>
      <trans-unit id="No_common_root_node_for_extraction">
        <source>No common root node for extraction.</source>
        <target state="translated">沒有根節點可供擷取。</target>
        <note />
      </trans-unit>
      <trans-unit id="No_source_document_info_found_in_PDB">
        <source>No source document info found in PDB.</source>
<<<<<<< HEAD
        <target state="new">No source document info found in PDB.</target>
=======
        <target state="translated">PDB 中找不到來源文件資訊。</target>
>>>>>>> a07da687
        <note />
      </trans-unit>
      <trans-unit id="No_valid_location_to_insert_method_call">
        <source>No valid location to insert method call.</source>
        <target state="translated">沒有可插入方法呼叫的有效位置。</target>
        <note />
      </trans-unit>
      <trans-unit id="No_valid_selection_to_perform_extraction">
        <source>No valid selection to perform extraction.</source>
        <target state="translated">沒有可執行擷取的有效選取範圍。</target>
        <note />
      </trans-unit>
      <trans-unit id="Not_enough_close_parens">
        <source>Not enough )'s</source>
        <target state="translated">) 不夠</target>
        <note>This is an error message shown to the user when they write an invalid Regular Expression. Example: (a</note>
      </trans-unit>
      <trans-unit id="Operators">
        <source>Operators</source>
        <target state="translated">運算子</target>
        <note />
      </trans-unit>
      <trans-unit id="Property_reference_cannot_be_updated">
        <source>Property reference cannot be updated</source>
        <target state="translated">無法更新屬性參考</target>
        <note />
      </trans-unit>
      <trans-unit id="Pull_0_up">
        <source>Pull '{0}' up</source>
        <target state="translated">向上提取 ‘{0}’</target>
        <note />
      </trans-unit>
      <trans-unit id="Pull_0_up_to_1">
        <source>Pull '{0}' up to '{1}'</source>
        <target state="translated">提取 '{0}' 最多 '{1}’</target>
        <note />
      </trans-unit>
      <trans-unit id="Pull_members_up_to_base_type">
        <source>Pull members up to base type...</source>
        <target state="translated">將成員提取直到基底類型...</target>
        <note />
      </trans-unit>
      <trans-unit id="Pull_members_up_to_new_base_class">
        <source>Pull member(s) up to new base class...</source>
        <target state="translated">將成員提取至新的基底類別...</target>
        <note />
      </trans-unit>
      <trans-unit id="Quantifier_x_y_following_nothing">
        <source>Quantifier {x,y} following nothing</source>
        <target state="translated">數量詞 {x,y} 前面沒有任何項目</target>
        <note>This is an error message shown to the user when they write an invalid Regular Expression. Example: *</note>
      </trans-unit>
      <trans-unit id="Reference_to_undefined_group">
        <source>reference to undefined group</source>
        <target state="translated">對未定義群組的參考</target>
        <note>This is an error message shown to the user when they write an invalid Regular Expression. Example: (?(1))</note>
      </trans-unit>
      <trans-unit id="Reference_to_undefined_group_name_0">
        <source>Reference to undefined group name {0}</source>
        <target state="translated">對未定義群組名稱 {0} 的參考</target>
        <note>This is an error message shown to the user when they write an invalid Regular Expression. Example: \k&lt;a&gt;. Here, {0} will be the name of the undefined group ('a')</note>
      </trans-unit>
      <trans-unit id="Reference_to_undefined_group_number_0">
        <source>Reference to undefined group number {0}</source>
        <target state="translated">參考未定義的群組號碼 {0}</target>
        <note>This is an error message shown to the user when they write an invalid Regular Expression. Example: (?&lt;-1&gt;). Here, {0} will be the number of the undefined group ('1')</note>
      </trans-unit>
      <trans-unit id="Regex_all_control_characters_long">
        <source>All control characters. This includes the Cc, Cf, Cs, Co, and Cn categories.</source>
        <target state="translated">所有控制字元。這包括了 Cc、Cf、Cs、Co 和 Cn 分類。</target>
        <note />
      </trans-unit>
      <trans-unit id="Regex_all_control_characters_short">
        <source>all control characters</source>
        <target state="translated">所有控制字元</target>
        <note />
      </trans-unit>
      <trans-unit id="Regex_all_diacritic_marks_long">
        <source>All diacritic marks. This includes the Mn, Mc, and Me categories.</source>
        <target state="translated">所有變音符號標記。這包括了 Mn、Mc 和 Me 分類。</target>
        <note />
      </trans-unit>
      <trans-unit id="Regex_all_diacritic_marks_short">
        <source>all diacritic marks</source>
        <target state="translated">所有變音符號標記</target>
        <note />
      </trans-unit>
      <trans-unit id="Regex_all_letter_characters_long">
        <source>All letter characters. This includes the Lu, Ll, Lt, Lm, and Lo characters.</source>
        <target state="translated">所有字母字元。這包括了 Lu、Ll、Lt、Lm 和 Lo 字元。</target>
        <note />
      </trans-unit>
      <trans-unit id="Regex_all_letter_characters_short">
        <source>all letter characters</source>
        <target state="translated">所有字母字元</target>
        <note />
      </trans-unit>
      <trans-unit id="Regex_all_numbers_long">
        <source>All numbers. This includes the Nd, Nl, and No categories.</source>
        <target state="translated">所有數字。這包括了 Nd、Nl 和 No 分類。</target>
        <note />
      </trans-unit>
      <trans-unit id="Regex_all_numbers_short">
        <source>all numbers</source>
        <target state="translated">所有數字</target>
        <note />
      </trans-unit>
      <trans-unit id="Regex_all_punctuation_characters_long">
        <source>All punctuation characters. This includes the Pc, Pd, Ps, Pe, Pi, Pf, and Po categories.</source>
        <target state="translated">所有標點符號字元。這包括了 Pc、Pd、Ps、Pe、Pi、Pf 和 Po 分類。</target>
        <note />
      </trans-unit>
      <trans-unit id="Regex_all_punctuation_characters_short">
        <source>all punctuation characters</source>
        <target state="translated">所有標點符號字元</target>
        <note />
      </trans-unit>
      <trans-unit id="Regex_all_separator_characters_long">
        <source>All separator characters. This includes the Zs, Zl, and Zp categories.</source>
        <target state="translated">所有分隔符號字元。這包括了 Zs、Zl 和 Zp 分類。</target>
        <note />
      </trans-unit>
      <trans-unit id="Regex_all_separator_characters_short">
        <source>all separator characters</source>
        <target state="translated">所有分隔符號字元</target>
        <note />
      </trans-unit>
      <trans-unit id="Regex_all_symbols_long">
        <source>All symbols. This includes the Sm, Sc, Sk, and So categories.</source>
        <target state="translated">所有符號。這包括了 Sm、Sc、Sk 和 So 分類。</target>
        <note />
      </trans-unit>
      <trans-unit id="Regex_all_symbols_short">
        <source>all symbols</source>
        <target state="translated">所有符號</target>
        <note />
      </trans-unit>
      <trans-unit id="Regex_alternation_long">
        <source>You can use the vertical bar (|) character to match any one of a series of patterns, where the | character separates each pattern.</source>
        <target state="translated">您可以使用分隔號 (|) 字元比對一系列模式中的任一模式，其中 | 字元會分隔各個模式。</target>
        <note />
      </trans-unit>
      <trans-unit id="Regex_alternation_short">
        <source>alternation</source>
        <target state="translated">替代</target>
        <note />
      </trans-unit>
      <trans-unit id="Regex_any_character_group_long">
        <source>The period character (.) matches any character except \n (the newline character, \u000A).  If a regular expression pattern is modified by the RegexOptions.Singleline option, or if the portion of the pattern that contains the . character class is modified by the 's' option, . matches any character.</source>
        <target state="translated">句點字元 (.) 會比對任何字元，\n (新行字元 \u000A) 除外。如果 RegexOptions.Singleline 選項修改了規則運算式模式，或 's' 選項修改了模式中包含 . 字元的那部分，. 就會比對任何字元。</target>
        <note />
      </trans-unit>
      <trans-unit id="Regex_any_character_group_short">
        <source>any character</source>
        <target state="translated">任一字元</target>
        <note />
      </trans-unit>
      <trans-unit id="Regex_atomic_group_long">
        <source>Atomic groups (known in some other regular expression engines as a nonbacktracking subexpression, an atomic subexpression, or a once-only subexpression) disable backtracking. The regular expression engine will match as many characters in the input string as it can. When no further match is possible, it will not backtrack to attempt alternate pattern matches. (That is, the subexpression matches only strings that would be matched by the subexpression alone; it does not attempt to match a string based on the subexpression and any subexpressions that follow it.)

This option is recommended if you know that backtracking will not succeed. Preventing the regular expression engine from performing unnecessary searching improves performance.</source>
        <target state="translated">不可部分完成的群組 (在其他一些規則運算式引擎中，又稱為非回溯子運算式、不可部分完成的子運算式，或單次性子運算式) 會停用回溯。規則運算式引擎會盡可能地比對輸入字串中的字元。當無法再繼續比對時，不會再回溯嘗試比對替代樣式 (亦即，子運算式只會比對子運算式所要比對的字串，而不會嘗試比對子運算式中或其接續之任何子運算式中的字串)。

若已知不會繼續執行回溯，建議您使用此選項。禁止規則運算式引擎執行不必要的搜尋，將有助於提升效能。</target>
        <note />
      </trans-unit>
      <trans-unit id="Regex_atomic_group_short">
        <source>atomic group</source>
        <target state="translated">不可部分完成的群組</target>
        <note />
      </trans-unit>
      <trans-unit id="Regex_backspace_character_long">
        <source>Matches a backspace character, \u0008</source>
        <target state="translated">比對退格鍵字元 \u0008</target>
        <note />
      </trans-unit>
      <trans-unit id="Regex_backspace_character_short">
        <source>backspace character</source>
        <target state="translated">退格鍵字元</target>
        <note />
      </trans-unit>
      <trans-unit id="Regex_balancing_group_long">
        <source>A balancing group definition deletes the definition of a previously defined group and stores, in the current group, the interval between the previously defined group and the current group.

'name1' is the current group (optional), 'name2' is a previously defined group, and 'subexpression' is any valid regular expression pattern. The balancing group definition deletes the definition of name2 and stores the interval between name2 and name1 in name1. If no name2 group is defined, the match backtracks. Because deleting the last definition of name2 reveals the previous definition of name2, this construct lets you use the stack of captures for group name2 as a counter for keeping track of nested constructs such as parentheses or opening and closing brackets.

The balancing group definition uses 'name2' as a stack. The beginning character of each nested construct is placed in the group and in its Group.Captures collection. When the closing character is matched, its corresponding opening character is removed from the group, and the Captures collection is decreased by one. After the opening and closing characters of all nested constructs have been matched, 'name1' is empty.</source>
<<<<<<< HEAD
        <target state="new">A balancing group definition deletes the definition of a previously defined group and stores, in the current group, the interval between the previously defined group and the current group.
=======
        <target state="translated">平衡群組定義會刪除先前已定義群組的定義，並將先前定義的群組和目前群組間的間隔儲存在目前的群組內。

'name1' 是目前的群組 (選擇性)，'name2' 是先前定義的群組，'subexpression' 是任何有效的規則運算式模式。平衡群組定義會刪除 name2 的定義，並將 name2 與 name1 之間的間隔儲存在 name1 內。如果未指定 name2 群組，則比對會回溯。因為刪除 name2 的上一個定義會顯示 name2 先前的定義，所以此建構可讓您使用群組 name2 的擷取堆疊來作為計數器，用來追蹤括號或左右括弧等巢狀建構。
>>>>>>> a07da687

'name1' is the current group (optional), 'name2' is a previously defined group, and 'subexpression' is any valid regular expression pattern. The balancing group definition deletes the definition of name2 and stores the interval between name2 and name1 in name1. If no name2 group is defined, the match backtracks. Because deleting the last definition of name2 reveals the previous definition of name2, this construct lets you use the stack of captures for group name2 as a counter for keeping track of nested constructs such as parentheses or opening and closing brackets.

The balancing group definition uses 'name2' as a stack. The beginning character of each nested construct is placed in the group and in its Group.Captures collection. When the closing character is matched, its corresponding opening character is removed from the group, and the Captures collection is decreased by one. After the opening and closing characters of all nested constructs have been matched, 'name1' is empty.</target>
        <note />
      </trans-unit>
      <trans-unit id="Regex_balancing_group_short">
        <source>balancing group</source>
        <target state="translated">平衡群組</target>
        <note />
      </trans-unit>
      <trans-unit id="Regex_base_group">
        <source>base-group</source>
        <target state="translated">基底群組</target>
        <note />
      </trans-unit>
      <trans-unit id="Regex_bell_character_long">
        <source>Matches a bell (alarm) character, \u0007</source>
        <target state="translated">比對鈴聲 (警示) 字元 \u0007</target>
        <note />
      </trans-unit>
      <trans-unit id="Regex_bell_character_short">
        <source>bell character</source>
        <target state="translated">鈴字元</target>
        <note />
      </trans-unit>
      <trans-unit id="Regex_carriage_return_character_long">
        <source>Matches a carriage-return character, \u000D.  Note that \r is not equivalent to the newline character, \n.</source>
        <target state="translated">比對歸位字元 \u000D。請注意，\r 不等同於新行字元 \n。</target>
        <note />
      </trans-unit>
      <trans-unit id="Regex_carriage_return_character_short">
        <source>carriage-return character</source>
        <target state="translated">歸位字元</target>
        <note />
      </trans-unit>
      <trans-unit id="Regex_character_class_subtraction_long">
        <source>Character class subtraction yields a set of characters that is the result of excluding the characters in one character class from another character class.

'base_group' is a positive or negative character group or range. The 'excluded_group' component is another positive or negative character group, or another character class subtraction expression (that is, you can nest character class subtraction expressions).</source>
        <target state="translated">字元類別減法會產生一組字元，該組字元為將一個字元類別中的字元從另一個字元類別排除的結果。

'base_group' 是正或負的字元群組或範圍。'excluded_group' 元件是另一個正的或負的字元群組，或另一個字元類別減法運算式 (也就是說，您可以將字元類別減法運算式巢狀化)。</target>
        <note />
      </trans-unit>
      <trans-unit id="Regex_character_class_subtraction_short">
        <source>character class subtraction</source>
        <target state="translated">字元類別減法</target>
        <note />
      </trans-unit>
      <trans-unit id="Regex_character_group">
        <source>character-group</source>
        <target state="translated">字元群組</target>
        <note />
      </trans-unit>
      <trans-unit id="Regex_comment">
        <source>comment</source>
        <target state="translated">註解</target>
        <note />
      </trans-unit>
      <trans-unit id="Regex_conditional_expression_match_long">
        <source>This language element attempts to match one of two patterns depending on whether it can match an initial pattern.

'expression' is the initial pattern to match, 'yes' is the pattern to match if expression is matched, and 'no' is the optional pattern to match if expression is not matched.</source>
        <target state="translated">這個語言元素會根據是否可以比對初始模式，嘗試比對兩個模式的其中一個。

'expression' 是要比對的初始模式，若運算式相符，'yes' 即為要比對的模式; 若模式不相符，'no' 則為要比對的選擇性模式。</target>
        <note />
      </trans-unit>
      <trans-unit id="Regex_conditional_expression_match_short">
        <source>conditional expression match</source>
        <target state="translated">條件運算式比對</target>
        <note />
      </trans-unit>
      <trans-unit id="Regex_conditional_group_match_long">
        <source>This language element attempts to match one of two patterns depending on whether it has matched a specified capturing group.

'name' is the name (or number) of a capturing group, 'yes' is the expression to match if 'name' (or 'number') has a match, and 'no' is the optional expression to match if it does not.</source>
        <target state="translated">這個語言元素會根據是否與指定的擷取群組相符，嘗試比對兩個模式的其中一個。

'name' 是擷取群組的名稱 (或編號)，若 'name' (或 'number') 相符，'yes' 即為要比對的運算式; 若不相符，'no' 則為要比對的選擇性運算式。</target>
        <note />
      </trans-unit>
      <trans-unit id="Regex_conditional_group_match_short">
        <source>conditional group match</source>
        <target state="translated">條件式群組比對</target>
        <note />
      </trans-unit>
      <trans-unit id="Regex_contiguous_matches_long">
        <source>The \G anchor specifies that a match must occur at the point where the previous match ended. When you use this anchor with the Regex.Matches or Match.NextMatch method, it ensures that all matches are contiguous.</source>
        <target state="translated">\G 錨點會指定比對必須出現在前一個比對結束的地方。當您搭配 Regex.Matches 或 Match.NextMatch 方法使用這個錨點時，可以確保比對全都是一個接一個。</target>
        <note />
      </trans-unit>
      <trans-unit id="Regex_contiguous_matches_short">
        <source>contiguous matches</source>
        <target state="translated">連續相符項</target>
        <note />
      </trans-unit>
      <trans-unit id="Regex_control_character_long">
        <source>Matches an ASCII control character, where X is the letter of the control character. For example, \cC is CTRL-C.</source>
        <target state="translated">比對 ASCII 控制字元，其中 X 是控制字元的字母。例如 \cC 為 CTRL-C。</target>
        <note />
      </trans-unit>
      <trans-unit id="Regex_control_character_short">
        <source>control character</source>
        <target state="translated">控制字元</target>
        <note />
      </trans-unit>
      <trans-unit id="Regex_decimal_digit_character_long">
        <source>\d matches any decimal digit. It is equivalent to the \p{Nd} regular expression pattern, which includes the standard decimal digits 0-9 as well as the decimal digits of a number of other character sets.

If ECMAScript-compliant behavior is specified, \d is equivalent to [0-9]</source>
        <target state="translated">\d 符合所有十進位數字。其相當於 \p{Nd} 規則運算式模式，其中包含標準十進位數字 0-9，以及一些其他字元集的十進位數字。

如果有指定符合 ECMAScript 規範的行為，則 \d 相當於 [0-9]</target>
        <note />
      </trans-unit>
      <trans-unit id="Regex_decimal_digit_character_short">
        <source>decimal-digit character</source>
        <target state="translated">十進位數字字元</target>
        <note />
      </trans-unit>
      <trans-unit id="Regex_end_of_line_comment_long">
        <source>A number sign (#) marks an x-mode comment, which starts at the unescaped # character at the end of the regular expression pattern and continues until the end of the line. To use this construct, you must either enable the x option (through inline options) or supply the RegexOptions.IgnorePatternWhitespace value to the option parameter when instantiating the Regex object or calling a static Regex method.</source>
        <target state="translated">數字記號 (#) 會標記 x 模式註解，其會從規則運算式模式結尾的未逸出 # 字元開始，並繼續直到行結束為止。如果要使用此建構，您必須啟用 x 選項 (透過內嵌選項)，或於具現化 Regex 物件或呼叫靜態 Regex 方法時提供 RegexOptions.IgnorePatternWhitespace 值給選項參數。</target>
        <note />
      </trans-unit>
      <trans-unit id="Regex_end_of_line_comment_short">
        <source>end-of-line comment</source>
        <target state="translated">行結尾註解</target>
        <note />
      </trans-unit>
      <trans-unit id="Regex_end_of_string_only_long">
        <source>The \z anchor specifies that a match must occur at the end of the input string. Like the $ language element, \z ignores the RegexOptions.Multiline option. Unlike the \Z language element, \z does not match a \n character at the end of a string. Therefore, it can only match the last line of the input string.</source>
        <target state="translated">\z 錨點會指定比對必須出現在輸入字串的結尾。就像 $ 語言元素，\z 會忽略 RegexOptions.Multiline 選項。與 \Z 語言元素不同的是，\z 不會比對字串結尾的 \n 字元。因此，只能比對上一行的輸入字串。</target>
        <note />
      </trans-unit>
      <trans-unit id="Regex_end_of_string_only_short">
        <source>end of string only</source>
        <target state="translated">僅字串結尾</target>
        <note />
      </trans-unit>
      <trans-unit id="Regex_end_of_string_or_before_ending_newline_long">
        <source>The \Z anchor specifies that a match must occur at the end of the input string, or before \n at the end of the input string. It is identical to the $ anchor, except that \Z ignores the RegexOptions.Multiline option. Therefore, in a multiline string, it can only match the end of the last line, or the last line before \n.

The \Z anchor matches \n but does not match \r\n (the CR/LF character combination). To match CR/LF, include \r?\Z in the regular expression pattern.</source>
        <target state="translated">\Z 錨點會指定比對必須出現在輸入字串的結尾或輸入字串結尾的 \n 之前。這與 $ 錨點相同，只是 \Z 會忽略 RegexOptions.Multiline 選項。因此，這只能比對上一行的結尾，或 \n 之前的上一行。

\Z 錨點會比對 \n，但不會比對 \r\n (CR/LF 字元的組合)。若要比對 CR/LF，請在規則運算式模式中加入 \r?\Z。</target>
        <note />
      </trans-unit>
      <trans-unit id="Regex_end_of_string_or_before_ending_newline_short">
        <source>end of string or before ending newline</source>
        <target state="translated">字串結尾或結尾的新行之前</target>
        <note />
      </trans-unit>
      <trans-unit id="Regex_end_of_string_or_line_long">
        <source>The $ anchor specifies that the preceding pattern must occur at the end of the input string, or before \n at the end of the input string. If you use $ with the RegexOptions.Multiline option, the match can also occur at the end of a line.

The $ anchor matches \n but does not match \r\n (the combination of carriage return and newline characters, or CR/LF). To match the CR/LF character combination, include \r?$ in the regular expression pattern.</source>
        <target state="translated">$ 錨點會指定前置模式必須出現在輸入字串的結尾或輸入字串結尾的 \n 之前。若您搭配 RegexOptions.Multiline 選項使用 $，比對也可位於行的結尾。

$ 錨點會比對 \n，但不會比對 \r\n (歸位與新行字元的組合，或稱 CR/LF)。若要比對 CR/LF，請在規則運算式模式中加入 \r?$。</target>
        <note />
      </trans-unit>
      <trans-unit id="Regex_end_of_string_or_line_short">
        <source>end of string or line</source>
        <target state="translated">字串或行結尾</target>
        <note />
      </trans-unit>
      <trans-unit id="Regex_escape_character_long">
        <source>Matches an escape character, \u001B</source>
        <target state="translated">比對逸出字元 \u001B</target>
        <note />
      </trans-unit>
      <trans-unit id="Regex_escape_character_short">
        <source>escape character</source>
        <target state="translated">逸出字元</target>
        <note />
      </trans-unit>
      <trans-unit id="Regex_excluded_group">
        <source>excluded-group</source>
        <target state="translated">排除的群組</target>
        <note />
      </trans-unit>
      <trans-unit id="Regex_expression">
        <source>expression</source>
        <target state="translated">運算式</target>
        <note />
      </trans-unit>
      <trans-unit id="Regex_form_feed_character_long">
        <source>Matches a form-feed character, \u000C</source>
        <target state="translated">比對跳頁字元 \u000C</target>
        <note />
      </trans-unit>
      <trans-unit id="Regex_form_feed_character_short">
        <source>form-feed character</source>
        <target state="translated">跳頁字元</target>
        <note />
      </trans-unit>
      <trans-unit id="Regex_group_options_long">
        <source>This grouping construct applies or disables the specified options within a subexpression. The options to enable are specified after the question mark, and the options to disable after the minus sign. The allowed options are:

    i	Use case-insensitive matching.
    m	Use multiline mode, where ^ and $ match the beginning and end of each line
	(instead of the beginning and end of the input string).
    s	Use single-line mode, where the period (.) matches every character
	(instead of every character except \n).
    n	Do not capture unnamed groups. The only valid captures are explicitly
	named or numbered groups of the form (?&lt;name&gt; subexpression).
    x	Exclude unescaped white space from the pattern, and enable comments
	after a number sign (#).</source>
        <target state="translated">這個分組建構會在子運算式內套用或停用指定的選項。要啟用的選項會在問號後指定，要停用的選項則在減號後。允許的選項為:

    i	使用不區分大小寫的比對。
    m	使用多行模式，其中 ^ 和 $ 會比對各行的結尾
	(而非輸入字串的開頭和結尾)。
    s	使用單行模式，其中句點 (.) 會比對每個字元
	(而不是 \n 除外的每個字元)。
    n	請勿擷取未命名的群組。唯一有效的擷取為明確
	命名或編號的格式群組 (?&lt;name&gt; 子運算式)。
    x	從模式中排除未逸出的空白字元，並在
	數字記號 (#) 後啟用註解。</target>
        <note />
      </trans-unit>
      <trans-unit id="Regex_group_options_short">
        <source>group options</source>
        <target state="translated">群組選項</target>
        <note />
      </trans-unit>
      <trans-unit id="Regex_hexadecimal_escape_long">
        <source>Matches an ASCII character, where ## is a two-digit hexadecimal character code.</source>
        <target state="translated">比對 ASCII 字元，其中 ## 是兩位數的十六進位字元碼。</target>
        <note />
      </trans-unit>
      <trans-unit id="Regex_hexadecimal_escape_short">
        <source>hexadecimal escape</source>
        <target state="translated">十六進位逸出</target>
        <note />
      </trans-unit>
      <trans-unit id="Regex_inline_comment_long">
        <source>The (?# comment) construct lets you include an inline comment in a regular expression. The regular expression engine does not use any part of the comment in pattern matching, although the comment is included in the string that is returned by the Regex.ToString method. The comment ends at the first closing parenthesis.</source>
        <target state="translated">(?# comment) 建構可讓您在規則運算式中包含內嵌註解。雖然註解包含在 Regex.ToString 方法所傳回的字串中，但規則運算式引擎不會在模式比對中使用註解的任一部分。註解會在第一個右括弧處結束。</target>
        <note />
      </trans-unit>
      <trans-unit id="Regex_inline_comment_short">
        <source>inline comment</source>
        <target state="translated">內嵌註解</target>
        <note />
      </trans-unit>
      <trans-unit id="Regex_inline_options_long">
        <source>Enables or disables specific pattern matching options for the remainder of a regular expression. The options to enable are specified after the question mark, and the options to disable after the minus sign. The allowed options are:

    i	Use case-insensitive matching.
    m	Use multiline mode, where ^ and $ match the beginning and end of each line
	(instead of the beginning and end of the input string).
    s	Use single-line mode, where the period (.) matches every character
	(instead of every character except \n).
    n	Do not capture unnamed groups. The only valid captures are explicitly named
	or numbered groups of the form (?&lt;name&gt; subexpression).
    x	Exclude unescaped white space from the pattern, and enable comments
	after a number sign (#).</source>
        <target state="translated">對規則運算式的其餘部份啟用或停用特定的模式比對選項。要啟用的選項會在問號後指定，要停用的選項則在減號後。允許的選項為:

    i	使用不區分大小寫的比對。
    m	使用多行模式，其中 ^ 和 $ 會比對各行的結尾
	(而非輸入字串的開頭和結尾)。
    s	使用單行模式，其中句點 (.) 會比對每個字元
	(而不是 \n 除外的每個字元)。
    n	請勿擷取未命名的群組。唯一有效的擷取為明確
	命名或編號的格式群組 (?&lt;name&gt; 子運算式)。
    x	從模式中排除未逸出的空白字元，並在
	數字記號 (#) 後啟用註解。</target>
        <note />
      </trans-unit>
      <trans-unit id="Regex_inline_options_short">
        <source>inline options</source>
        <target state="translated">內嵌選項</target>
        <note />
      </trans-unit>
      <trans-unit id="Regex_issue_0">
        <source>Regex issue: {0}</source>
        <target state="translated">Regex 問題: {0}</target>
        <note>This is an error message shown to the user when they write an invalid Regular Expression. {0} will be the actual text of one of the above Regular Expression errors.</note>
      </trans-unit>
      <trans-unit id="Regex_letter_lowercase">
        <source>letter, lowercase</source>
        <target state="translated">字母，小寫</target>
        <note />
      </trans-unit>
      <trans-unit id="Regex_letter_modifier">
        <source>letter, modifier</source>
        <target state="translated">字母，修飾元</target>
        <note />
      </trans-unit>
      <trans-unit id="Regex_letter_other">
        <source>letter, other</source>
        <target state="translated">字母，其他</target>
        <note />
      </trans-unit>
      <trans-unit id="Regex_letter_titlecase">
        <source>letter, titlecase</source>
        <target state="translated">字母，字首大寫</target>
        <note />
      </trans-unit>
      <trans-unit id="Regex_letter_uppercase">
        <source>letter, uppercase</source>
        <target state="translated">字母，大寫</target>
        <note />
      </trans-unit>
      <trans-unit id="Regex_mark_enclosing">
        <source>mark, enclosing</source>
        <target state="translated">標記，封閉式</target>
        <note />
      </trans-unit>
      <trans-unit id="Regex_mark_nonspacing">
        <source>mark, nonspacing</source>
        <target state="translated">標記，不佔空間</target>
        <note />
      </trans-unit>
      <trans-unit id="Regex_mark_spacing_combining">
        <source>mark, spacing combining</source>
        <target state="translated">標記，組合空間</target>
        <note />
      </trans-unit>
      <trans-unit id="Regex_match_at_least_n_times_lazy_long">
        <source>The {n,}? quantifier matches the preceding element at least n times, where n is any integer, but as few times as possible. It is the lazy counterpart of the greedy quantifier {n,}</source>
        <target state="translated">{n,}? 數量詞會比對前置元素至少 n 次，其中 n 為任何整數，但盡可能壓低次數。這是與窮盡數量詞 {n,} 相對的少數優先概念</target>
        <note />
      </trans-unit>
      <trans-unit id="Regex_match_at_least_n_times_lazy_short">
        <source>match at least 'n' times (lazy)</source>
        <target state="translated">至少符合 'n' 次 (延遲)</target>
        <note />
      </trans-unit>
      <trans-unit id="Regex_match_at_least_n_times_long">
        <source>The {n,} quantifier matches the preceding element at least n times, where n is any integer. {n,} is a greedy quantifier whose lazy equivalent is {n,}?</source>
        <target state="translated">{n,} 數量詞會比對前置元素至少 n 次，其中 n 為任何整數。{n,} 是窮盡數量詞，其少數優先的相對概念為 {n,}?</target>
        <note />
      </trans-unit>
      <trans-unit id="Regex_match_at_least_n_times_short">
        <source>match at least 'n' times</source>
        <target state="translated">比對至少 'n' 次</target>
        <note />
      </trans-unit>
      <trans-unit id="Regex_match_between_m_and_n_times_lazy_long">
        <source>The {n,m}? quantifier matches the preceding element between n and m times, where n and m are integers, but as few times as possible. It is the lazy counterpart of the greedy quantifier {n,m}</source>
        <target state="translated">{n,m}? 數量詞會比對前置元素 n 到 m 次，其中 n 和 m 為整數，但盡可能壓低次數。這是與窮盡數量詞 {n,m} 相對的少數優先概念</target>
        <note />
      </trans-unit>
      <trans-unit id="Regex_match_between_m_and_n_times_lazy_short">
        <source>match at least 'n' times (lazy)</source>
        <target state="translated">至少符合 'n' 次 (延遲)</target>
        <note />
      </trans-unit>
      <trans-unit id="Regex_match_between_m_and_n_times_long">
        <source>The {n,m} quantifier matches the preceding element at least n times, but no more than m times, where n and m are integers. {n,m} is a greedy quantifier whose lazy equivalent is {n,m}?</source>
        <target state="translated">{n,m} 數量詞會比對前置元素至少 n 次，但不超過 m 次，其中 n 和 m 為整數。{n,m} 是窮盡數量詞，其少數優先的相對概念為 {n,m}?</target>
        <note />
      </trans-unit>
      <trans-unit id="Regex_match_between_m_and_n_times_short">
        <source>match between 'm' and 'n' times</source>
        <target state="translated">比對 'm' 到 'n' 次</target>
        <note />
      </trans-unit>
      <trans-unit id="Regex_match_exactly_n_times_lazy_long">
        <source>The {n}? quantifier matches the preceding element exactly n times, where n is any integer. It is the lazy counterpart of the greedy quantifier {n}+</source>
        <target state="translated">{n}? 數量詞會比對前置元素正好 n 次，其中 n 為任何整數。這是與窮盡數量詞 {n}+ 相對的少數優先概念</target>
        <note />
      </trans-unit>
      <trans-unit id="Regex_match_exactly_n_times_lazy_short">
        <source>match exactly 'n' times (lazy)</source>
        <target state="translated">比對正好 'n' 次 (少數優先)</target>
        <note />
      </trans-unit>
      <trans-unit id="Regex_match_exactly_n_times_long">
        <source>The {n} quantifier matches the preceding element exactly n times, where n is any integer. {n} is a greedy quantifier whose lazy equivalent is {n}?</source>
        <target state="translated">{n} 數量詞會比對前置元素至少 n 次，其中 n 為任何整數。{n} 是窮盡數量詞，其少數優先的相對概念為 {n}?</target>
        <note />
      </trans-unit>
      <trans-unit id="Regex_match_exactly_n_times_short">
        <source>match exactly 'n' times</source>
        <target state="translated">比對正好 'n' 次</target>
        <note />
      </trans-unit>
      <trans-unit id="Regex_match_one_or_more_times_lazy_long">
        <source>The +? quantifier matches the preceding element one or more times, but as few times as possible. It is the lazy counterpart of the greedy quantifier +</source>
        <target state="translated">+? 數量詞會比對前置元素一或多次，但盡可能壓低次數。這是與窮盡數量詞 + 相對的少數優先概念</target>
        <note />
      </trans-unit>
      <trans-unit id="Regex_match_one_or_more_times_lazy_short">
        <source>match one or more times (lazy)</source>
        <target state="translated">比對一或多次 (少數優先)</target>
        <note />
      </trans-unit>
      <trans-unit id="Regex_match_one_or_more_times_long">
        <source>The + quantifier matches the preceding element one or more times. It is equivalent to the {1,} quantifier. + is a greedy quantifier whose lazy equivalent is +?.</source>
        <target state="translated">+ 數量詞會比對前置元素一或多次，等同於 {1,} 數量詞。+ 是窮盡數量詞，其少數優先的相對概念為 +?。</target>
        <note />
      </trans-unit>
      <trans-unit id="Regex_match_one_or_more_times_short">
        <source>match one or more times</source>
        <target state="translated">比對一或多次</target>
        <note />
      </trans-unit>
      <trans-unit id="Regex_match_zero_or_more_times_lazy_long">
        <source>The *? quantifier matches the preceding element zero or more times, but as few times as possible. It is the lazy counterpart of the greedy quantifier *</source>
        <target state="translated">*? 數量詞會比對前置元素零或多次，但盡可能壓低次數。這是與窮盡數量詞 * 相對的少數優先概念</target>
        <note />
      </trans-unit>
      <trans-unit id="Regex_match_zero_or_more_times_lazy_short">
        <source>match zero or more times (lazy)</source>
        <target state="translated">比對零或多次 (少數優先)</target>
        <note />
      </trans-unit>
      <trans-unit id="Regex_match_zero_or_more_times_long">
        <source>The * quantifier matches the preceding element zero or more times. It is equivalent to the {0,} quantifier. * is a greedy quantifier whose lazy equivalent is *?.</source>
        <target state="translated">* 數量詞會比對前置元素零或多次，相當於 {0,} 數量詞。* 是窮盡數量詞，其少數優先的相對概念為 *?。</target>
        <note />
      </trans-unit>
      <trans-unit id="Regex_match_zero_or_more_times_short">
        <source>match zero or more times</source>
        <target state="translated">比對零或多次</target>
        <note />
      </trans-unit>
      <trans-unit id="Regex_match_zero_or_one_time_lazy_long">
        <source>The ?? quantifier matches the preceding element zero or one time, but as few times as possible. It is the lazy counterpart of the greedy quantifier ?</source>
        <target state="translated">?? 數量詞會比對前置元素零或一次，但盡可能壓低次數。這是與窮盡數量詞 ? 相對的少數優先概念</target>
        <note />
      </trans-unit>
      <trans-unit id="Regex_match_zero_or_one_time_lazy_short">
        <source>match zero or one time (lazy)</source>
        <target state="translated">比對零或一次 (少數優先)</target>
        <note />
      </trans-unit>
      <trans-unit id="Regex_match_zero_or_one_time_long">
        <source>The ? quantifier matches the preceding element zero or one time. It is equivalent to the {0,1} quantifier. ? is a greedy quantifier whose lazy equivalent is ??.</source>
        <target state="translated">? 數量詞會比對前置元素零或一次，相當於 {0,1} 數量詞。? 是窮盡數量詞，其少數優先的相對概念為 ??。</target>
        <note />
      </trans-unit>
      <trans-unit id="Regex_match_zero_or_one_time_short">
        <source>match zero or one time</source>
        <target state="translated">比對零或一次</target>
        <note />
      </trans-unit>
      <trans-unit id="Regex_matched_subexpression_long">
        <source>This grouping construct captures a matched 'subexpression', where 'subexpression' is any valid regular expression pattern. Captures that use parentheses are numbered automatically from left to right based on the order of the opening parentheses in the regular expression, starting from one. The capture that is numbered zero is the text matched by the entire regular expression pattern.</source>
        <target state="translated">這個分組建構會擷取相符的 'subexpression'，其中 'subexpression' 是任何有效的規則運算式模式。使用了括弧的擷取會自動根據規則運算式中的左括弧順序，從第一個開始從左到右加上編號。編號為零的擷取，是與整個規則運算式模式相符的文字。</target>
        <note />
      </trans-unit>
      <trans-unit id="Regex_matched_subexpression_short">
        <source>matched subexpression</source>
        <target state="translated">相符的子運算式</target>
        <note />
      </trans-unit>
      <trans-unit id="Regex_name">
        <source>name</source>
        <target state="translated">名稱</target>
        <note />
      </trans-unit>
      <trans-unit id="Regex_name1">
        <source>name1</source>
        <target state="translated">名稱 1</target>
        <note />
      </trans-unit>
      <trans-unit id="Regex_name2">
        <source>name2</source>
        <target state="translated">名稱 2</target>
        <note />
      </trans-unit>
      <trans-unit id="Regex_name_or_number">
        <source>name-or-number</source>
        <target state="translated">名稱或數目</target>
        <note />
      </trans-unit>
      <trans-unit id="Regex_named_backreference_long">
        <source>A named or numbered backreference.

'name' is the name of a capturing group defined in the regular expression pattern.</source>
        <target state="translated">具名或編號反向參考。

'name' 是定義於規則運算式模式內的擷取群組名稱。</target>
        <note />
      </trans-unit>
      <trans-unit id="Regex_named_backreference_short">
        <source>named backreference</source>
        <target state="translated">具名反向參考</target>
        <note />
      </trans-unit>
      <trans-unit id="Regex_named_matched_subexpression_long">
        <source>Captures a matched subexpression and lets you access it by name or by number.

'name' is a valid group name, and 'subexpression' is any valid regular expression pattern. 'name' must not contain any punctuation characters and cannot begin with a number.

If the RegexOptions parameter of a regular expression pattern matching method includes the RegexOptions.ExplicitCapture flag, or if the n option is applied to this subexpression, the only way to capture a subexpression is to explicitly name capturing groups.</source>
        <target state="translated">擷取相符的子運算式並讓您根據名稱或數字加以存取。

'name' 應為有效的群組名稱，而 'subexpression' 則可為任何有效的規則運算式模式。'name' 不得包含任何標點符號字元，也不得以數字作為開頭。

如果規則運算式模式比對方法的 RegexOptions 參數包含 RegexOptions.ExplicitCapture 旗標，或 n 選項已套用至此子運算式，則擷取子運算式的唯一方法為明確地命名擷取群組。</target>
        <note />
      </trans-unit>
      <trans-unit id="Regex_named_matched_subexpression_short">
        <source>named matched subexpression</source>
        <target state="translated">具名的相符子運算式</target>
        <note />
      </trans-unit>
      <trans-unit id="Regex_negative_character_group_long">
        <source>A negative character group specifies a list of characters that must not appear in an input string for a match to occur. The list of characters are specified individually.

Two or more character ranges can be concatenated. For example, to specify the range of decimal digits from "0" through "9", the range of lowercase letters from "a" through "f", and the range of uppercase letters from "A" through "F", use [0-9a-fA-F].</source>
        <target state="translated">負的字元群組會指定不應在輸入字串中出現的字元清單，以使比對可行。字元的清單會受個別指定。

可串連二或多個字元範圍。舉例來說，如果要指定十進位數字的範圍 (從 "0" 到 "9")，則小寫字母的範圍為 "a" 到 "f"，大寫字母的範圍為 "A" 到 "F"，使用 [0-9a-fA-F]。</target>
        <note />
      </trans-unit>
      <trans-unit id="Regex_negative_character_group_short">
        <source>negative character group</source>
        <target state="translated">負值字元群組</target>
        <note />
      </trans-unit>
      <trans-unit id="Regex_negative_character_range_long">
        <source>A negative character range specifies a list of characters that must not appear in an input string for a match to occur. 'firstCharacter' is the character that begins the range, and 'lastCharacter' is the character that ends the range.

Two or more character ranges can be concatenated. For example, to specify the range of decimal digits from "0" through "9", the range of lowercase letters from "a" through "f", and the range of uppercase letters from "A" through "F", use [0-9a-fA-F].</source>
        <target state="translated">負的字元範圍會指定不應在輸入字串中出現的字元清單，以使比對可行。'firstCharacter' 是開始範圍的字元，'lastCharacter' 則是結束範圍的字元。

可串連二或多個字元範圍。舉例來說，如果要指定十進位數字的範圍 (從 "0" 到 "9")，則小寫字母的範圍為 "a" 到 "f"，大寫字母的範圍為 "A" 到 "F"，使用 [0-9a-fA-F]。</target>
        <note />
      </trans-unit>
      <trans-unit id="Regex_negative_character_range_short">
        <source>negative character range</source>
        <target state="translated">負值字元範圍</target>
        <note />
      </trans-unit>
      <trans-unit id="Regex_negative_unicode_category_long">
        <source>The regular expression construct \P{ name } matches any character that does not belong to a Unicode general category or named block, where name is the category abbreviation or named block name.</source>
        <target state="translated">規則運算式建構 \P{ name } 會比對任何不屬於 Unicode 一般分類或具名區塊的字元，其中名稱為分類縮寫或具名區塊名稱。</target>
        <note />
      </trans-unit>
      <trans-unit id="Regex_negative_unicode_category_short">
        <source>negative unicode category</source>
        <target state="translated">負值 Unicode 分類</target>
        <note />
      </trans-unit>
      <trans-unit id="Regex_new_line_character_long">
        <source>Matches a new-line character, \u000A</source>
        <target state="translated">比對新行字元 \u000A</target>
        <note />
      </trans-unit>
      <trans-unit id="Regex_new_line_character_short">
        <source>new-line character</source>
        <target state="translated">新行字元</target>
        <note />
      </trans-unit>
      <trans-unit id="Regex_no">
        <source>no</source>
        <target state="translated">否</target>
        <note />
      </trans-unit>
      <trans-unit id="Regex_non_digit_character_long">
        <source>\D matches any non-digit character. It is equivalent to the \P{Nd} regular expression pattern.

If ECMAScript-compliant behavior is specified, \D is equivalent to [^0-9]</source>
        <target state="translated">\D 符合所有非數字字元。其相當於 \P{Nd} 規則運算式模式。

如果有指定符合 ECMAScript 規範的行為，則 \d 相當於 [^0-9]</target>
        <note />
      </trans-unit>
      <trans-unit id="Regex_non_digit_character_short">
        <source>non-digit character</source>
        <target state="translated">非數字字元</target>
        <note />
      </trans-unit>
      <trans-unit id="Regex_non_white_space_character_long">
        <source>\S matches any non-white-space character. It is equivalent to the [^\f\n\r\t\v\x85\p{Z}] regular expression pattern, or the opposite of the regular expression pattern that is equivalent to \s, which matches white-space characters.

If ECMAScript-compliant behavior is specified, \S is equivalent to [^ \f\n\r\t\v]</source>
        <target state="translated">\S 符合所有非空白字元的字元。其等同於 [^\f\n\r\t\v\x85\p{Z}] 規則運算式模式，或相當於 \s 之規則運算式模式的相反，其符合空白字元的字元。

如果有指定符合 ECMAScript 規範的行為，則 \S 相當於 [^ \f\n\r\t\v]</target>
        <note />
      </trans-unit>
      <trans-unit id="Regex_non_white_space_character_short">
        <source>non-white-space character</source>
        <target state="translated">非空白字元</target>
        <note />
      </trans-unit>
      <trans-unit id="Regex_non_word_boundary_long">
        <source>The \B anchor specifies that the match must not occur on a word boundary. It is the opposite of the \b anchor.</source>
        <target state="translated">\B 錨點會指定比對不得出現在字邊界。其為 \b 錨點的相反。</target>
        <note />
      </trans-unit>
      <trans-unit id="Regex_non_word_boundary_short">
        <source>non-word boundary</source>
        <target state="translated">非字邊界</target>
        <note />
      </trans-unit>
      <trans-unit id="Regex_non_word_character_long">
        <source>\W matches any non-word character. It matches any character except for those in the following Unicode categories:

    Ll	Letter, Lowercase
    Lu	Letter, Uppercase
    Lt	Letter, Titlecase
    Lo	Letter, Other
    Lm	Letter, Modifier
    Mn	Mark, Nonspacing
    Nd	Number, Decimal Digit
    Pc	Punctuation, Connector

If ECMAScript-compliant behavior is specified, \W is equivalent to [^a-zA-Z_0-9]</source>
        <target state="translated">\W 符合所有非字組字元。其符合所有字元，但處於以下 Unicode 分類內的字元除外:

    Ll	字母，小寫
    Lu	字母，大寫
    Lt	字母，字首大寫
    Lo	字母，其他
    Lm	字母，修飾元
    Mn	標記，非空格
    Nd	數字，十進位數字
    Pc	標點符號，接頭

如果有指定符合 ECMAScript 規範的行為，則 \W 相當於 [^a-zA-Z_0-9]</target>
        <note>Note: Ll, Lu, Lt, Lo, Lm, Mn, Nd, and Pc are all things that should not be localized. </note>
      </trans-unit>
      <trans-unit id="Regex_non_word_character_short">
        <source>non-word character</source>
        <target state="translated">非文字字元</target>
        <note />
      </trans-unit>
      <trans-unit id="Regex_noncapturing_group_long">
        <source>This construct does not capture the substring that is matched by a subexpression:

The noncapturing group construct is typically used when a quantifier is applied to a group, but the substrings captured by the group are of no interest.

If a regular expression includes nested grouping constructs, an outer noncapturing group construct does not apply to the inner nested group constructs.</source>
        <target state="translated">這個建構不會擷取子運算式比對的子字串:

非擷取群組建構通常在數量詞套用到群組時使用，但群組擷取的子字串不會有影響。

若規則運算式包含巢狀群組建構，外部非擷取群組建構就不會套用到內部巢狀群組建構。</target>
        <note />
      </trans-unit>
      <trans-unit id="Regex_noncapturing_group_short">
        <source>noncapturing group</source>
        <target state="translated">非擷取群組</target>
        <note />
      </trans-unit>
      <trans-unit id="Regex_number_decimal_digit">
        <source>number, decimal digit</source>
        <target state="translated">數字，十進位數字</target>
        <note />
      </trans-unit>
      <trans-unit id="Regex_number_letter">
        <source>number, letter</source>
        <target state="translated">數字，字母</target>
        <note />
      </trans-unit>
      <trans-unit id="Regex_number_other">
        <source>number, other</source>
        <target state="translated">數字，其他</target>
        <note />
      </trans-unit>
      <trans-unit id="Regex_numbered_backreference_long">
        <source>A numbered backreference, where 'number' is the ordinal position of the capturing group in the regular expression. For example, \4 matches the contents of the fourth capturing group.

There is an ambiguity between octal escape codes (such as \16) and \number backreferences that use the same notation. If the ambiguity is a problem, you can use the \k&lt;name&gt; notation, which is unambiguous and cannot be confused with octal character codes. Similarly, hexadecimal codes such as \xdd are unambiguous and cannot be confused with backreferences.</source>
        <target state="translated">編號反向參考，其中 'number' 是擷取群組在規則運算式中的序數位置。舉例來說，\4 符合第四個擷取群組的內容。

如果八進位逸出代碼 (例如 \16) 和 \number 反向參考使用的標記法相同，則會出現模稜兩可的問題。如果模稜兩可的問題會造成麻煩，您可以使用 \k&lt;名稱&gt; 標記法，該標記法較為明確且不會與八進位逸出字元代碼搞混。同樣地，\xdd 等十六進位代碼也相當明確，不會與反向參考搞混。</target>
        <note />
      </trans-unit>
      <trans-unit id="Regex_numbered_backreference_short">
        <source>numbered backreference</source>
        <target state="translated">編號反向參考</target>
        <note />
      </trans-unit>
      <trans-unit id="Regex_other_control">
        <source>other, control</source>
        <target state="translated">其他，控制</target>
        <note />
      </trans-unit>
      <trans-unit id="Regex_other_format">
        <source>other, format</source>
        <target state="translated">其他，格式</target>
        <note />
      </trans-unit>
      <trans-unit id="Regex_other_not_assigned">
        <source>other, not assigned</source>
        <target state="translated">其他，未指派</target>
        <note />
      </trans-unit>
      <trans-unit id="Regex_other_private_use">
        <source>other, private use</source>
        <target state="translated">其他，私用</target>
        <note />
      </trans-unit>
      <trans-unit id="Regex_other_surrogate">
        <source>other, surrogate</source>
        <target state="translated">其他，代理</target>
        <note />
      </trans-unit>
      <trans-unit id="Regex_positive_character_group_long">
        <source>A positive character group specifies a list of characters, any one of which may appear in an input string for a match to occur.</source>
        <target state="translated">正的字元群組會指定字元清單，其中的任一字元都可能會出現在輸入字串中，以便比對發生。</target>
        <note />
      </trans-unit>
      <trans-unit id="Regex_positive_character_group_short">
        <source>positive character group</source>
        <target state="translated">正值字元群組</target>
        <note />
      </trans-unit>
      <trans-unit id="Regex_positive_character_range_long">
        <source>A positive character range specifies a range of characters, any one of which may appear in an input string for a match to occur.  'firstCharacter' is the character that begins the range and 'lastCharacter' is the character that ends the range. </source>
        <target state="translated">正的字元範圍會指定字元範圍，其中的任一字元都可能會出現在輸入字串中，以便比對發生。'firstCharacter' 是開始範圍的字元，'lastCharacter' 則是結束範圍的字元。</target>
        <note />
      </trans-unit>
      <trans-unit id="Regex_positive_character_range_short">
        <source>positive character range</source>
        <target state="translated">正值字元範圍</target>
        <note />
      </trans-unit>
      <trans-unit id="Regex_punctuation_close">
        <source>punctuation, close</source>
        <target state="translated">標點符號，封閉</target>
        <note />
      </trans-unit>
      <trans-unit id="Regex_punctuation_connector">
        <source>punctuation, connector</source>
        <target state="translated">標點符號，連接子</target>
        <note />
      </trans-unit>
      <trans-unit id="Regex_punctuation_dash">
        <source>punctuation, dash</source>
        <target state="translated">標點符號，破折號</target>
        <note />
      </trans-unit>
      <trans-unit id="Regex_punctuation_final_quote">
        <source>punctuation, final quote</source>
        <target state="translated">標點符號，最後引號</target>
        <note />
      </trans-unit>
      <trans-unit id="Regex_punctuation_initial_quote">
        <source>punctuation, initial quote</source>
        <target state="translated">標點符號，初始引號</target>
        <note />
      </trans-unit>
      <trans-unit id="Regex_punctuation_open">
        <source>punctuation, open</source>
        <target state="translated">標點符號，開放</target>
        <note />
      </trans-unit>
      <trans-unit id="Regex_punctuation_other">
        <source>punctuation, other</source>
        <target state="translated">標點符號，其他</target>
        <note />
      </trans-unit>
      <trans-unit id="Regex_separator_line">
        <source>separator, line</source>
        <target state="translated">分隔符號，線條</target>
        <note />
      </trans-unit>
      <trans-unit id="Regex_separator_paragraph">
        <source>separator, paragraph</source>
        <target state="translated">分隔符號，段落</target>
        <note />
      </trans-unit>
      <trans-unit id="Regex_separator_space">
        <source>separator, space</source>
        <target state="translated">分隔符號，空格</target>
        <note />
      </trans-unit>
      <trans-unit id="Regex_start_of_string_only_long">
        <source>The \A anchor specifies that a match must occur at the beginning of the input string. It is identical to the ^ anchor, except that \A ignores the RegexOptions.Multiline option. Therefore, it can only match the start of the first line in a multiline input string.</source>
        <target state="translated">\A 錨點會指定比對必須出現在輸入字串開頭。其與 ^ 錨點相同，差異在於 \A 會忽略 RegexOptions.Multiline 選項。因此，這個錨點只能多行輸入字串的第一行開頭。</target>
        <note />
      </trans-unit>
      <trans-unit id="Regex_start_of_string_only_short">
        <source>start of string only</source>
        <target state="translated">僅字串開頭</target>
        <note />
      </trans-unit>
      <trans-unit id="Regex_start_of_string_or_line_long">
        <source>The ^ anchor specifies that the following pattern must begin at the first character position of the string. If you use ^ with the RegexOptions.Multiline option, the match must occur at the beginning of each line.</source>
        <target state="translated">^ 錨點會指定下列模式必須從字串第一個字元的位置開始。如果您搭配 RegexOptions.Multiline 選項使用 ^，比對就必須出現在每一行的開頭。</target>
        <note />
      </trans-unit>
      <trans-unit id="Regex_start_of_string_or_line_short">
        <source>start of string or line</source>
        <target state="translated">字串或行開頭</target>
        <note />
      </trans-unit>
      <trans-unit id="Regex_subexpression">
        <source>subexpression</source>
        <target state="translated">子運算式</target>
        <note />
      </trans-unit>
      <trans-unit id="Regex_symbol_currency">
        <source>symbol, currency</source>
        <target state="translated">符號，貨幣</target>
        <note />
      </trans-unit>
      <trans-unit id="Regex_symbol_math">
        <source>symbol, math</source>
        <target state="translated">符號，數學</target>
        <note />
      </trans-unit>
      <trans-unit id="Regex_symbol_modifier">
        <source>symbol, modifier</source>
        <target state="translated">符號，修飾元</target>
        <note />
      </trans-unit>
      <trans-unit id="Regex_symbol_other">
        <source>symbol, other</source>
        <target state="translated">符號，其他</target>
        <note />
      </trans-unit>
      <trans-unit id="Regex_tab_character_long">
        <source>Matches a tab character, \u0009</source>
        <target state="translated">比對定位字元 \u0009</target>
        <note />
      </trans-unit>
      <trans-unit id="Regex_tab_character_short">
        <source>tab character</source>
        <target state="translated">定位字元</target>
        <note />
      </trans-unit>
      <trans-unit id="Regex_unicode_category_long">
        <source>The regular expression construct \p{ name } matches any character that belongs to a Unicode general category or named block, where name is the category abbreviation or named block name.</source>
        <target state="translated">規則運算式建構 \P{ name } 會比對任何屬於 Unicode 一般分類或具名區塊的字元，其中名稱為分類縮寫或具名區塊名稱。</target>
        <note />
      </trans-unit>
      <trans-unit id="Regex_unicode_category_short">
        <source>unicode category</source>
        <target state="translated">Unicode 分類</target>
        <note />
      </trans-unit>
      <trans-unit id="Regex_unicode_escape_long">
        <source>Matches a UTF-16 code unit whose value is #### hexadecimal.</source>
        <target state="translated">比對值為 #### 十六進位的 UTF-16 代碼單元。</target>
        <note />
      </trans-unit>
      <trans-unit id="Regex_unicode_escape_short">
        <source>unicode escape</source>
        <target state="translated">unicode 逸出</target>
        <note />
      </trans-unit>
      <trans-unit id="Regex_unicode_general_category_0">
        <source>Unicode General Category: {0}</source>
        <target state="translated">Unicode 一般分類: {0}</target>
        <note />
      </trans-unit>
      <trans-unit id="Regex_vertical_tab_character_long">
        <source>Matches a vertical-tab character, \u000B</source>
        <target state="translated">比對垂直定位字元 \u000B</target>
        <note />
      </trans-unit>
      <trans-unit id="Regex_vertical_tab_character_short">
        <source>vertical-tab character</source>
        <target state="translated">垂直定位字元</target>
        <note />
      </trans-unit>
      <trans-unit id="Regex_white_space_character_long">
        <source>\s matches any white-space character. It is equivalent to the following escape sequences and Unicode categories:

    \f	The form feed character, \u000C
    \n	The newline character, \u000A
    \r	The carriage return character, \u000D
    \t	The tab character, \u0009
    \v	The vertical tab character, \u000B
    \x85	The ellipsis or NEXT LINE (NEL) character (…), \u0085
    \p{Z}	Matches any separator character

If ECMAScript-compliant behavior is specified, \s is equivalent to [ \f\n\r\t\v]</source>
        <target state="translated">\s 符合所有空白字元。其相當於以下逸出序列和 Unicode 分類:

    \f	換頁字元，\u000C
    \n	新行字元，\u000A
    \r	歸位字元，\u000D
    \t	定位字元，\u0009
    \v	垂直定位字元，\u000B
    \x85	省略符號或 NEXT LINE (NEL) 字元 (…)，\u0085
    \p{Z}	符合所有分隔符號字元

如果有指定符合 ECMAScript 規範的行為，則 \s 相當於 [ \f\n\r\t\v]</target>
        <note />
      </trans-unit>
      <trans-unit id="Regex_white_space_character_short">
        <source>white-space character</source>
        <target state="translated">空白字元</target>
        <note />
      </trans-unit>
      <trans-unit id="Regex_word_boundary_long">
        <source>The \b anchor specifies that the match must occur on a boundary between a word character (the \w language element) and a non-word character (the \W language element). Word characters consist of alphanumeric characters and underscores; a non-word character is any character that is not alphanumeric or an underscore. The match may also occur on a word boundary at the beginning or end of the string.

The \b anchor is frequently used to ensure that a subexpression matches an entire word instead of just the beginning or end of a word.</source>
        <target state="translated">\b 錨點會指定比對必須出現於文字字元 (\w 語言元素) 和非文字字元 (\W 語言元素) 之間的邊界上。文字字元由英數字元和底線組成; 非文字字元則為英數字元或底線除外的任何字元。比對也可能出現於字串開頭或結尾的文字邊界上。

\b 錨點通常用來確保子運算式會比對整個字組，而不是只比對字組的開頭或結尾。</target>
        <note />
      </trans-unit>
      <trans-unit id="Regex_word_boundary_short">
        <source>word boundary</source>
        <target state="translated">字邊界</target>
        <note />
      </trans-unit>
      <trans-unit id="Regex_word_character_long">
        <source>\w matches any word character. A word character is a member of any of the following Unicode categories:

    Ll	Letter, Lowercase
    Lu	Letter, Uppercase
    Lt	Letter, Titlecase
    Lo	Letter, Other
    Lm	Letter, Modifier
    Mn	Mark, Nonspacing
    Nd	Number, Decimal Digit
    Pc	Punctuation, Connector

If ECMAScript-compliant behavior is specified, \w is equivalent to [a-zA-Z_0-9]</source>
        <target state="translated">\w 符合所有字組字元。字組字元是以下任一 Unicode 分類的成員:

    Ll	字母，小寫
    Lu	字母，大寫
    Lt	字母，字首大寫
    Lo	字母，其他
    Lm	字母，修飾元
    Mn	標記，非空格
    Nd	數字，十進位數字
    Pc	標點符號，接頭

如果有指定符合 ECMAScript 規範的行為，則 \w 相當於 [a-zA-Z_0-9]</target>
        <note>Note: Ll, Lu, Lt, Lo, Lm, Mn, Nd, and Pc are all things that should not be localized.</note>
      </trans-unit>
      <trans-unit id="Regex_word_character_short">
        <source>word character</source>
        <target state="translated">文字字元</target>
        <note />
      </trans-unit>
      <trans-unit id="Regex_yes">
        <source>yes</source>
        <target state="translated">是</target>
        <note />
      </trans-unit>
      <trans-unit id="Regex_zero_width_negative_lookahead_assertion_long">
        <source>A zero-width negative lookahead assertion, where for the match to be successful, the input string must not match the regular expression pattern in subexpression. The matched string is not included in the match result.

A zero-width negative lookahead assertion is typically used either at the beginning or at the end of a regular expression. At the beginning of a regular expression, it can define a specific pattern that should not be matched when the beginning of the regular expression defines a similar but more general pattern to be matched. In this case, it is often used to limit backtracking. At the end of a regular expression, it can define a subexpression that cannot occur at the end of a match.</source>
        <target state="translated">零寬負右合樣判斷提示，如果要使比對成功，則輸入字串不得符合子運算式中的規則運算式模式。符合的字串不會包含在比對結果內。

零寬度 lookahead 判斷提示通常會用在規則運算式的開頭或結尾。在規則運算式的開頭，其可定義應符合的特定模式 (當規則運算式的開頭定義相似但更普通的應符合模式時)。在這種情況下，其常會用來限制回溯。在規則運算式的結尾，其可定義不會在比對結束時發生的子運算式。</target>
        <note />
      </trans-unit>
      <trans-unit id="Regex_zero_width_negative_lookahead_assertion_short">
        <source>zero-width negative lookahead assertion</source>
        <target state="translated">零寬負值右合樣判斷提示</target>
        <note />
      </trans-unit>
      <trans-unit id="Regex_zero_width_negative_lookbehind_assertion_long">
        <source>A zero-width negative lookbehind assertion, where for a match to be successful, 'subexpression' must not occur at the input string to the left of the current position. Any substring that does not match 'subexpression' is not included in the match result.

Zero-width negative lookbehind assertions are typically used at the beginning of regular expressions. The pattern that they define precludes a match in the string that follows. They are also used to limit backtracking when the last character or characters in a captured group must not be one or more of the characters that match that group's regular expression pattern.</source>
        <target state="translated">零寬負左合樣判斷提示，如果要使比對成功，則 'subexpression' 不得發生在目前位置左側的輸入字串。所有不符合 'subexpression' 的子字串都不會包含在比對結果內。

零寬度負 lookbehind 判斷提示通常會用在規則運算式的開頭。其定義的模式會排除下一個字串中的相符項。其也常用於限制回溯 (當最後一個字元或已擷取群組中的字元不得為符合群組規則運算式模式的一或多個字元時)。</target>
        <note />
      </trans-unit>
      <trans-unit id="Regex_zero_width_negative_lookbehind_assertion_short">
        <source>zero-width negative lookbehind assertion</source>
        <target state="translated">零寬負值左合樣判斷提示</target>
        <note />
      </trans-unit>
      <trans-unit id="Regex_zero_width_positive_lookahead_assertion_long">
        <source>A zero-width positive lookahead assertion, where for a match to be successful, the input string must match the regular expression pattern in 'subexpression'. The matched substring is not included in the match result. A zero-width positive lookahead assertion does not backtrack.

Typically, a zero-width positive lookahead assertion is found at the end of a regular expression pattern. It defines a substring that must be found at the end of a string for a match to occur but that should not be included in the match. It is also useful for preventing excessive backtracking. You can use a zero-width positive lookahead assertion to ensure that a particular captured group begins with text that matches a subset of the pattern defined for that captured group.</source>
        <target state="translated">零寬正右合樣判斷提示，如果要使比對成功，則輸入字串必須符合 'subexpression' 中的規則運算式模式。符合的子字串不會包含在比對結果內。零寬度正 lookahead 判斷提示不會回溯。

一般來說，零寬度正 lookahead 判斷提示會出現在規則運算式模式的結尾。其會定義應出現在字串結尾以使比對發生，但不應包含在比對內的子字串。對於防止過度回溯來說，其也相當實用。您可以使用零寬度正 lookahead 判斷提示來確保特定已擷取群組會以符合為該已擷取群組定義之模式的子集開頭。</target>
        <note />
      </trans-unit>
      <trans-unit id="Regex_zero_width_positive_lookahead_assertion_short">
        <source>zero-width positive lookahead assertion</source>
        <target state="translated">零寬正值右合樣判斷提示</target>
        <note />
      </trans-unit>
      <trans-unit id="Regex_zero_width_positive_lookbehind_assertion_long">
        <source>A zero-width positive lookbehind assertion, where for a match to be successful, 'subexpression' must occur at the input string to the left of the current position. 'subexpression' is not included in the match result. A zero-width positive lookbehind assertion does not backtrack.

Zero-width positive lookbehind assertions are typically used at the beginning of regular expressions. The pattern that they define is a precondition for a match, although it is not a part of the match result.</source>
        <target state="translated">零寬正左合樣判斷提示，如果要使比對成功，則 'subexpression' 必須於目前位置左側的輸入字串發生。'subexpression' 不會包含在比對結果內。零寬度正 lookbehind 判斷提示不會回溯。

零寬度正 lookbehind 判斷提示通常會用在規則運算式的開頭。其定義的模式是比對的前置條件，但不是比對結果的一部份。</target>
        <note />
      </trans-unit>
      <trans-unit id="Regex_zero_width_positive_lookbehind_assertion_short">
        <source>zero-width positive lookbehind assertion</source>
        <target state="translated">零寬正值左合樣判斷提示</target>
        <note />
      </trans-unit>
      <trans-unit id="Related_method_signatures_found_in_metadata_will_not_be_updated">
        <source>Related method signatures found in metadata will not be updated.</source>
        <target state="translated">將不會更新中繼資料中所找到的相關方法簽章。</target>
        <note />
      </trans-unit>
      <trans-unit id="Removal_of_document_not_supported">
        <source>Removal of document not supported</source>
        <target state="translated">不支援移除文件</target>
        <note />
      </trans-unit>
      <trans-unit id="Remove_async_modifier">
        <source>Remove 'async' modifier</source>
        <target state="translated">移除 'async' 修飾元</target>
        <note />
      </trans-unit>
      <trans-unit id="Remove_unnecessary_casts">
        <source>Remove unnecessary casts</source>
        <target state="translated">移除不必要的 Cast</target>
        <note />
      </trans-unit>
      <trans-unit id="Remove_unused_variables">
        <source>Remove unused variables</source>
        <target state="translated">移除未使用的變數</target>
        <note />
      </trans-unit>
      <trans-unit id="Removing_0_that_accessed_captured_variables_1_and_2_declared_in_different_scopes_requires_restarting_the_application">
        <source>Removing {0} that accessed captured variables '{1}' and '{2}' declared in different scopes requires restarting the application.</source>
        <target state="translated">移除已存取擷取到的變數 '{1}' 和 '{2}' 的 {0}，需要重新啟動應用程式。</target>
        <note />
      </trans-unit>
      <trans-unit id="Removing_0_that_contains_an_active_statement_requires_restarting_the_application">
        <source>Removing {0} that contains an active statement requires restarting the application.</source>
        <target state="translated">移除包含作用中陳述式的 {0} 需要重新啟動應用程式。</target>
        <note />
      </trans-unit>
      <trans-unit id="Renaming_0_requires_restarting_the_application">
        <source>Renaming {0} requires restarting the application.</source>
        <target state="translated">重新命名 {0} 需要重新啟動應用程式。</target>
        <note />
      </trans-unit>
      <trans-unit id="Renaming_0_requires_restarting_the_application_because_it_is_not_supported_by_the_runtime">
        <source>Renaming {0} requires restarting the application because it is not supported by the runtime.</source>
        <target state="translated">重新命名 {0} 需要重新啟動應用程式，因為執行階段不支援它。</target>
        <note />
      </trans-unit>
      <trans-unit id="Renaming_a_captured_variable_from_0_to_1_requires_restarting_the_application">
        <source>Renaming a captured variable, from '{0}' to '{1}' requires restarting the application.</source>
        <target state="translated">將擷取到的變數從 '{0}' 重新命名為 '{1}' 需要重新啟動應用程式。</target>
        <note />
      </trans-unit>
      <trans-unit id="Replace_0_with_1">
        <source>Replace '{0}' with '{1}' </source>
        <target state="translated">將 ‘{0}’ 取代為 ‘{1}'</target>
        <note />
      </trans-unit>
      <trans-unit id="Resolve_conflict_markers">
        <source>Resolve conflict markers</source>
        <target state="translated">解決衝突標記</target>
        <note />
      </trans-unit>
      <trans-unit id="RudeEdit">
        <source>Rude edit</source>
        <target state="translated">粗略編輯</target>
        <note />
      </trans-unit>
      <trans-unit id="Selection_does_not_contain_a_valid_token">
        <source>Selection does not contain a valid token.</source>
        <target state="translated">選取範圍沒有包含有效的語彙基元。</target>
        <note />
      </trans-unit>
      <trans-unit id="Selection_not_contained_inside_a_type">
        <source>Selection not contained inside a type.</source>
        <target state="translated">選取範圍未包含在類型內。</target>
        <note />
      </trans-unit>
      <trans-unit id="Silent">
        <source>Silent</source>
        <target state="translated">Silent</target>
        <note />
      </trans-unit>
      <trans-unit id="Sort_accessibility_modifiers">
        <source>Sort accessibility modifiers</source>
        <target state="translated">排序協助工具修飾元</target>
        <note />
      </trans-unit>
      <trans-unit id="Source_code_language_information_was_not_found_in_PDB">
        <source>Source code language information was not found in PDB.</source>
<<<<<<< HEAD
        <target state="new">Source code language information was not found in PDB.</target>
=======
        <target state="translated">PDB 中找不到原始程式碼語言資訊。</target>
>>>>>>> a07da687
        <note />
      </trans-unit>
      <trans-unit id="Source_is_a_reference_assembly">
        <source>Source is a reference assembly, not enough information to find PDB.</source>
<<<<<<< HEAD
        <target state="new">Source is a reference assembly, not enough information to find PDB.</target>
=======
        <target state="translated">來源是參考組件，資訊不足，無法尋找 PDB。</target>
>>>>>>> a07da687
        <note />
      </trans-unit>
      <trans-unit id="Split_into_consecutive_0_statements">
        <source>Split into consecutive '{0}' statements</source>
        <target state="translated">分割成連續的 '{0}' 陳述式</target>
        <note />
      </trans-unit>
      <trans-unit id="Split_into_nested_0_statements">
        <source>Split into nested '{0}' statements</source>
        <target state="translated">分割成巢狀 '{0}' 陳述式</target>
        <note />
      </trans-unit>
      <trans-unit id="StreamMustSupportReadAndSeek">
        <source>Stream must support read and seek operations.</source>
        <target state="translated">資料流必須支援讀取及搜尋作業。</target>
        <note />
      </trans-unit>
      <trans-unit id="Suppress_0">
        <source>Suppress {0}</source>
        <target state="translated">隱藏 {0}</target>
        <note />
      </trans-unit>
      <trans-unit id="Switching_between_lambda_and_local_function_requires_restarting_the_application">
        <source>Switching between a lambda and a local function requires restarting the application.</source>
        <target state="translated">在 Lambda 運算式和本機函式之間切換需要重新啟動應用程式。</target>
        <note />
      </trans-unit>
      <trans-unit id="Symbol_found_in_assembly_path_0">
        <source>Symbol found in assembly path '{0}'</source>
<<<<<<< HEAD
        <target state="new">Symbol found in assembly path '{0}'</target>
=======
        <target state="translated">在組件路徑 '{0}' 中找到符號</target>
>>>>>>> a07da687
        <note />
      </trans-unit>
      <trans-unit id="TODO_colon_free_unmanaged_resources_unmanaged_objects_and_override_finalizer">
        <source>TODO: free unmanaged resources (unmanaged objects) and override finalizer</source>
        <target state="translated">TODO: 釋出非受控資源 (非受控物件) 並覆寫完成項</target>
        <note />
      </trans-unit>
      <trans-unit id="TODO_colon_override_finalizer_only_if_0_has_code_to_free_unmanaged_resources">
        <source>TODO: override finalizer only if '{0}' has code to free unmanaged resources</source>
        <target state="translated">TODO: 僅有當 '{0}' 具有會釋出非受控資源的程式碼時，才覆寫完成項</target>
        <note />
      </trans-unit>
      <trans-unit id="Target_type_matches">
        <source>Target type matches</source>
        <target state="translated">目標類型相符項目</target>
        <note />
      </trans-unit>
      <trans-unit id="The_assembly_0_containing_type_1_references_NET_Framework">
        <source>The assembly '{0}' containing type '{1}' references .NET Framework, which is not supported.</source>
        <target state="translated">包含類型 '{1}' 的組件 '{0}' 參考了 .NET Framework，此情形不受支援。</target>
        <note />
      </trans-unit>
      <trans-unit id="The_selection_contains_a_local_function_call_without_its_declaration">
        <source>The selection contains a local function call without its declaration.</source>
        <target state="translated">選取範圍包含區域函式呼叫，但不含其宣告。</target>
        <note />
      </trans-unit>
      <trans-unit id="Timeout_SourceLink">
        <source>Timed out trying to download source code from SourceLink. Subsequent requests may succeed.</source>
<<<<<<< HEAD
        <target state="new">Timed out trying to download source code from SourceLink. Subsequent requests may succeed.</target>
=======
        <target state="translated">嘗試從 SourceLink 下載原始程式碼時發生逾時。後續的要求可能會成功。</target>
>>>>>>> a07da687
        <note />
      </trans-unit>
      <trans-unit id="Timeout_symbol_server">
        <source>Timed out trying to download PDB from symbol server. Subsequent requests may succeed.</source>
<<<<<<< HEAD
        <target state="new">Timed out trying to download PDB from symbol server. Subsequent requests may succeed.</target>
=======
        <target state="translated">嘗試從符號伺服器下載 PDB 時發生逾時。後續的要求可能會成功。</target>
>>>>>>> a07da687
        <note />
      </trans-unit>
      <trans-unit id="Too_many_bars_in_conditional_grouping">
        <source>Too many | in (?()|)</source>
        <target state="translated">(?()|) 中太多 |</target>
        <note>This is an error message shown to the user when they write an invalid Regular Expression. Example: (?(0)a|b|)</note>
      </trans-unit>
      <trans-unit id="Too_many_close_parens">
        <source>Too many )'s</source>
        <target state="translated">太多 )</target>
        <note>This is an error message shown to the user when they write an invalid Regular Expression. Example: )</note>
      </trans-unit>
      <trans-unit id="Types_colon">
        <source>Types:</source>
        <target state="translated">類型:</target>
        <note />
      </trans-unit>
      <trans-unit id="UnableToReadSourceFileOrPdb">
        <source>Unable to read source file '{0}' or the PDB built for the containing project. Any changes made to this file while debugging won't be applied until its content matches the built source.</source>
        <target state="translated">無法讀取來源檔案 '{0}' 或為包含該檔案之專案所建置的 PDB。等到此檔案的內容與已建置的來源一致後，才會套用於偵錯期間對此檔案所做的所有變更。</target>
        <note />
      </trans-unit>
      <trans-unit id="Unknown_property">
        <source>Unknown property</source>
        <target state="translated">未知屬性</target>
        <note>This is an error message shown to the user when they write an invalid Regular Expression. Example: \p{}</note>
      </trans-unit>
      <trans-unit id="Unknown_property_0">
        <source>Unknown property '{0}'</source>
        <target state="translated">未知屬性 '{0}’</target>
        <note>This is an error message shown to the user when they write an invalid Regular Expression. Example: \p{xxx}. Here, {0} will be the name of the unknown property ('xxx')</note>
      </trans-unit>
      <trans-unit id="Unrecognized_control_character">
        <source>Unrecognized control character</source>
        <target state="translated">無法識別的控制字元</target>
        <note>This is an error message shown to the user when they write an invalid Regular Expression. Example: [\c]</note>
      </trans-unit>
      <trans-unit id="Unrecognized_escape_sequence_0">
        <source>Unrecognized escape sequence \{0}</source>
        <target state="translated">無法識別的逸出序列 \{0}</target>
        <note>This is an error message shown to the user when they write an invalid Regular Expression. Example: \m. Here, {0} will be the unrecognized character ('m')</note>
      </trans-unit>
      <trans-unit id="Unrecognized_grouping_construct">
        <source>Unrecognized grouping construct</source>
        <target state="translated">無法識別的分組建構</target>
        <note>This is an error message shown to the user when they write an invalid Regular Expression. Example: (?&lt;</note>
      </trans-unit>
      <trans-unit id="Unterminated_character_class_set">
        <source>Unterminated [] set</source>
        <target state="translated">未結束的 [] 組合</target>
        <note>This is an error message shown to the user when they write an invalid Regular Expression. Example: [</note>
      </trans-unit>
      <trans-unit id="Unterminated_regex_comment">
        <source>Unterminated (?#...) comment</source>
        <target state="translated">未結束的 (?#...) 註解</target>
        <note>This is an error message shown to the user when they write an invalid Regular Expression. Example: (?#</note>
      </trans-unit>
      <trans-unit id="Unwrap_all_arguments">
        <source>Unwrap all arguments</source>
        <target state="translated">將所有引數取消換行</target>
        <note />
      </trans-unit>
      <trans-unit id="Unwrap_all_parameters">
        <source>Unwrap all parameters</source>
        <target state="translated">將所有參數取消換行</target>
        <note />
      </trans-unit>
      <trans-unit id="Unwrap_and_indent_all_arguments">
        <source>Unwrap and indent all arguments</source>
        <target state="translated">將所有引數取消換行並縮排</target>
        <note />
      </trans-unit>
      <trans-unit id="Unwrap_and_indent_all_parameters">
        <source>Unwrap and indent all parameters</source>
        <target state="translated">將所有參數取消換行並縮排</target>
        <note />
      </trans-unit>
      <trans-unit id="Unwrap_argument_list">
        <source>Unwrap argument list</source>
        <target state="translated">將引數清單取消換行</target>
        <note />
      </trans-unit>
      <trans-unit id="Unwrap_call_chain">
        <source>Unwrap call chain</source>
        <target state="translated">將呼叫鏈取消包裝</target>
        <note />
      </trans-unit>
      <trans-unit id="Unwrap_expression">
        <source>Unwrap expression</source>
        <target state="translated">將運算式取消換行</target>
        <note />
      </trans-unit>
      <trans-unit id="Unwrap_parameter_list">
        <source>Unwrap parameter list</source>
        <target state="translated">將參數清單取消換行</target>
        <note />
      </trans-unit>
      <trans-unit id="Updating_0_requires_restarting_the_application">
        <source>Updating '{0}' requires restarting the application.</source>
        <target state="translated">更新 '{0}' 需要重新啟動應用程式。</target>
        <note />
      </trans-unit>
      <trans-unit id="Updating_a_0_around_an_active_statement_requires_restarting_the_application">
        <source>Updating a {0} around an active statement requires restarting the application.</source>
        <target state="translated">更新作用中陳述式前後的 {0} 需要重新啟動應用程式。</target>
        <note />
      </trans-unit>
      <trans-unit id="Updating_a_complex_statement_containing_an_await_expression_requires_restarting_the_application">
        <source>Updating a complex statement containing an await expression requires restarting the application.</source>
        <target state="translated">更新包含 await 運算式的複雜陳述式時，需要重新啟動應用程式。</target>
        <note />
      </trans-unit>
      <trans-unit id="Updating_an_active_statement_requires_restarting_the_application">
        <source>Updating an active statement requires restarting the application.</source>
        <target state="translated">更新作用中陳述式需要重新啟動應用程式。</target>
        <note />
      </trans-unit>
      <trans-unit id="Updating_async_or_iterator_modifier_around_an_active_statement_requires_restarting_the_application">
        <source>Updating async or iterator modifier around an active statement requires restarting the application.</source>
        <target state="translated">更新作用中陳述式前後的 async 或 iterator 修飾元需要重新啟動應用程式。</target>
        <note>{Locked="async"}{Locked="iterator"} "async" and "iterator" are C#/VB keywords and should not be localized.</note>
      </trans-unit>
      <trans-unit id="Updating_reloadable_type_marked_by_0_attribute_or_its_member_requires_restarting_the_application_because_it_is_not_supported_by_the_runtime">
        <source>Updating a reloadable type (marked by {0}) or its member requires restarting the application because is not supported by the runtime.</source>
        <target state="translated">因為執行階段不支援更新可重新載入類型 (由 {0} 標記) 或其成員，所以需要重新啟動應用程式。</target>
        <note />
      </trans-unit>
      <trans-unit id="Updating_the_Handles_clause_of_0_requires_restarting_the_application">
        <source>Updating the Handles clause of {0} requires restarting the application.</source>
        <target state="translated">更新 {0} 的 Handles 子句需要重新啟動應用程式。</target>
        <note>{Locked="Handles"} "Handles" is VB keywords and should not be localized.</note>
      </trans-unit>
      <trans-unit id="Updating_the_Implements_clause_of_a_0_requires_restarting_the_application">
        <source>Updating the Implements clause of a {0} requires restarting the application.</source>
        <target state="translated">更新 {0} 的 Implements 子句需要重新啟動應用程式。</target>
        <note>{Locked="Implements"} "Implements" is VB keywords and should not be localized.</note>
      </trans-unit>
      <trans-unit id="Updating_the_alias_of_Declare_statement_requires_restarting_the_application">
        <source>Updating the alias of Declare statement requires restarting the application.</source>
        <target state="translated">更新 Declare 陳述式的別名需要重新啟動應用程式。</target>
        <note>{Locked="Declare"} "Declare" is VB keyword and should not be localized.</note>
      </trans-unit>
      <trans-unit id="Updating_the_attributes_of_0_requires_restarting_the_application_because_it_is_not_supported_by_the_runtime">
        <source>Updating the attributes of {0} requires restarting the application because it is not supported by the runtime.</source>
        <target state="translated">更新 {0} 的屬性需要重新啟動應用程式，因為執行階段不支援它。</target>
        <note />
      </trans-unit>
      <trans-unit id="Updating_the_base_class_and_or_base_interface_s_of_0_requires_restarting_the_application">
        <source>Updating the base class and/or base interface(s) of {0} requires restarting the application.</source>
        <target state="translated">更新 {0} 的基底類別及 (或) 基底介面需要重新啟動應用程式。</target>
        <note />
      </trans-unit>
      <trans-unit id="Updating_the_initializer_of_0_requires_restarting_the_application">
        <source>Updating the initializer of {0} requires restarting the application.</source>
        <target state="translated">更新 {0} 的初始設定式需要重新啟動應用程式。</target>
        <note />
      </trans-unit>
      <trans-unit id="Updating_the_kind_of_a_property_event_accessor_requires_restarting_the_application">
        <source>Updating the kind of a property/event accessor requires restarting the application.</source>
        <target state="translated">更新屬性/事件存取子的種類需要重新啟動應用程式。</target>
        <note />
      </trans-unit>
      <trans-unit id="Updating_the_kind_of_a_type_requires_restarting_the_application">
        <source>Updating the kind of a type requires restarting the application.</source>
        <target state="translated">更新類型的種類需要重新啟動應用程式。</target>
        <note />
      </trans-unit>
      <trans-unit id="Updating_the_library_name_of_Declare_statement_requires_restarting_the_application">
        <source>Updating the library name of Declare statement requires restarting the application.</source>
        <target state="translated">更新 Declare 陳述式的程式庫名稱需要重新啟動應用程式。</target>
        <note>{Locked="Declare"} "Declare" is VB keyword and should not be localized.</note>
      </trans-unit>
      <trans-unit id="Updating_the_modifiers_of_0_requires_restarting_the_application">
        <source>Updating the modifiers of {0} requires restarting the application.</source>
        <target state="translated">更新 {0} 的修飾元需要重新啟動應用程式。</target>
        <note />
      </trans-unit>
      <trans-unit id="Updating_the_size_of_a_0_requires_restarting_the_application">
        <source>Updating the size of a {0} requires restarting the application.</source>
        <target state="translated">更新 {0} 的大小需要重新啟動應用程式。</target>
        <note />
      </trans-unit>
      <trans-unit id="Updating_the_type_of_0_requires_restarting_the_application">
        <source>Updating the type of {0} requires restarting the application.</source>
        <target state="translated">更新 {0} 的類型需要重新啟動應用程式。</target>
        <note />
      </trans-unit>
      <trans-unit id="Updating_the_underlying_type_of_0_requires_restarting_the_application">
        <source>Updating the underlying type of {0} requires restarting the application.</source>
        <target state="translated">更新 {0} 的底層類型需要重新啟動應用程式。</target>
        <note />
      </trans-unit>
      <trans-unit id="Updating_the_variance_of_0_requires_restarting_the_application">
        <source>Updating the variance of {0} requires restarting the application.</source>
        <target state="translated">更新 {0} 的差異需要重新啟動應用程式。</target>
        <note />
      </trans-unit>
      <trans-unit id="Use_block_body_for_lambda_expressions">
        <source>Use block body for lambda expressions</source>
        <target state="translated">使用 Lambda 運算式的區塊主體</target>
        <note />
      </trans-unit>
      <trans-unit id="Use_expression_body_for_lambda_expressions">
        <source>Use expression body for lambda expressions</source>
        <target state="translated">使用 Lambda 運算式的運算式主體</target>
        <note />
      </trans-unit>
      <trans-unit id="Use_interpolated_verbatim_string">
        <source>Use interpolated verbatim string</source>
        <target state="translated">使用插入的逐字字串</target>
        <note />
      </trans-unit>
      <trans-unit id="Value_colon">
        <source>Value:</source>
        <target state="translated">值:</target>
        <note />
      </trans-unit>
      <trans-unit id="Warning_colon_changing_namespace_may_produce_invalid_code_and_change_code_meaning">
        <source>Warning: Changing namespace may produce invalid code and change code meaning.</source>
        <target state="translated">警告: 變更命名空間可能會產生無效的程式碼及變更程式碼意義。</target>
        <note />
      </trans-unit>
      <trans-unit id="Warning_colon_semantics_may_change_when_converting_statement">
        <source>Warning: Semantics may change when converting statement.</source>
        <target state="translated">警告: 轉換陳述式時，語意可能會變更。</target>
        <note />
      </trans-unit>
      <trans-unit id="Wrap_and_align_call_chain">
        <source>Wrap and align call chain</source>
        <target state="translated">包裝並對齊呼叫鏈</target>
        <note />
      </trans-unit>
      <trans-unit id="Wrap_and_align_expression">
        <source>Wrap and align expression</source>
        <target state="translated">換行並對齊運算式</target>
        <note />
      </trans-unit>
      <trans-unit id="Wrap_and_align_long_call_chain">
        <source>Wrap and align long call chain</source>
        <target state="translated">包裝並對齊長呼叫鏈</target>
        <note />
      </trans-unit>
      <trans-unit id="Wrap_call_chain">
        <source>Wrap call chain</source>
        <target state="translated">包裝呼叫鏈</target>
        <note />
      </trans-unit>
      <trans-unit id="Wrap_every_argument">
        <source>Wrap every argument</source>
        <target state="translated">包裝每個引數</target>
        <note />
      </trans-unit>
      <trans-unit id="Wrap_every_parameter">
        <source>Wrap every parameter</source>
        <target state="translated">將每個參數換行</target>
        <note />
      </trans-unit>
      <trans-unit id="Wrap_expression">
        <source>Wrap expression</source>
        <target state="translated">換行運算式</target>
        <note />
      </trans-unit>
      <trans-unit id="Wrap_long_argument_list">
        <source>Wrap long argument list</source>
        <target state="translated">包裝長引數清單</target>
        <note />
      </trans-unit>
      <trans-unit id="Wrap_long_call_chain">
        <source>Wrap long call chain</source>
        <target state="translated">包裝長呼叫鏈</target>
        <note />
      </trans-unit>
      <trans-unit id="Wrap_long_parameter_list">
        <source>Wrap long parameter list</source>
        <target state="translated">將長參數清單換行</target>
        <note />
      </trans-unit>
      <trans-unit id="Wrapping">
        <source>Wrapping</source>
        <target state="translated">換行</target>
        <note />
      </trans-unit>
      <trans-unit id="You_can_use_the_navigation_bar_to_switch_contexts">
        <source>You can use the navigation bar to switch contexts.</source>
        <target state="translated">您可以使用導覽列切換內容。</target>
        <note />
      </trans-unit>
      <trans-unit id="_0_cannot_be_null_or_empty">
        <source>'{0}' cannot be null or empty.</source>
        <target state="translated">'{0}' 不可為 Null 或空白。</target>
        <note />
      </trans-unit>
      <trans-unit id="_0_cannot_be_null_or_whitespace">
        <source>'{0}' cannot be null or whitespace.</source>
        <target state="translated">'{0}' 不得為 Null 或空白字元。</target>
        <note />
      </trans-unit>
      <trans-unit id="_0_dash_1">
        <source>{0} - {1}</source>
        <target state="translated">{0} - {1}</target>
        <note />
      </trans-unit>
      <trans-unit id="_0_found_in_embedded_PDB">
        <source>'{0}' found in embedded PDB.</source>
<<<<<<< HEAD
        <target state="new">'{0}' found in embedded PDB.</target>
=======
        <target state="translated">在內嵌 PDB 中找到 '{0}'。</target>
>>>>>>> a07da687
        <note />
      </trans-unit>
      <trans-unit id="_0_found_in_embedded_PDB_but_checksum_failed">
        <source>'{0}' found in embedded PDB but checksum was wrong, or couldn't read temp file.</source>
<<<<<<< HEAD
        <target state="new">'{0}' found in embedded PDB but checksum was wrong, or couldn't read temp file.</target>
=======
        <target state="translated">在內嵌 PDB 中找到 '{0}'，但總和檢查碼錯誤或無法讀取暫存檔案。</target>
>>>>>>> a07da687
        <note />
      </trans-unit>
      <trans-unit id="_0_found_in_embedded_PDB_but_could_not_write_file_1">
        <source>'{0}' found in embedded PDB but could not write to temp file: '{1}'</source>
<<<<<<< HEAD
        <target state="new">'{0}' found in embedded PDB but could not write to temp file: '{1}'</target>
=======
        <target state="translated">在內嵌 PDB 中找到 '{0}'，但無法寫入暫存檔案: '{1}'</target>
>>>>>>> a07da687
        <note />
      </trans-unit>
      <trans-unit id="_0_found_in_embedded_PDB_cached_source_file">
        <source>'{0}' found in embedded PDB and found cached source file.</source>
<<<<<<< HEAD
        <target state="new">'{0}' found in embedded PDB and found cached source file.</target>
=======
        <target state="translated">在內嵌 PDB 中找到 '{0}'，並找到快取的來源檔案。</target>
>>>>>>> a07da687
        <note />
      </trans-unit>
      <trans-unit id="_0_found_in_original_location">
        <source>'{0}' found in original location.</source>
<<<<<<< HEAD
        <target state="new">'{0}' found in original location.</target>
=======
        <target state="translated">在原始位置找到 '{0}'。</target>
>>>>>>> a07da687
        <note />
      </trans-unit>
      <trans-unit id="_0_found_in_original_location_but_checksum_failed">
        <source>'{0}' found in original location but checksum was wrong, or couldn't read temp file.</source>
<<<<<<< HEAD
        <target state="new">'{0}' found in original location but checksum was wrong, or couldn't read temp file.</target>
=======
        <target state="translated">在原始位置找到 '{0}'，但總和檢查碼錯誤或無法讀取暫存檔案。</target>
>>>>>>> a07da687
        <note />
      </trans-unit>
      <trans-unit id="_0_found_via_SourceLink">
        <source>'{0}' found via SourceLink.</source>
<<<<<<< HEAD
        <target state="new">'{0}' found via SourceLink.</target>
=======
        <target state="translated">透過 SourceLink 找到 '{0}'。</target>
>>>>>>> a07da687
        <note />
      </trans-unit>
      <trans-unit id="_0_found_via_SourceLink_but_couldnt_read_file">
        <source>'{0}' found via SourceLink but couldn't read temp file.</source>
<<<<<<< HEAD
        <target state="new">'{0}' found via SourceLink but couldn't read temp file.</target>
=======
        <target state="translated">透過 SourceLink 找到 '{0}'，但無法讀取暫存檔案。</target>
>>>>>>> a07da687
        <note />
      </trans-unit>
      <trans-unit id="_0_is_not_null_here">
        <source>'{0}' is not null here.</source>
        <target state="translated">'{0}' 在此不是 null。</target>
        <note />
      </trans-unit>
      <trans-unit id="_0_may_be_null_here">
        <source>'{0}' may be null here.</source>
        <target state="translated">'{0}' 在此可能為 null。</target>
        <note />
      </trans-unit>
      <trans-unit id="_10000000ths_of_a_second">
        <source>10,000,000ths of a second</source>
        <target state="translated">1/10,000,000 秒</target>
        <note />
      </trans-unit>
      <trans-unit id="_10000000ths_of_a_second_description">
        <source>The "fffffff" custom format specifier represents the seven most significant digits of the seconds fraction; that is, it represents the ten millionths of a second in a date and time value.

Although it's possible to display the ten millionths of a second component of a time value, that value may not be meaningful. The precision of date and time values depends on the resolution of the system clock. On the Windows NT 3.5 (and later) and Windows Vista operating systems, the clock's resolution is approximately 10-15 milliseconds.</source>
        <target state="translated">"fffffff" 自訂格式規範代表秒小數部分的最大有效位數為七; 換句話說，其代表日期與時間值中的千萬分之一秒。

雖然時間值的千萬分之一秒部分可以顯示，但該值可能沒有太大的意義。日期與時間值的精確度，取決於系統時鐘的分辨能力。在 Windows NT 3.5 (和更新版本) 以及 Windows Vista 作業系統上，時鐘的分辨能力大約為 10-15 毫秒。</target>
        <note />
      </trans-unit>
      <trans-unit id="_10000000ths_of_a_second_non_zero">
        <source>10,000,000ths of a second (non-zero)</source>
        <target state="translated">1/10,000,000 秒 (非零)</target>
        <note />
      </trans-unit>
      <trans-unit id="_10000000ths_of_a_second_non_zero_description">
        <source>The "FFFFFFF" custom format specifier represents the seven most significant digits of the seconds fraction; that is, it represents the ten millionths of a second in a date and time value. However, trailing zeros or seven zero digits aren't displayed.

Although it's possible to display the ten millionths of a second component of a time value, that value may not be meaningful. The precision of date and time values depends on the resolution of the system clock. On the Windows NT 3.5 (and later) and Windows Vista operating systems, the clock's resolution is approximately 10-15 milliseconds.</source>
        <target state="translated">"FFFFFFF" 自訂格式規範代表秒小數部分的最大有效位數為七; 換句話說，其代表日期與時間值中的千萬分之一秒。但尾端為零或七個數字皆為零時，不會顯示零。

雖然時間值的千萬分之一秒部分可以顯示，但該值可能沒有太大的意義。日期與時間值的精確度，取決於系統時鐘的分辨能力。在 Windows NT 3.5 (和更新版本) 以及 Windows Vista 作業系統上，時鐘的分辨能力大約為 10-15 毫秒。</target>
        <note />
      </trans-unit>
      <trans-unit id="_1000000ths_of_a_second">
        <source>1,000,000ths of a second</source>
        <target state="translated">1/1,000,000 秒</target>
        <note />
      </trans-unit>
      <trans-unit id="_1000000ths_of_a_second_description">
        <source>The "ffffff" custom format specifier represents the six most significant digits of the seconds fraction; that is, it represents the millionths of a second in a date and time value.

Although it's possible to display the millionths of a second component of a time value, that value may not be meaningful. The precision of date and time values depends on the resolution of the system clock. On the Windows NT 3.5 (and later) and Windows Vista operating systems, the clock's resolution is approximately 10-15 milliseconds.</source>
        <target state="translated">"ffffff" 自訂格式規範代表秒小數部分的最大有效位數為六; 換句話說，其代表日期與時間值中的百萬分之一秒。

雖然時間值的百萬分之一秒部分可以顯示，但該值可能沒有太大的意義。日期與時間值的精確度，取決於系統時鐘的分辨能力。在 Windows NT 3.5 (和更新版本) 以及 Windows Vista 作業系統上，時鐘的分辨能力大約為 10-15 毫秒。</target>
        <note />
      </trans-unit>
      <trans-unit id="_1000000ths_of_a_second_non_zero">
        <source>1,000,000ths of a second (non-zero)</source>
        <target state="translated">1/1,000,000 秒 (非零)</target>
        <note />
      </trans-unit>
      <trans-unit id="_1000000ths_of_a_second_non_zero_description">
        <source>The "FFFFFF" custom format specifier represents the six most significant digits of the seconds fraction; that is, it represents the millionths of a second in a date and time value. However, trailing zeros or six zero digits aren't displayed.

Although it's possible to display the millionths of a second component of a time value, that value may not be meaningful. The precision of date and time values depends on the resolution of the system clock. On the Windows NT 3.5 (and later) and Windows Vista operating systems, the clock's resolution is approximately 10-15 milliseconds.</source>
        <target state="translated">"FFFFFF" 自訂格式規範代表秒小數部分的最大有效位數為六; 換句話說，其代表日期與時間值中的百萬分之一秒。但尾端為零或六個數字皆為零時，不會顯示零。

雖然時間值的百萬分之一秒部分可以顯示，但該值可能沒有太大的意義。日期與時間值的精確度，取決於系統時鐘的分辨能力。在 Windows NT 3.5 (和更新版本) 以及 Windows Vista 作業系統上，時鐘的分辨能力大約為 10-15 毫秒。</target>
        <note />
      </trans-unit>
      <trans-unit id="_100000ths_of_a_second">
        <source>100,000ths of a second</source>
        <target state="translated">1/100,000 秒</target>
        <note />
      </trans-unit>
      <trans-unit id="_100000ths_of_a_second_description">
        <source>The "fffff" custom format specifier represents the five most significant digits of the seconds fraction; that is, it represents the hundred thousandths of a second in a date and time value.

Although it's possible to display the hundred thousandths of a second component of a time value, that value may not be meaningful. The precision of date and time values depends on the resolution of the system clock. On the Windows NT 3.5 (and later) and Windows Vista operating systems, the clock's resolution is approximately 10-15 milliseconds.</source>
        <target state="translated">"fffff" 自訂格式規範代表秒小數部分的最大有效位數為五; 換句話說，其代表日期與時間值中的十萬分之一秒。

雖然時間值的十萬分之一秒部分可以顯示，但該值可能沒有太大的意義。日期與時間值的精確度，取決於系統時鐘的分辨能力。在 Windows NT 3.5 (和更新版本) 以及 Windows Vista 作業系統上，時鐘的分辨能力大約為 10-15 毫秒。</target>
        <note />
      </trans-unit>
      <trans-unit id="_100000ths_of_a_second_non_zero">
        <source>100,000ths of a second (non-zero)</source>
        <target state="translated">1/100,000 秒 (非零)</target>
        <note />
      </trans-unit>
      <trans-unit id="_100000ths_of_a_second_non_zero_description">
        <source>The "FFFFF" custom format specifier represents the five most significant digits of the seconds fraction; that is, it represents the hundred thousandths of a second in a date and time value. However, trailing zeros or five zero digits aren't displayed.

Although it's possible to display the hundred thousandths of a second component of a time value, that value may not be meaningful. The precision of date and time values depends on the resolution of the system clock. On the Windows NT 3.5 (and later) and Windows Vista operating systems, the clock's resolution is approximately 10-15 milliseconds.</source>
        <target state="translated">"FFFFF" 自訂格式規範代表秒小數部分的最大有效位數為五; 換句話說，其代表日期與時間值中的十萬分之一秒。但尾端為零或五個數字皆為零時，不會顯示零。

雖然時間值的十萬分之一秒部分可以顯示，但該值可能沒有太大的意義。日期與時間值的精確度，取決於系統時鐘的分辨能力。在 Windows NT 3.5 (和更新版本) 以及 Windows Vista 作業系統上，時鐘的分辨能力大約為 10-15 毫秒。</target>
        <note />
      </trans-unit>
      <trans-unit id="_10000ths_of_a_second">
        <source>10,000ths of a second</source>
        <target state="translated">1/10,000 秒</target>
        <note />
      </trans-unit>
      <trans-unit id="_10000ths_of_a_second_description">
        <source>The "ffff" custom format specifier represents the four most significant digits of the seconds fraction; that is, it represents the ten thousandths of a second in a date and time value.

Although it's possible to display the ten thousandths of a second component of a time value, that value may not be meaningful. The precision of date and time values depends on the resolution of the system clock. On the Windows NT version 3.5 (and later) and Windows Vista operating systems, the clock's resolution is approximately 10-15 milliseconds.</source>
        <target state="translated">"ffff" 自訂格式規範代表秒小數部分的最大有效位數為四; 換句話說，其代表日期與時間值中的萬分之一秒。

雖然時間值的萬分之一秒部分可以顯示，但該值可能沒有太大的意義。日期與時間值的精確度，取決於系統時鐘的分辨能力。在 Windows NT 3.5 (和更新版本) 以及 Windows Vista 作業系統上，時鐘的分辨能力大約為 10-15 毫秒。</target>
        <note />
      </trans-unit>
      <trans-unit id="_10000ths_of_a_second_non_zero">
        <source>10,000ths of a second (non-zero)</source>
        <target state="translated">1/10,000 秒 (非零)</target>
        <note />
      </trans-unit>
      <trans-unit id="_10000ths_of_a_second_non_zero_description">
        <source>The "FFFF" custom format specifier represents the four most significant digits of the seconds fraction; that is, it represents the ten thousandths of a second in a date and time value. However, trailing zeros or four zero digits aren't displayed.

Although it's possible to display the ten thousandths of a second component of a time value, that value may not be meaningful. The precision of date and time values depends on the resolution of the system clock. On the Windows NT 3.5 (and later) and Windows Vista operating systems, the clock's resolution is approximately 10-15 milliseconds.</source>
        <target state="translated">"FFFF" 自訂格式規範代表秒小數部分的最大有效位數為四; 換句話說，其代表日期與時間值中的萬分之一秒。但尾端為零或四個數字皆為零時，不會顯示零。

雖然時間值的萬分之一秒部分可以顯示，但該值可能沒有太大的意義。日期與時間值的精確度，取決於系統時鐘的分辨能力。在 Windows NT 3.5 (和更新版本) 以及 Windows Vista 作業系統上，時鐘的分辨能力大約為 10-15 毫秒。</target>
        <note />
      </trans-unit>
      <trans-unit id="_1000ths_of_a_second">
        <source>1,000ths of a second</source>
        <target state="translated">1/1,000 秒</target>
        <note />
      </trans-unit>
      <trans-unit id="_1000ths_of_a_second_description">
        <source>The "fff" custom format specifier represents the three most significant digits of the seconds fraction; that is, it represents the milliseconds in a date and time value.</source>
        <target state="translated">"fff" 自訂格式規範代表秒小數部分的最大有效位數為三; 換句話說，其代表日期與時間值中的毫秒。</target>
        <note />
      </trans-unit>
      <trans-unit id="_1000ths_of_a_second_non_zero">
        <source>1,000ths of a second (non-zero)</source>
        <target state="translated">1/1,000 秒 (非零)</target>
        <note />
      </trans-unit>
      <trans-unit id="_1000ths_of_a_second_non_zero_description">
        <source>The "FFF" custom format specifier represents the three most significant digits of the seconds fraction; that is, it represents the milliseconds in a date and time value. However, trailing zeros or three zero digits aren't displayed.</source>
        <target state="translated">"FFF" 自訂格式規範代表秒小數部分的最大有效位數為三; 換句話說，其代表日期與時間值中的毫秒。但尾端為零或三個數字皆為零時，不會顯示零。</target>
        <note />
      </trans-unit>
      <trans-unit id="_100ths_of_a_second">
        <source>100ths of a second</source>
        <target state="translated">1/100 秒</target>
        <note />
      </trans-unit>
      <trans-unit id="_100ths_of_a_second_description">
        <source>The "ff" custom format specifier represents the two most significant digits of the seconds fraction; that is, it represents the hundredths of a second in a date and time value.</source>
        <target state="translated">"ff" 自訂格式規範代表秒小數部分的最大有效位數為二; 換句話說，其代表日期與時間值中的百分之一秒。</target>
        <note />
      </trans-unit>
      <trans-unit id="_100ths_of_a_second_non_zero">
        <source>100ths of a second (non-zero)</source>
        <target state="translated">1/100 秒 (非零)</target>
        <note />
      </trans-unit>
      <trans-unit id="_100ths_of_a_second_non_zero_description">
        <source>The "FF" custom format specifier represents the two most significant digits of the seconds fraction; that is, it represents the hundredths of a second in a date and time value. However, trailing zeros or two zero digits aren't displayed.</source>
        <target state="translated">"FF" 自訂格式規範代表秒小數部分的最大有效位數為二; 換句話說，其代表日期與時間值中的百分之一秒。但尾端為零或兩個數字皆為零時，不會顯示零。</target>
        <note />
      </trans-unit>
      <trans-unit id="_10ths_of_a_second">
        <source>10ths of a second</source>
        <target state="translated">1/10 秒</target>
        <note />
      </trans-unit>
      <trans-unit id="_10ths_of_a_second_description">
        <source>The "f" custom format specifier represents the most significant digit of the seconds fraction; that is, it represents the tenths of a second in a date and time value.

If the "f" format specifier is used without other format specifiers, it's interpreted as the "f" standard date and time format specifier.

When you use "f" format specifiers as part of a format string supplied to the ParseExact or TryParseExact method, the number of "f" format specifiers indicates the number of most significant digits of the seconds fraction that must be present to successfully parse the string.</source>
        <target state="translated">"f" 自訂格式規範代表秒小數部分的最大有效位數; 換句話說，其代表日期與時間值中的十分之一秒。

如果在使用 "f" 格式規範時沒有其他格式規範，則會將其解譯為 "f" 標準日期與時間格式規範。

對 ParseExact 或 TryParseExact 方法所提供的格式字串包含 "f" 格式規範時，"f" 格式規範的數字，代表成功剖析字串所必須出現的秒小數部分最大有效位數。</target>
        <note>{Locked="ParseExact"}{Locked="TryParseExact"}{Locked=""f""}</note>
      </trans-unit>
      <trans-unit id="_10ths_of_a_second_non_zero">
        <source>10ths of a second (non-zero)</source>
        <target state="translated">1/10 秒 (非零)</target>
        <note />
      </trans-unit>
      <trans-unit id="_10ths_of_a_second_non_zero_description">
        <source>The "F" custom format specifier represents the most significant digit of the seconds fraction; that is, it represents the tenths of a second in a date and time value. Nothing is displayed if the digit is zero.

If the "F" format specifier is used without other format specifiers, it's interpreted as the "F" standard date and time format specifier.

The number of "F" format specifiers used with the ParseExact, TryParseExact, ParseExact, or TryParseExact method indicates the maximum number of most significant digits of the seconds fraction that can be present to successfully parse the string.</source>
        <target state="translated">"F" 自訂格式規範代表秒小數部分的最大有效位數; 換句話說，其代表日期與時間值中的十分之一秒。如果數字為零，即不會顯示。

如果在使用 "F" 格式規範時沒有其他格式規範，則會將其解譯為 "F" 標準日期與時間格式規範。

使用 ParseExact、TryParseExact、ParseExact 或 TryParseExact 方法時，所使用的 "F" 格式規範數字，代表成功剖析字串所能出現秒小數部分的最大有效位數。</target>
        <note />
      </trans-unit>
      <trans-unit id="_12_hour_clock_1_2_digits">
        <source>12 hour clock (1-2 digits)</source>
        <target state="translated">12 小時制 (1-2 位數)</target>
        <note />
      </trans-unit>
      <trans-unit id="_12_hour_clock_1_2_digits_description">
        <source>The "h" custom format specifier represents the hour as a number from 1 through 12; that is, the hour is represented by a 12-hour clock that counts the whole hours since midnight or noon. A particular hour after midnight is indistinguishable from the same hour after noon. The hour is not rounded, and a single-digit hour is formatted without a leading zero. For example, given a time of 5:43 in the morning or afternoon, this custom format specifier displays "5".

If the "h" format specifier is used without other custom format specifiers, it's interpreted as a standard date and time format specifier and throws a FormatException.</source>
        <target state="translated">"h" 自訂格式規範代表小時，以數字 1 到 12 表示; 換句話說，小時即為自午夜或中午起所經過的整數時數，是 12 小時制。午夜後經過特定小時數與中午後經過相同的小時數，會無法區別。小時不會四捨五入，而單一數字的小時格式，開頭不會出現零。例如，假設時間為上午或下午的 5:43，此自訂格式規範會顯示 "5"。

如果在使用 "h" 格式規範時沒有其他自訂格式規範，則會將其解譯為標準日期與時間格式規範，並擲回 FormatException。</target>
        <note />
      </trans-unit>
      <trans-unit id="_12_hour_clock_2_digits">
        <source>12 hour clock (2 digits)</source>
        <target state="translated">12 小時制 (2 位數)</target>
        <note />
      </trans-unit>
      <trans-unit id="_12_hour_clock_2_digits_description">
        <source>The "hh" custom format specifier (plus any number of additional "h" specifiers) represents the hour as a number from 01 through 12; that is, the hour is represented by a 12-hour clock that counts the whole hours since midnight or noon. A particular hour after midnight is indistinguishable from the same hour after noon. The hour is not rounded, and a single-digit hour is formatted with a leading zero. For example, given a time of 5:43 in the morning or afternoon, this format specifier displays "05".</source>
        <target state="translated">"hh" 自訂格式規範 (加上任意數目的其他 "h" 規範) 代表小時，以數字 01 到 12 表示; 換句話說，小時即為自午夜或中午起所經過的整數時數，是 12 小時制。午夜後經過特定小時數與中午後經過相同的小時數，會無法區別。小時不會四捨五入，而單一數字的小時格式，開頭不會出現零。例如，假設時間為上午或下午的 5:43，此自訂格式規範會顯示 "05"。</target>
        <note />
      </trans-unit>
      <trans-unit id="_24_hour_clock_1_2_digits">
        <source>24 hour clock (1-2 digits)</source>
        <target state="translated">24 小時制 (1-2 位數)</target>
        <note />
      </trans-unit>
      <trans-unit id="_24_hour_clock_1_2_digits_description">
        <source>The "H" custom format specifier represents the hour as a number from 0 through 23; that is, the hour is represented by a zero-based 24-hour clock that counts the hours since midnight. A single-digit hour is formatted without a leading zero.

If the "H" format specifier is used without other custom format specifiers, it's interpreted as a standard date and time format specifier and throws a FormatException.</source>
        <target state="translated">"H" 自訂格式規範代表小時，以數字 0 到 23 表示; 換句話說，小時即為自午夜起所經過的時數，是以零開始的 24 小時制。單一數字的小時格式，開頭不會出現零。

如果在使用 "H" 格式規範時沒有其他自訂格式規範，則會將其解譯為標準日期與時間格式規範，並擲回 FormatException。</target>
        <note />
      </trans-unit>
      <trans-unit id="_24_hour_clock_2_digits">
        <source>24 hour clock (2 digits)</source>
        <target state="translated">24 小時制 (2 位數)</target>
        <note />
      </trans-unit>
      <trans-unit id="_24_hour_clock_2_digits_description">
        <source>The "HH" custom format specifier (plus any number of additional "H" specifiers) represents the hour as a number from 00 through 23; that is, the hour is represented by a zero-based 24-hour clock that counts the hours since midnight. A single-digit hour is formatted with a leading zero.</source>
        <target state="translated">"HH" 自訂格式規範 (加上任意數目的其他 "H" 規範) 代表小時，以數字 00 到 23 表示; 換句話說，小時即為自午夜起所經過的時數，是以零開始的 24 小時制。單一數字的小時格式，開頭不會出現零。</target>
        <note />
      </trans-unit>
      <trans-unit id="all_anonymous_types_in_container">
        <source>all anonymous types in container</source>
        <target state="translated">容器中的所有匿名型別</target>
        <note />
      </trans-unit>
      <trans-unit id="and_update_call_sites_directly">
        <source>and update call sites directly</source>
        <target state="translated">並直接更新呼叫位置</target>
        <note />
      </trans-unit>
      <trans-unit id="code">
        <source>code</source>
        <target state="translated">代碼</target>
        <note />
      </trans-unit>
      <trans-unit id="date_separator">
        <source>date separator</source>
        <target state="translated">日期分隔符號</target>
        <note />
      </trans-unit>
      <trans-unit id="date_separator_description">
        <source>The "/" custom format specifier represents the date separator, which is used to differentiate years, months, and days. The appropriate localized date separator is retrieved from the DateTimeFormatInfo.DateSeparator property of the current or specified culture.

Note: To change the date separator for a particular date and time string, specify the separator character within a literal string delimiter. For example, the custom format string mm'/'dd'/'yyyy produces a result string in which "/" is always used as the date separator. To change the date separator for all dates for a culture, either change the value of the DateTimeFormatInfo.DateSeparator property of the current culture, or instantiate a DateTimeFormatInfo object, assign the character to its DateSeparator property, and call an overload of the formatting method that includes an IFormatProvider parameter.

If the "/" format specifier is used without other custom format specifiers, it's interpreted as a standard date and time format specifier and throws a FormatException.</source>
        <target state="translated">"/" 自訂格式規範代表日期分隔符號，可用於區分年、月和日。系統會從目前文化特性或所指定文化特性的 DateTimeFormatInfo.DateSeparator 屬性，擷取適當的當地語系化日期分隔符號。

注意: 若要變更特定日期與時間字串的日期分隔符號，請在常值字串分隔符號內指定分隔符號字元。例如，自訂格式字串 mm'/'dd'/'yyyy 所產生的結果字串，一律會以 "/" 作為日期分隔符號。若要變更某項文化特性所有日期的日期分隔符號，請變更目前文化特性的 DateTimeFormatInfo.DateSeparator 屬性值，或是將 DateTimeFormatInfo 物件具現化、將字元指派給其 DateSeparator 屬性，然後呼叫包含 IFormatProvider 參數的格式化方法多載。

如果在使用 "/" 格式規範時沒有其他自訂格式規範，則會將其解譯為標準日期與時間格式規範，並擲回 FormatException。</target>
        <note />
      </trans-unit>
      <trans-unit id="day_of_the_month_1_2_digits">
        <source>day of the month (1-2 digits)</source>
        <target state="translated">該月份第幾天 (1-2 位數)</target>
        <note />
      </trans-unit>
      <trans-unit id="day_of_the_month_1_2_digits_description">
        <source>The "d" custom format specifier represents the day of the month as a number from 1 through 31. A single-digit day is formatted without a leading zero.

If the "d" format specifier is used without other custom format specifiers, it's interpreted as the "d" standard date and time format specifier.</source>
        <target state="translated">"d" 自訂格式規範代表該月份的哪一天，以數字 1 到 31 表示。單一數字的日期格式，開頭不會出現零。

如果在使用 "d" 格式規範時沒有其他自訂格式規範，則會將其解譯為 "d" 標準日期與時間格式規範。</target>
        <note />
      </trans-unit>
      <trans-unit id="day_of_the_month_2_digits">
        <source>day of the month (2 digits)</source>
        <target state="translated">該月份第幾天 (2 位數)</target>
        <note />
      </trans-unit>
      <trans-unit id="day_of_the_month_2_digits_description">
        <source>The "dd" custom format string represents the day of the month as a number from 01 through 31. A single-digit day is formatted with a leading zero.</source>
        <target state="translated">"dd" 自訂格式字串代表該月的第幾天，以數字 01 到 31 來表示。單一數字的日期格式，開頭不會出現零。</target>
        <note />
      </trans-unit>
      <trans-unit id="day_of_the_week_abbreviated">
        <source>day of the week (abbreviated)</source>
        <target state="translated">星期幾 (縮寫)</target>
        <note />
      </trans-unit>
      <trans-unit id="day_of_the_week_abbreviated_description">
        <source>The "ddd" custom format specifier represents the abbreviated name of the day of the week. The localized abbreviated name of the day of the week is retrieved from the DateTimeFormatInfo.AbbreviatedDayNames property of the current or specified culture.</source>
        <target state="translated">"ddd" 自訂格式規範代表星期幾的縮寫名稱。系統會從目前文化特性或指定文化特性的 DateTimeFormatInfo.AbbreviatedDayNames 屬性，擷取星期幾的當地語系化縮寫名稱。</target>
        <note />
      </trans-unit>
      <trans-unit id="day_of_the_week_full">
        <source>day of the week (full)</source>
        <target state="translated">星期幾 (完整)</target>
        <note />
      </trans-unit>
      <trans-unit id="day_of_the_week_full_description">
        <source>The "dddd" custom format specifier (plus any number of additional "d" specifiers) represents the full name of the day of the week. The localized name of the day of the week is retrieved from the DateTimeFormatInfo.DayNames property of the current or specified culture.</source>
        <target state="translated">"dddd" 自訂格式規範 (加上任意數目的其他 "d" 規範) 代表星期幾的完整名稱。系統會從目前文化特性或指定文化特性的 DateTimeFormatInfo.DayNames 屬性，擷取星期幾的當地語系化名稱。</target>
        <note />
      </trans-unit>
      <trans-unit id="discard">
        <source>discard</source>
        <target state="translated">捨棄</target>
        <note />
      </trans-unit>
      <trans-unit id="embedded">
        <source>embedded</source>
<<<<<<< HEAD
        <target state="new">embedded</target>
=======
        <target state="translated">內嵌</target>
>>>>>>> a07da687
        <note>Embedded is a technical term for "Embedded source", where souce files are embedded into the PDB</note>
      </trans-unit>
      <trans-unit id="external">
        <source>external</source>
<<<<<<< HEAD
        <target state="new">external</target>
=======
        <target state="translated">外部</target>
>>>>>>> a07da687
        <note>External means "external source", meaning source files that are not part of the current solution</note>
      </trans-unit>
      <trans-unit id="from_metadata">
        <source>from metadata</source>
        <target state="translated">來自中繼資料</target>
        <note />
      </trans-unit>
      <trans-unit id="full_long_date_time">
        <source>full long date/time</source>
        <target state="translated">完整日期/時間 (完整)</target>
        <note />
      </trans-unit>
      <trans-unit id="full_long_date_time_description">
        <source>The "F" standard format specifier represents a custom date and time format string that is defined by the current DateTimeFormatInfo.FullDateTimePattern property. For example, the custom format string for the invariant culture is "dddd, dd MMMM yyyy HH:mm:ss".</source>
        <target state="translated">"F" 標準格式規範代表由目前 DateTimeFormatInfo.FullDateTimePattern 屬性所定義的自訂日期與時間格式字串。例如，不因文化特性而異的自訂格式字串為 "dddd, dd MMMM yyyy HH:mm:ss"。</target>
        <note />
      </trans-unit>
      <trans-unit id="full_short_date_time">
        <source>full short date/time</source>
        <target state="translated">完整日期/時間 (簡短)</target>
        <note />
      </trans-unit>
      <trans-unit id="full_short_date_time_description">
        <source>The Full Date Short Time ("f") Format Specifier

The "f" standard format specifier represents a combination of the long date ("D") and short time ("t") patterns, separated by a space.</source>
        <target state="translated">完整日期簡短時間 ("f") 的格式規範

"f" 標準格式規範代表完整日期 ("D") 與簡短時間 ("t") 模式的組合 (以空格分隔)。</target>
        <note />
      </trans-unit>
      <trans-unit id="general_long_date_time">
        <source>general long date/time</source>
        <target state="translated">一般日期/時間 (完整)</target>
        <note />
      </trans-unit>
      <trans-unit id="general_long_date_time_description">
        <source>The "G" standard format specifier represents a combination of the short date ("d") and long time ("T") patterns, separated by a space.</source>
        <target state="translated">"G" 標準格式規範代表簡短日期 ("d") 與完整時間 ("T") 模式的組合 (以空格分隔)。</target>
        <note />
      </trans-unit>
      <trans-unit id="general_short_date_time">
        <source>general short date/time</source>
        <target state="translated">一般日期/時間 (簡短)</target>
        <note />
      </trans-unit>
      <trans-unit id="general_short_date_time_description">
        <source>The "g" standard format specifier represents a combination of the short date ("d") and short time ("t") patterns, separated by a space.</source>
        <target state="translated">"g" 標準格式規範代表簡短日期 ("d") 與簡短時間 ("t") 模式的組合 (以空格分隔)。</target>
        <note />
      </trans-unit>
      <trans-unit id="generic_overload">
        <source>generic overload</source>
        <target state="translated">泛型多載</target>
        <note />
      </trans-unit>
      <trans-unit id="generic_overloads">
        <source>generic overloads</source>
        <target state="translated">泛型多載</target>
        <note />
      </trans-unit>
      <trans-unit id="in_0_1_2">
        <source>in {0} ({1} - {2})</source>
        <target state="translated">在 {0} ({1} - {2})</target>
        <note />
      </trans-unit>
      <trans-unit id="in_Source_attribute">
        <source>in Source (attribute)</source>
        <target state="translated">在來源中 (屬性)</target>
        <note />
      </trans-unit>
      <trans-unit id="into_extracted_method_to_invoke_at_call_sites">
        <source>into extracted method to invoke at call sites</source>
        <target state="translated">轉換成擷取方法，以在呼叫位置叫用</target>
        <note />
      </trans-unit>
      <trans-unit id="into_new_overload">
        <source>into new overload</source>
        <target state="translated">至新的多載</target>
        <note />
      </trans-unit>
      <trans-unit id="just_this_anonymous_type">
        <source>just this anonymous type</source>
        <target state="translated">僅此匿名型別</target>
        <note />
      </trans-unit>
      <trans-unit id="long_date">
        <source>long date</source>
        <target state="translated">完整日期</target>
        <note />
      </trans-unit>
      <trans-unit id="long_date_description">
        <source>The "D" standard format specifier represents a custom date and time format string that is defined by the current DateTimeFormatInfo.LongDatePattern property. For example, the custom format string for the invariant culture is "dddd, dd MMMM yyyy".</source>
        <target state="translated">"D" 標準格式規範代表由目前 DateTimeFormatInfo.LongDatePattern 屬性所定義的自訂日期與時間格式字串。例如，不因文化特性而異的自訂格式字串為 "dddd, dd MMMM yyyy"。</target>
        <note />
      </trans-unit>
      <trans-unit id="long_time">
        <source>long time</source>
        <target state="translated">完整時間</target>
        <note />
      </trans-unit>
      <trans-unit id="long_time_description">
        <source>The "T" standard format specifier represents a custom date and time format string that is defined by a specific culture's DateTimeFormatInfo.LongTimePattern property. For example, the custom format string for the invariant culture is "HH:mm:ss".</source>
        <target state="translated">"T" 標準格式規範代表由特定文化特性的 DateTimeFormatInfo.LongTimePattern 屬性所定義的自訂日期與時間格式字串。例如，不因文化特性而異的自訂格式字串為 "HH:mm:ss"。</target>
        <note />
      </trans-unit>
      <trans-unit id="member_kind_and_name">
        <source>{0} '{1}'</source>
        <target state="translated">{0} '{1}'</target>
        <note>e.g. "method 'M'"</note>
      </trans-unit>
      <trans-unit id="minute_1_2_digits">
        <source>minute (1-2 digits)</source>
        <target state="translated">分鐘 (1-2 位數)</target>
        <note />
      </trans-unit>
      <trans-unit id="minute_1_2_digits_description">
        <source>The "m" custom format specifier represents the minute as a number from 0 through 59. The minute represents whole minutes that have passed since the last hour. A single-digit minute is formatted without a leading zero.

If the "m" format specifier is used without other custom format specifiers, it's interpreted as the "m" standard date and time format specifier.</source>
        <target state="translated">"m" 自訂格式規範代表分鐘，以數字 0 到 59 表示。分鐘代表自上一個小時後所經過的整數分鐘數。單一數字的分鐘格式，開頭不會出現零。

如果在使用 "m" 格式規範時沒有其他自訂格式規範，則會將其解譯為 "m" 標準日期與時間格式規範。</target>
        <note />
      </trans-unit>
      <trans-unit id="minute_2_digits">
        <source>minute (2 digits)</source>
        <target state="translated">分鐘 (2 位數)</target>
        <note />
      </trans-unit>
      <trans-unit id="minute_2_digits_description">
        <source>The "mm" custom format specifier (plus any number of additional "m" specifiers) represents the minute as a number from 00 through 59. The minute represents whole minutes that have passed since the last hour. A single-digit minute is formatted with a leading zero.</source>
        <target state="translated">"mm" 自訂格式規範 (加上任意數目的其他 "m" 規範) 代表分鐘，以數字 00 到 59 表示。分鐘代表自上一個小時後，已經過的整數分鐘數。單一數字的分鐘格式，開頭不會出現零。</target>
        <note />
      </trans-unit>
      <trans-unit id="month_1_2_digits">
        <source>month (1-2 digits)</source>
        <target state="translated">月份 (1-2 位數)</target>
        <note />
      </trans-unit>
      <trans-unit id="month_1_2_digits_description">
        <source>The "M" custom format specifier represents the month as a number from 1 through 12 (or from 1 through 13 for calendars that have 13 months). A single-digit month is formatted without a leading zero.

If the "M" format specifier is used without other custom format specifiers, it's interpreted as the "M" standard date and time format specifier.</source>
        <target state="translated">"M" 自訂格式規範代表月份，以數字 1 到 12 表示 (若月曆有 13 個月，則以數字 1 到 13 表示)。單一數字的月份格式，開頭不會出現零。

如果在使用 "M" 格式規範時沒有其他自訂格式規範，則會將其解譯為 "M" 標準日期與時間格式規範。</target>
        <note />
      </trans-unit>
      <trans-unit id="month_2_digits">
        <source>month (2 digits)</source>
        <target state="translated">月份 (2 位數)</target>
        <note />
      </trans-unit>
      <trans-unit id="month_2_digits_description">
        <source>The "MM" custom format specifier represents the month as a number from 01 through 12 (or from 1 through 13 for calendars that have 13 months). A single-digit month is formatted with a leading zero.</source>
        <target state="translated">"MM" 自訂格式規範代表月份，以數字 01 到 12 表示 (若月曆有 13 個月，則以數字 1 到 13 表示)。單一數字的月份格式，開頭不會出現零。</target>
        <note />
      </trans-unit>
      <trans-unit id="month_abbreviated">
        <source>month (abbreviated)</source>
        <target state="translated">月份 (縮寫)</target>
        <note />
      </trans-unit>
      <trans-unit id="month_abbreviated_description">
        <source>The "MMM" custom format specifier represents the abbreviated name of the month. The localized abbreviated name of the month is retrieved from the DateTimeFormatInfo.AbbreviatedMonthNames property of the current or specified culture.</source>
        <target state="translated">"MMM" 自訂格式規範代表該月份的縮寫名稱。系統會從目前文化特性或指定文化特性的 DateTimeFormatInfo.AbbreviatedMonthNames 屬性，擷取該月份的當地語系化縮寫名稱。</target>
        <note />
      </trans-unit>
      <trans-unit id="month_day">
        <source>month day</source>
        <target state="translated">月日</target>
        <note />
      </trans-unit>
      <trans-unit id="month_day_description">
        <source>The "M" or "m" standard format specifier represents a custom date and time format string that is defined by the current DateTimeFormatInfo.MonthDayPattern property. For example, the custom format string for the invariant culture is "MMMM dd".</source>
        <target state="translated">"M" 或 "m" 標準格式規範代表由目前 DateTimeFormatInfo.MonthDayPattern 屬性所定義的自訂日期與時間格式字串。例如，不因文化特性而異的自訂格式字串為 "MMMM dd"。</target>
        <note />
      </trans-unit>
      <trans-unit id="month_full">
        <source>month (full)</source>
        <target state="translated">月份 (完整)</target>
        <note />
      </trans-unit>
      <trans-unit id="month_full_description">
        <source>The "MMMM" custom format specifier represents the full name of the month. The localized name of the month is retrieved from the DateTimeFormatInfo.MonthNames property of the current or specified culture.</source>
        <target state="translated">"MMMM" 自訂格式規範代表該月份的完整名稱。系統會從目前文化特性或指定文化特性的 DateTimeFormatInfo.MonthNames 屬性，擷取該月份的當地語系化名稱。</target>
        <note />
      </trans-unit>
      <trans-unit id="overload">
        <source>overload</source>
        <target state="translated">多載</target>
        <note />
      </trans-unit>
      <trans-unit id="overloads_">
        <source>overloads</source>
        <target state="translated">多載</target>
        <note />
      </trans-unit>
      <trans-unit id="_0_Keyword">
        <source>{0} Keyword</source>
        <target state="translated">{0} 關鍵字</target>
        <note />
      </trans-unit>
      <trans-unit id="Encapsulate_field_colon_0_and_use_property">
        <source>Encapsulate field: '{0}' (and use property)</source>
        <target state="translated">封裝欄位: '{0}' (並使用屬性)</target>
        <note />
      </trans-unit>
      <trans-unit id="Encapsulate_field_colon_0_but_still_use_field">
        <source>Encapsulate field: '{0}' (but still use field)</source>
        <target state="translated">封裝欄位: '{0}' (但仍使用欄位)</target>
        <note />
      </trans-unit>
      <trans-unit id="Encapsulate_fields_and_use_property">
        <source>Encapsulate fields (and use property)</source>
        <target state="translated">封裝欄位 (並使用屬性)</target>
        <note />
      </trans-unit>
      <trans-unit id="Encapsulate_fields_but_still_use_field">
        <source>Encapsulate fields (but still use field)</source>
        <target state="translated">封裝欄位 (但仍使用欄位)</target>
        <note />
      </trans-unit>
      <trans-unit id="Could_not_extract_interface_colon_The_selection_is_not_inside_a_class_interface_struct">
        <source>Could not extract interface: The selection is not inside a class/interface/struct.</source>
        <target state="translated">無法擷取介面: 此選擇未落在 class/interface/struct 中。</target>
        <note />
      </trans-unit>
      <trans-unit id="Could_not_extract_interface_colon_The_type_does_not_contain_any_member_that_can_be_extracted_to_an_interface">
        <source>Could not extract interface: The type does not contain any member that can be extracted to an interface.</source>
        <target state="translated">無法擷取介面: 此類型不包含任何可以擷取至介面的成員。</target>
        <note />
      </trans-unit>
      <trans-unit id="can_t_not_construct_final_tree">
        <source>can't not construct final tree</source>
        <target state="translated">無法建構最終的樹狀結構</target>
        <note />
      </trans-unit>
      <trans-unit id="Parameters_type_or_return_type_cannot_be_an_anonymous_type_colon_bracket_0_bracket">
        <source>Parameters' type or return type cannot be an anonymous type : [{0}]</source>
        <target state="translated">參數的類型或傳回類型不可為匿名類型: [{0}]</target>
        <note />
      </trans-unit>
      <trans-unit id="The_selection_contains_no_active_statement">
        <source>The selection contains no active statement.</source>
        <target state="translated">選擇內容包含非現用的陳述式。</target>
        <note />
      </trans-unit>
      <trans-unit id="The_selection_contains_an_error_or_unknown_type">
        <source>The selection contains an error or unknown type.</source>
        <target state="translated">選擇範圍包含錯誤或不明類型。</target>
        <note />
      </trans-unit>
      <trans-unit id="Type_parameter_0_is_hidden_by_another_type_parameter_1">
        <source>Type parameter '{0}' is hidden by another type parameter '{1}'.</source>
        <target state="translated">類型參數 '{0}' 已由另一個類型參數 '{1}' 隱藏。</target>
        <note />
      </trans-unit>
      <trans-unit id="The_address_of_a_variable_is_used_inside_the_selected_code">
        <source>The address of a variable is used inside the selected code.</source>
        <target state="translated">此變數位址會用於選取的節點中。</target>
        <note />
      </trans-unit>
      <trans-unit id="Assigning_to_readonly_fields_must_be_done_in_a_constructor_colon_bracket_0_bracket">
        <source>Assigning to readonly fields must be done in a constructor : [{0}].</source>
        <target state="translated">指派給唯讀欄位必須在建構函式 [{0}] 中完成。</target>
        <note />
      </trans-unit>
      <trans-unit id="generated_code_is_overlapping_with_hidden_portion_of_the_code">
        <source>generated code is overlapping with hidden portion of the code</source>
        <target state="translated">產生的程式碼與程式碼的隱藏部分重疊</target>
        <note />
      </trans-unit>
      <trans-unit id="Add_optional_parameters_to_0">
        <source>Add optional parameters to '{0}'</source>
        <target state="translated">將選用參數新增至 '{0}'</target>
        <note />
      </trans-unit>
      <trans-unit id="Add_parameters_to_0">
        <source>Add parameters to '{0}'</source>
        <target state="translated">將參數新增至 '{0}'</target>
        <note />
      </trans-unit>
      <trans-unit id="Generate_delegating_constructor_0_1">
        <source>Generate delegating constructor '{0}({1})'</source>
        <target state="translated">產生委派建構函式 '{0}({1})'</target>
        <note />
      </trans-unit>
      <trans-unit id="Generate_constructor_0_1">
        <source>Generate constructor '{0}({1})'</source>
        <target state="translated">產生建構函式 '{0}({1})'</target>
        <note />
      </trans-unit>
      <trans-unit id="Generate_field_assigning_constructor_0_1">
        <source>Generate field assigning constructor '{0}({1})'</source>
        <target state="translated">產生欄位指派建構函式 '{0}({1})'</target>
        <note />
      </trans-unit>
      <trans-unit id="Generate_Equals_and_GetHashCode">
        <source>Generate Equals and GetHashCode</source>
        <target state="translated">產生 Equals 與 GetHashCode</target>
        <note />
      </trans-unit>
      <trans-unit id="Generate_Equals_object">
        <source>Generate Equals(object)</source>
        <target state="translated">產生 Equals(object)</target>
        <note />
      </trans-unit>
      <trans-unit id="Generate_GetHashCode">
        <source>Generate GetHashCode()</source>
        <target state="translated">產生 GetHashCode()</target>
        <note />
      </trans-unit>
      <trans-unit id="Generate_constructor_in_0">
        <source>Generate constructor in '{0}'</source>
        <target state="translated">在 '{0}' 中產生建構函式</target>
        <note />
      </trans-unit>
      <trans-unit id="Generate_all">
        <source>Generate all</source>
        <target state="translated">產生全部</target>
        <note />
      </trans-unit>
      <trans-unit id="Generate_local_0">
        <source>Generate local '{0}'</source>
        <target state="translated">產生區域 '{0}'</target>
        <note />
      </trans-unit>
      <trans-unit id="Generate_0_1_in_new_file">
        <source>Generate {0} '{1}' in new file</source>
        <target state="translated">在新檔案中產生 {0} '{1}'</target>
        <note />
      </trans-unit>
      <trans-unit id="Generate_nested_0_1">
        <source>Generate nested {0} '{1}'</source>
        <target state="translated">產生巢狀 {0} '{1}'</target>
        <note />
      </trans-unit>
      <trans-unit id="Global_Namespace">
        <source>Global Namespace</source>
        <target state="translated">全域命名空間</target>
        <note />
      </trans-unit>
      <trans-unit id="Implement_interface_abstractly">
        <source>Implement interface abstractly</source>
        <target state="translated">以抽象方式實作介面</target>
        <note />
      </trans-unit>
      <trans-unit id="Implement_interface_through_0">
        <source>Implement interface through '{0}'</source>
        <target state="translated">透過 '{0}' 實作介面</target>
        <note />
      </trans-unit>
      <trans-unit id="Implement_interface">
        <source>Implement interface</source>
        <target state="translated">實作介面</target>
        <note />
      </trans-unit>
      <trans-unit id="Introduce_field_for_0">
        <source>Introduce field for '{0}'</source>
        <target state="translated">為 '{0}' 引進欄位</target>
        <note />
      </trans-unit>
      <trans-unit id="Introduce_local_for_0">
        <source>Introduce local for '{0}'</source>
        <target state="translated">為 '{0}' 引進區域</target>
        <note />
      </trans-unit>
      <trans-unit id="Introduce_constant_for_0">
        <source>Introduce constant for '{0}'</source>
        <target state="translated">為 '{0}' 引進常數</target>
        <note />
      </trans-unit>
      <trans-unit id="Introduce_local_constant_for_0">
        <source>Introduce local constant for '{0}'</source>
        <target state="translated">為 '{0}' 引進區域常數</target>
        <note />
      </trans-unit>
      <trans-unit id="Introduce_field_for_all_occurrences_of_0">
        <source>Introduce field for all occurrences of '{0}'</source>
        <target state="translated">為所有出現 '{0}' 之處引進欄位</target>
        <note />
      </trans-unit>
      <trans-unit id="Introduce_local_for_all_occurrences_of_0">
        <source>Introduce local for all occurrences of '{0}'</source>
        <target state="translated">為所有出現 '{0}' 之處引進區域</target>
        <note />
      </trans-unit>
      <trans-unit id="Introduce_constant_for_all_occurrences_of_0">
        <source>Introduce constant for all occurrences of '{0}'</source>
        <target state="translated">為所有出現 '{0}' 之處引進常數</target>
        <note />
      </trans-unit>
      <trans-unit id="Introduce_local_constant_for_all_occurrences_of_0">
        <source>Introduce local constant for all occurrences of '{0}'</source>
        <target state="translated">為所有出現 '{0}' 之處引進區域常數</target>
        <note />
      </trans-unit>
      <trans-unit id="Introduce_query_variable_for_all_occurrences_of_0">
        <source>Introduce query variable for all occurrences of '{0}'</source>
        <target state="translated">為所有出現 '{0}' 之處引進查詢變數</target>
        <note />
      </trans-unit>
      <trans-unit id="Introduce_query_variable_for_0">
        <source>Introduce query variable for '{0}'</source>
        <target state="translated">為 '{0}' 引進查詢變數</target>
        <note />
      </trans-unit>
      <trans-unit id="is_">
        <source>is</source>
        <target state="translated">是</target>
        <note />
      </trans-unit>
      <trans-unit id="Represents_an_object_whose_operations_will_be_resolved_at_runtime">
        <source>Represents an object whose operations will be resolved at runtime.</source>
        <target state="translated">表示其作業將於執行階段解決的物件。</target>
        <note />
      </trans-unit>
      <trans-unit id="constant">
        <source>constant</source>
        <target state="translated">常數</target>
        <note />
      </trans-unit>
      <trans-unit id="field">
        <source>field</source>
        <target state="translated">欄位</target>
        <note />
      </trans-unit>
      <trans-unit id="local_constant">
        <source>local constant</source>
        <target state="translated">本機常數</target>
        <note />
      </trans-unit>
      <trans-unit id="local_variable">
        <source>local variable</source>
        <target state="translated">區域變數</target>
        <note />
      </trans-unit>
      <trans-unit id="label">
        <source>label</source>
        <target state="translated">標籤</target>
        <note />
      </trans-unit>
      <trans-unit id="period_era">
        <source>period/era</source>
        <target state="translated">時期/年份</target>
        <note />
      </trans-unit>
      <trans-unit id="period_era_description">
        <source>The "g" or "gg" custom format specifiers (plus any number of additional "g" specifiers) represents the period or era, such as A.D. The formatting operation ignores this specifier if the date to be formatted doesn't have an associated period or era string.

If the "g" format specifier is used without other custom format specifiers, it's interpreted as the "g" standard date and time format specifier.</source>
        <target state="translated">"g" 或 "gg" 自訂格式規範 (外加任意數目的額外 "g" 規範) 代表時期或年代 (例如西元)。若要格式化的日期沒有已建立關聯的時期或年代字串，則格式化作業就會忽略此規範。

如果使用 "g" 格式規範，而且沒有其他自訂格式規範，則會將其解譯為 "g" 標準日期和時間格式規範。</target>
        <note />
      </trans-unit>
      <trans-unit id="property_accessor">
        <source>property accessor</source>
        <target state="translated">屬性存取子</target>
        <note />
      </trans-unit>
      <trans-unit id="range_variable">
        <source>range variable</source>
        <target state="translated">範圍變數</target>
        <note />
      </trans-unit>
      <trans-unit id="parameter">
        <source>parameter</source>
        <target state="translated">參數</target>
        <note />
      </trans-unit>
      <trans-unit id="in_">
        <source>in</source>
        <target state="translated">在...中</target>
        <note />
      </trans-unit>
      <trans-unit id="Summary_colon">
        <source>Summary:</source>
        <target state="translated">摘要:</target>
        <note />
      </trans-unit>
      <trans-unit id="Locals_and_parameters">
        <source>Locals and parameters</source>
        <target state="translated">區域變數和參數</target>
        <note />
      </trans-unit>
      <trans-unit id="Type_parameters_colon">
        <source>Type parameters:</source>
        <target state="translated">類型參數:</target>
        <note />
      </trans-unit>
      <trans-unit id="Returns_colon">
        <source>Returns:</source>
        <target state="translated">傳回:</target>
        <note />
      </trans-unit>
      <trans-unit id="Exceptions_colon">
        <source>Exceptions:</source>
        <target state="translated">例外狀況:</target>
        <note />
      </trans-unit>
      <trans-unit id="Remarks_colon">
        <source>Remarks:</source>
        <target state="translated">備註:</target>
        <note />
      </trans-unit>
      <trans-unit id="generating_source_for_symbols_of_this_type_is_not_supported">
        <source>generating source for symbols of this type is not supported</source>
        <target state="translated">不支援產生此類型之符號的來源</target>
        <note />
      </trans-unit>
      <trans-unit id="Assembly">
        <source>Assembly</source>
        <target state="translated">組件</target>
        <note />
      </trans-unit>
      <trans-unit id="location_unknown">
        <source>location unknown</source>
        <target state="translated">位置不明</target>
        <note />
      </trans-unit>
      <trans-unit id="Unexpected_interface_member_kind_colon_0">
        <source>Unexpected interface member kind: {0}</source>
        <target state="translated">未預期的介面成員種類: {0}</target>
        <note />
      </trans-unit>
      <trans-unit id="Unknown_symbol_kind">
        <source>Unknown symbol kind</source>
        <target state="translated">符號種類不明</target>
        <note />
      </trans-unit>
      <trans-unit id="Requested_assembly_already_loaded_from_0">
        <source>Requested assembly already loaded from '{0}'.</source>
        <target state="translated">已從 '{0}' 載入所要求的組件。</target>
        <note />
      </trans-unit>
      <trans-unit id="The_symbol_does_not_have_an_icon">
        <source>The symbol does not have an icon.</source>
        <target state="translated">這個符號沒有圖示。</target>
        <note />
      </trans-unit>
      <trans-unit id="Asynchronous_method_cannot_have_ref_out_parameters_colon_bracket_0_bracket">
        <source>Asynchronous method cannot have ref/out parameters : [{0}]</source>
        <target state="translated">非同步方法不可有 ref/out 參數: [{0}]</target>
        <note />
      </trans-unit>
      <trans-unit id="The_member_is_defined_in_metadata">
        <source>The member is defined in metadata.</source>
        <target state="translated">該成員定義於中繼資料內。</target>
        <note />
      </trans-unit>
      <trans-unit id="You_can_only_change_the_signature_of_a_constructor_indexer_method_or_delegate">
        <source>You can only change the signature of a constructor, indexer, method or delegate.</source>
        <target state="translated">您只能變更建構函式、索引子、方法或委派的簽章。</target>
        <note />
      </trans-unit>
      <trans-unit id="This_symbol_has_related_definitions_or_references_in_metadata_Changing_its_signature_may_result_in_build_errors_Do_you_want_to_continue">
        <source>This symbol has related definitions or references in metadata. Changing its signature may result in build errors.

Do you want to continue?</source>
        <target state="translated">中繼資料內包含有此符號的相關定義或參考。變更其簽章可能會導致建置錯誤。

要繼續嗎?</target>
        <note />
      </trans-unit>
      <trans-unit id="Change_signature">
        <source>Change signature...</source>
        <target state="translated">變更簽章...</target>
        <note />
      </trans-unit>
      <trans-unit id="Generate_new_type">
        <source>Generate new type...</source>
        <target state="translated">產生新的類型...</target>
        <note />
      </trans-unit>
      <trans-unit id="User_Diagnostic_Analyzer_Failure">
        <source>User Diagnostic Analyzer Failure.</source>
        <target state="translated">使用者診斷分析器失敗。</target>
        <note />
      </trans-unit>
      <trans-unit id="Analyzer_0_threw_an_exception_of_type_1_with_message_2">
        <source>Analyzer '{0}' threw an exception of type '{1}' with message '{2}'.</source>
        <target state="translated">分析器 '{0}' 擲回類型 '{1}' 的例外狀況，訊息為 '{2}'。</target>
        <note />
      </trans-unit>
      <trans-unit id="Analyzer_0_threw_the_following_exception_colon_1">
        <source>Analyzer '{0}' threw the following exception:
'{1}'.</source>
        <target state="translated">分析器 '{0}' 擲回下列例外狀況:
'{1}'。</target>
        <note />
      </trans-unit>
      <trans-unit id="Simplify_Names">
        <source>Simplify Names</source>
        <target state="translated">簡化名稱</target>
        <note />
      </trans-unit>
      <trans-unit id="Simplify_Member_Access">
        <source>Simplify Member Access</source>
        <target state="translated">簡化成員存取</target>
        <note />
      </trans-unit>
      <trans-unit id="Remove_qualification">
        <source>Remove qualification</source>
        <target state="translated">移除限定性條件</target>
        <note />
      </trans-unit>
      <trans-unit id="Unknown_error_occurred">
        <source>Unknown error occurred</source>
        <target state="translated">發生不明錯誤</target>
        <note />
      </trans-unit>
      <trans-unit id="Available">
        <source>Available</source>
        <target state="translated">可用</target>
        <note />
      </trans-unit>
      <trans-unit id="Not_Available">
        <source>Not Available ⚠</source>
        <target state="translated">無法使用 ⚠</target>
        <note />
      </trans-unit>
      <trans-unit id="_0_1">
        <source>    {0} - {1}</source>
        <target state="translated">    {0} - {1}</target>
        <note />
      </trans-unit>
      <trans-unit id="in_Source">
        <source>in Source</source>
        <target state="translated">在原始程式檔中</target>
        <note />
      </trans-unit>
      <trans-unit id="in_Suppression_File">
        <source>in Suppression File</source>
        <target state="translated">在隱藏項目檔中</target>
        <note />
      </trans-unit>
      <trans-unit id="Remove_Suppression_0">
        <source>Remove Suppression {0}</source>
        <target state="translated">移除隱藏項目 {0}</target>
        <note />
      </trans-unit>
      <trans-unit id="Remove_Suppression">
        <source>Remove Suppression</source>
        <target state="translated">移除隱藏項目</target>
        <note />
      </trans-unit>
      <trans-unit id="Pending">
        <source>&lt;Pending&gt;</source>
        <target state="translated">&lt;暫止&gt;</target>
        <note />
      </trans-unit>
      <trans-unit id="Note_colon_Tab_twice_to_insert_the_0_snippet">
        <source>Note: Tab twice to insert the '{0}' snippet.</source>
        <target state="translated">注意: 按兩次 Tab 鍵即可插入 '{0}' 程式碼片段。</target>
        <note />
      </trans-unit>
      <trans-unit id="Implement_interface_explicitly_with_Dispose_pattern">
        <source>Implement interface explicitly with Dispose pattern</source>
        <target state="translated">使用 Dispose 模式明確地實作介面</target>
        <note />
      </trans-unit>
      <trans-unit id="Implement_interface_with_Dispose_pattern">
        <source>Implement interface with Dispose pattern</source>
        <target state="translated">使用 Dispose 模式實作介面</target>
        <note />
      </trans-unit>
      <trans-unit id="Re_triage_0_currently_1">
        <source>Re-triage {0}(currently '{1}')</source>
        <target state="translated">重新分級 {0}(目前為 '{1}')</target>
        <note />
      </trans-unit>
      <trans-unit id="Argument_cannot_have_a_null_element">
        <source>Argument cannot have a null element.</source>
        <target state="translated">引數不能有 null 元素。</target>
        <note />
      </trans-unit>
      <trans-unit id="Argument_cannot_be_empty">
        <source>Argument cannot be empty.</source>
        <target state="translated">引數不可為空白。</target>
        <note />
      </trans-unit>
      <trans-unit id="Reported_diagnostic_with_ID_0_is_not_supported_by_the_analyzer">
        <source>Reported diagnostic with ID '{0}' is not supported by the analyzer.</source>
        <target state="translated">分析器不支援識別碼為 '{0}' 的回報診斷。</target>
        <note />
      </trans-unit>
      <trans-unit id="Computing_fix_all_occurrences_code_fix">
        <source>Computing fix all occurrences code fix...</source>
        <target state="translated">正在計算修正所有出現程式碼修正之處...</target>
        <note />
      </trans-unit>
      <trans-unit id="Fix_all_occurrences">
        <source>Fix all occurrences</source>
        <target state="translated">修正所有發生次數</target>
        <note />
      </trans-unit>
      <trans-unit id="Document">
        <source>Document</source>
        <target state="translated">文件</target>
        <note />
      </trans-unit>
      <trans-unit id="Project">
        <source>Project</source>
        <target state="translated">專案</target>
        <note />
      </trans-unit>
      <trans-unit id="Solution">
        <source>Solution</source>
        <target state="translated">解決方案</target>
        <note />
      </trans-unit>
      <trans-unit id="TODO_colon_dispose_managed_state_managed_objects">
        <source>TODO: dispose managed state (managed objects)</source>
        <target state="translated">TODO: 處置受控狀態 (受控物件)</target>
        <note />
      </trans-unit>
      <trans-unit id="TODO_colon_set_large_fields_to_null">
        <source>TODO: set large fields to null</source>
        <target state="translated">TODO: 將大型欄位設為 Null</target>
        <note />
      </trans-unit>
      <trans-unit id="Compiler2">
        <source>Compiler</source>
        <target state="translated">編譯器</target>
        <note />
      </trans-unit>
      <trans-unit id="Live">
        <source>Live</source>
        <target state="translated">即時</target>
        <note />
      </trans-unit>
      <trans-unit id="enum_value">
        <source>enum value</source>
        <target state="translated">enum 值</target>
        <note>{Locked="enum"} "enum" is a C#/VB keyword and should not be localized.</note>
      </trans-unit>
      <trans-unit id="const_field">
        <source>const field</source>
        <target state="translated">const 欄位</target>
        <note>{Locked="const"} "const" is a C#/VB keyword and should not be localized.</note>
      </trans-unit>
      <trans-unit id="method">
        <source>method</source>
        <target state="translated">方法</target>
        <note />
      </trans-unit>
      <trans-unit id="operator_">
        <source>operator</source>
        <target state="translated">運算子</target>
        <note />
      </trans-unit>
      <trans-unit id="constructor">
        <source>constructor</source>
        <target state="translated">建構函式</target>
        <note />
      </trans-unit>
      <trans-unit id="auto_property">
        <source>auto-property</source>
        <target state="translated">Auto 屬性</target>
        <note />
      </trans-unit>
      <trans-unit id="property_">
        <source>property</source>
        <target state="translated">屬性</target>
        <note />
      </trans-unit>
      <trans-unit id="event_accessor">
        <source>event accessor</source>
        <target state="translated">事件存取子</target>
        <note />
      </trans-unit>
      <trans-unit id="rfc1123_date_time">
        <source>rfc1123 date/time</source>
        <target state="translated">rfc1123 日期/時間</target>
        <note />
      </trans-unit>
      <trans-unit id="rfc1123_date_time_description">
        <source>The "R" or "r" standard format specifier represents a custom date and time format string that is defined by the DateTimeFormatInfo.RFC1123Pattern property. The pattern reflects a defined standard, and the property is read-only. Therefore, it is always the same, regardless of the culture used or the format provider supplied. The custom format string is "ddd, dd MMM yyyy HH':'mm':'ss 'GMT'". When this standard format specifier is used, the formatting or parsing operation always uses the invariant culture.</source>
        <target state="translated">"R" 或 "r" 標準格式規範代表由 DateTimeFormatInfo.RFC1123Pattern 屬性所定義的自訂日期和時間格式字串。此模式會反映出已定義的標準，且屬性為唯讀。因此，不管使用何種文化特性 (Culture) 或提供何種格式提供者，其始終都相同。自訂格式字串為 "ddd, dd MMM yyyy HH':'mm':'ss 'GMT'"。使用此標準格式規範時，格式化或剖析作業永遠不因文化特性而異。</target>
        <note />
      </trans-unit>
      <trans-unit id="round_trip_date_time">
        <source>round-trip date/time</source>
        <target state="translated">來回行程日期/時間</target>
        <note />
      </trans-unit>
      <trans-unit id="round_trip_date_time_description">
        <source>The "O" or "o" standard format specifier represents a custom date and time format string using a pattern that preserves time zone information and emits a result string that complies with ISO 8601. For DateTime values, this format specifier is designed to preserve date and time values along with the DateTime.Kind property in text. The formatted string can be parsed back by using the DateTime.Parse(String, IFormatProvider, DateTimeStyles) or DateTime.ParseExact method if the styles parameter is set to DateTimeStyles.RoundtripKind.

The "O" or "o" standard format specifier corresponds to the "yyyy'-'MM'-'dd'T'HH':'mm':'ss'.'fffffffK" custom format string for DateTime values and to the "yyyy'-'MM'-'dd'T'HH':'mm':'ss'.'fffffffzzz" custom format string for DateTimeOffset values. In this string, the pairs of single quotation marks that delimit individual characters, such as the hyphens, the colons, and the letter "T", indicate that the individual character is a literal that cannot be changed. The apostrophes do not appear in the output string.

The "O" or "o" standard format specifier (and the "yyyy'-'MM'-'dd'T'HH':'mm':'ss'.'fffffffK" custom format string) takes advantage of the three ways that ISO 8601 represents time zone information to preserve the Kind property of DateTime values:

    The time zone component of DateTimeKind.Local date and time values is an offset from UTC (for example, +01:00, -07:00). All DateTimeOffset values are also represented in this format.

    The time zone component of DateTimeKind.Utc date and time values uses "Z" (which stands for zero offset) to represent UTC.

    DateTimeKind.Unspecified date and time values have no time zone information.

Because the "O" or "o" standard format specifier conforms to an international standard, the formatting or parsing operation that uses the specifier always uses the invariant culture and the Gregorian calendar.

Strings that are passed to the Parse, TryParse, ParseExact, and TryParseExact methods of DateTime and DateTimeOffset can be parsed by using the "O" or "o" format specifier if they are in one of these formats. In the case of DateTime objects, the parsing overload that you call should also include a styles parameter with a value of DateTimeStyles.RoundtripKind. Note that if you call a parsing method with the custom format string that corresponds to the "O" or "o" format specifier, you won't get the same results as "O" or "o". This is because parsing methods that use a custom format string can't parse the string representation of date and time values that lack a time zone component or use "Z" to indicate UTC.</source>
        <target state="translated">"O" 或 "o" 標準格式規範會使用保留時區資訊並發出符合 ISO 8601 規範之結果字串的模式，來表示自訂日期和時間格式字串。對於 DateTime 值，此格式規範專用於以文字來保留日期和時間值以及 DateTime.Kind 屬性。如果樣式參數設定為 DateTimeStyles.RoundtripKind，就可以使用 DateTime.Parse(String, IFormatProvider, DateTimeStyles) 或 DateTime.ParseExact 方法來反向剖析格式化字串。

"O" 或 "o" 標準格式規範對應到 DateTime 值的 "yyyy'-'MM'-'dd'T'HH':'mm':'ss'.'fffffffK" 自訂格式字串，以及 DateTimeOffset 值的 "yyyy'-'MM'-'dd'T'HH':'mm':'ss'.'fffffffzzz" 自訂格式字串。在這個字串中，分隔個別字元 (例如連字號、冒號和字母 "T") 的成對單引號，表示個別字元為無法變更的常值。單引號則不會出現在輸出字串中。

"O" 或 "o" 標準格式規範 (以及 "yyyy'-'MM'-'dd'T'HH':'mm':'ss'.'fffffffK" 自訂格式字串) 會利用 ISO 8601 用來表示時區資訊的三種方式，來保留 DateTime 值的 Kind 屬性:

    DateTimeKind.Local 日期和時間值的時區元件為 UTC 時差 (例如，+01:00、-07:00)。所有 DateTimeOffset 值也都以這種格式表示。

    DateTimeKind.Utc 日期和時間值的時區元件使用 "Z" (代表零時差) 來表示 UTC。

    DateTimeKind.Unspecified 的日期和時間值沒有時區資訊。

因為 "O" 或 "o" 標準格式規範符合國際標準，所以使用該規範的格式化或剖析作業，永遠不因文化特性而異並使用西曆。

如果傳遞給 DateTime 和 DateTimeOffset 之 Parse、TryParse、ParseExact 以及 TryParseExact 方法的字串採用上述其中一種格式，則可以使用 "O" 或 "o" 格式規範進行剖析。對於 DateTime 物件，您呼叫的剖析多載也應該包含具有 DateTimeStyles.RoundtripKind 值的樣式參數。請注意，如果您使用對應到 "O" 或 "o" 格式規範的自訂格式字串來呼叫剖析方法，就不會收到與 "O" 或 "o" 相同的結果。這是因為使用自訂格式字串的剖析方法無法剖析缺少時區元件或使用 "Z" 來表示 UTC 之日期和時間值的字串表示法。</target>
        <note />
      </trans-unit>
      <trans-unit id="second_1_2_digits">
        <source>second (1-2 digits)</source>
        <target state="translated">秒 (1-2 位數)</target>
        <note />
      </trans-unit>
      <trans-unit id="second_1_2_digits_description">
        <source>The "s" custom format specifier represents the seconds as a number from 0 through 59. The result represents whole seconds that have passed since the last minute. A single-digit second is formatted without a leading zero.

If the "s" format specifier is used without other custom format specifiers, it's interpreted as the "s" standard date and time format specifier.</source>
        <target state="translated">"s" 自訂格式規範會將秒數表示為 0 到 59 之間的數字。其結果代表自上一分鐘以來所經過的整數秒數。個位數的秒數開頭不會填補零。

如果使用 "s" 格式規範，而且沒有其他自訂格式規範，則會將其解譯為 "s" 標準日期和時間格式規範。</target>
        <note />
      </trans-unit>
      <trans-unit id="second_2_digits">
        <source>second (2 digits)</source>
        <target state="translated">秒 (2 位數)</target>
        <note />
      </trans-unit>
      <trans-unit id="second_2_digits_description">
        <source>The "ss" custom format specifier (plus any number of additional "s" specifiers) represents the seconds as a number from 00 through 59. The result represents whole seconds that have passed since the last minute. A single-digit second is formatted with a leading zero.</source>
        <target state="translated">"ss" 自訂格式規範 (外加任意數目的額外 "s" 規範) 會將秒數表示為 00 到 59 之間的數字。其結果代表自上一分鐘以來所經過的整數秒數。個位數的秒數開頭會填補零。</target>
        <note />
      </trans-unit>
      <trans-unit id="short_date">
        <source>short date</source>
        <target state="translated">簡短日期</target>
        <note />
      </trans-unit>
      <trans-unit id="short_date_description">
        <source>The "d" standard format specifier represents a custom date and time format string that is defined by a specific culture's DateTimeFormatInfo.ShortDatePattern property. For example, the custom format string that is returned by the ShortDatePattern property of the invariant culture is "MM/dd/yyyy".</source>
        <target state="translated">"d" 標準格式規範代表由特定文化特性 (Culture) DateTimeFormatInfo.ShortDatePattern 屬性所定義的自訂日期和時間格式字串。例如，由不因文化特性而異之 ShortDatePattern 屬性所傳回的自訂格式字串為 "MM/dd/yyyy"。</target>
        <note />
      </trans-unit>
      <trans-unit id="short_time">
        <source>short time</source>
        <target state="translated">簡短時間</target>
        <note />
      </trans-unit>
      <trans-unit id="short_time_description">
        <source>The "t" standard format specifier represents a custom date and time format string that is defined by the current DateTimeFormatInfo.ShortTimePattern property. For example, the custom format string for the invariant culture is "HH:mm".</source>
        <target state="translated">"t" 標準格式規範代表由目前 DateTimeFormatInfo.ShortTimePattern 屬性所定義的自訂日期和時間格式字串。例如，不因文化特性而異的自訂格式字串為 "HH:mm"。</target>
        <note />
      </trans-unit>
      <trans-unit id="sortable_date_time">
        <source>sortable date/time</source>
        <target state="translated">可排序的日期/時間</target>
        <note />
      </trans-unit>
      <trans-unit id="sortable_date_time_description">
        <source>The "s" standard format specifier represents a custom date and time format string that is defined by the DateTimeFormatInfo.SortableDateTimePattern property. The pattern reflects a defined standard (ISO 8601), and the property is read-only. Therefore, it is always the same, regardless of the culture used or the format provider supplied. The custom format string is "yyyy'-'MM'-'dd'T'HH':'mm':'ss".

The purpose of the "s" format specifier is to produce result strings that sort consistently in ascending or descending order based on date and time values. As a result, although the "s" standard format specifier represents a date and time value in a consistent format, the formatting operation does not modify the value of the date and time object that is being formatted to reflect its DateTime.Kind property or its DateTimeOffset.Offset value. For example, the result strings produced by formatting the date and time values 2014-11-15T18:32:17+00:00 and 2014-11-15T18:32:17+08:00 are identical.

When this standard format specifier is used, the formatting or parsing operation always uses the invariant culture.</source>
        <target state="translated">"s" 標準格式規範代表由 DateTimeFormatInfo.SortableDateTimePattern 屬性所定義的自訂日期和時間格式字串。此模式會反映出已定義的標準 (ISO 8601)，且屬性為唯讀。因此，不管使用何種文化特性 (Culture) 或提供何種格式提供者，其永遠都相同。自訂格式字串為 "yyyy'-'MM'-'dd'T'HH':'mm':'ss"。

"s" 格式規範的用途為產生依日期和時間值一致地遞增或遞減排序的結果字串。因此，儘管 "s" 標準格式規範以一致的格式表示日期和時間值，但格式化作業並不會修改要格式化的日期和時間物件值，以反映其 DateTime.Kind 屬性或其 DateTimeOffset.Offset 值。例如，將日期和時間值 2014-11-15T18:32:17+00:00 和 2014-11-15T18:32:17+08:00 格式化所產生的結果字串會完全相同。

使用此標準格式規範時，格式化或剖析作業永遠不因文化特性而異。</target>
        <note />
      </trans-unit>
      <trans-unit id="static_constructor">
        <source>static constructor</source>
        <target state="translated">靜態建構函式</target>
        <note />
      </trans-unit>
      <trans-unit id="symbol_cannot_be_a_namespace">
        <source>'symbol' cannot be a namespace.</source>
        <target state="translated">'symbol' 不可為命名空間。</target>
        <note />
      </trans-unit>
      <trans-unit id="time_separator">
        <source>time separator</source>
        <target state="translated">時間分隔符號</target>
        <note />
      </trans-unit>
      <trans-unit id="time_separator_description">
        <source>The ":" custom format specifier represents the time separator, which is used to differentiate hours, minutes, and seconds. The appropriate localized time separator is retrieved from the DateTimeFormatInfo.TimeSeparator property of the current or specified culture.

Note: To change the time separator for a particular date and time string, specify the separator character within a literal string delimiter. For example, the custom format string hh'_'dd'_'ss produces a result string in which "_" (an underscore) is always used as the time separator. To change the time separator for all dates for a culture, either change the value of the DateTimeFormatInfo.TimeSeparator property of the current culture, or instantiate a DateTimeFormatInfo object, assign the character to its TimeSeparator property, and call an overload of the formatting method that includes an IFormatProvider parameter.

If the ":" format specifier is used without other custom format specifiers, it's interpreted as a standard date and time format specifier and throws a FormatException.</source>
        <target state="translated">":" 自訂格式規範代表時間分隔符號，用於區分小時、分鐘和秒。系統會從目前或指定文化特性 (Culture) 的 DateTimeFormatInfo.TimeSeparator 屬性，擷取適當的當地語系化時間分隔符號。

注意: 若要變更特定日期和時間字串的時間分隔符號，請在常值字串分隔符號內指定分隔符號字元。例如，自訂格式字串 hh'_'dd'_'ss 會產生結果字串，其中 "_" (底線) 永遠用作時間分隔符號。若要針對文化特性 (Culture) 變更所有日期的時間分隔符號，請變更目前文化特性 (Culture) 的 DateTimeFormatInfo.TimeSeparator 屬性值，或將 DateTimeFormatInfo 物件具現化，將字元指派給其 TimeSeparator 屬性，並呼叫包含 IFormatProvider 參數之格式化方法的多載。

如果使用 ":" 格式規範，而且沒有其他自訂格式規範，則會將其解譯為標準日期和時間格式規範，並擲回 FormatException。</target>
        <note />
      </trans-unit>
      <trans-unit id="time_zone">
        <source>time zone</source>
        <target state="translated">時區</target>
        <note />
      </trans-unit>
      <trans-unit id="time_zone_description">
        <source>The "K" custom format specifier represents the time zone information of a date and time value. When this format specifier is used with DateTime values, the result string is defined by the value of the DateTime.Kind property:

    For the local time zone (a DateTime.Kind property value of DateTimeKind.Local), this specifier is equivalent to the "zzz" specifier and produces a result string containing the local offset from Coordinated Universal Time (UTC); for example, "-07:00".

    For a UTC time (a DateTime.Kind property value of DateTimeKind.Utc), the result string includes a "Z" character to represent a UTC date.

    For a time from an unspecified time zone (a time whose DateTime.Kind property equals DateTimeKind.Unspecified), the result is equivalent to String.Empty.

For DateTimeOffset values, the "K" format specifier is equivalent to the "zzz" format specifier, and produces a result string containing the DateTimeOffset value's offset from UTC.

If the "K" format specifier is used without other custom format specifiers, it's interpreted as a standard date and time format specifier and throws a FormatException.</source>
        <target state="translated">"K" 自訂格式規範代表日期和時間值的時區資訊。當此格式規範與 DateTime 值一起使用時，結果字串會由 DateTime.Kind 屬性的值定義:

    對於區域時區 (DateTimeKind.Local 的 DateTime.Kind 屬性值)，此規範相當於 "zzz" 規範，並會產生結果字串，其包含區域時間與國際標準時間 (UTC) 的時差; 例如 "-07:00"。

    對於 UTC 時間 (DateTimeKind.Utc 的 DateTime.Kind 屬性值)，結果字串會包含表示 UTC 日期的 "Z" 字元。

    對於未指定時區的時間 (DateTime.Kind 屬性等於 DateTimeKind.Unspecified 的時間)，結果會等於 String.Empty。

對於 DateTimeOffset 值，"K" 格式規範相當於 "zzz" 格式規範，並會產生結果字串，其包含 DateTimeOffset 值的 UTC 時差。

如果使用 "K" 格式規範，而且沒有其他自訂格式規範，則會將其解譯為標準日期和時間格式規範，並擲回 FormatException。</target>
        <note />
      </trans-unit>
      <trans-unit id="type">
        <source>type</source>
        <target state="translated">類型</target>
        <note />
      </trans-unit>
      <trans-unit id="type_constraint">
        <source>type constraint</source>
        <target state="translated">類型條件約束</target>
        <note />
      </trans-unit>
      <trans-unit id="type_parameter">
        <source>type parameter</source>
        <target state="translated">類型參數</target>
        <note />
      </trans-unit>
      <trans-unit id="attribute">
        <source>attribute</source>
        <target state="translated">屬性</target>
        <note />
      </trans-unit>
      <trans-unit id="Replace_0_and_1_with_property">
        <source>Replace '{0}' and '{1}' with property</source>
        <target state="translated">以屬性取代 '{0}' 和 '{1}'</target>
        <note />
      </trans-unit>
      <trans-unit id="Replace_0_with_property">
        <source>Replace '{0}' with property</source>
        <target state="translated">以屬性取代 '{0}'</target>
        <note />
      </trans-unit>
      <trans-unit id="Method_referenced_implicitly">
        <source>Method referenced implicitly</source>
        <target state="translated">隱含參考的方法</target>
        <note />
      </trans-unit>
      <trans-unit id="Generate_type_0">
        <source>Generate type '{0}'</source>
        <target state="translated">產生類型 '{0}'</target>
        <note />
      </trans-unit>
      <trans-unit id="Generate_0_1">
        <source>Generate {0} '{1}'</source>
        <target state="translated">產生 {0} '{1}'</target>
        <note />
      </trans-unit>
      <trans-unit id="Change_0_to_1">
        <source>Change '{0}' to '{1}'.</source>
        <target state="translated">將 '{0}' 變更為 '{1}'。</target>
        <note />
      </trans-unit>
      <trans-unit id="Non_invoked_method_cannot_be_replaced_with_property">
        <source>Non-invoked method cannot be replaced with property.</source>
        <target state="translated">非叫用的方法無法由屬性取代。</target>
        <note />
      </trans-unit>
      <trans-unit id="Only_methods_with_a_single_argument_which_is_not_an_out_variable_declaration_can_be_replaced_with_a_property">
        <source>Only methods with a single argument, which is not an out variable declaration, can be replaced with a property.</source>
        <target state="translated">只有具備非 out 變數宣告之單一引數的方法可以由屬性取代。</target>
        <note />
      </trans-unit>
      <trans-unit id="Roslyn_HostError">
        <source>Roslyn.HostError</source>
        <target state="translated">Roslyn.HostError</target>
        <note />
      </trans-unit>
      <trans-unit id="An_instance_of_analyzer_0_cannot_be_created_from_1_colon_2">
        <source>An instance of analyzer {0} cannot be created from {1}: {2}.</source>
        <target state="translated">無法從 {1}: {2} 建立分析器 {0} 的執行個體。</target>
        <note />
      </trans-unit>
      <trans-unit id="The_assembly_0_does_not_contain_any_analyzers">
        <source>The assembly {0} does not contain any analyzers.</source>
        <target state="translated">組件 {0} 不包含任何分析器。</target>
        <note />
      </trans-unit>
      <trans-unit id="Unable_to_load_Analyzer_assembly_0_colon_1">
        <source>Unable to load Analyzer assembly {0}: {1}</source>
        <target state="translated">無法載入分析器組件 {0}: {1}</target>
        <note />
      </trans-unit>
      <trans-unit id="Make_method_synchronous">
        <source>Make method synchronous</source>
        <target state="translated">讓方法同步</target>
        <note />
      </trans-unit>
      <trans-unit id="from_0">
        <source>from {0}</source>
        <target state="translated">來自 {0}</target>
        <note />
      </trans-unit>
      <trans-unit id="Find_and_install_latest_version">
        <source>Find and install latest version</source>
        <target state="translated">尋找並安裝最新版本</target>
        <note />
      </trans-unit>
      <trans-unit id="Use_local_version_0">
        <source>Use local version '{0}'</source>
        <target state="translated">使用本機版本 '{0}'</target>
        <note />
      </trans-unit>
      <trans-unit id="Use_locally_installed_0_version_1_This_version_used_in_colon_2">
        <source>Use locally installed '{0}' version '{1}'
This version used in: {2}</source>
        <target state="translated">使用安裝於本機的 '{0}' 版本 '{1}'
此版本用於: {2}</target>
        <note />
      </trans-unit>
      <trans-unit id="Find_and_install_latest_version_of_0">
        <source>Find and install latest version of '{0}'</source>
        <target state="translated">尋找並安裝 '{0}' 的最新版本</target>
        <note />
      </trans-unit>
      <trans-unit id="Install_with_package_manager">
        <source>Install with package manager...</source>
        <target state="translated">使用套件管理員安裝...</target>
        <note />
      </trans-unit>
      <trans-unit id="Install_0_1">
        <source>Install '{0} {1}'</source>
        <target state="translated">安裝 '{0} {1}'</target>
        <note />
      </trans-unit>
      <trans-unit id="Install_version_0">
        <source>Install version '{0}'</source>
        <target state="translated">安裝 '{0}' 版</target>
        <note />
      </trans-unit>
      <trans-unit id="Generate_variable_0">
        <source>Generate variable '{0}'</source>
        <target state="translated">產生變數 '{0}'</target>
        <note />
      </trans-unit>
      <trans-unit id="Classes">
        <source>Classes</source>
        <target state="translated">類別</target>
        <note />
      </trans-unit>
      <trans-unit id="Constants">
        <source>Constants</source>
        <target state="translated">常數</target>
        <note />
      </trans-unit>
      <trans-unit id="Delegates">
        <source>Delegates</source>
        <target state="translated">委派</target>
        <note />
      </trans-unit>
      <trans-unit id="Enums">
        <source>Enums</source>
        <target state="translated">列舉</target>
        <note />
      </trans-unit>
      <trans-unit id="Events">
        <source>Events</source>
        <target state="translated">事件</target>
        <note />
      </trans-unit>
      <trans-unit id="Extension_methods">
        <source>Extension methods</source>
        <target state="translated">擴充方法</target>
        <note />
      </trans-unit>
      <trans-unit id="Fields">
        <source>Fields</source>
        <target state="translated">欄位</target>
        <note />
      </trans-unit>
      <trans-unit id="Interfaces">
        <source>Interfaces</source>
        <target state="translated">介面</target>
        <note />
      </trans-unit>
      <trans-unit id="Locals">
        <source>Locals</source>
        <target state="translated">區域變數</target>
        <note />
      </trans-unit>
      <trans-unit id="Methods">
        <source>Methods</source>
        <target state="translated">方法</target>
        <note />
      </trans-unit>
      <trans-unit id="Modules">
        <source>Modules</source>
        <target state="translated">模組</target>
        <note />
      </trans-unit>
      <trans-unit id="Namespaces">
        <source>Namespaces</source>
        <target state="translated">命名空間</target>
        <note />
      </trans-unit>
      <trans-unit id="Properties">
        <source>Properties</source>
        <target state="translated">屬性</target>
        <note />
      </trans-unit>
      <trans-unit id="Structures">
        <source>Structures</source>
        <target state="translated">結構</target>
        <note />
      </trans-unit>
      <trans-unit id="Parameters_colon">
        <source>Parameters:</source>
        <target state="translated">參數:</target>
        <note />
      </trans-unit>
      <trans-unit id="Variadic_SignatureHelpItem_must_have_at_least_one_parameter">
        <source>Variadic SignatureHelpItem must have at least one parameter.</source>
        <target state="translated">Variadic SignatureHelpItem 至少必須要有一個參數。</target>
        <note />
      </trans-unit>
      <trans-unit id="Replace_0_with_method">
        <source>Replace '{0}' with method</source>
        <target state="translated">以方法取代 '{0}'</target>
        <note />
      </trans-unit>
      <trans-unit id="Replace_0_with_methods">
        <source>Replace '{0}' with methods</source>
        <target state="translated">以方法取代 '{0}'</target>
        <note />
      </trans-unit>
      <trans-unit id="Property_referenced_implicitly">
        <source>Property referenced implicitly</source>
        <target state="translated">隱含參考的屬性</target>
        <note />
      </trans-unit>
      <trans-unit id="Property_cannot_safely_be_replaced_with_a_method_call">
        <source>Property cannot safely be replaced with a method call</source>
        <target state="translated">以方法呼叫取代屬性並不安全</target>
        <note />
      </trans-unit>
      <trans-unit id="Convert_to_interpolated_string">
        <source>Convert to interpolated string</source>
        <target state="translated">轉換為差補字串</target>
        <note />
      </trans-unit>
      <trans-unit id="Move_type_to_0">
        <source>Move type to {0}</source>
        <target state="translated">將類型移到 {0}</target>
        <note />
      </trans-unit>
      <trans-unit id="Rename_file_to_0">
        <source>Rename file to {0}</source>
        <target state="translated">將檔案重新命名為 {0}</target>
        <note />
      </trans-unit>
      <trans-unit id="Rename_type_to_0">
        <source>Rename type to {0}</source>
        <target state="translated">將類型重新命名為 {0}</target>
        <note />
      </trans-unit>
      <trans-unit id="Remove_tag">
        <source>Remove tag</source>
        <target state="translated">移除標記</target>
        <note />
      </trans-unit>
      <trans-unit id="Add_missing_param_nodes">
        <source>Add missing param nodes</source>
        <target state="translated">新增遺失的參數節點</target>
        <note />
      </trans-unit>
      <trans-unit id="paren_Unknown_paren">
        <source>(Unknown)</source>
        <target state="translated">(未知)</target>
        <note />
      </trans-unit>
      <trans-unit id="Use_framework_type">
        <source>Use framework type</source>
        <target state="translated">使用架構類型</target>
        <note />
      </trans-unit>
      <trans-unit id="Install_package_0">
        <source>Install package '{0}'</source>
        <target state="translated">安裝套件 '{0}'</target>
        <note />
      </trans-unit>
      <trans-unit id="project_0">
        <source>project {0}</source>
        <target state="translated">專案 {0}</target>
        <note />
      </trans-unit>
      <trans-unit id="Fully_qualify_0">
        <source>Fully qualify '{0}'</source>
        <target state="translated">完整的 '{0}'</target>
        <note />
      </trans-unit>
      <trans-unit id="Remove_reference_to_0">
        <source>Remove reference to '{0}'.</source>
        <target state="translated">移除對 '{0}' 的參考。</target>
        <note />
      </trans-unit>
      <trans-unit id="Keywords">
        <source>Keywords</source>
        <target state="translated">關鍵字</target>
        <note />
      </trans-unit>
      <trans-unit id="Snippets">
        <source>Snippets</source>
        <target state="translated">程式碼片段</target>
        <note />
      </trans-unit>
      <trans-unit id="All_lowercase">
        <source>All lowercase</source>
        <target state="translated">允許小寫</target>
        <note />
      </trans-unit>
      <trans-unit id="All_uppercase">
        <source>All uppercase</source>
        <target state="translated">允許大寫</target>
        <note />
      </trans-unit>
      <trans-unit id="First_word_capitalized">
        <source>First word capitalized</source>
        <target state="translated">第一個字大寫</target>
        <note />
      </trans-unit>
      <trans-unit id="Pascal_Case">
        <source>Pascal Case</source>
        <target state="translated">Pascal 命名法的大小寫</target>
        <note />
      </trans-unit>
      <trans-unit id="Remove_document_0">
        <source>Remove document '{0}'</source>
        <target state="translated">移除文件 '{0}'</target>
        <note />
      </trans-unit>
      <trans-unit id="Add_document_0">
        <source>Add document '{0}'</source>
        <target state="translated">新增文件 '{0}'</target>
        <note />
      </trans-unit>
      <trans-unit id="Add_argument_name_0">
        <source>Add argument name '{0}'</source>
        <target state="translated">新增引數名稱 '{0}'</target>
        <note />
      </trans-unit>
      <trans-unit id="Take_0">
        <source>Take '{0}'</source>
        <target state="translated">接受 '{0}'</target>
        <note />
      </trans-unit>
      <trans-unit id="Take_both">
        <source>Take both</source>
        <target state="translated">接受兩者</target>
        <note />
      </trans-unit>
      <trans-unit id="Take_bottom">
        <source>Take bottom</source>
        <target state="translated">接受底端</target>
        <note />
      </trans-unit>
      <trans-unit id="Take_top">
        <source>Take top</source>
        <target state="translated">接受頂端</target>
        <note />
      </trans-unit>
      <trans-unit id="Remove_unused_variable">
        <source>Remove unused variable</source>
        <target state="translated">移除未使用的變數</target>
        <note />
      </trans-unit>
      <trans-unit id="Convert_to_binary">
        <source>Convert to binary</source>
        <target state="translated">轉換為二進位</target>
        <note />
      </trans-unit>
      <trans-unit id="Convert_to_decimal">
        <source>Convert to decimal</source>
        <target state="translated">轉換為十進位</target>
        <note />
      </trans-unit>
      <trans-unit id="Convert_to_hex">
        <source>Convert to hex</source>
        <target state="translated">轉換為十六進位</target>
        <note />
      </trans-unit>
      <trans-unit id="Separate_thousands">
        <source>Separate thousands</source>
        <target state="translated">分隔千分位</target>
        <note />
      </trans-unit>
      <trans-unit id="Separate_words">
        <source>Separate words</source>
        <target state="translated">分隔字組</target>
        <note />
      </trans-unit>
      <trans-unit id="Separate_nibbles">
        <source>Separate nibbles</source>
        <target state="translated">分隔半位元組</target>
        <note />
      </trans-unit>
      <trans-unit id="Remove_separators">
        <source>Remove separators</source>
        <target state="translated">移除分隔符號</target>
        <note />
      </trans-unit>
      <trans-unit id="Add_parameter_to_0">
        <source>Add parameter to '{0}'</source>
        <target state="translated">將參數新增至 '{0}'</target>
        <note />
      </trans-unit>
      <trans-unit id="Generate_constructor">
        <source>Generate constructor...</source>
        <target state="translated">產生建構函式...</target>
        <note />
      </trans-unit>
      <trans-unit id="Pick_members_to_be_used_as_constructor_parameters">
        <source>Pick members to be used as constructor parameters</source>
        <target state="translated">選取要用作為建構函式參數的成員</target>
        <note />
      </trans-unit>
      <trans-unit id="Pick_members_to_be_used_in_Equals_GetHashCode">
        <source>Pick members to be used in Equals/GetHashCode</source>
        <target state="translated">選取要用於 Equals/GetHashCode 中的成員</target>
        <note />
      </trans-unit>
      <trans-unit id="Generate_overrides">
        <source>Generate overrides...</source>
        <target state="translated">產生覆寫...</target>
        <note />
      </trans-unit>
      <trans-unit id="Pick_members_to_override">
        <source>Pick members to override</source>
        <target state="translated">選取要覆寫的成員</target>
        <note />
      </trans-unit>
      <trans-unit id="Add_null_check">
        <source>Add null check</source>
        <target state="translated">新增 null 檢查</target>
        <note />
      </trans-unit>
      <trans-unit id="Add_string_IsNullOrEmpty_check">
        <source>Add 'string.IsNullOrEmpty' check</source>
        <target state="translated">新增 'string.IsNullOrEmpty' 檢查</target>
        <note />
      </trans-unit>
      <trans-unit id="Add_string_IsNullOrWhiteSpace_check">
        <source>Add 'string.IsNullOrWhiteSpace' check</source>
        <target state="translated">新增 'string.IsNullOrWhiteSpace' 檢查</target>
        <note />
      </trans-unit>
      <trans-unit id="Initialize_field_0">
        <source>Initialize field '{0}'</source>
        <target state="translated">初始化欄位 '{0}'</target>
        <note />
      </trans-unit>
      <trans-unit id="Initialize_property_0">
        <source>Initialize property '{0}'</source>
        <target state="translated">初始化屬性 '{0}'</target>
        <note />
      </trans-unit>
      <trans-unit id="Add_null_checks">
        <source>Add null checks</source>
        <target state="translated">新增 null 檢查</target>
        <note />
      </trans-unit>
      <trans-unit id="Generate_operators">
        <source>Generate operators</source>
        <target state="translated">產生運算子</target>
        <note />
      </trans-unit>
      <trans-unit id="Implement_0">
        <source>Implement {0}</source>
        <target state="translated">實作 {0}</target>
        <note />
      </trans-unit>
      <trans-unit id="Reported_diagnostic_0_has_a_source_location_in_file_1_which_is_not_part_of_the_compilation_being_analyzed">
        <source>Reported diagnostic '{0}' has a source location in file '{1}', which is not part of the compilation being analyzed.</source>
        <target state="translated">回報的診斷 '{0}' 在檔案 '{1}' 中具有來源位置，其不屬於正在進行分析的編譯。</target>
        <note />
      </trans-unit>
      <trans-unit id="Reported_diagnostic_0_has_a_source_location_1_in_file_2_which_is_outside_of_the_given_file">
        <source>Reported diagnostic '{0}' has a source location '{1}' in file '{2}', which is outside of the given file.</source>
        <target state="translated">回報之診斷 '{0}' 中的來源位置 '{1}' 位於檔案 '{2}' 內，而該檔案不在指定的檔案內。</target>
        <note />
      </trans-unit>
      <trans-unit id="in_0_project_1">
        <source>in {0} (project {1})</source>
        <target state="translated">在 {0} 中 (專案 {1})</target>
        <note />
      </trans-unit>
      <trans-unit id="Add_accessibility_modifiers">
        <source>Add accessibility modifiers</source>
        <target state="translated">新增協助工具修飾元</target>
        <note />
      </trans-unit>
      <trans-unit id="Move_declaration_near_reference">
        <source>Move declaration near reference</source>
        <target state="translated">將宣告移近參考</target>
        <note />
      </trans-unit>
      <trans-unit id="Convert_to_full_property">
        <source>Convert to full property</source>
        <target state="translated">轉換為完整屬性</target>
        <note />
      </trans-unit>
      <trans-unit id="Warning_Method_overrides_symbol_from_metadata">
        <source>Warning: Method overrides symbol from metadata</source>
        <target state="translated">警告: 方法會覆寫中繼資料的符號</target>
        <note />
      </trans-unit>
      <trans-unit id="Use_0">
        <source>Use {0}</source>
        <target state="translated">使用 {0}</target>
        <note />
      </trans-unit>
      <trans-unit id="Add_argument_name_0_including_trailing_arguments">
        <source>Add argument name '{0}' (including trailing arguments)</source>
        <target state="translated">新增引數名稱 '{0}' (包括結尾的引數)</target>
        <note />
      </trans-unit>
      <trans-unit id="local_function">
        <source>local function</source>
        <target state="translated">區域函式</target>
        <note />
      </trans-unit>
      <trans-unit id="indexer_">
        <source>indexer</source>
        <target state="translated">索引子</target>
        <note />
      </trans-unit>
      <trans-unit id="Alias_ambiguous_type_0">
        <source>Alias ambiguous type '{0}'</source>
        <target state="translated">別名不明確類型 '{0}'</target>
        <note />
      </trans-unit>
      <trans-unit id="Warning_colon_Collection_was_modified_during_iteration">
        <source>Warning: Collection was modified during iteration.</source>
        <target state="translated">警告: 集合已於反覆運算期間被修改</target>
        <note />
      </trans-unit>
      <trans-unit id="Warning_colon_Iteration_variable_crossed_function_boundary">
        <source>Warning: Iteration variable crossed function boundary.</source>
        <target state="translated">警告: 反覆運算變數已跨越函式界線</target>
        <note />
      </trans-unit>
      <trans-unit id="Warning_colon_Collection_may_be_modified_during_iteration">
        <source>Warning: Collection may be modified during iteration.</source>
        <target state="translated">警告: 集合可能於反覆運算期間被修改</target>
        <note />
      </trans-unit>
      <trans-unit id="universal_full_date_time">
        <source>universal full date/time</source>
        <target state="translated">國際完整日期/時間</target>
        <note />
      </trans-unit>
      <trans-unit id="universal_full_date_time_description">
        <source>The "U" standard format specifier represents a custom date and time format string that is defined by a specified culture's DateTimeFormatInfo.FullDateTimePattern property. The pattern is the same as the "F" pattern. However, the DateTime value is automatically converted to UTC before it is formatted.</source>
        <target state="translated">"U" 標準格式規範代表由指定文化特性 (Culture) DateTimeFormatInfo.FullDateTimePattern 屬性所定義的自訂日期和時間格式字串。其模式與 "F" 模式相同。不過，DateTime 值會在格式化前自動轉換為 UTC。</target>
        <note />
      </trans-unit>
      <trans-unit id="universal_sortable_date_time">
        <source>universal sortable date/time</source>
        <target state="translated">國際可排序的日期/時間</target>
        <note />
      </trans-unit>
      <trans-unit id="universal_sortable_date_time_description">
        <source>The "u" standard format specifier represents a custom date and time format string that is defined by the DateTimeFormatInfo.UniversalSortableDateTimePattern property. The pattern reflects a defined standard, and the property is read-only. Therefore, it is always the same, regardless of the culture used or the format provider supplied. The custom format string is "yyyy'-'MM'-'dd HH':'mm':'ss'Z'". When this standard format specifier is used, the formatting or parsing operation always uses the invariant culture.

Although the result string should express a time as Coordinated Universal Time (UTC), no conversion of the original DateTime value is performed during the formatting operation. Therefore, you must convert a DateTime value to UTC by calling the DateTime.ToUniversalTime method before formatting it.</source>
        <target state="translated">"u" 標準格式規範代表由 DateTimeFormatInfo.UniversalSortableDateTimePattern 屬性所定義的自訂日期和時間格式字串。此模式會反映出已定義的標準，且屬性為唯讀。因此，不管使用何種文化特性 (Culture) 或提供何種格式提供者，其永遠都相同。自訂格式字串為 "yyyy'-'MM'-'dd HH':'mm':'ss'Z'"。使用此標準格式規範時，格式化或剖析作業永遠不因文化特性而異。

雖然結果字串應以國際標準時間 (UTC) 表示時間，但在格式化作業期間，不會執行原始 DateTime 值的轉換。因此，您必須先呼叫 DateTime.ToUniversalTime 方法，將 DateTime 值轉換為 UTC，再將其格式化。</target>
        <note />
      </trans-unit>
      <trans-unit id="updating_usages_in_containing_member">
        <source>updating usages in containing member</source>
        <target state="translated">正在更新包含成員中的使用方式</target>
        <note />
      </trans-unit>
      <trans-unit id="updating_usages_in_containing_project">
        <source>updating usages in containing project</source>
        <target state="translated">正在更新包含專案中的使用方式</target>
        <note />
      </trans-unit>
      <trans-unit id="updating_usages_in_containing_type">
        <source>updating usages in containing type</source>
        <target state="translated">正在更新包含類型中的使用方式</target>
        <note />
      </trans-unit>
      <trans-unit id="updating_usages_in_dependent_projects">
        <source>updating usages in dependent projects</source>
        <target state="translated">正在更新相依專案中的使用方式</target>
        <note />
      </trans-unit>
      <trans-unit id="utc_hour_and_minute_offset">
        <source>utc hour and minute offset</source>
        <target state="translated">utc 小時和分鐘時差</target>
        <note />
      </trans-unit>
      <trans-unit id="utc_hour_and_minute_offset_description">
        <source>With DateTime values, the "zzz" custom format specifier represents the signed offset of the local operating system's time zone from UTC, measured in hours and minutes. It doesn't reflect the value of an instance's DateTime.Kind property. For this reason, the "zzz" format specifier is not recommended for use with DateTime values.

With DateTimeOffset values, this format specifier represents the DateTimeOffset value's offset from UTC in hours and minutes.

The offset is always displayed with a leading sign. A plus sign (+) indicates hours ahead of UTC, and a minus sign (-) indicates hours behind UTC. A single-digit offset is formatted with a leading zero.</source>
        <target state="translated">使用 DateTime 值時，"zzz" 自訂格式規範代表區域作業系統時區與 UTC 的帶正負號時差 (以小時與分鐘為單位)，且不會反映出執行個體的 DateTime.Kind 屬性值。因此，建議不要搭配 DateTime 值使用 "zzz" 格式規範。

對 DateTimeOffset 值而言，這個格式規範代表 DateTimeOffset 值的 UTC 時差 (以小時與分鐘為單位)。

時差的開頭永遠會顯示正負號。正號 (+) 表示早於 UTC 的小時數，負號 (-) 則表示晚於 UTC 的小時數。個位數的時差開頭會填補零。</target>
        <note />
      </trans-unit>
      <trans-unit id="utc_hour_offset_1_2_digits">
        <source>utc hour offset (1-2 digits)</source>
        <target state="translated">utc 小時時差 (1-2 位數)</target>
        <note />
      </trans-unit>
      <trans-unit id="utc_hour_offset_1_2_digits_description">
        <source>With DateTime values, the "z" custom format specifier represents the signed offset of the local operating system's time zone from Coordinated Universal Time (UTC), measured in hours. It doesn't reflect the value of an instance's DateTime.Kind property. For this reason, the "z" format specifier is not recommended for use with DateTime values.

With DateTimeOffset values, this format specifier represents the DateTimeOffset value's offset from UTC in hours.

The offset is always displayed with a leading sign. A plus sign (+) indicates hours ahead of UTC, and a minus sign (-) indicates hours behind UTC. A single-digit offset is formatted without a leading zero.

If the "z" format specifier is used without other custom format specifiers, it's interpreted as a standard date and time format specifier and throws a FormatException.</source>
        <target state="translated">使用 DateTime 值時，"z" 自訂格式規範代表區域作業系統時區與國際標準時間 (UTC) 的帶正負號時差 (以小時為單位)，且不會反映出執行個體的 DateTime.Kind 屬性值。因此，建議不要搭配 DateTime 值使用 "z" 格式規範。

對 DateTimeOffset 值而言，這個格式規範代表 DateTimeOffset 值的 UTC 時差 (以小時為單位)。

時差的開頭永遠會顯示正負號。正號 (+) 表示早於 UTC 的小時數，負號 (-) 則表示晚於 UTC 的小時數。個位數的時差開頭不會填補零。

如果使用 "z" 格式規範，而且沒有其他自訂格式規範，則會將其解譯為標準日期和時間格式規範，並擲回 FormatException。</target>
        <note />
      </trans-unit>
      <trans-unit id="utc_hour_offset_2_digits">
        <source>utc hour offset (2 digits)</source>
        <target state="translated">utc 小時時差 (2 位數)</target>
        <note />
      </trans-unit>
      <trans-unit id="utc_hour_offset_2_digits_description">
        <source>With DateTime values, the "zz" custom format specifier represents the signed offset of the local operating system's time zone from UTC, measured in hours. It doesn't reflect the value of an instance's DateTime.Kind property. For this reason, the "zz" format specifier is not recommended for use with DateTime values.

With DateTimeOffset values, this format specifier represents the DateTimeOffset value's offset from UTC in hours.

The offset is always displayed with a leading sign. A plus sign (+) indicates hours ahead of UTC, and a minus sign (-) indicates hours behind UTC. A single-digit offset is formatted with a leading zero.</source>
        <target state="translated">使用 DateTime 值時，"zz" 自訂格式規範代表區域作業系統時區與 UTC 的帶正負號時差 (以小時為單位)，且不會反映出執行個體的 DateTime.Kind 屬性值。因此，建議不要搭配 DateTime 值使用 "zz" 格式規範。

對 DateTimeOffset 值而言，這個格式規範代表 DateTimeOffset 值的 UTC 時差 (以小時為單位)。

時差的開頭永遠會顯示正負號。正號 (+) 表示早於 UTC 的小時數，負號 (-) 則表示晚於 UTC 的小時數。個位數的時差開頭會填補零。</target>
        <note />
      </trans-unit>
      <trans-unit id="x_y_range_in_reverse_order">
        <source>[x-y] range in reverse order</source>
        <target state="translated">反向排序的 [x-y] 範圍</target>
        <note>This is an error message shown to the user when they write an invalid Regular Expression. Example: [b-a]</note>
      </trans-unit>
      <trans-unit id="year_1_2_digits">
        <source>year (1-2 digits)</source>
        <target state="translated">年份 (1-2 位數)</target>
        <note />
      </trans-unit>
      <trans-unit id="year_1_2_digits_description">
        <source>The "y" custom format specifier represents the year as a one-digit or two-digit number. If the year has more than two digits, only the two low-order digits appear in the result. If the first digit of a two-digit year begins with a zero (for example, 2008), the number is formatted without a leading zero.

If the "y" format specifier is used without other custom format specifiers, it's interpreted as the "y" standard date and time format specifier.</source>
        <target state="translated">"y" 自訂格式規範會將年份表示為個位數或雙位數數字。如果該年份超過雙位數，則結果只會顯示到十位數。如果雙位數年份的第一個位數開頭為零 (例如 2008)，則該數字開頭不會填補零。

如果使用 "y" 格式規範，而且沒有其他自訂格式規範，則會將其解譯為 "y" 標準日期和時間格式規範。</target>
        <note />
      </trans-unit>
      <trans-unit id="year_2_digits">
        <source>year (2 digits)</source>
        <target state="translated">年份 (2 位數)</target>
        <note />
      </trans-unit>
      <trans-unit id="year_2_digits_description">
        <source>The "yy" custom format specifier represents the year as a two-digit number. If the year has more than two digits, only the two low-order digits appear in the result. If the two-digit year has fewer than two significant digits, the number is padded with leading zeros to produce two digits.

In a parsing operation, a two-digit year that is parsed using the "yy" custom format specifier is interpreted based on the Calendar.TwoDigitYearMax property of the format provider's current calendar. The following example parses the string representation of a date that has a two-digit year by using the default Gregorian calendar of the en-US culture, which, in this case, is the current culture. It then changes the current culture's CultureInfo object to use a GregorianCalendar object whose TwoDigitYearMax property has been modified.</source>
        <target state="translated">"yy" 自訂格式規範會將年份表示為雙位數數字。如果該年份超過雙位數，則結果只會顯示到十位數。如果雙位數年份的有效位數少於兩個，則會在該數字開頭填補零，以產生雙位數。

在剖析作業中，使用 "yy" 自訂格式規範剖析的雙位數年份，會依據格式提供者目前行事曆的 Calendar.TwoDigitYearMax 屬性來解譯。下列範例會使用 en-US 文化特性 (Culture) 的預設西曆，來剖析包含雙位數年份之日期的字串表示法，在此例中，en-US 文化特性 (Culture) 為目前的文化特性 (Culture)。接著會將目前文化特性 (Culture) 的 CultureInfo 物件，變更為使用已修改 TwoDigitYearMax 屬性的 GregorianCalendar 物件。</target>
        <note />
      </trans-unit>
      <trans-unit id="year_3_4_digits">
        <source>year (3-4 digits)</source>
        <target state="translated">年份 (3-4 位數)</target>
        <note />
      </trans-unit>
      <trans-unit id="year_3_4_digits_description">
        <source>The "yyy" custom format specifier represents the year with a minimum of three digits. If the year has more than three significant digits, they are included in the result string. If the year has fewer than three digits, the number is padded with leading zeros to produce three digits.</source>
        <target state="translated">"yyy" 自訂格式規範代表最少三位數的年份。如果該年份有三個以上的有效位數，則這些位數會包含在結果字串中。如果年份少於三位數，則會在該數字開頭填補零，以產生三位數。</target>
        <note />
      </trans-unit>
      <trans-unit id="year_4_digits">
        <source>year (4 digits)</source>
        <target state="translated">年份 (4 位數)</target>
        <note />
      </trans-unit>
      <trans-unit id="year_4_digits_description">
        <source>The "yyyy" custom format specifier represents the year with a minimum of four digits. If the year has more than four significant digits, they are included in the result string. If the year has fewer than four digits, the number is padded with leading zeros to produce four digits.</source>
        <target state="translated">"yyyy" 自訂格式規範代表最少四位數的年份。如果該年份有四個以上的有效位數，則這些位數會包含在結果字串中。如果年份少於四位數，則會在該數字開頭填補零，以產生四位數。</target>
        <note />
      </trans-unit>
      <trans-unit id="year_5_digits">
        <source>year (5 digits)</source>
        <target state="translated">年份 (5 位數)</target>
        <note />
      </trans-unit>
      <trans-unit id="year_5_digits_description">
        <source>The "yyyyy" custom format specifier (plus any number of additional "y" specifiers) represents the year with a minimum of five digits. If the year has more than five significant digits, they are included in the result string. If the year has fewer than five digits, the number is padded with leading zeros to produce five digits.

If there are additional "y" specifiers, the number is padded with as many leading zeros as necessary to produce the number of "y" specifiers.</source>
        <target state="translated">"yyyyy" 自訂格式規範 (外加任意數目的額外 "y" 規範) 代表最少五位數的年份。如果該年份有五個以上的有效位數，則這些位數會包含在結果字串中。如果年份少於五位數，則會在該數字開頭填補零，以產生五位數。

如果有額外的 "y" 規範，則會在該數字開頭視所需數目填補零，以產生該數目之多的 "y" 規範。</target>
        <note />
      </trans-unit>
      <trans-unit id="year_month">
        <source>year month</source>
        <target state="translated">年份月份</target>
        <note />
      </trans-unit>
      <trans-unit id="year_month_description">
        <source>The "Y" or "y" standard format specifier represents a custom date and time format string that is defined by the DateTimeFormatInfo.YearMonthPattern property of a specified culture. For example, the custom format string for the invariant culture is "yyyy MMMM".</source>
        <target state="translated">"Y" 或 "y" 標準格式規範代表由指定文化特性 (Culture) DateTimeFormatInfo.YearMonthPattern 屬性所定義的自訂日期和時間格式字串。例如，不因文化特性而異的自訂格式字串為 "yyyy MMMM"。</target>
        <note />
      </trans-unit>
    </body>
  </file>
</xliff><|MERGE_RESOLUTION|>--- conflicted
+++ resolved
@@ -472,20 +472,12 @@
       </trans-unit>
       <trans-unit id="Could_not_find_PDB_on_disk_or_embedded">
         <source>Could not find portable PDB on disk or embedded.</source>
-<<<<<<< HEAD
-        <target state="new">Could not find portable PDB on disk or embedded.</target>
-=======
         <target state="translated">磁碟或內嵌上找不到可攜式 PDB。</target>
->>>>>>> a07da687
         <note />
       </trans-unit>
       <trans-unit id="Could_not_find_PDB_on_disk_or_embedded_or_server">
         <source>Could not find PDB on disk, or embedded, or on a symbol server.</source>
-<<<<<<< HEAD
-        <target state="new">Could not find PDB on disk, or embedded, or on a symbol server.</target>
-=======
         <target state="translated">在磁碟、內嵌或符號伺服器上找不到 PDB。</target>
->>>>>>> a07da687
         <note />
       </trans-unit>
       <trans-unit id="Create_and_assign_field_0">
@@ -570,11 +562,7 @@
       </trans-unit>
       <trans-unit id="Error_reading_PDB_0">
         <source>Error reading PDB: '{0}'</source>
-<<<<<<< HEAD
-        <target state="new">Error reading PDB: '{0}'</target>
-=======
         <target state="translated">讀取 PDB 時發生錯誤: '{0}'</target>
->>>>>>> a07da687
         <note />
       </trans-unit>
       <trans-unit id="Example">
@@ -644,38 +632,22 @@
       </trans-unit>
       <trans-unit id="Found_PDB_file_at_0">
         <source>Found PDB file at '{0}'</source>
-<<<<<<< HEAD
-        <target state="new">Found PDB file at '{0}'</target>
-=======
         <target state="translated">在 '{0}' 找到 PDB 檔案</target>
->>>>>>> a07da687
         <note />
       </trans-unit>
       <trans-unit id="Found_PDB_on_symbol_server">
         <source>Found PDB on symbol server.</source>
-<<<<<<< HEAD
-        <target state="new">Found PDB on symbol server.</target>
-=======
         <target state="translated">在符號伺服器上找到 PDB。</target>
->>>>>>> a07da687
         <note />
       </trans-unit>
       <trans-unit id="Found_PDB_on_symbol_server_but_could_not_read_file">
         <source>Found PDB on symbol server but could not read file.</source>
-<<<<<<< HEAD
-        <target state="new">Found PDB on symbol server but could not read file.</target>
-=======
         <target state="translated">在符號伺服器上找到 PDB，但無法讀取檔案。</target>
->>>>>>> a07da687
         <note />
       </trans-unit>
       <trans-unit id="Found_embedded_PDB_file">
         <source>Found embedded PDB file.</source>
-<<<<<<< HEAD
-        <target state="new">Found embedded PDB file.</target>
-=======
         <target state="translated">找到內嵌的 PDB 檔案。</target>
->>>>>>> a07da687
         <note />
       </trans-unit>
       <trans-unit id="Generate_abstract_method_0">
@@ -1100,11 +1072,7 @@
       </trans-unit>
       <trans-unit id="Navigating_to_symbol_0_from_1">
         <source>Navigating to symbol '{0}' from '{1}'.</source>
-<<<<<<< HEAD
-        <target state="new">Navigating to symbol '{0}' from '{1}'.</target>
-=======
         <target state="translated">正在從 '{1}' 瀏覽至符號 '{0}'。</target>
->>>>>>> a07da687
         <note />
       </trans-unit>
       <trans-unit id="Nested_quantifier_0">
@@ -1119,11 +1087,7 @@
       </trans-unit>
       <trans-unit id="No_source_document_info_found_in_PDB">
         <source>No source document info found in PDB.</source>
-<<<<<<< HEAD
-        <target state="new">No source document info found in PDB.</target>
-=======
         <target state="translated">PDB 中找不到來源文件資訊。</target>
->>>>>>> a07da687
         <note />
       </trans-unit>
       <trans-unit id="No_valid_location_to_insert_method_call">
@@ -1311,17 +1275,11 @@
 'name1' is the current group (optional), 'name2' is a previously defined group, and 'subexpression' is any valid regular expression pattern. The balancing group definition deletes the definition of name2 and stores the interval between name2 and name1 in name1. If no name2 group is defined, the match backtracks. Because deleting the last definition of name2 reveals the previous definition of name2, this construct lets you use the stack of captures for group name2 as a counter for keeping track of nested constructs such as parentheses or opening and closing brackets.
 
 The balancing group definition uses 'name2' as a stack. The beginning character of each nested construct is placed in the group and in its Group.Captures collection. When the closing character is matched, its corresponding opening character is removed from the group, and the Captures collection is decreased by one. After the opening and closing characters of all nested constructs have been matched, 'name1' is empty.</source>
-<<<<<<< HEAD
-        <target state="new">A balancing group definition deletes the definition of a previously defined group and stores, in the current group, the interval between the previously defined group and the current group.
-=======
         <target state="translated">平衡群組定義會刪除先前已定義群組的定義，並將先前定義的群組和目前群組間的間隔儲存在目前的群組內。
 
 'name1' 是目前的群組 (選擇性)，'name2' 是先前定義的群組，'subexpression' 是任何有效的規則運算式模式。平衡群組定義會刪除 name2 的定義，並將 name2 與 name1 之間的間隔儲存在 name1 內。如果未指定 name2 群組，則比對會回溯。因為刪除 name2 的上一個定義會顯示 name2 先前的定義，所以此建構可讓您使用群組 name2 的擷取堆疊來作為計數器，用來追蹤括號或左右括弧等巢狀建構。
->>>>>>> a07da687
-
-'name1' is the current group (optional), 'name2' is a previously defined group, and 'subexpression' is any valid regular expression pattern. The balancing group definition deletes the definition of name2 and stores the interval between name2 and name1 in name1. If no name2 group is defined, the match backtracks. Because deleting the last definition of name2 reveals the previous definition of name2, this construct lets you use the stack of captures for group name2 as a counter for keeping track of nested constructs such as parentheses or opening and closing brackets.
-
-The balancing group definition uses 'name2' as a stack. The beginning character of each nested construct is placed in the group and in its Group.Captures collection. When the closing character is matched, its corresponding opening character is removed from the group, and the Captures collection is decreased by one. After the opening and closing characters of all nested constructs have been matched, 'name1' is empty.</target>
+
+平衡群組定義會使用 'name2' 作為堆疊。各巢狀建構的開頭字元會置於群組和其 Group.Captures 集合內。符合右側字元時，會將其對應的左側字元從群組移除，使 Captures 集合減少一。當所有巢狀建構的左側和右側字元均相符後，'name1' 會空白。</target>
         <note />
       </trans-unit>
       <trans-unit id="Regex_balancing_group_short">
@@ -2404,20 +2362,12 @@
       </trans-unit>
       <trans-unit id="Source_code_language_information_was_not_found_in_PDB">
         <source>Source code language information was not found in PDB.</source>
-<<<<<<< HEAD
-        <target state="new">Source code language information was not found in PDB.</target>
-=======
         <target state="translated">PDB 中找不到原始程式碼語言資訊。</target>
->>>>>>> a07da687
         <note />
       </trans-unit>
       <trans-unit id="Source_is_a_reference_assembly">
         <source>Source is a reference assembly, not enough information to find PDB.</source>
-<<<<<<< HEAD
-        <target state="new">Source is a reference assembly, not enough information to find PDB.</target>
-=======
         <target state="translated">來源是參考組件，資訊不足，無法尋找 PDB。</target>
->>>>>>> a07da687
         <note />
       </trans-unit>
       <trans-unit id="Split_into_consecutive_0_statements">
@@ -2447,11 +2397,7 @@
       </trans-unit>
       <trans-unit id="Symbol_found_in_assembly_path_0">
         <source>Symbol found in assembly path '{0}'</source>
-<<<<<<< HEAD
-        <target state="new">Symbol found in assembly path '{0}'</target>
-=======
         <target state="translated">在組件路徑 '{0}' 中找到符號</target>
->>>>>>> a07da687
         <note />
       </trans-unit>
       <trans-unit id="TODO_colon_free_unmanaged_resources_unmanaged_objects_and_override_finalizer">
@@ -2481,20 +2427,12 @@
       </trans-unit>
       <trans-unit id="Timeout_SourceLink">
         <source>Timed out trying to download source code from SourceLink. Subsequent requests may succeed.</source>
-<<<<<<< HEAD
-        <target state="new">Timed out trying to download source code from SourceLink. Subsequent requests may succeed.</target>
-=======
         <target state="translated">嘗試從 SourceLink 下載原始程式碼時發生逾時。後續的要求可能會成功。</target>
->>>>>>> a07da687
         <note />
       </trans-unit>
       <trans-unit id="Timeout_symbol_server">
         <source>Timed out trying to download PDB from symbol server. Subsequent requests may succeed.</source>
-<<<<<<< HEAD
-        <target state="new">Timed out trying to download PDB from symbol server. Subsequent requests may succeed.</target>
-=======
         <target state="translated">嘗試從符號伺服器下載 PDB 時發生逾時。後續的要求可能會成功。</target>
->>>>>>> a07da687
         <note />
       </trans-unit>
       <trans-unit id="Too_many_bars_in_conditional_grouping">
@@ -2799,74 +2737,42 @@
       </trans-unit>
       <trans-unit id="_0_found_in_embedded_PDB">
         <source>'{0}' found in embedded PDB.</source>
-<<<<<<< HEAD
-        <target state="new">'{0}' found in embedded PDB.</target>
-=======
         <target state="translated">在內嵌 PDB 中找到 '{0}'。</target>
->>>>>>> a07da687
         <note />
       </trans-unit>
       <trans-unit id="_0_found_in_embedded_PDB_but_checksum_failed">
         <source>'{0}' found in embedded PDB but checksum was wrong, or couldn't read temp file.</source>
-<<<<<<< HEAD
-        <target state="new">'{0}' found in embedded PDB but checksum was wrong, or couldn't read temp file.</target>
-=======
         <target state="translated">在內嵌 PDB 中找到 '{0}'，但總和檢查碼錯誤或無法讀取暫存檔案。</target>
->>>>>>> a07da687
         <note />
       </trans-unit>
       <trans-unit id="_0_found_in_embedded_PDB_but_could_not_write_file_1">
         <source>'{0}' found in embedded PDB but could not write to temp file: '{1}'</source>
-<<<<<<< HEAD
-        <target state="new">'{0}' found in embedded PDB but could not write to temp file: '{1}'</target>
-=======
         <target state="translated">在內嵌 PDB 中找到 '{0}'，但無法寫入暫存檔案: '{1}'</target>
->>>>>>> a07da687
         <note />
       </trans-unit>
       <trans-unit id="_0_found_in_embedded_PDB_cached_source_file">
         <source>'{0}' found in embedded PDB and found cached source file.</source>
-<<<<<<< HEAD
-        <target state="new">'{0}' found in embedded PDB and found cached source file.</target>
-=======
         <target state="translated">在內嵌 PDB 中找到 '{0}'，並找到快取的來源檔案。</target>
->>>>>>> a07da687
         <note />
       </trans-unit>
       <trans-unit id="_0_found_in_original_location">
         <source>'{0}' found in original location.</source>
-<<<<<<< HEAD
-        <target state="new">'{0}' found in original location.</target>
-=======
         <target state="translated">在原始位置找到 '{0}'。</target>
->>>>>>> a07da687
         <note />
       </trans-unit>
       <trans-unit id="_0_found_in_original_location_but_checksum_failed">
         <source>'{0}' found in original location but checksum was wrong, or couldn't read temp file.</source>
-<<<<<<< HEAD
-        <target state="new">'{0}' found in original location but checksum was wrong, or couldn't read temp file.</target>
-=======
         <target state="translated">在原始位置找到 '{0}'，但總和檢查碼錯誤或無法讀取暫存檔案。</target>
->>>>>>> a07da687
         <note />
       </trans-unit>
       <trans-unit id="_0_found_via_SourceLink">
         <source>'{0}' found via SourceLink.</source>
-<<<<<<< HEAD
-        <target state="new">'{0}' found via SourceLink.</target>
-=======
         <target state="translated">透過 SourceLink 找到 '{0}'。</target>
->>>>>>> a07da687
         <note />
       </trans-unit>
       <trans-unit id="_0_found_via_SourceLink_but_couldnt_read_file">
         <source>'{0}' found via SourceLink but couldn't read temp file.</source>
-<<<<<<< HEAD
-        <target state="new">'{0}' found via SourceLink but couldn't read temp file.</target>
-=======
         <target state="translated">透過 SourceLink 找到 '{0}'，但無法讀取暫存檔案。</target>
->>>>>>> a07da687
         <note />
       </trans-unit>
       <trans-unit id="_0_is_not_null_here">
@@ -3199,20 +3105,12 @@
       </trans-unit>
       <trans-unit id="embedded">
         <source>embedded</source>
-<<<<<<< HEAD
-        <target state="new">embedded</target>
-=======
         <target state="translated">內嵌</target>
->>>>>>> a07da687
         <note>Embedded is a technical term for "Embedded source", where souce files are embedded into the PDB</note>
       </trans-unit>
       <trans-unit id="external">
         <source>external</source>
-<<<<<<< HEAD
-        <target state="new">external</target>
-=======
         <target state="translated">外部</target>
->>>>>>> a07da687
         <note>External means "external source", meaning source files that are not part of the current solution</note>
       </trans-unit>
       <trans-unit id="from_metadata">
