--- conflicted
+++ resolved
@@ -21,18 +21,9 @@
     /// </summary>
     void Reanalyze(Workspace workspace, IIncrementalAnalyzer analyzer, IEnumerable<ProjectId>? projectIds, IEnumerable<DocumentId>? documentIds, bool highPriority);
 
-<<<<<<< HEAD
-        /// <summary>
-        /// Get <see cref="ISolutionCrawlerProgressReporter"/> for the given <see cref="Workspace"/>
-        /// </summary>
-        ISolutionCrawlerProgressReporter GetProgressReporter(Workspace workspace);
-    }
-}
-#endif
-=======
     /// <summary>
     /// Get <see cref="ISolutionCrawlerProgressReporter"/> for the given <see cref="Workspace"/>
     /// </summary>
     ISolutionCrawlerProgressReporter GetProgressReporter(Workspace workspace);
 }
->>>>>>> 6dd97ba9
+#endif