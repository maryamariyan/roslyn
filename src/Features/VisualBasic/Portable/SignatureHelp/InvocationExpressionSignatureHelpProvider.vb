--- conflicted
+++ resolved
@@ -114,13 +114,8 @@
             Dim documentationCommentFormattingService = document.GetLanguageService(Of IDocumentationCommentFormattingService)()
 
             Dim items = New List(Of SignatureHelpItem)
-<<<<<<< HEAD
             If memberGroup.Length > 0 Then
-                items.AddRange(GetMemberGroupItems(invocationExpression, semanticModel, symbolDisplayService, anonymousTypeDisplayService, documentationCommentFormattingService, within, memberGroup, cancellationToken))
-=======
-            If memberGroup.Count > 0 Then
                 items.AddRange(GetMemberGroupItems(document, invocationExpression, semanticModel, within, memberGroup, cancellationToken))
->>>>>>> 7f60b384
             End If
 
             If expressionType.IsDelegateType() Then
