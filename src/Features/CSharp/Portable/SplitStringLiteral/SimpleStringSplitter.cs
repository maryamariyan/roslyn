﻿// Licensed to the .NET Foundation under one or more agreements.
// The .NET Foundation licenses this file to you under the MIT license.
// See the LICENSE file in the project root for more information.

#nullable disable

using System.Threading;
using Microsoft.CodeAnalysis.CSharp.Syntax;
using Microsoft.CodeAnalysis.Formatting;
using Microsoft.CodeAnalysis.Indentation;
using Microsoft.CodeAnalysis.Text;

namespace Microsoft.CodeAnalysis.CSharp.SplitStringLiteral
{
    internal abstract partial class StringSplitter
    {
        private sealed class SimpleStringSplitter : StringSplitter
        {
            private const char QuoteCharacter = '"';
            private readonly SyntaxToken _token;

            public SimpleStringSplitter(
                ParsedDocument document,
                int position,
                SyntaxToken token,
                in IndentationOptions options,
                CancellationToken cancellationToken)
                : base(document, position, options, cancellationToken)
            {
                _token = token;
            }

            // Don't split @"" strings.  They already support directly embedding newlines.
            // Don't split UTF-8 strings if the cursor is after the quote.
            protected override bool CheckToken()
                => !_token.IsVerbatimStringLiteral() && !CursorIsAfterQuotesInUtf8String();

            private bool CursorIsAfterQuotesInUtf8String()
            {
                return _token.IsKind(SyntaxKind.Utf8StringLiteralToken) && CursorPosition >= _token.Span.End - "u8".Length;
            }

            protected override SyntaxNode GetNodeToReplace() => _token.Parent;

            protected override BinaryExpressionSyntax CreateSplitString()
            {
                // TODO(cyrusn): Deal with the positoin being after a \ character
                var prefix = Document.Text.GetSubText(TextSpan.FromBounds(_token.SpanStart, CursorPosition)).ToString();
                var suffix = Document.Text.GetSubText(TextSpan.FromBounds(CursorPosition, _token.Span.End)).ToString();

                // If we're spliting a UTF-8 string we need to keep the u8 suffix on the first part. We copy whatever
                // the user had on the second part, for consistency.
                var firstTokenSuffix = _token.Kind() == SyntaxKind.Utf8StringLiteralToken
<<<<<<< HEAD
                    ? Document.Text.GetSubText(TextSpan.FromBounds(_token.Span.End - "u8".Length, _token.Span.End)).ToString()
=======
                    ? SourceText.GetSubText(TextSpan.FromBounds(_token.Span.End - "u8".Length, _token.Span.End)).ToString()
>>>>>>> 2efe6ec2
                    : "";

                var firstToken = SyntaxFactory.Token(
                    _token.LeadingTrivia,
                    _token.Kind(),
                    text: prefix + QuoteCharacter + firstTokenSuffix,
                    valueText: "",
                    trailing: SyntaxFactory.TriviaList(SyntaxFactory.ElasticSpace));

                var secondToken = SyntaxFactory.Token(
                    default,
                    _token.Kind(),
                    text: QuoteCharacter + suffix,
                    valueText: "",
                    trailing: _token.TrailingTrivia);

                var leftExpression = SyntaxFactory.LiteralExpression(SyntaxKind.StringLiteralExpression, firstToken);
                var rightExpression = SyntaxFactory.LiteralExpression(SyntaxKind.StringLiteralExpression, secondToken);

                return SyntaxFactory.BinaryExpression(
                    SyntaxKind.AddExpression,
                    leftExpression,
                    PlusNewLineToken,
                    rightExpression.WithAdditionalAnnotations(RightNodeAnnotation));
            }

            protected override int StringOpenQuoteLength() => "\"".Length;
        }
    }
}<|MERGE_RESOLUTION|>--- conflicted
+++ resolved
@@ -20,12 +20,10 @@
             private readonly SyntaxToken _token;
 
             public SimpleStringSplitter(
-                ParsedDocument document,
-                int position,
-                SyntaxToken token,
-                in IndentationOptions options,
-                CancellationToken cancellationToken)
-                : base(document, position, options, cancellationToken)
+                Document document, int position,
+                SyntaxNode root, SourceText sourceText, SyntaxToken token,
+                in IndentationOptions options, bool useTabs, int tabSize, CancellationToken cancellationToken)
+                : base(document, position, root, sourceText, options, useTabs, tabSize, cancellationToken)
             {
                 _token = token;
             }
@@ -45,17 +43,13 @@
             protected override BinaryExpressionSyntax CreateSplitString()
             {
                 // TODO(cyrusn): Deal with the positoin being after a \ character
-                var prefix = Document.Text.GetSubText(TextSpan.FromBounds(_token.SpanStart, CursorPosition)).ToString();
-                var suffix = Document.Text.GetSubText(TextSpan.FromBounds(CursorPosition, _token.Span.End)).ToString();
+                var prefix = SourceText.GetSubText(TextSpan.FromBounds(_token.SpanStart, CursorPosition)).ToString();
+                var suffix = SourceText.GetSubText(TextSpan.FromBounds(CursorPosition, _token.Span.End)).ToString();
 
                 // If we're spliting a UTF-8 string we need to keep the u8 suffix on the first part. We copy whatever
                 // the user had on the second part, for consistency.
                 var firstTokenSuffix = _token.Kind() == SyntaxKind.Utf8StringLiteralToken
-<<<<<<< HEAD
-                    ? Document.Text.GetSubText(TextSpan.FromBounds(_token.Span.End - "u8".Length, _token.Span.End)).ToString()
-=======
                     ? SourceText.GetSubText(TextSpan.FromBounds(_token.Span.End - "u8".Length, _token.Span.End)).ToString()
->>>>>>> 2efe6ec2
                     : "";
 
                 var firstToken = SyntaxFactory.Token(
