﻿// Copyright (c) Microsoft.  All Rights Reserved.  Licensed under the Apache License, Version 2.0.  See License.txt in the project root for license information.

using System;
using System.Collections.Immutable;
using System.Threading;
using System.Threading.Tasks;
using Microsoft.CodeAnalysis.CSharp.Extensions;
using Microsoft.CodeAnalysis.CSharp.Syntax;
using Microsoft.CodeAnalysis.Editing;
using Microsoft.CodeAnalysis.LanguageServices;
using Microsoft.CodeAnalysis.Shared.Extensions;

namespace Microsoft.CodeAnalysis.CSharp.Completion.Providers
{
    internal partial class DeclarationNameCompletionProvider
    {
        internal struct NameDeclarationInfo
        {
            private static readonly ImmutableArray<SymbolKind> s_parameterSyntaxKind = ImmutableArray.Create(SymbolKind.Parameter);

            public NameDeclarationInfo(
                ImmutableArray<SymbolKind> possibleSymbolKinds,
                Accessibility accessibility,
                DeclarationModifiers declarationModifiers,
                ITypeSymbol type,
                IAliasSymbol alias)
            {
                PossibleSymbolKinds = possibleSymbolKinds;
                DeclaredAccessibility = accessibility;
                Modifiers = declarationModifiers;
                Type = type;
                Alias = alias;
            }

            public ImmutableArray<SymbolKind> PossibleSymbolKinds { get; }
            public DeclarationModifiers Modifiers { get; }
            public ITypeSymbol Type { get; }
            public IAliasSymbol Alias { get; }
            public Accessibility DeclaredAccessibility { get; }

            internal static async Task<NameDeclarationInfo> GetDeclarationInfo(Document document, int position, CancellationToken cancellationToken)
            {
                var tree = await document.GetSyntaxTreeAsync(cancellationToken).ConfigureAwait(false);
                var token = tree.FindTokenOnLeftOfPosition(position, cancellationToken).GetPreviousTokenIfTouchingWord(position);
                var semanticModel = await document.GetSemanticModelForSpanAsync(new Text.TextSpan(token.SpanStart, 0), cancellationToken).ConfigureAwait(false);
                var typeInferenceService = document.GetLanguageService<ITypeInferenceService>();

                if (IsTupleTypeElement(token, semanticModel, position, cancellationToken, out var result)
                    || IsParameterDeclaration(token, semanticModel, position, cancellationToken, out result)
                    || IsTypeParameterDeclaration(token, semanticModel, position, cancellationToken, out result)
                    || IsVariableDeclaration(token, semanticModel, position, cancellationToken, out result)
                    || IsForEachVariableDeclaration(token, semanticModel, position, cancellationToken, out result)
                    || IsIncompleteMemberDeclaration(token, semanticModel, position, cancellationToken, out result)
                    || IsFieldDeclaration(token, semanticModel, position, cancellationToken, out result)
                    || IsMethodDeclaration(token, semanticModel, position, cancellationToken, out result)
                    || IsPropertyDeclaration(token, semanticModel, position, cancellationToken, out result)
                    || IsPossibleOutVariableDeclaration(token, semanticModel, position, typeInferenceService, cancellationToken, out result)
<<<<<<< HEAD
                    || IsTupleLiteralElement(token, semanticModel, position, cancellationToken, out result)
                    || IsPossibleVariableOrLocalMethodDeclaration(token, semanticModel, position, cancellationToken, out result))
=======
                    || IsPossibleVariableOrLocalMethodDeclaration(token, semanticModel, position, cancellationToken, out result)
                    || IsPatternMatching(token, semanticModel, position, cancellationToken, out result))
>>>>>>> b1f6f96c
                {
                    return result;
                }

                return default;
            }

            private static bool IsTupleTypeElement(
                SyntaxToken token, SemanticModel semanticModel, int position,
                CancellationToken cancellationToken, out NameDeclarationInfo result)
            {
                result = IsFollowingTypeOrComma<TupleElementSyntax>(
                    token,
                    semanticModel,
                    tupleElement => tupleElement.Type,
                    _ => default(SyntaxTokenList),
                    _ => ImmutableArray.Create(SymbolKind.Local), cancellationToken);

                return result.Type != null;
            }

            private static bool IsTupleLiteralElement(
                SyntaxToken token, SemanticModel semanticModel, int position,
                CancellationToken cancellationToken, out NameDeclarationInfo result)
            {
                // Incomplete code like
                // void Do()
                // {
                //    (System.Array array, System.Action $$ 
                // gets parsed as a tuple expression. We can figure out the type in such cases.
                // For a legit tuple expression we can't provide any completion.
                if (token.GetAncestor(node => node.IsKind(SyntaxKind.TupleExpression)) != null)
                {
                    result = IsFollowingTypeOrComma<ArgumentSyntax>(
                        token,
                        semanticModel,
                        GetNodeDenotingTheTypeOfTupleArgument,
                        _ => default(SyntaxTokenList),
                        _ => ImmutableArray.Create(SymbolKind.Local), cancellationToken);
                    return result.Type != null;
                }

                result = default;
                return false;
            }

            private static bool IsPossibleOutVariableDeclaration(SyntaxToken token, SemanticModel semanticModel, int position,
                ITypeInferenceService typeInferenceService, CancellationToken cancellationToken, out NameDeclarationInfo result)
            {
                if (!token.IsKind(SyntaxKind.IdentifierToken) || !(token.Parent.IsKind(SyntaxKind.IdentifierName)))
                {
                    result = default;
                    return false;
                }

                var argument = token.Parent.Parent as ArgumentSyntax // var is child of ArgumentSyntax, eg. Goo(out var $$
                    ?? token.Parent.Parent.Parent as ArgumentSyntax; // var is child of DeclarationExpression 
                                                                     // under ArgumentSyntax, eg. Goo(out var a$$

                if (argument == null || !argument.RefOrOutKeyword.IsKind(SyntaxKind.OutKeyword))
                {
                    result = default;
                    return false;
                }

                var type = typeInferenceService.InferType(semanticModel, argument.SpanStart, objectAsDefault: false, cancellationToken: cancellationToken);
                if (type != null)
                {
                    result = new NameDeclarationInfo(
                        ImmutableArray.Create(SymbolKind.Local),
                        Accessibility.NotApplicable,
                        new DeclarationModifiers(),
                        type,
                        alias: null);
                    return true;
                }

                result = default;
                return false;
            }

            private static bool IsPossibleVariableOrLocalMethodDeclaration(
                SyntaxToken token, SemanticModel semanticModel, int position,
                CancellationToken cancellationToken, out NameDeclarationInfo result)
            {
                result = IsLastTokenOfType<ExpressionStatementSyntax>(
                    token, semanticModel,
                    e => e.Expression,
                    _ => default,
                    _ => ImmutableArray.Create(SymbolKind.Local),
                    cancellationToken);
                return result.Type != null;
            }

            private static bool IsPropertyDeclaration(SyntaxToken token, SemanticModel semanticModel,
                int position, CancellationToken cancellationToken, out NameDeclarationInfo result)
            {
                result = IsLastTokenOfType<PropertyDeclarationSyntax>(
                    token,
                    semanticModel,
                    m => m.Type,
                    m => m.Modifiers,
                    GetPossibleDeclarations,
                    cancellationToken);

                return result.Type != null;
            }

            private static bool IsMethodDeclaration(SyntaxToken token, SemanticModel semanticModel,
                int position, CancellationToken cancellationToken, out NameDeclarationInfo result)
            {
                result = IsLastTokenOfType<MethodDeclarationSyntax>(
                    token,
                    semanticModel,
                    m => m.ReturnType,
                    m => m.Modifiers,
                    GetPossibleDeclarations,
                    cancellationToken);

                return result.Type != null;
            }

            private static NameDeclarationInfo IsFollowingTypeOrComma<TSyntaxNode>(SyntaxToken token,
                SemanticModel semanticModel,
                Func<TSyntaxNode, SyntaxNode> typeSyntaxGetter,
                Func<TSyntaxNode, SyntaxTokenList?> modifierGetter,
                Func<DeclarationModifiers, ImmutableArray<SymbolKind>> possibleDeclarationComputer,
                CancellationToken cancellationToken) where TSyntaxNode : SyntaxNode
            {
                if (!IsPossibleTypeToken(token) && !token.IsKind(SyntaxKind.CommaToken))
                {
                    return default;
                }

                var target = token.GetAncestor<TSyntaxNode>();
                if (target == null)
                {
                    return default;
                }

                if (token.IsKind(SyntaxKind.CommaToken) && token.Parent != target)
                {
                    return default;
                }

                var typeSyntax = typeSyntaxGetter(target);
                if (typeSyntax == null)
                {
                    return default;
                }

                if (!token.IsKind(SyntaxKind.CommaToken) && token != typeSyntax.GetLastToken())
                {
                    return default;
                }

                var modifiers = modifierGetter(target);

                if (modifiers == null)
                {
                    return default;
                }

                var alias = semanticModel.GetAliasInfo(typeSyntax, cancellationToken);
                var type = semanticModel.GetTypeInfo(typeSyntax, cancellationToken).Type;

                return new NameDeclarationInfo(
                    possibleDeclarationComputer(GetDeclarationModifiers(modifiers.Value)),
                    GetAccessibility(modifiers.Value),
                    GetDeclarationModifiers(modifiers.Value),
                    type,
                    alias);
            }

            private static NameDeclarationInfo IsLastTokenOfType<TSyntaxNode>(
                SyntaxToken token,
                SemanticModel semanticModel,
                Func<TSyntaxNode, SyntaxNode> typeSyntaxGetter,
                Func<TSyntaxNode, SyntaxTokenList> modifierGetter,
                Func<DeclarationModifiers, ImmutableArray<SymbolKind>> possibleDeclarationComputer,
                CancellationToken cancellationToken) where TSyntaxNode : SyntaxNode
            {
                if (!IsPossibleTypeToken(token))
                {
                    return default;
                }

                var target = token.GetAncestor<TSyntaxNode>();
                if (target == null)
                {
                    return default;
                }

                var typeSyntax = typeSyntaxGetter(target);
                if (typeSyntax == null || token != typeSyntax.GetLastToken())
                {
                    return default;
                }

                var modifiers = modifierGetter(target);

                return new NameDeclarationInfo(
                    possibleDeclarationComputer(GetDeclarationModifiers(modifiers)),
                    GetAccessibility(modifiers),
                    GetDeclarationModifiers(modifiers),
                    semanticModel.GetTypeInfo(typeSyntax, cancellationToken).Type,
                    semanticModel.GetAliasInfo(typeSyntax, cancellationToken));
            }

            private static bool IsFieldDeclaration(SyntaxToken token, SemanticModel semanticModel,
                int position, CancellationToken cancellationToken, out NameDeclarationInfo result)
            {
                result = IsFollowingTypeOrComma<VariableDeclarationSyntax>(token, semanticModel,
                    v => v.Type,
                    v => v.Parent is FieldDeclarationSyntax f ? f.Modifiers : default(SyntaxTokenList?),
                    GetPossibleDeclarations,
                    cancellationToken);
                return result.Type != null;
            }

            private static bool IsIncompleteMemberDeclaration(SyntaxToken token, SemanticModel semanticModel,
                int position, CancellationToken cancellationToken, out NameDeclarationInfo result)
            {
                result = IsLastTokenOfType<IncompleteMemberSyntax>(token, semanticModel,
                    i => i.Type,
                    i => i.Modifiers,
                    GetPossibleDeclarations,
                    cancellationToken);
                return result.Type != null;
            }

            private static bool IsVariableDeclaration(SyntaxToken token, SemanticModel semanticModel,
                int position, CancellationToken cancellationToken, out NameDeclarationInfo result)
            {
                result = IsFollowingTypeOrComma<VariableDeclarationSyntax>(token, semanticModel,
                     typeSyntaxGetter: v => v.Type,
                     modifierGetter: v =>
                        v.Parent is LocalDeclarationStatementSyntax localDeclaration ? localDeclaration.Modifiers :
                        v.Parent is UsingStatementSyntax ? default(SyntaxTokenList) :
                        v.Parent is ForStatementSyntax ? default(SyntaxTokenList) :
                        default(SyntaxTokenList?), // Return null to bail out.
                     possibleDeclarationComputer: d => ImmutableArray.Create(SymbolKind.Local),
                     cancellationToken);
                return result.Type != null;
            }

            private static bool IsForEachVariableDeclaration(SyntaxToken token, SemanticModel semanticModel,
                int position, CancellationToken cancellationToken, out NameDeclarationInfo result)
            {
                // This is parsed as ForEachVariableStatementSyntax:
                // foreach (int $$
                result = IsLastTokenOfType<CommonForEachStatementSyntax>(token, semanticModel,
                    typeSyntaxGetter: f =>
                        f is ForEachStatementSyntax forEachStatement ? forEachStatement.Type :
                        f is ForEachVariableStatementSyntax forEachVariableStatement ? forEachVariableStatement.Variable :
                        null, // Return null to bail out.
                    modifierGetter: f => default,
                    possibleDeclarationComputer: d => ImmutableArray.Create(SymbolKind.Local),
                    cancellationToken);
                return result.Type != null;
            }

            private static bool IsTypeParameterDeclaration(SyntaxToken token, SemanticModel semanticModel,
                int position, CancellationToken cancellationToken, out NameDeclarationInfo result)
            {
                if (token.IsKind(SyntaxKind.LessThanToken, SyntaxKind.CommaToken) &&
                    token.Parent.IsKind(SyntaxKind.TypeParameterList))
                {
                    result = new NameDeclarationInfo(
                        ImmutableArray.Create(SymbolKind.TypeParameter),
                        Accessibility.NotApplicable,
                        new DeclarationModifiers(),
                        type: null,
                        alias: null);

                    return true;
                }

                result = default;
                return false;
            }

            private static bool IsParameterDeclaration(SyntaxToken token, SemanticModel semanticModel,
                int position, CancellationToken cancellationToken, out NameDeclarationInfo result)
            {
                result = IsLastTokenOfType<ParameterSyntax>(
                    token, semanticModel,
                    p => p.Type,
                    _ => default,
                    _ => s_parameterSyntaxKind,
                    cancellationToken);
                return result.Type != null;
            }

            private static bool IsPatternMatching(SyntaxToken token, SemanticModel semanticModel,
                int position, CancellationToken cancellationToken, out NameDeclarationInfo result)
            {
                result = default;
                if (token.Parent.IsParentKind(SyntaxKind.IsExpression))
                {
                    result = IsLastTokenOfType<BinaryExpressionSyntax>(
                        token, semanticModel,
                        b => b.Right,
                        _ => default,
                        _ => s_parameterSyntaxKind,
                        cancellationToken);
                }
                else if (token.Parent.IsParentKind(SyntaxKind.CaseSwitchLabel))
                {
                    result = IsLastTokenOfType<CaseSwitchLabelSyntax>(
                        token, semanticModel,
                        b => b.Value,
                        _ => default,
                        _ => s_parameterSyntaxKind,
                        cancellationToken);
                }
                else if (token.Parent.IsParentKind(SyntaxKind.DeclarationPattern))
                {
                    result = IsLastTokenOfType<DeclarationPatternSyntax>(
                        token, semanticModel,
                        b => b.Type,
                        _ => default,
                        _ => s_parameterSyntaxKind,
                        cancellationToken);
                }

                return result.Type != null;
            }

            private static bool IsPossibleTypeToken(SyntaxToken token) =>
                token.IsKind(
                    SyntaxKind.IdentifierToken,
                    SyntaxKind.GreaterThanToken,
                    SyntaxKind.CloseBracketToken)
                || token.Parent.IsKind(SyntaxKind.PredefinedType);

            private static ImmutableArray<SymbolKind> GetPossibleDeclarations(DeclarationModifiers modifiers)
            {
                if (modifiers.IsConst || modifiers.IsReadOnly)
                {
                    return ImmutableArray.Create(SymbolKind.Field);
                }

                var possibleTypes = ImmutableArray.Create(SymbolKind.Field, SymbolKind.Method, SymbolKind.Property);
                if (modifiers.IsAbstract || modifiers.IsVirtual || modifiers.IsSealed || modifiers.IsOverride)
                {
                    possibleTypes = possibleTypes.Remove(SymbolKind.Field);
                }

                if (modifiers.IsAsync || modifiers.IsPartial)
                {
                    // Fields and properties cannot be async or partial.
                    possibleTypes = possibleTypes.Remove(SymbolKind.Property);
                    possibleTypes = possibleTypes.Remove(SymbolKind.Field);
                }

                return possibleTypes;
            }

            private static DeclarationModifiers GetDeclarationModifiers(SyntaxTokenList modifiers)
            {
                var declarationModifiers = new DeclarationModifiers();
                foreach (var modifer in modifiers)
                {
                    switch (modifer.Kind())
                    {
                        case SyntaxKind.StaticKeyword:
                            declarationModifiers = declarationModifiers.WithIsStatic(true);
                            continue;
                        case SyntaxKind.AbstractKeyword:
                            declarationModifiers = declarationModifiers.WithIsAbstract(true);
                            continue;
                        case SyntaxKind.NewKeyword:
                            declarationModifiers = declarationModifiers.WithIsNew(true);
                            continue;
                        case SyntaxKind.UnsafeKeyword:
                            declarationModifiers = declarationModifiers.WithIsUnsafe(true);
                            continue;
                        case SyntaxKind.ReadOnlyKeyword:
                            declarationModifiers = declarationModifiers.WithIsReadOnly(true);
                            continue;
                        case SyntaxKind.VirtualKeyword:
                            declarationModifiers = declarationModifiers.WithIsVirtual(true);
                            continue;
                        case SyntaxKind.OverrideKeyword:
                            declarationModifiers = declarationModifiers.WithIsOverride(true);
                            continue;
                        case SyntaxKind.SealedKeyword:
                            declarationModifiers = declarationModifiers.WithIsSealed(true);
                            continue;
                        case SyntaxKind.ConstKeyword:
                            declarationModifiers = declarationModifiers.WithIsConst(true);
                            continue;
                        case SyntaxKind.AsyncKeyword:
                            declarationModifiers = declarationModifiers.WithAsync(true);
                            continue;
                        case SyntaxKind.PartialKeyword:
                            declarationModifiers = declarationModifiers.WithPartial(true);
                            continue;
                    }
                }

                return declarationModifiers;
            }

            private static Accessibility GetAccessibility(SyntaxTokenList modifiers)
            {
                for (int i = modifiers.Count - 1; i >= 0; i--)
                {
                    var modifier = modifiers[i];
                    switch (modifier.Kind())
                    {
                        case SyntaxKind.PrivateKeyword:
                            return Accessibility.Private;
                        case SyntaxKind.PublicKeyword:
                            return Accessibility.Public;
                        case SyntaxKind.ProtectedKeyword:
                            return Accessibility.Protected;
                        case SyntaxKind.InternalKeyword:
                            return Accessibility.Internal;
                    }
                }

                return Accessibility.NotApplicable;
            }

            private static SyntaxNode GetNodeDenotingTheTypeOfTupleArgument(ArgumentSyntax argumentSyntax)
            {
                switch (argumentSyntax.Expression?.Kind())
                {
                    case SyntaxKind.DeclarationExpression:
                        // The parser found a declaration as in (System.Action action, System.Array a$$)
                        // we need the type part of the declaration expression.
                        return ((DeclarationExpressionSyntax)argumentSyntax.Expression).Type;
                    default:
                        // We assume the parser found something that represents something named,
                        // e.g. a MemberAccessExpression as in (System.Action action, System.Array $$)
                        // We also assume that this name could be resolved to a type.
                        return argumentSyntax.Expression;
                }
            }
        }
    }
}<|MERGE_RESOLUTION|>--- conflicted
+++ resolved
@@ -55,13 +55,9 @@
                     || IsMethodDeclaration(token, semanticModel, position, cancellationToken, out result)
                     || IsPropertyDeclaration(token, semanticModel, position, cancellationToken, out result)
                     || IsPossibleOutVariableDeclaration(token, semanticModel, position, typeInferenceService, cancellationToken, out result)
-<<<<<<< HEAD
                     || IsTupleLiteralElement(token, semanticModel, position, cancellationToken, out result)
-                    || IsPossibleVariableOrLocalMethodDeclaration(token, semanticModel, position, cancellationToken, out result))
-=======
                     || IsPossibleVariableOrLocalMethodDeclaration(token, semanticModel, position, cancellationToken, out result)
                     || IsPatternMatching(token, semanticModel, position, cancellationToken, out result))
->>>>>>> b1f6f96c
                 {
                     return result;
                 }
