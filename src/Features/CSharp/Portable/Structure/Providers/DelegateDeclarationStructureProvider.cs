--- conflicted
+++ resolved
@@ -4,12 +4,7 @@
 
 using System.Threading;
 using Microsoft.CodeAnalysis.CSharp.Syntax;
-<<<<<<< HEAD
-using Microsoft.CodeAnalysis.Options;
 using Microsoft.CodeAnalysis.Shared.Collections;
-=======
-using Microsoft.CodeAnalysis.PooledObjects;
->>>>>>> 72e1f823
 using Microsoft.CodeAnalysis.Structure;
 
 namespace Microsoft.CodeAnalysis.CSharp.Structure
@@ -18,20 +13,11 @@
     {
         protected override void CollectBlockSpans(
             DelegateDeclarationSyntax delegateDeclaration,
-<<<<<<< HEAD
             ref TemporaryArray<BlockSpan> spans,
-            bool isMetadataAsSource,
-            OptionSet options,
-            CancellationToken cancellationToken)
-        {
-            CSharpStructureHelpers.CollectCommentBlockSpans(delegateDeclaration, ref spans, isMetadataAsSource);
-=======
-            ArrayBuilder<BlockSpan> spans,
             BlockStructureOptionProvider optionProvider,
             CancellationToken cancellationToken)
         {
-            CSharpStructureHelpers.CollectCommentBlockSpans(delegateDeclaration, spans, optionProvider);
->>>>>>> 72e1f823
+            CSharpStructureHelpers.CollectCommentBlockSpans(delegateDeclaration, ref spans, optionProvider);
         }
     }
 }