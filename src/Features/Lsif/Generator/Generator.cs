﻿// Licensed to the .NET Foundation under one or more agreements.
// The .NET Foundation licenses this file to you under the MIT license.
// See the LICENSE file in the project root for more information.

using System;
using System.Collections.Concurrent;
using System.Collections.Generic;
using System.Collections.Immutable;
using System.IO;
using System.Reflection;
using System.Text;
using System.Threading;
using System.Threading.Tasks;
using Microsoft.CodeAnalysis.Host;
using Microsoft.CodeAnalysis.Host.Mef;
using Microsoft.CodeAnalysis.LanguageServer;
using Microsoft.CodeAnalysis.LanguageServer.Handler;
using Microsoft.CodeAnalysis.LanguageServerIndexFormat.Generator.Graph;
using Microsoft.CodeAnalysis.LanguageServerIndexFormat.Generator.ResultSetTracking;
using Microsoft.CodeAnalysis.LanguageServerIndexFormat.Generator.Writing;
using Microsoft.CodeAnalysis.LanguageService;
using Microsoft.CodeAnalysis.Shared.Extensions;
using Roslyn.Utilities;
using LspProtocol = Microsoft.VisualStudio.LanguageServer.Protocol;
using Methods = Microsoft.VisualStudio.LanguageServer.Protocol.Methods;

namespace Microsoft.CodeAnalysis.LanguageServerIndexFormat.Generator
{
    internal sealed class Generator
    {
        // LSIF generator capabilities. See https://github.com/microsoft/lsif-node/blob/main/protocol/src/protocol.ts#L925 for details.
        private const bool HoverProvider = true;
        private const bool DeclarationProvider = false;
        private const bool DefinitionProvider = true;
        private const bool ReferencesProvider = true;
        private const bool TypeDefinitionProvider = false;
        private const bool DocumentSymbolProvider = false;
        private const bool FoldingRangeProvider = true;
        private const bool DiagnosticProvider = false;

        private static readonly LspProtocol.ClientCapabilities LspClientCapabilities = new()
        {
            TextDocument = new LspProtocol.TextDocumentClientCapabilities()
            {
                Hover = new LspProtocol.HoverSetting()
                {
                    ContentFormat = new[]
                    {
                        LspProtocol.MarkupKind.PlainText,
                        LspProtocol.MarkupKind.Markdown,
                    }
                }
            }
        };

        private readonly ILsifJsonWriter _lsifJsonWriter;
        private readonly IdFactory _idFactory = new IdFactory();

        private Generator(ILsifJsonWriter lsifJsonWriter)
        {
            _lsifJsonWriter = lsifJsonWriter;
        }

        public static Generator CreateAndWriteCapabilitiesVertex(ILsifJsonWriter lsifJsonWriter)
        {
            var generator = new Generator(lsifJsonWriter);
            var capabilitiesVertex = new Capabilities(generator._idFactory,
                HoverProvider, DeclarationProvider, DefinitionProvider, ReferencesProvider,
                TypeDefinitionProvider, DocumentSymbolProvider, FoldingRangeProvider, DiagnosticProvider);
            generator._lsifJsonWriter.Write(capabilitiesVertex);
            return generator;
        }

        public async Task GenerateForProjectAsync(
            Project project,
            GeneratorOptions options,
            CancellationToken cancellationToken)
        {
            var compilation = await project.GetRequiredCompilationAsync(cancellationToken);
            var projectPath = project.FilePath;
            Contract.ThrowIfNull(projectPath);

            var projectVertex = new Graph.LsifProject(
                kind: GetLanguageKind(compilation.Language),
                new Uri(projectPath),
                Path.GetFileNameWithoutExtension(projectPath),
                _idFactory);

            _lsifJsonWriter.Write(projectVertex);
            _lsifJsonWriter.Write(new Event(Event.EventKind.Begin, projectVertex.GetId(), _idFactory));

            var documentIds = new ConcurrentBag<Id<Graph.LsifDocument>>();

            // We create a ResultSetTracker to track all top-level symbols in the project. We don't want all writes to immediately go to
            // the JSON file -- we support parallel processing, so we'll accumulate them and then apply at once to avoid a lot
            // of contention on shared locks.
            var topLevelSymbolsWriter = new BatchingLsifJsonWriter(_lsifJsonWriter);
            var topLevelSymbolsResultSetTracker = new SymbolHoldingResultSetTracker(topLevelSymbolsWriter, compilation, _idFactory);

            // Disable navigation hints in quick info as computing them both takes too long, and they're never
            // even emitted in the final lsif hover information.
            options = options with
            {
                SymbolDescriptionOptions = options.SymbolDescriptionOptions with
                {
                    QuickInfoOptions = options.SymbolDescriptionOptions.QuickInfoOptions with
                    {
                        IncludeNavigationHintsInQuickInfo = false
                    }
                }
            };

            var tasks = new List<Task>();
            foreach (var document in await project.GetAllRegularAndSourceGeneratedDocumentsAsync(cancellationToken))
            {
                tasks.Add(Task.Run(async () =>
                {
                    // We generate the document contents into an in-memory copy, and then write that out at once at the end. This
                    // allows us to collect everything and avoid a lot of fine-grained contention on the write to the single
                    // LSIF file. Because of the rule that vertices must be written before they're used by an edge, we'll flush any top-
                    // level symbol result sets made first, since the document contents will point to that. Parallel calls to CopyAndEmpty
                    // are allowed and might flush other unrelated stuff at the same time, but there's no harm -- the "causality" ordering
                    // is preserved.
                    var documentWriter = new BatchingLsifJsonWriter(_lsifJsonWriter);
                    var documentId = await GenerateForDocumentAsync(
                        document, options, topLevelSymbolsResultSetTracker, documentWriter, _idFactory, cancellationToken);
                    topLevelSymbolsWriter.FlushToUnderlyingAndEmpty();
                    documentWriter.FlushToUnderlyingAndEmpty();

                    documentIds.Add(documentId);
                }, cancellationToken));
            }

            await Task.WhenAll(tasks);

            _lsifJsonWriter.Write(Edge.Create("contains", projectVertex.GetId(), documentIds.ToArray(), _idFactory));

            _lsifJsonWriter.Write(new Event(Event.EventKind.End, projectVertex.GetId(), _idFactory));
        }

        /// <summary>
        /// Generates the LSIF content for a single document.
        /// </summary>
        /// <returns>The ID of the outputted Document vertex.</returns>
        /// <remarks>
        /// The high level algorithm here is we are going to walk across each token, produce a <see cref="Graph.Range"/> for that token's span,
        /// bind that token, and then link up the various features. So we'll link that range to the symbols it defines or references,
        /// will link it to results like Quick Info, and more. This method has a <paramref name="topLevelSymbolsResultSetTracker"/> that
        /// lets us link symbols across files, and will only talk about "top level" symbols that aren't things like locals that can't
        /// leak outside a file.
        /// </remarks>
        private static async Task<Id<Graph.LsifDocument>> GenerateForDocumentAsync(
            Document document,
            GeneratorOptions options,
            IResultSetTracker topLevelSymbolsResultSetTracker,
            ILsifJsonWriter lsifJsonWriter,
            IdFactory idFactory,
            CancellationToken cancellationToken)
        {
            // Create and keep the semantic model alive for this document.  That way all work/services we kick off that
            // use this document can benefit from that single shared model.
            var semanticModel = await document.GetRequiredSemanticModelAsync(cancellationToken);

            var (uri, contentBase64Encoded) = await GetUriAndContentAsync(document);

            var documentVertex = new Graph.LsifDocument(new Uri(uri, UriKind.RelativeOrAbsolute), GetLanguageKind(semanticModel.Language), contentBase64Encoded, idFactory);
            lsifJsonWriter.Write(documentVertex);
            lsifJsonWriter.Write(new Event(Event.EventKind.Begin, documentVertex.GetId(), idFactory));

            // We will walk the file token-by-token, making a range for each one and then attaching information for it
            var rangeVertices = new List<Id<Graph.Range>>();
<<<<<<< HEAD

            await GenerateDocumentRangesAndLinks(document, documentVertex, options, topLevelSymbolsResultSetTracker, lsifJsonWriter, idFactory, rangeVertices, cancellationToken).ConfigureAwait(false);
            await GenerateDocumentFoldingRangesAsync(document, documentVertex, options, lsifJsonWriter, idFactory, cancellationToken).ConfigureAwait(false);
=======
            await GenerateDocumentRangesAndLinks(document, documentVertex, options, topLevelSymbolsResultSetTracker, lsifJsonWriter, idFactory, rangeVertices).ConfigureAwait(false);
            lsifJsonWriter.Write(Edge.Create("contains", documentVertex.GetId(), rangeVertices, idFactory));

            await GenerateDocumentFoldingRangesAsync(document, documentVertex, options, lsifJsonWriter, idFactory).ConfigureAwait(false);
>>>>>>> 1d11efd0

            lsifJsonWriter.Write(new Event(Event.EventKind.End, documentVertex.GetId(), idFactory));

            GC.KeepAlive(semanticModel);

            return documentVertex.GetId();
        }

        private static async Task GenerateDocumentFoldingRangesAsync(
            Document document,
            LsifDocument documentVertex,
            GeneratorOptions options,
            ILsifJsonWriter lsifJsonWriter,
            IdFactory idFactory,
            CancellationToken cancellationToken)
        {
            var foldingRanges = await FoldingRangesHandler.GetFoldingRangesAsync(
                document, options.BlockStructureOptions, cancellationToken);
            var foldingRangeResult = new FoldingRangeResult(foldingRanges, idFactory);
            lsifJsonWriter.Write(foldingRangeResult);
            lsifJsonWriter.Write(Edge.Create(Methods.TextDocumentFoldingRangeName, documentVertex.GetId(), foldingRangeResult.GetId(), idFactory));
        }

        private static async Task GenerateDocumentRangesAndLinks(
            Document document,
            LsifDocument documentVertex,
            GeneratorOptions options,
            IResultSetTracker topLevelSymbolsResultSetTracker,
            ILsifJsonWriter lsifJsonWriter,
            IdFactory idFactory,
            List<Id<Graph.Range>> rangeVertices,
            CancellationToken cancellationToken)
        {
            var languageServices = document.Project.Services;

            var semanticModel = await document.GetRequiredSemanticModelAsync(cancellationToken);

            var syntaxTree = semanticModel.SyntaxTree;
            var sourceText = semanticModel.SyntaxTree.GetText(cancellationToken);
            var syntaxFactsService = languageServices.GetRequiredService<ISyntaxFactsService>();
            var semanticFactsService = languageServices.GetRequiredService<ISemanticFactsService>();

            // As we are processing this file, we are going to encounter symbols that have a shared resultSet with other documents like types
            // or methods. We're also going to encounter locals that never leave this document. We don't want those locals being held by
            // the topLevelSymbolsResultSetTracker, so we'll make another tracker for document local symbols, and then have a delegating
            // one that picks the correct one of the two.
            var documentLocalSymbolsResultSetTracker = new SymbolHoldingResultSetTracker(lsifJsonWriter, semanticModel.Compilation, idFactory);
            var symbolResultsTracker = new DelegatingResultSetTracker(symbol =>
            {
                if (symbol.Kind is SymbolKind.Local or
                    SymbolKind.RangeVariable or
                    SymbolKind.Label)
                {
                    // These symbols can go in the document local one because they can't escape methods
                    return documentLocalSymbolsResultSetTracker;
                }
                else if (symbol.ContainingType != null && symbol.DeclaredAccessibility == Accessibility.Private && symbol.ContainingType.Locations.Length == 1)
                {
                    // This is a private member in a class that isn't partial, so it can't escape the file
                    return documentLocalSymbolsResultSetTracker;
                }
                else
                {
                    return topLevelSymbolsResultSetTracker;
                }
            });

            foreach (var syntaxToken in syntaxTree.GetRoot(cancellationToken).DescendantTokens(descendIntoTrivia: true))
            {
                // We'll only create the Range vertex once it's needed, but any number of bits of code might create it first,
                // so we'll just make it Lazy.
                var lazyRangeVertex = new Lazy<Graph.Range>(() =>
                {
                    var rangeVertex = Graph.Range.FromTextSpan(syntaxToken.Span, sourceText, idFactory);

                    lsifJsonWriter.Write(rangeVertex);
                    rangeVertices.Add(rangeVertex.GetId());

                    return rangeVertex;
                }, LazyThreadSafetyMode.None);

                var declaredSymbol = semanticFactsService.GetDeclaredSymbol(semanticModel, syntaxToken, cancellationToken);
                ISymbol? referencedSymbol = null;

                if (syntaxFactsService.IsBindableToken(syntaxToken))
                {
                    var bindableParent = syntaxFactsService.TryGetBindableParent(syntaxToken);

                    if (bindableParent != null)
                    {
                        var symbolInfo = semanticModel.GetSymbolInfo(bindableParent, cancellationToken);
                        if (symbolInfo.Symbol != null && IncludeSymbolInReferences(symbolInfo.Symbol))
                        {
                            referencedSymbol = symbolInfo.Symbol;
                        }
                    }
                }

                if (declaredSymbol != null || referencedSymbol != null)
                {
                    // For now, we will link the range to the original definition, preferring the definition, as this is the symbol
                    // that would be used if we invoke a feature on this range. This is analogous to the logic in
                    // SymbolFinder.FindSymbolAtPositionAsync where if a token is both a reference and definition we'll prefer the
                    // definition. Once we start supporting hover we'll have to remove the "original definition" part of this, since
                    // since we show different contents for different constructed types there.
                    var symbolForLinkedResultSet = (declaredSymbol ?? referencedSymbol)!.GetOriginalUnreducedDefinition();
                    var symbolForLinkedResultSetId = symbolResultsTracker.GetResultSetIdForSymbol(symbolForLinkedResultSet);
                    lsifJsonWriter.Write(Edge.Create("next", lazyRangeVertex.Value.GetId(), symbolForLinkedResultSetId, idFactory));

                    if (declaredSymbol != null)
                    {
                        var definitionResultsId = symbolResultsTracker.GetResultIdForSymbol(declaredSymbol, Methods.TextDocumentDefinitionName, static idFactory => new DefinitionResult(idFactory));
                        lsifJsonWriter.Write(new Item(definitionResultsId.As<DefinitionResult, Vertex>(), lazyRangeVertex.Value.GetId(), documentVertex.GetId(), idFactory));

                        // If this declared symbol also implements an interface member, we count this as a definition of the interface member as well.
                        // Note in C# there are estoeric cases where a method can implement an interface member even though the containing type does not
                        // implement the interface, for example in this case:
                        //
                        //     interface I { void M(); }
                        //     class Base { public void M() { } }
                        //     class Derived : Base, I { }
                        //
                        // We don't worry about supporting these cases here.
                        var implementedMembers = declaredSymbol.ExplicitOrImplicitInterfaceImplementations();

                        foreach (var implementedMember in implementedMembers)
                            MarkImplementationOfSymbol(implementedMember);

                        // If this overrides a method, we'll also mark it the same way. We want to chase to the base virtual method, skipping over intermediate
                        // methods so that way all overrides of the same method point to the same virtual method
                        if (declaredSymbol.IsOverride)
                        {
                            var overridenMember = declaredSymbol.GetOverriddenMember();

                            while (overridenMember?.GetOverriddenMember() != null)
                                overridenMember = overridenMember.GetOverriddenMember();

                            if (overridenMember != null)
                                MarkImplementationOfSymbol(overridenMember);
                        }

                        void MarkImplementationOfSymbol(ISymbol baseMember)
                        {
                            // First we create a definition link for the reference results for the base member
                            var referenceResultsId = symbolResultsTracker.GetResultSetReferenceResultId(baseMember.OriginalDefinition);
                            lsifJsonWriter.Write(new Item(referenceResultsId.As<ReferenceResult, Vertex>(), lazyRangeVertex.Value.GetId(), documentVertex.GetId(), idFactory, property: "definitions"));

                            // Then also link the result set for the method to the moniker that it implements
                            referenceResultsId = symbolResultsTracker.GetResultSetReferenceResultId(declaredSymbol.OriginalDefinition);
                            var implementedMemberMoniker = symbolResultsTracker.GetMoniker(baseMember.OriginalDefinition, semanticModel.Compilation);
                            lsifJsonWriter.Write(new Item(referenceResultsId.As<ReferenceResult, Vertex>(), implementedMemberMoniker, documentVertex.GetId(), idFactory, property: "referenceLinks"));
                        }
                    }

                    if (referencedSymbol != null)
                    {
                        // Create the link from the references back to this range. Note: this range can be reference to a
                        // symbol but the range can point a different symbol's resultSet. This can happen if the token is
                        // both a definition of a symbol (where we will point to the definition) but also a reference to some
                        // other symbol.
                        var referenceResultsId = symbolResultsTracker.GetResultSetReferenceResultId(referencedSymbol.GetOriginalUnreducedDefinition());
                        lsifJsonWriter.Write(new Item(referenceResultsId.As<ReferenceResult, Vertex>(), lazyRangeVertex.Value.GetId(), documentVertex.GetId(), idFactory, property: "references"));
                    }

                    // Write hover information for the symbol, if edge has not already been added.
                    // 'textDocument/hover' edge goes from the symbol ResultSet vertex to the hover result
                    // See https://github.com/Microsoft/language-server-protocol/blob/main/indexFormat/specification.md#resultset for an example.
                    if (symbolResultsTracker.ResultSetNeedsInformationalEdgeAdded(symbolForLinkedResultSet, Methods.TextDocumentHoverName))
                    {
                        var hover = await HoverHandler.GetHoverAsync(
                            document, syntaxToken.SpanStart, options.SymbolDescriptionOptions, LspClientCapabilities, cancellationToken);
                        if (hover != null)
                        {
                            var hoverResult = new HoverResult(hover, idFactory);
                            lsifJsonWriter.Write(hoverResult);
                            lsifJsonWriter.Write(Edge.Create(Methods.TextDocumentHoverName, symbolForLinkedResultSetId, hoverResult.GetId(), idFactory));
                        }
                    }
                }
            }
        }

        private static async Task<(string uri, string? contentBase64Encoded)> GetUriAndContentAsync(Document document)
        {
            string? contentBase64Encoded = null;
            var uri = document.FilePath ?? "";

            if (document is SourceGeneratedDocument)
            {
                var text = await document.GetTextAsync();

                // We always use UTF-8 encoding when writing out file contents, as that's expected by LSIF implementations.
                // TODO: when we move to .NET Core, is there a way to reduce allocations here?
                contentBase64Encoded = Convert.ToBase64String(Encoding.UTF8.GetBytes(text.ToString()));

                // There is a triple slash here, so the "host" portion of the URI is empty, similar to
                // how file URIs work.
                uri = "source-generated:///" + uri.Replace('\\', '/');
            }

            return (uri, contentBase64Encoded);
        }

        private static bool IncludeSymbolInReferences(ISymbol symbol)
        {
            // Skip some type of symbols that don't really make sense
            if (symbol.Kind is SymbolKind.ArrayType or
                SymbolKind.Discard or
                SymbolKind.ErrorType)
            {
                return false;
            }

            // If it's a built-in operator, just skip it
            if (symbol is IMethodSymbol { MethodKind: MethodKind.BuiltinOperator })
            {
                return false;
            }

            return true;
        }

        private static string GetLanguageKind(string languageName)
        {
            return languageName switch
            {
                LanguageNames.CSharp => "csharp",
                LanguageNames.VisualBasic => "vb",
                _ => throw new NotSupportedException(languageName),
            };
        }
    }
}<|MERGE_RESOLUTION|>--- conflicted
+++ resolved
@@ -169,16 +169,10 @@
 
             // We will walk the file token-by-token, making a range for each one and then attaching information for it
             var rangeVertices = new List<Id<Graph.Range>>();
-<<<<<<< HEAD
-
             await GenerateDocumentRangesAndLinks(document, documentVertex, options, topLevelSymbolsResultSetTracker, lsifJsonWriter, idFactory, rangeVertices, cancellationToken).ConfigureAwait(false);
+            lsifJsonWriter.Write(Edge.Create("contains", documentVertex.GetId(), rangeVertices, idFactory));
+
             await GenerateDocumentFoldingRangesAsync(document, documentVertex, options, lsifJsonWriter, idFactory, cancellationToken).ConfigureAwait(false);
-=======
-            await GenerateDocumentRangesAndLinks(document, documentVertex, options, topLevelSymbolsResultSetTracker, lsifJsonWriter, idFactory, rangeVertices).ConfigureAwait(false);
-            lsifJsonWriter.Write(Edge.Create("contains", documentVertex.GetId(), rangeVertices, idFactory));
-
-            await GenerateDocumentFoldingRangesAsync(document, documentVertex, options, lsifJsonWriter, idFactory).ConfigureAwait(false);
->>>>>>> 1d11efd0
 
             lsifJsonWriter.Write(new Event(Event.EventKind.End, documentVertex.GetId(), idFactory));
 
