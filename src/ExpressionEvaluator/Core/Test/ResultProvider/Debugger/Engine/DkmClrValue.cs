--- conflicted
+++ resolved
@@ -32,12 +32,9 @@
             IDkmClrFormatter formatter,
             DkmEvaluationResultFlags evalFlags,
             DkmClrValueFlags valueFlags,
-<<<<<<< HEAD
             DkmEvaluationResultCategory category = default(DkmEvaluationResultCategory),
-            DkmEvaluationResultAccessType access = default(DkmEvaluationResultAccessType))
-=======
+            DkmEvaluationResultAccessType access = default(DkmEvaluationResultAccessType),
             bool isComObject = false)
->>>>>>> f6a925ca
         {
             Debug.Assert(!type.GetLmrType().IsTypeVariables() || (valueFlags == DkmClrValueFlags.Synthetic));
             Debug.Assert((alias == null) || evalFlags.Includes(DkmEvaluationResultFlags.HasObjectId));
@@ -51,12 +48,9 @@
             this.Alias = alias;
             this.EvalFlags = evalFlags;
             this.ValueFlags = valueFlags;
-<<<<<<< HEAD
             this.Category = category;
             this.Access = access;
-=======
             this.NativeComPointer = isComObject ? 1UL : 0;
->>>>>>> f6a925ca
         }
 
         public readonly DkmEvaluationResultFlags EvalFlags;
@@ -430,13 +424,9 @@
                 case MemberTypes.Field:
                     var field = declaringType.GetField(MemberName, bindingFlags);
                     declaredType = field.FieldType;
-<<<<<<< HEAD
                     category = DkmEvaluationResultCategory.Data;
                     access = GetFieldAccess(field);
-                    if (field.Attributes.HasFlag(FieldAttributes.Literal) || field.Attributes.HasFlag(FieldAttributes.InitOnly))
-=======
                     if (field.Attributes.HasFlag(System.Reflection.FieldAttributes.Literal) || field.Attributes.HasFlag(System.Reflection.FieldAttributes.InitOnly))
->>>>>>> f6a925ca
                     {
                         evalFlags |= DkmEvaluationResultFlags.ReadOnly;
                     }
