--- conflicted
+++ resolved
@@ -168,8 +168,6 @@
 
         public static string Option_Report_invalid_placeholders_in_string_dot_format_calls =>
             CSharpVSResources.Report_invalid_placeholders_in_string_dot_format_calls;
-<<<<<<< HEAD
-=======
 
         public static string Option_Regular_Expressions =>
             ServicesVSResources.Regular_Expressions;
@@ -182,6 +180,5 @@
 
         public static string Option_Highlight_related_components_under_cursor =>
             ServicesVSResources.Highlight_related_components_under_cursor;
->>>>>>> f9067cda
     }
 }