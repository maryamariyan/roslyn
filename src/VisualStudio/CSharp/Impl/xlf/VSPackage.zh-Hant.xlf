--- conflicted
+++ resolved
@@ -76,12 +76,9 @@
 When generating property;
 prefer throwing properties;
 prefer auto properties;
-<<<<<<< HEAD
+regex;
+regular expression;
 Use enhanced colors;</source>
-=======
-regex;
-regular expression;</source>
->>>>>>> 9d4f33b0
         <target state="needs-review-translation">顯示已關閉檔的診斷程式;
 著色正則運算式;
 在游標下突出顯示相關元件;
