﻿// Licensed to the .NET Foundation under one or more agreements.
// The .NET Foundation licenses this file to you under the MIT license.
// See the LICENSE file in the project root for more information.

#nullable disable

using System.Linq;
using System.Threading;
using System.Threading.Tasks;
using Microsoft.CodeAnalysis;
using Microsoft.CodeAnalysis.Editor.UnitTests.Workspaces;
using Microsoft.CodeAnalysis.Test.Utilities;
using Microsoft.VisualStudio.LanguageServices.CSharp.LanguageService;
using Microsoft.VisualStudio.LanguageServices.Implementation.F1Help;
using Microsoft.VisualStudio.LanguageServices.UnitTests;
using Roslyn.Test.Utilities;
using Roslyn.Utilities;
using Xunit;

namespace Microsoft.VisualStudio.LanguageServices.CSharp.UnitTests.F1Help
{
    [UseExportProvider]
    public class F1HelpTests
    {
        private static async Task TestAsync(string markup, string expectedText)
        {
            using var workspace = TestWorkspace.CreateCSharp(markup, composition: VisualStudioTestCompositions.LanguageServices);
            var caret = workspace.Documents.First().CursorPosition;

            var service = Assert.IsType<CSharpHelpContextService>(workspace.Services.GetLanguageServices(LanguageNames.CSharp).GetService<IHelpContextService>());
            var actualText = await service.GetHelpTermAsync(workspace.CurrentSolution.Projects.First().Documents.First(), workspace.Documents.First().SelectedSpans.First(), CancellationToken.None);
            Assert.Equal(expectedText, actualText);
        }

        private static async Task Test_KeywordAsync(string markup, string expectedText)
        {
            await TestAsync(markup, expectedText + "_CSharpKeyword");
        }

        [Fact, Trait(Traits.Feature, Traits.Features.F1Help)]
        public async Task TestInternal()
        {
            await Test_KeywordAsync(
@"intern[||]al class C
{
}", "internal");
        }

        [Fact, Trait(Traits.Feature, Traits.Features.F1Help)]
        public async Task TestProtected()
        {
            await Test_KeywordAsync(
@"public class C
{
    protec[||]ted void goo();
}", "protected");
        }

        [Fact, Trait(Traits.Feature, Traits.Features.F1Help)]
        public async Task TestProtectedInternal1()
        {
            await Test_KeywordAsync(
@"public class C
{
    internal protec[||]ted void goo();
}", "protectedinternal");
        }

        [Fact, Trait(Traits.Feature, Traits.Features.F1Help)]
        public async Task TestProtectedInternal2()
        {
            await Test_KeywordAsync(
@"public class C
{
    protec[||]ted internal void goo();
}", "protectedinternal");
        }

        [Fact, Trait(Traits.Feature, Traits.Features.F1Help)]
        public async Task TestPrivateProtected1()
        {
            await Test_KeywordAsync(
@"public class C
{
    private protec[||]ted void goo();
}", "privateprotected");
        }

        [Fact, Trait(Traits.Feature, Traits.Features.F1Help)]
        public async Task TestPrivateProtected2()
        {
            await Test_KeywordAsync(
@"public class C
{
    priv[||]ate protected void goo();
}", "privateprotected");
        }

        [Fact, Trait(Traits.Feature, Traits.Features.F1Help)]
        public async Task TestPrivateProtected3()
        {
            await Test_KeywordAsync(
@"public class C
{
    protected priv[||]ate void goo();
}", "privateprotected");
        }

        [Fact, Trait(Traits.Feature, Traits.Features.F1Help)]
        public async Task TestPrivateProtected4()
        {
            await Test_KeywordAsync(
@"public class C
{
    prot[||]ected private void goo();
}", "privateprotected");
        }

        [Fact, Trait(Traits.Feature, Traits.Features.F1Help)]
        public async Task TestModifierSoup()
        {
            await Test_KeywordAsync(
    @"public class C
{
    private new prot[||]ected static unsafe void foo()
    {
    }
}", "privateprotected");
        }

        [Fact, Trait(Traits.Feature, Traits.Features.F1Help)]
        public async Task TestModifierSoupField()
        {
            await Test_KeywordAsync(
    @"public class C
{
    new prot[||]ected static unsafe private goo;
}", "privateprotected");
        }

        [Fact, Trait(Traits.Feature, Traits.Features.F1Help)]
        public async Task TestVoid()
        {
            await Test_KeywordAsync(
@"class C
{
    vo[||]id goo()
    {
    }
}", "void");
        }

        [Fact, Trait(Traits.Feature, Traits.Features.F1Help)]
        public async Task TestReturn()
        {
            await Test_KeywordAsync(
@"class C
{
    void goo()
    {
        ret[||]urn;
    }
}", "return");
        }

        [Fact, Trait(Traits.Feature, Traits.Features.F1Help)]
        public async Task TestClassPartialType()
        {
            await Test_KeywordAsync(
@"part[||]ial class C
{
    partial void goo();
}", "partialtype");
        }

        [Fact, Trait(Traits.Feature, Traits.Features.F1Help)]
        public async Task TestRecordPartialType()
        {
            await Test_KeywordAsync(
@"part[||]ial record C
{
    partial void goo();
}", "partialtype");
        }

        [Fact, Trait(Traits.Feature, Traits.Features.F1Help)]
        public async Task TestRecordWithPrimaryConstructorPartialType()
        {
            await Test_KeywordAsync(
@"part[||]ial record C(string S)
{
    partial void goo();
}", "partialtype");
        }

        [Fact, Trait(Traits.Feature, Traits.Features.F1Help)]
        public async Task TestPartialMethodInClass()
        {
            await Test_KeywordAsync(
@"partial class C
{
    par[||]tial void goo();
}", "partialmethod");
        }

        [Fact, Trait(Traits.Feature, Traits.Features.F1Help)]
        public async Task TestPartialMethodInRecord()
        {
            await Test_KeywordAsync(
@"partial record C
{
    par[||]tial void goo();
}", "partialmethod");
        }

        [Fact, Trait(Traits.Feature, Traits.Features.F1Help)]
        public async Task TestExtendedPartialMethod()
        {
            await Test_KeywordAsync(
@"partial class C
{
    public par[||]tial void goo();
}", "partialmethod");
        }

        [Fact, Trait(Traits.Feature, Traits.Features.F1Help)]
        public async Task TestWhereClause()
        {
            await Test_KeywordAsync(
@"using System.Linq;

class Program<T> where T : class
{
    void goo(string[] args)
    {
        var x = from a in args
                whe[||]re a.Length > 0
                select a;
    }
}", "whereclause");
        }

        [Fact, Trait(Traits.Feature, Traits.Features.F1Help)]
        public async Task TestWhereConstraint()
        {
            await Test_KeywordAsync(
@"using System.Linq;

class Program<T> wh[||]ere T : class
{
    void goo(string[] args)
    {
        var x = from a in args
                where a.Length > 0
                select a;
    }
}", "whereconstraint");
        }

        [Fact, Trait(Traits.Feature, Traits.Features.F1Help)]
        public async Task TestPreprocessor()
        {
            await TestAsync(
@"#regi[||]on
#endregion", "#region");
        }

        [Fact, Trait(Traits.Feature, Traits.Features.F1Help)]
        public async Task TestConstructor()
        {
            await TestAsync(
@"namespace N
{
    class C
    {
        void goo()
        {
            var x = new [|C|]();
        }
    }
}", "N.C.#ctor");
        }

        [Fact, Trait(Traits.Feature, Traits.Features.F1Help)]
        public async Task TestGenericClass()
        {
            await TestAsync(
@"namespace N
{
    class C<T>
    {
        void goo()
        {
            [|C|]<int> c;
        }
    }
}", "N.C`1");
        }

        [Fact, Trait(Traits.Feature, Traits.Features.F1Help)]
        public async Task TestGenericMethod()
        {
            await TestAsync(
@"namespace N
{
    class C<T>
    {
        void goo<T, U, V>(T t, U u, V v)
        {
            C<int> c;
            c.g[|oo|](1, 1, 1);
        }
    }
}", "N.C`1.goo``3");
        }

        [Theory, Trait(Traits.Feature, Traits.Features.F1Help)]
        [InlineData("+")]
        [InlineData("-")]
        [InlineData("&")]
        [InlineData("|")]
        [InlineData("/")]
        [InlineData("^")]
        [InlineData(">")]
        [InlineData(">=")]
        [InlineData("!=")]
        [InlineData("<")]
        [InlineData("<=")]
        [InlineData("<<")]
        [InlineData(">>")]
        [InlineData("*")]
        [InlineData("%")]
        [InlineData("&&")]
        [InlineData("||")]
        [InlineData("==")]
        public async Task TestBinaryOperator(string operatorText)
        {
            await TestAsync(
$@"namespace N
{{
    class C
    {{
        void goo()
        {{
            var two = 1 [|{operatorText}|] 1;
        }}
    }}
}}", $"{operatorText}_CSharpKeyword");
        }

        [Theory, Trait(Traits.Feature, Traits.Features.F1Help)]
        [InlineData("+=")]
        [InlineData("-=")]
        [InlineData("/=")]
        [InlineData("*=")]
        [InlineData("%=")]
        [InlineData("&=")]
        [InlineData("|=")]
        [InlineData("^=")]
        [InlineData("<<=")]
        [InlineData(">>=")]
        public async Task TestCompoundOperator(string operatorText)
        {
            await TestAsync(
$@"namespace N
{{
    class C
    {{
        void goo(int x)
        {{
            x [|{operatorText}|] x;
        }}
    }}
}}", $"{operatorText}_CSharpKeyword");
        }

        [Theory, Trait(Traits.Feature, Traits.Features.F1Help)]
        [InlineData("++")]
        [InlineData("--")]
        [InlineData("!")]
        [InlineData("~")]
        public async Task TestPrefixOperator(string operatorText)
        {
            await TestAsync(
$@"namespace N
{{
    class C
    {{
        void goo(int x)
        {{
            x = [|{operatorText}|]x;
        }}
    }}
}}", $"{operatorText}_CSharpKeyword");
        }

        [Theory, Trait(Traits.Feature, Traits.Features.F1Help)]
        [InlineData("++")]
        [InlineData("--")]
        public async Task TestPostfixOperator(string operatorText)
        {
            await TestAsync(
$@"namespace N
{{
    class C
    {{
        void goo(int x)
        {{
            x = x[|{operatorText}|];
        }}
    }}
}}", $"{operatorText}_CSharpKeyword");
        }

        [Fact, Trait(Traits.Feature, Traits.Features.F1Help)]
        public async Task TestRelationalPattern()
        {
            await TestAsync(
@"namespace N
{
    class C
    {
        void goo(string x)
        {
            if (x is { Length: [||]> 5 }) { }
        }
    }
}", ">_CSharpKeyword");
        }

        [Fact, Trait(Traits.Feature, Traits.Features.F1Help)]
        public async Task TestGreaterThanInFunctionPointer()
        {
            await TestAsync(@"
unsafe class C
{
    delegate*[||]<int> f;
}
", "functionPointer_CSharpKeyword");
        }

        [Fact, Trait(Traits.Feature, Traits.Features.F1Help)]
        public async Task TestLessThanInFunctionPointer()
        {
            await TestAsync(@"
unsafe class C
{
    delegate*[||]<int> f;
}
", "functionPointer_CSharpKeyword");
        }

        [Fact, Trait(Traits.Feature, Traits.Features.F1Help)]
        public async Task TestEqualsOperatorInParameter()
        {
            await TestAsync(
@"namespace N
{
    class C
    {
        void goo(int x [|=|] 0)
        {
        }
    }
}", "optionalParameter_CSharpKeyword");
        }

        [Fact, Trait(Traits.Feature, Traits.Features.F1Help)]
        public async Task TestEqualsOperatorInPropertyInitializer()
        {
            await TestAsync(
@"namespace N
{
    class C
    {
        int P { get; } [|=|] 5;
    }
}", "propertyInitializer_CSharpKeyword");
        }

        [Fact, Trait(Traits.Feature, Traits.Features.F1Help)]
        public async Task TestVar()
        {
            await TestAsync(
@"using System;
using System.Collections.Generic;
using System.Linq;
using System.Threading.Tasks;

class Program
{
    static void Main(string[] args)
    {
        var[||] x = 3;
    }
}", "var_CSharpKeyword");
        }

        [Fact, Trait(Traits.Feature, Traits.Features.F1Help)]
        public async Task TestEquals()
        {
            await TestAsync(
@"using System;
using System.Collections.Generic;
using System.Linq;
using System.Threading.Tasks;

class Program
{
    static void Main(string[] args)
    {
        var x =[||] 3;
    }
}", "=_CSharpKeyword");
        }

        [Fact, Trait(Traits.Feature, Traits.Features.F1Help)]
        public async Task TestEqualsInEnum()
        {
            await TestAsync(
@"
enum E
{
    A [||]= 1
}", "enum_CSharpKeyword");
        }

        [Fact, Trait(Traits.Feature, Traits.Features.F1Help)]
        public async Task TestEqualsInAttribute()
        {
            await TestAsync(
@"
using System;

[AttributeUsage(AttributeTargets.Class, Inherited [|=|] true)]
class MyAttribute : Attribute
{
}
", "attributeNamedArgument_CSharpKeyword");
        }

        [Fact, Trait(Traits.Feature, Traits.Features.F1Help)]
        public async Task TestEqualsInUsingAlias()
        {
            await TestAsync(
@"
using SC [||]= System.Console;
", "using_CSharpKeyword");
        }

        [Fact, Trait(Traits.Feature, Traits.Features.F1Help)]
        public async Task TestEqualsInAnonymousObjectMemberDeclarator()
        {
            await TestAsync(
@"
class C
{
    void M()
    {
        var x = new { X [||]= 0 };
    }
}
", "anonymousObject_CSharpKeyword");
        }

        [Fact, Trait(Traits.Feature, Traits.Features.F1Help)]
        public async Task TestEqualsInDocumentationComment()
        {
            await TestAsync(
@"
class C
{
    /// <summary>
    /// <a b[||]=""c"" />
    /// </summary>
    void M()
    {
        var x = new { X [||]= 0 };
    }
}
", "see");
        }

        [Fact, Trait(Traits.Feature, Traits.Features.F1Help)]
        public async Task TestEqualsInLet()
        {
            await TestAsync(
@"
class C
{
    void M()
    {
        var y =
            from x1 in x2
            let x3 [||]= x4
            select x5;
    }
}

", "let_CSharpKeyword");
        }

        [Fact, Trait(Traits.Feature, Traits.Features.F1Help)]
        public async Task TestLetKeyword()
        {
            await TestAsync(
@"
class C
{
    void M()
    {
        var y =
            from x1 in x2
            [||]let x3 = x4
            select x5;
    }
}

", "let_CSharpKeyword");
        }

        [Fact, Trait(Traits.Feature, Traits.Features.F1Help)]
        public async Task TestFromIn()
        {
            await TestAsync(
@"using System;
using System.Collections.Generic;
using System.Linq;
using System.Threading.Tasks;

class Program
{
    static void Main(string[] args)
    {
        var x = from n i[||]n {
            1}

        select n
    }
}", "from_CSharpKeyword");
        }

        [Fact, Trait(Traits.Feature, Traits.Features.F1Help)]
        public async Task TestProperty()
        {
            await TestAsync(
@"using System;
using System.Collections.Generic;
using System.Linq;
using System.Threading.Tasks;

class Program
{
    static void Main(string[] args)
    {
        new UriBuilder().Fragm[||]ent;
    }
}", "System.UriBuilder.Fragment");
        }

        [Fact, Trait(Traits.Feature, Traits.Features.F1Help)]
        public async Task TestForeachIn()
        {
            await TestAsync(
@"using System;
using System.Collections.Generic;
using System.Linq;
using System.Threading.Tasks;

class Program
{
    static void Main(string[] args)
    {
        foreach (var x in[||] {
            1} )
        {
        }
    }
}", "in_CSharpKeyword");
        }

        [Fact, Trait(Traits.Feature, Traits.Features.F1Help)]
        public async Task TestRegionDescription()
        {
            await TestAsync(
@"class Program
{
    static void Main(string[] args)
    {
        #region Begin MyR[||]egion for testing
        #endregion End
    }
}", "#region");
        }

        [Fact, Trait(Traits.Feature, Traits.Features.F1Help)]
        public async Task TestGenericAngle_LessThanToken_TypeArgument()
        {
            await TestAsync(
@"class Program
{
    static void generic<T>(T t)
    {
        generic[||]<int>(0);
    }
}", "generics_CSharpKeyword");
        }

        [Fact, Trait(Traits.Feature, Traits.Features.F1Help)]
        public async Task TestGenericAngle_GreaterThanToken_TypeArgument()
        {
            await TestAsync(
@"class Program
{
    static void generic<T>(T t)
    {
        generic<int[|>|](0);
    }
}", "generics_CSharpKeyword");
        }

        [Fact, Trait(Traits.Feature, Traits.Features.F1Help)]
        public async Task TestGenericAngle_LessThanToken_TypeParameter()
        {
            await TestAsync(
@"class Program
{
    static void generic[|<|]T>(T t)
    {
        generic<int>(0);
    }
}", "generics_CSharpKeyword");
        }

        [Fact, Trait(Traits.Feature, Traits.Features.F1Help)]
        public async Task TestGenericAngle_GreaterThanToken_TypeParameter()
        {
            await TestAsync(
@"class Program
{
    static void generic<T[|>|](T t)
    {
        generic<int>(0);
    }
}", "generics_CSharpKeyword");
        }

        [Fact, Trait(Traits.Feature, Traits.Features.F1Help)]
        public async Task TestLocalReferenceIsType()
        {
            await TestAsync(
@"using System;
using System.Collections.Generic;
using System.Linq;
using System.Threading.Tasks;

class Program
{
    static void Main(string[] args)
    {
        int x;
        x[||];
    }
}", "System.Int32");
        }

        [WorkItem(864266, "http://vstfdevdiv:8080/DevDiv2/DevDiv/_workitems/edit/864266")]
        [Fact, Trait(Traits.Feature, Traits.Features.F1Help)]
        public async Task TestConstantField()
        {
            await TestAsync(
@"class Program
{
    static void Main(string[] args)
    {
        var i = int.Ma[||]xValue;
    }
}", "System.Int32.MaxValue");
        }

        [WorkItem(862420, "http://vstfdevdiv:8080/DevDiv2/DevDiv/_workitems/edit/862420")]
        [Fact, Trait(Traits.Feature, Traits.Features.F1Help)]
        public async Task TestParameter()
        {
            await TestAsync(
@"class Class2
{
    void M1(int par[||]ameter)  // 1
    {
    }

    void M2()
    {
        int argument = 1;
        M1(parameter: argument);   // 2
    }
}", "System.Int32");
        }

        [WorkItem(862420, "http://vstfdevdiv:8080/DevDiv2/DevDiv/_workitems/edit/862420")]
        [Fact, Trait(Traits.Feature, Traits.Features.F1Help)]
        public async Task TestArgumentType()
        {
            await TestAsync(
@"class Class2
{
    void M1(int pa[||]rameter)  // 1
    {
    }

    void M2()
    {
        int argument = 1;
        M1(parameter: argument);   // 2
    }
}", "System.Int32");
        }

        [Fact, Trait(Traits.Feature, Traits.Features.F1Help)]
        public async Task TestYieldReturn_OnYield()
        {
            await TestAsync(@"
using System.Collections.Generic;

public class C
{
    public IEnumerable<int> M()
    {
        [|yield|] return 0;
    }
}
", "yield_CSharpKeyword");
        }

        [Fact, Trait(Traits.Feature, Traits.Features.F1Help)]
        public async Task TestYieldReturn_OnReturn()
        {
            await TestAsync(@"
using System.Collections.Generic;

public class C
{
    public IEnumerable<int> M()
    {
        yield [|return|] 0;
    }
}
", "yield_CSharpKeyword");
        }

        [Fact, Trait(Traits.Feature, Traits.Features.F1Help)]
        public async Task TestYieldBreak_OnYield()
        {
            await TestAsync(@"
using System.Collections.Generic;

public class C
{
    public IEnumerable<int> M()
    {
        [|yield|] break;
    }
}
", "yield_CSharpKeyword");
        }

        [Fact, Trait(Traits.Feature, Traits.Features.F1Help)]
        public async Task TestYieldBreak_OnBreak()
        {
            await TestAsync(@"
using System.Collections.Generic;

public class C
{
    public IEnumerable<int> M()
    {
        yield [|break|] 0;
    }
}
", "yield_CSharpKeyword");
        }

        [WorkItem(862396, "http://vstfdevdiv:8080/DevDiv2/DevDiv/_workitems/edit/862396")]
        [Fact, Trait(Traits.Feature, Traits.Features.F1Help)]
        public async Task TestNoToken()
        {
            await TestAsync(
@"class Program
{
    static void Main(string[] args)
    {
    }
}[||]", "vs.texteditor");
        }

        [WorkItem(862328, "http://vstfdevdiv:8080/DevDiv2/DevDiv/_workitems/edit/862328")]
        [Fact, Trait(Traits.Feature, Traits.Features.F1Help)]
        public async Task TestLiteral()
        {
            await TestAsync(
@"class Program
{
    static void Main(string[] args)
    {
        Main(new string[] { ""fo[||]o"" });
    }
}", "System.String");
        }

        [WorkItem(862478, "http://vstfdevdiv:8080/DevDiv2/DevDiv/_workitems/edit/862478")]
        [Fact, Trait(Traits.Feature, Traits.Features.F1Help)]
        public async Task TestColonColon()
        {
            await TestAsync(
@"using System;
using System.Collections.Generic;
using System.Linq;
using System.Threading.Tasks;

class Program
{
    static void Main(string[] args)
    {
        global:[||]:System.Console.Write("");
    }
}", "::_CSharpKeyword");
        }

        [WorkItem(46986, "https://github.com/dotnet/roslyn/issues/46986")]
        [Fact, Trait(Traits.Feature, Traits.Features.F1Help)]
        public async Task TestStringInterpolation()
        {
            await TestAsync(
@"using System;

class Program
{
    static void Main(string[] args)
    {
        Console.WriteLine($[||]""Hello, {args[0]}"");
    }
}", "$_CSharpKeyword");
        }

        [WorkItem(46986, "https://github.com/dotnet/roslyn/issues/46986")]
        [Fact, Trait(Traits.Feature, Traits.Features.F1Help)]
        public async Task TestVerbatimString()
        {
            await TestAsync(
@"using System;

class Program
{
    static void Main(string[] args)
    {
        Console.WriteLine(@[||]""Hello\"");
    }
}", "@_CSharpKeyword");
        }

        [WorkItem(46986, "https://github.com/dotnet/roslyn/issues/46986")]
        [Fact, Trait(Traits.Feature, Traits.Features.F1Help)]
        public async Task TestVerbatimInterpolatedString1()
        {
            await TestAsync(
@"using System;

class Program
{
    static void Main(string[] args)
    {
        Console.WriteLine(@[||]$""Hello\ {args[0]}"");
    }
}", "@$_CSharpKeyword");
        }

        [WorkItem(46986, "https://github.com/dotnet/roslyn/issues/46986")]
        [Fact, Trait(Traits.Feature, Traits.Features.F1Help)]
        public async Task TestVerbatimInterpolatedString2()
        {
            await TestAsync(
@"using System;

class Program
{
    static void Main(string[] args)
    {
        Console.WriteLine($[||]@""Hello\ {args[0]}"");
    }
}", "@$_CSharpKeyword");
        }

        [WorkItem(864658, "http://vstfdevdiv:8080/DevDiv2/DevDiv/_workitems/edit/864658")]
        [Fact, Trait(Traits.Feature, Traits.Features.F1Help)]
        public async Task TestNullable()
        {
            await TestAsync(
@"using System;
using System.Collections.Generic;
using System.Linq;
using System.Threading.Tasks;

class Program
{
    static void Main(string[] args)
    {
        int?[||] a = int.MaxValue;
        a.Value.GetHashCode();
    }
}", "System.Nullable`1");
        }

        [WorkItem(863517, "http://vstfdevdiv:8080/DevDiv2/DevDiv/_workitems/edit/863517")]
        [Fact, Trait(Traits.Feature, Traits.Features.F1Help)]
        public async Task TestAfterLastToken()
        {
            await TestAsync(
@"using System;
using System.Collections.Generic;
using System.Linq;
using System.Threading.Tasks;

class Program
{
    static void Main(string[] args)
    {
        foreach (char var in ""!!!"")$$[||]
        {
        }
    }
}", "vs.texteditor");
        }

        [Fact, Trait(Traits.Feature, Traits.Features.F1Help)]
        public async Task TestConditional()
        {
            await TestAsync(
@"class Program
{
    static void Main(string[] args)
    {
        var x = true [|?|] true : false;
    }
}", "?_CSharpKeyword");
        }

        [Fact, Trait(Traits.Feature, Traits.Features.F1Help)]
        public async Task TestLocalVar()
        {
            await TestAsync(
@"class C
{
    void M()
    {
        var a = 0;
        int v[||]ar = 1;
    }
}", "System.Int32");
        }

        [WorkItem(867574, "http://vstfdevdiv:8080/DevDiv2/DevDiv/_workitems/edit/867574")]
        [Fact, Trait(Traits.Feature, Traits.Features.F1Help)]
        public async Task TestFatArrow()
        {
            await TestAsync(
@"class C
{
    void M()
    {
        var a = new System.Action(() =[||]> {
        });
    }
}", "=>_CSharpKeyword");
        }

        [WorkItem(867572, "http://vstfdevdiv:8080/DevDiv2/DevDiv/_workitems/edit/867572")]
        [Fact, Trait(Traits.Feature, Traits.Features.F1Help)]
        public async Task TestSubscription()
        {
            await TestAsync(
@"class CCC
{
    event System.Action e;

    void M()
    {
        e +[||]= () => {
        };
    }
}", "+=_CSharpKeyword");
        }

        [WorkItem(867554, "http://vstfdevdiv:8080/DevDiv2/DevDiv/_workitems/edit/867554")]
        [Fact, Trait(Traits.Feature, Traits.Features.F1Help)]
        public async Task TestComment()
        {
            await TestAsync(@"// some comm[||]ents here", "comments");
        }

        [WorkItem(867529, "http://vstfdevdiv:8080/DevDiv2/DevDiv/_workitems/edit/867529")]
        [Fact, Trait(Traits.Feature, Traits.Features.F1Help)]
        public async Task TestDynamic()
        {
            await TestAsync(
@"class C
{
    void M()
    {
        dyna[||]mic d = 0;
    }
}", "dynamic_CSharpKeyword");
        }

        [Fact, Trait(Traits.Feature, Traits.Features.F1Help)]
        public async Task TestRangeVariable()
        {
            await TestAsync(
@"using System;
using System.Collections.Generic;
using System.Linq;
using System.Threading.Tasks;

class Program
{
    static void Main(string[] args)
    {
        var zzz = from y in args
                  select [||]y;
    }
}", "System.String");
        }

        [WorkItem(36001, "https://github.com/dotnet/roslyn/issues/36001")]
        [Fact, Trait(Traits.Feature, Traits.Features.F1Help)]
        public async Task TestNameof()
        {
            await Test_KeywordAsync(
@"class C
{
    void goo()
    {
        var v = [||]nameof(goo);
    }
}", "nameof");
        }

        [WorkItem(46988, "https://github.com/dotnet/roslyn/issues/46988")]
        [Fact, Trait(Traits.Feature, Traits.Features.F1Help)]
        public async Task TestNullForgiving()
        {
            await Test_KeywordAsync(
@"#nullable enable
class C
{
    int goo(string? x)
    {
        return x[||]!.GetHashCode();
    }
}", "nullForgiving");
        }

        [WorkItem(46988, "https://github.com/dotnet/roslyn/issues/46988")]
        [Fact, Trait(Traits.Feature, Traits.Features.F1Help)]
        public async Task TestLogicalNot()
        {
            await Test_KeywordAsync(
@"class C
{
    bool goo(bool x)
    {
        return [||]!x;
    }
}", "!");
        }

        [WorkItem(48392, "https://github.com/dotnet/roslyn/issues/48392")]
        [Fact, Trait(Traits.Feature, Traits.Features.F1Help)]
        public async Task TestDefaultSwitchCase()
        {
            await Test_KeywordAsync(
@"class C
{
    void M1(int parameter)
    {
        switch(parameter) {
            defa[||]ult:
                parameter = default;
                break;
        }
    }
}", "defaultcase");
        }

        [WorkItem(48392, "https://github.com/dotnet/roslyn/issues/48392")]
        [Fact, Trait(Traits.Feature, Traits.Features.F1Help)]
        public async Task TestDefaultLiteralExpressionInsideSwitch()
        {
            await Test_KeywordAsync(
@"class C
{
    void M1(int parameter)
    {
        switch(parameter) {
            default:
                parameter = defa[||]ult;
                break;
        }
    }
}", "default");
        }

        [WorkItem(48392, "https://github.com/dotnet/roslyn/issues/48392")]
        [Fact, Trait(Traits.Feature, Traits.Features.F1Help)]
        public async Task TestDefaultExpressionInsideSwitch()
        {
            await Test_KeywordAsync(
@"class C
{
    void M1(int parameter)
    {
        switch(parameter) {
            default:
                parameter = defa[||]ult(int);
                break;
        }
    }
}", "default");
        }

        [WorkItem(48392, "https://github.com/dotnet/roslyn/issues/48392")]
        [Fact, Trait(Traits.Feature, Traits.Features.F1Help)]
        public async Task TestDefaultLiteralExpression()
        {
            await Test_KeywordAsync(
@"class C
{
    int field = defa[||]ult;
}", "default");
        }

        [WorkItem(48392, "https://github.com/dotnet/roslyn/issues/48392")]
        [Fact, Trait(Traits.Feature, Traits.Features.F1Help)]
        public async Task TestDefaultExpression()
        {
            await Test_KeywordAsync(
@"class C
{
    int field = defa[||]ult(int);
}", "default");
        }

        [WorkItem(48392, "https://github.com/dotnet/roslyn/issues/48392")]
        [Fact, Trait(Traits.Feature, Traits.Features.F1Help)]
        public async Task TestDefaultLiteralExpressionInOptionalParameter()
        {
            await Test_KeywordAsync(
@"class C
{
    void M1(int parameter = defa[||]ult) {
    }
}", "default");
        }

        [WorkItem(48392, "https://github.com/dotnet/roslyn/issues/48392")]
        [Fact, Trait(Traits.Feature, Traits.Features.F1Help)]
        public async Task TestDefaultExpressionInOptionalParameter()
        {
            await Test_KeywordAsync(
@"class C
{
    void M1(int parameter = defa[||]ult(int)) {
    }
}", "default");
        }

        [WorkItem(48392, "https://github.com/dotnet/roslyn/issues/48392")]
        [Fact, Trait(Traits.Feature, Traits.Features.F1Help)]
        public async Task TestDefaultLiteralExpressionInMethodCall()
        {
            await Test_KeywordAsync(
@"class C
{
    void M1() {
        M2(defa[||]ult);
    }
}", "default");
        }

        [WorkItem(48392, "https://github.com/dotnet/roslyn/issues/48392")]
        [Fact, Trait(Traits.Feature, Traits.Features.F1Help)]
        public async Task TestDefaultExpressionInMethodCall()
        {
            await Test_KeywordAsync(
@"class C
{
    void M1() {
        M2(defa[||]ult(int));
    }
}", "default");
        }

        [WorkItem(48392, "https://github.com/dotnet/roslyn/issues/48392")]
        [Fact, Trait(Traits.Feature, Traits.Features.F1Help)]
        public async Task TestOuterClassDeclaration()
        {
            await Test_KeywordAsync(
@"cla[||]ss OuterClass<T> where T : class
{ 
    class InnerClass<T> where T : class { }
}", "class");
        }

        [WorkItem(48392, "https://github.com/dotnet/roslyn/issues/48392")]
        [Fact, Trait(Traits.Feature, Traits.Features.F1Help)]
        public async Task TestInnerClassDeclaration()
        {
            await Test_KeywordAsync(
@"class OuterClass<T> where T : class
{ 
    cla[||]ss InnerClass<T> where T : class { }
}", "class");
        }

        [WorkItem(48392, "https://github.com/dotnet/roslyn/issues/48392")]
        [Fact, Trait(Traits.Feature, Traits.Features.F1Help)]
        public async Task TestClassConstraintInOuterClass()
        {
            await Test_KeywordAsync(
@"class OuterClass<T> where T : cla[||]ss
{ 
    class InnerClass<T> where T : class { }
}", "classconstraint");
        }

        [WorkItem(48392, "https://github.com/dotnet/roslyn/issues/48392")]
        [Fact, Trait(Traits.Feature, Traits.Features.F1Help)]
        public async Task TestClassConstraintInInnerClass()
        {
            await Test_KeywordAsync(
@"class OuterClass<T> where T : class
{ 
    class InnerClass<T> where T : cla[||]ss { }
}", "classconstraint");
        }

        [WorkItem(48392, "https://github.com/dotnet/roslyn/issues/48392")]
        [Fact, Trait(Traits.Feature, Traits.Features.F1Help)]
        public async Task TestClassConstraintInGenericMethod()
        {
            await Test_KeywordAsync(
@"class C
{ 
    void M1<T>() where T : cla[||]ss { }
}", "classconstraint");
        }

        [WorkItem(48392, "https://github.com/dotnet/roslyn/issues/48392")]
        [Fact, Trait(Traits.Feature, Traits.Features.F1Help)]
        public async Task TestClassConstraintInGenericDelegate()
        {
            await Test_KeywordAsync(
@"class C
{ 
    delegate T MyDelegate<T>() where T : cla[||]ss;
}", "classconstraint");
        }

        [WorkItem(48392, "https://github.com/dotnet/roslyn/issues/48392")]
        [Fact, Trait(Traits.Feature, Traits.Features.F1Help)]
        public async Task TestOuterStructDeclaration()
        {
            await Test_KeywordAsync(
@"str[||]uct OuterStruct<T> where T : struct
{ 
    struct InnerStruct<T> where T : struct { }
}", "struct");
        }

        [WorkItem(48392, "https://github.com/dotnet/roslyn/issues/48392")]
        [Fact, Trait(Traits.Feature, Traits.Features.F1Help)]
        public async Task TestInnerStructDeclaration()
        {
            await Test_KeywordAsync(
@"struct OuterStruct<T> where T : struct
{ 
    str[||]uct InnerStruct<T> where T : struct { }
}", "struct");
        }

        [WorkItem(48392, "https://github.com/dotnet/roslyn/issues/48392")]
        [Fact, Trait(Traits.Feature, Traits.Features.F1Help)]
        public async Task TestStructConstraintInOuterStruct()
        {
            await Test_KeywordAsync(
@"struct OuterStruct<T> where T : str[||]uct
{ 
    struct InnerStruct<T> where T : struct { }
}", "structconstraint");
        }

        [WorkItem(48392, "https://github.com/dotnet/roslyn/issues/48392")]
        [Fact, Trait(Traits.Feature, Traits.Features.F1Help)]
        public async Task TestStructConstraintInInnerStruct()
        {
            await Test_KeywordAsync(
@"struct OuterStruct<T> where T : struct
{ 
    struct InnerStruct<T> where T : str[||]uct { }
}", "structconstraint");
        }

        [WorkItem(48392, "https://github.com/dotnet/roslyn/issues/48392")]
        [Fact, Trait(Traits.Feature, Traits.Features.F1Help)]
        public async Task TestStructConstraintInGenericMethod()
        {
            await Test_KeywordAsync(
@"struct C
{ 
    void M1<T>() where T : str[||]uct { }
}", "structconstraint");
        }

        [WorkItem(48392, "https://github.com/dotnet/roslyn/issues/48392")]
        [Fact, Trait(Traits.Feature, Traits.Features.F1Help)]
        public async Task TestStructConstraintInGenericDelegate()
        {
            await Test_KeywordAsync(
@"struct C
{ 
    delegate T MyDelegate<T>() where T : str[||]uct;
}", "structconstraint");
        }

        [WorkItem(48392, "https://github.com/dotnet/roslyn/issues/48392")]
        [Fact, Trait(Traits.Feature, Traits.Features.F1Help)]
        public async Task TestUsingStaticOnUsingKeyword()
        {
            await Test_KeywordAsync(
@"us[||]ing static namespace.Class;

static class C
{ 
    static int Field;

    static void Method() {}
}", "using-static");
        }

        [WorkItem(48392, "https://github.com/dotnet/roslyn/issues/48392")]
        [Fact, Trait(Traits.Feature, Traits.Features.F1Help)]
        public async Task TestNormalUsingDirective()
        {
            await Test_KeywordAsync(
@"us[||]ing namespace.Class;

static class C
{ 
    static int Field;

    static void Method() {}
}", "using");
        }

        [WorkItem(48392, "https://github.com/dotnet/roslyn/issues/48392")]
        [Fact, Trait(Traits.Feature, Traits.Features.F1Help)]
        public async Task TestUsingStatement()
        {
            await Test_KeywordAsync(
@"using namespace.Class;

class C
{ 
    void Method(String someString) {
        us[||]ing (var reader = new StringReader(someString))
        {
        }
    }
}", "using-statement");
        }

        [WorkItem(48392, "https://github.com/dotnet/roslyn/issues/48392")]
        [Fact, Trait(Traits.Feature, Traits.Features.F1Help)]
        public async Task TestUsingDeclaration()
        {
            await Test_KeywordAsync(
@"using namespace.Class;

class C
{ 
    void Method(String someString) {
        us[||]ing var reader = new StringReader(someString);
    }
}", "using-statement");
        }

        [WorkItem(48392, "https://github.com/dotnet/roslyn/issues/48392")]
        [Fact, Trait(Traits.Feature, Traits.Features.F1Help)]
        public async Task TestUsingStaticOnStaticKeyword()
        {
            await Test_KeywordAsync(
@"using sta[||]tic namespace.Class;

static class C
{ 
    static int Field;

    static void Method() {}
}", "using-static");
        }

        [WorkItem(48392, "https://github.com/dotnet/roslyn/issues/48392")]
        [Fact, Trait(Traits.Feature, Traits.Features.F1Help)]
        public async Task TestStaticClass()
        {
            await Test_KeywordAsync(
@"using static namespace.Class;

sta[||]tic class C
{ 
    static int Field;

    static void Method() {}
}", "static");
        }

        [WorkItem(48392, "https://github.com/dotnet/roslyn/issues/48392")]
        [Fact, Trait(Traits.Feature, Traits.Features.F1Help)]
        public async Task TestStaticField()
        {
            await Test_KeywordAsync(
@"using static namespace.Class;

static class C
{ 
    sta[||]tic int Field;

    static void Method() {}
}", "static");
        }

        [WorkItem(48392, "https://github.com/dotnet/roslyn/issues/48392")]
        [Fact, Trait(Traits.Feature, Traits.Features.F1Help)]
        public async Task TestStaticMethod()
        {
            await Test_KeywordAsync(
@"using static namespace.Class;

static class C
{ 
    static int Field;

    sta[||]tic void Method() {}
}", "static");
        }

        [Fact, Trait(Traits.Feature, Traits.Features.F1Help)]
        public async Task TestWithKeyword()
        {
            await Test_KeywordAsync(
@"
public record Point(int X, int Y);

public static class Program
{ 
    public static void Main()
    {
        var p1 = new Point(0, 0);
        var p2 = p1 w[||]ith { X = 5 };
    }
}", "with");
        }

        [Fact, Trait(Traits.Feature, Traits.Features.F1Help)]
        public async Task TestDiscard()
        {
            await Test_KeywordAsync(
@"
class C
{
    void M()
    {
        [||]_ = Goo();
    }

    object Goo() => null;
}", "discard");
        }

        [Fact, Trait(Traits.Feature, Traits.Features.F1Help)]
<<<<<<< HEAD
        public async Task TestNotFound()
        {
            await TestAsync(
@"
#if ANY[||]THING
#endif
", "vs.texteditor");
=======
        public async Task TestChecked_01()
        {
            await Test_KeywordAsync(
@"public class C
{
    void goo()
    {
        chec[||]ked
        {
        }
    }
}", "checked");
        }

        [Fact, Trait(Traits.Feature, Traits.Features.F1Help)]
        public async Task TestChecked_02()
        {
            await Test_KeywordAsync(
@"public class C
{
    int goo()
    {
        return chec[||]ked(0);
    }
}", "checked");
        }

        [Fact, Trait(Traits.Feature, Traits.Features.F1Help)]
        public async Task TestChecked_03()
        {
            await Test_KeywordAsync(
@"public class C
{
    C operator chec[||]ked -(C x) {}
}", "checked");
        }

        [Fact, Trait(Traits.Feature, Traits.Features.F1Help)]
        public async Task TestChecked_04()
        {
            await Test_KeywordAsync(
@"public class C
{
    C operator chec[||]ked +(C x, C y) {}
}", "checked");
        }

        [Fact, Trait(Traits.Feature, Traits.Features.F1Help)]
        public async Task TestChecked_05()
        {
            await Test_KeywordAsync(
@"public class C
{
    explicit operator chec[||]ked string(C x) {}
}", "checked");
        }

        [Fact, Trait(Traits.Feature, Traits.Features.F1Help)]
        public async Task TestChecked_06()
        {
            await Test_KeywordAsync(
@"public class C
{
    C I1.operator chec[||]ked -(C x) {}
}", "checked");
        }

        [Fact, Trait(Traits.Feature, Traits.Features.F1Help)]
        public async Task TestChecked_07()
        {
            await Test_KeywordAsync(
@"public class C
{
    C I1.operator chec[||]ked +(C x, C y) {}
}", "checked");
        }

        [Fact, Trait(Traits.Feature, Traits.Features.F1Help)]
        public async Task TestChecked_08()
        {
            await Test_KeywordAsync(
@"public class C
{
    explicit I1.operator chec[||]ked string(C x) {}
}", "checked");
        }

        [Fact, Trait(Traits.Feature, Traits.Features.F1Help)]
        public async Task TestChecked_09()
        {
            await Test_KeywordAsync(
@"public class C
{
    /// <summary>
    /// <see cref=""operator chec[||]ked +(C, C)""/>
    /// </summary>
    void goo()
    {
    }
}", "checked");
        }

        [Fact, Trait(Traits.Feature, Traits.Features.F1Help)]
        public async Task TestChecked_10()
        {
            await Test_KeywordAsync(
@"public class C
{
    /// <summary>
    /// <see cref=""operator chec[||]ked -(C)""/>
    /// </summary>
    void goo()
    {
    }
}", "checked");
        }

        [Fact, Trait(Traits.Feature, Traits.Features.F1Help)]
        public async Task TestChecked_11()
        {
            await Test_KeywordAsync(
@"public class C
{
    /// <summary>
    /// <see cref=""explicit operator chec[||]ked string(C)""/>
    /// </summary>
    void goo()
    {
    }
}", "checked");
>>>>>>> 6e55a012
        }
    }
}<|MERGE_RESOLUTION|>--- conflicted
+++ resolved
@@ -1587,7 +1587,6 @@
         }
 
         [Fact, Trait(Traits.Feature, Traits.Features.F1Help)]
-<<<<<<< HEAD
         public async Task TestNotFound()
         {
             await TestAsync(
@@ -1595,7 +1594,9 @@
 #if ANY[||]THING
 #endif
 ", "vs.texteditor");
-=======
+        }
+
+        [Fact, Trait(Traits.Feature, Traits.Features.F1Help)]
         public async Task TestChecked_01()
         {
             await Test_KeywordAsync(
@@ -1726,7 +1727,6 @@
     {
     }
 }", "checked");
->>>>>>> 6e55a012
         }
     }
 }