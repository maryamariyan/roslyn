// Copyright (c) Microsoft.  All Rights Reserved.  Licensed under the Apache License, Version 2.0.  See License.txt in the project root for license information.

using Microsoft.VisualStudio.Shell;
using Roslyn.VisualStudio.Setup;

[assembly: ProvideRoslynBindingRedirection("Microsoft.Build.Tasks.CodeAnalysis")]

[assembly: ProvideRoslynBindingRedirection("Microsoft.CodeAnalysis.CSharp")]
[assembly: ProvideRoslynBindingRedirection("Microsoft.CodeAnalysis.CSharp.EditorFeatures")]
[assembly: ProvideRoslynBindingRedirection("Microsoft.CodeAnalysis.CSharp.Features")]
[assembly: ProvideRoslynBindingRedirection("Microsoft.CodeAnalysis.CSharp.Workspaces")]
[assembly: ProvideRoslynBindingRedirection("Microsoft.CodeAnalysis")]
[assembly: ProvideRoslynBindingRedirection("Microsoft.CodeAnalysis.EditorFeatures")]
[assembly: ProvideRoslynBindingRedirection("Microsoft.CodeAnalysis.EditorFeatures.Text")]
[assembly: ProvideRoslynBindingRedirection("Microsoft.CodeAnalysis.Features")]
[assembly: ProvideRoslynBindingRedirection("Microsoft.CodeAnalysis.VisualBasic")]
[assembly: ProvideRoslynBindingRedirection("Microsoft.CodeAnalysis.VisualBasic.EditorFeatures")]
[assembly: ProvideRoslynBindingRedirection("Microsoft.CodeAnalysis.VisualBasic.Features")]
[assembly: ProvideRoslynBindingRedirection("Microsoft.CodeAnalysis.VisualBasic.Workspaces")]
[assembly: ProvideRoslynBindingRedirection("Microsoft.CodeAnalysis.Workspaces.Desktop")]
[assembly: ProvideRoslynBindingRedirection("Microsoft.CodeAnalysis.Workspaces")]
[assembly: ProvideRoslynBindingRedirection("Microsoft.VisualStudio.LanguageServices")]
[assembly: ProvideRoslynBindingRedirection("Microsoft.VisualStudio.LanguageServices.Implementation")]
[assembly: ProvideRoslynBindingRedirection("Microsoft.VisualStudio.LanguageServices.VisualBasic")]
[assembly: ProvideRoslynBindingRedirection("Microsoft.VisualStudio.LanguageServices.CSharp")]
[assembly: ProvideRoslynBindingRedirection("Microsoft.VisualStudio.LanguageServices.SolutionExplorer")]

[assembly: ProvideBindingRedirection(
    AssemblyName = "System.Reflection.Metadata",
    OldVersionLowerBound = "1.0.0.0",
    OldVersionUpperBound = "1.0.99.0",
    NewVersion = "1.1.0.0",
    PublicKeyToken = "b03f5f7f11d50a3a",
<<<<<<< HEAD
    GenerateCodeBase = false)]

internal class Constants
{
    public const string OldVersionLowerBound = "0.7.0.0";
    public const string OldVersionUpperBound = "2.0.0.0";
    
#if OFFICIAL_BUILD
    // If this is an official build we want to generate binding
    // redirects from our old versions to the release version 
    public const string NewVersion = "2.0.0.0";
#else
    // Non-official builds get redirects to local 42.42.42.42,
    // which will only be built locally
    public const string NewVersion = "42.42.42.42";
#endif

    public const string PublicKeyToken = "31BF3856AD364E35";
}
=======
    GenerateCodeBase = ProvideRoslynBindingRedirectionAttribute.GenerateCodeBase)]
>>>>>>> bcc2ed6f
<|MERGE_RESOLUTION|>--- conflicted
+++ resolved
@@ -31,26 +31,4 @@
     OldVersionUpperBound = "1.0.99.0",
     NewVersion = "1.1.0.0",
     PublicKeyToken = "b03f5f7f11d50a3a",
-<<<<<<< HEAD
-    GenerateCodeBase = false)]
-
-internal class Constants
-{
-    public const string OldVersionLowerBound = "0.7.0.0";
-    public const string OldVersionUpperBound = "2.0.0.0";
-    
-#if OFFICIAL_BUILD
-    // If this is an official build we want to generate binding
-    // redirects from our old versions to the release version 
-    public const string NewVersion = "2.0.0.0";
-#else
-    // Non-official builds get redirects to local 42.42.42.42,
-    // which will only be built locally
-    public const string NewVersion = "42.42.42.42";
-#endif
-
-    public const string PublicKeyToken = "31BF3856AD364E35";
-}
-=======
-    GenerateCodeBase = ProvideRoslynBindingRedirectionAttribute.GenerateCodeBase)]
->>>>>>> bcc2ed6f
+    GenerateCodeBase = ProvideRoslynBindingRedirectionAttribute.GenerateCodeBase)]