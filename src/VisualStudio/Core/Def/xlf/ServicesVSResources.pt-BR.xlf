<?xml version="1.0" encoding="utf-8"?>
<xliff xmlns="urn:oasis:names:tc:xliff:document:1.2" xmlns:xsi="http://www.w3.org/2001/XMLSchema-instance" version="1.2" xsi:schemaLocation="urn:oasis:names:tc:xliff:document:1.2 xliff-core-1.2-transitional.xsd">
  <file datatype="xml" source-language="en" target-language="pt-BR" original="../ServicesVSResources.resx">
    <body>
      <trans-unit id="A_new_editorconfig_file_was_detected_at_the_root_of_your_solution_Would_you_like_to_make_it_a_solution_item">
        <source>A new .editorconfig file was detected at the root of your solution. Would you like to make it a solution item?</source>
        <target state="translated">Um novo arquivo .editorconfig foi detectado na raiz da sua solução. Deseja torná-lo um item de solução?</target>
        <note />
      </trans-unit>
      <trans-unit id="A_new_namespace_will_be_created">
        <source>A new namespace will be created</source>
        <target state="translated">Um namespace será criado</target>
        <note />
      </trans-unit>
      <trans-unit id="A_type_and_name_must_be_provided">
        <source>A type and name must be provided.</source>
        <target state="translated">Um tipo e um nome precisam ser fornecidos.</target>
        <note />
      </trans-unit>
      <trans-unit id="Action">
        <source>Action</source>
        <target state="translated">Ação</target>
        <note>Action to perform on an unused reference, such as remove or keep</note>
      </trans-unit>
      <trans-unit id="Add">
        <source>_Add</source>
        <target state="translated">_Adicionar</target>
        <note>Adding an element to a list</note>
      </trans-unit>
      <trans-unit id="Add_Parameter">
        <source>Add Parameter</source>
        <target state="translated">Adicionar Parâmetro</target>
        <note />
      </trans-unit>
      <trans-unit id="Add_to_current_file">
        <source>Add to _current file</source>
        <target state="translated">Adicionar ao _arquivo atual</target>
        <note />
      </trans-unit>
      <trans-unit id="Added_Parameter">
        <source>Added parameter.</source>
        <target state="translated">Parâmetro adicionado.</target>
        <note />
      </trans-unit>
      <trans-unit id="Additional_changes_are_needed_to_complete_the_refactoring_Review_changes_below">
        <source>Additional changes are needed to complete the refactoring. Review changes below.</source>
        <target state="translated">Alterações adicionais são necessárias para concluir a refatoração. Revise as alterações abaixo.</target>
        <note />
      </trans-unit>
      <trans-unit id="All_methods">
        <source>All methods</source>
        <target state="translated">Todos os métodos</target>
        <note />
      </trans-unit>
      <trans-unit id="All_sources">
        <source>All sources</source>
        <target state="translated">Todas as fontes</target>
        <note />
      </trans-unit>
      <trans-unit id="Allow_colon">
        <source>Allow:</source>
        <target state="translated">Permitir:</target>
        <note />
      </trans-unit>
      <trans-unit id="Allow_multiple_blank_lines">
        <source>Allow multiple blank lines</source>
        <target state="translated">Permitir várias linhas em branco</target>
        <note />
      </trans-unit>
      <trans-unit id="Allow_statement_immediately_after_block">
        <source>Allow statement immediately after block</source>
        <target state="translated">Permitir uma instrução imediatamente após o bloco</target>
        <note />
      </trans-unit>
      <trans-unit id="Always_for_clarity">
        <source>Always for clarity</source>
        <target state="translated">Sempre para esclarecimento</target>
        <note />
      </trans-unit>
      <trans-unit id="Analyzers">
        <source>Analyzers</source>
        <target state="translated">Analisadores</target>
        <note />
      </trans-unit>
      <trans-unit id="Analyzing_project_references">
        <source>Analyzing project references...</source>
        <target state="translated">Analisando as referências do projeto...</target>
        <note />
      </trans-unit>
      <trans-unit id="Apply">
        <source>Apply</source>
        <target state="translated">Aplicar</target>
        <note />
      </trans-unit>
      <trans-unit id="Apply_0_keymapping_scheme">
        <source>Apply '{0}' keymapping scheme</source>
        <target state="translated">Aplicar esquema de mapeamento de teclas '{0}'</target>
        <note />
      </trans-unit>
      <trans-unit id="Assemblies">
        <source>Assemblies</source>
        <target state="translated">Assemblies</target>
        <note />
      </trans-unit>
      <trans-unit id="Avoid_expression_statements_that_implicitly_ignore_value">
        <source>Avoid expression statements that implicitly ignore value</source>
        <target state="translated">Evitar instruções de expressão que implicitamente ignoram valor</target>
        <note />
      </trans-unit>
      <trans-unit id="Avoid_unused_parameters">
        <source>Avoid unused parameters</source>
        <target state="translated">Evitar parâmetros não utilizados</target>
        <note />
      </trans-unit>
      <trans-unit id="Avoid_unused_value_assignments">
        <source>Avoid unused value assignments</source>
        <target state="translated">Evitar atribuições de valor não utilizadas</target>
        <note />
      </trans-unit>
      <trans-unit id="Back">
        <source>Back</source>
        <target state="translated">Voltar</target>
        <note />
      </trans-unit>
      <trans-unit id="Background_analysis_scope_colon">
        <source>Background analysis scope:</source>
        <target state="translated">Escopo da análise em segundo plano:</target>
        <note />
      </trans-unit>
      <trans-unit id="Bitness32">
        <source>32-bit</source>
        <target state="translated">32 bits</target>
        <note />
      </trans-unit>
      <trans-unit id="Bitness64">
        <source>64-bit</source>
        <target state="translated">64 bits</target>
        <note />
      </trans-unit>
      <trans-unit id="Build_plus_live_analysis_NuGet_package">
        <source>Build + live analysis (NuGet package)</source>
        <target state="translated">Build + análise em tempo real (pacote NuGet)</target>
        <note />
      </trans-unit>
      <trans-unit id="CSharp_Visual_Basic_Diagnostics_Language_Client">
        <source>C#/Visual Basic Diagnostics Language Client</source>
        <target state="translated">Cliente da Linguagem de Diagnóstico C#/Visual Basic</target>
        <note />
      </trans-unit>
      <trans-unit id="Calculating_dependents">
        <source>Calculating dependents...</source>
        <target state="translated">Calculando dependentes...</target>
        <note />
      </trans-unit>
      <trans-unit id="Call_site_value">
        <source>Call site value:</source>
        <target state="translated">Chamar valor do site:</target>
        <note />
      </trans-unit>
      <trans-unit id="Callsite">
        <source>Call site</source>
        <target state="translated">Chamar site</target>
        <note />
      </trans-unit>
      <trans-unit id="Carrage_Return_Newline_rn">
        <source>Carrage Return + Newline (\\r\\n)</source>
        <target state="translated">Retorno de Carro + Nova linha (\\r\\n)</target>
        <note />
      </trans-unit>
      <trans-unit id="Carrage_Return_r">
        <source>Carrage Return (\\r)</source>
        <target state="translated">Retorno de Carro (\\r)</target>
        <note />
      </trans-unit>
      <trans-unit id="Category">
        <source>Category</source>
        <target state="translated">Categoria</target>
        <note />
      </trans-unit>
      <trans-unit id="Choose_which_action_you_would_like_to_perform_on_the_unused_references">
        <source>Choose which action you would like to perform on the unused references.</source>
        <target state="translated">Escolha qual ação você deseja executar nas referências não usadas.</target>
        <note />
      </trans-unit>
      <trans-unit id="Code_Style">
        <source>Code Style</source>
        <target state="translated">Estilo do Código</target>
        <note />
      </trans-unit>
      <trans-unit id="Code_analysis_completed_for_0">
        <source>Code analysis completed for '{0}'.</source>
        <target state="translated">Análise de código concluída para '{0}'.</target>
        <note />
      </trans-unit>
      <trans-unit id="Code_analysis_completed_for_Solution">
        <source>Code analysis completed for Solution.</source>
        <target state="translated">Análise de código concluída para a Solução.</target>
        <note />
      </trans-unit>
      <trans-unit id="Code_analysis_terminated_before_completion_for_0">
        <source>Code analysis terminated before completion for '{0}'.</source>
        <target state="translated">Análise de código terminada antes da conclusão para '{0}'.</target>
        <note />
      </trans-unit>
      <trans-unit id="Code_analysis_terminated_before_completion_for_Solution">
        <source>Code analysis terminated before completion for Solution.</source>
        <target state="translated">Análise de código terminada antes da conclusão da Solução.</target>
        <note />
      </trans-unit>
      <trans-unit id="Color_hints">
        <source>Color hints</source>
        <target state="translated">Dicas com cores</target>
        <note />
      </trans-unit>
      <trans-unit id="Colorize_regular_expressions">
        <source>Colorize regular expressions</source>
        <target state="translated">Colorir expressões regulares</target>
        <note />
      </trans-unit>
      <trans-unit id="Comments">
        <source>Comments</source>
        <target state="translated">Comentários</target>
        <note />
      </trans-unit>
      <trans-unit id="Containing_member">
        <source>Containing Member</source>
        <target state="translated">Contendo Membro</target>
        <note />
      </trans-unit>
      <trans-unit id="Containing_type">
        <source>Containing Type</source>
        <target state="translated">Contendo Tipo</target>
        <note />
      </trans-unit>
      <trans-unit id="Current_document">
        <source>Current document</source>
        <target state="translated">Documento atual</target>
        <note />
      </trans-unit>
      <trans-unit id="Current_parameter">
        <source>Current parameter</source>
        <target state="translated">Parâmetro atual</target>
        <note />
      </trans-unit>
      <trans-unit id="Disabled">
        <source>Disabled</source>
        <target state="translated">Desabilitado</target>
        <note />
      </trans-unit>
      <trans-unit id="Display_all_hints_while_pressing_Alt_F1">
        <source>Display all hints while pressing Alt+F1</source>
        <target state="translated">Exibir todas as dicas ao pressionar Alt+F1</target>
        <note />
      </trans-unit>
      <trans-unit id="Display_inline_parameter_name_hints">
        <source>Disp_lay inline parameter name hints</source>
        <target state="translated">Exi_bir as dicas embutidas de nome de parâmetro</target>
        <note />
      </trans-unit>
      <trans-unit id="Display_inline_type_hints">
        <source>Display inline type hints</source>
        <target state="translated">Exibir as dicas embutidas de tipo</target>
        <note />
      </trans-unit>
      <trans-unit id="Edit">
        <source>_Edit</source>
        <target state="translated">_Editar</target>
        <note />
      </trans-unit>
      <trans-unit id="Edit_0">
        <source>Edit {0}</source>
        <target state="translated">Editar {0}</target>
        <note>{0} is a parameter description</note>
      </trans-unit>
      <trans-unit id="Editor_Color_Scheme">
        <source>Editor Color Scheme</source>
        <target state="translated">Esquema de Cores do Editor</target>
        <note />
      </trans-unit>
      <trans-unit id="Editor_color_scheme_options_are_only_available_when_using_a_color_theme_bundled_with_Visual_Studio_The_color_theme_can_be_configured_from_the_Environment_General_options_page">
        <source>Editor color scheme options are only available when using a color theme bundled with Visual Studio. The color theme can be configured from the Environment &gt; General options page.</source>
        <target state="translated">As opções do esquema de cores do editor estão disponíveis somente ao usar um tema de cores agrupado com Visual Studio. O tema de cores pode ser configurado na página Ambiente &gt; Opções gerais.</target>
        <note />
      </trans-unit>
      <trans-unit id="Element_is_not_valid">
        <source>Element is not valid.</source>
        <target state="translated">O elemento é inválido.</target>
        <note />
      </trans-unit>
      <trans-unit id="Enable_Razor_pull_diagnostics_experimental_requires_restart">
        <source>Enable Razor 'pull' diagnostics (experimental, requires restart)</source>
        <target state="translated">Habilitar o diagnóstico de 'pull' do Razor (experimental, exige uma reinicialização)</target>
        <note />
      </trans-unit>
      <trans-unit id="Enable_all_features_in_opened_files_from_source_generators_experimental">
        <source>Enable all features in opened files from source generators (experimental)</source>
        <target state="translated">Habilitar todos os recursos nos arquivos abertos dos geradores de origem (experimental)</target>
        <note />
      </trans-unit>
      <trans-unit id="Enable_file_logging_for_diagnostics">
        <source>Enable file logging for diagnostics (logged in '%Temp%\Roslyn' folder)</source>
        <target state="translated">Habilite o registro de arquivos para diagnósticos (logado na pasta '%Temp%\Roslyn')</target>
        <note />
      </trans-unit>
      <trans-unit id="Enable_pull_diagnostics_experimental_requires_restart">
        <source>Enable 'pull' diagnostics (experimental, requires restart)</source>
        <target state="translated">Habilitar o diagnóstico de 'pull' (experimental, exige uma reinicialização)</target>
        <note />
      </trans-unit>
      <trans-unit id="Enabled">
        <source>Enabled</source>
        <target state="translated">Habilitado</target>
        <note />
      </trans-unit>
      <trans-unit id="Enter_a_call_site_value_or_choose_a_different_value_injection_kind">
        <source>Enter a call site value or choose a different value injection kind</source>
        <target state="translated">Insira um valor de site de chamada ou escolha um tipo de injeção de valor diferente</target>
        <note />
      </trans-unit>
      <trans-unit id="Entire_repository">
        <source>Entire repository</source>
        <target state="translated">Repositório inteiro</target>
        <note />
      </trans-unit>
      <trans-unit id="Entire_solution">
        <source>Entire solution</source>
        <target state="translated">Solução Inteira</target>
        <note />
      </trans-unit>
      <trans-unit id="Error">
        <source>Error</source>
        <target state="translated">Erro</target>
        <note />
      </trans-unit>
      <trans-unit id="Error_updating_suppressions_0">
        <source>Error updating suppressions: {0}</source>
        <target state="new">Error updating suppressions: {0}</target>
        <note />
      </trans-unit>
      <trans-unit id="Evaluating_0_tasks_in_queue">
        <source>Evaluating ({0} tasks in queue)</source>
        <target state="translated">Avaliando ({0} tarefas na fila)</target>
        <note />
      </trans-unit>
      <trans-unit id="Extract_Base_Class">
        <source>Extract Base Class</source>
        <target state="translated">Extrair a Classe Base</target>
        <note />
      </trans-unit>
      <trans-unit id="Finish">
        <source>Finish</source>
        <target state="translated">Concluir</target>
        <note />
      </trans-unit>
      <trans-unit id="Format_document">
        <source>Format document</source>
        <target state="translated">Formatar o documento</target>
        <note />
      </trans-unit>
      <trans-unit id="Formatting">
        <source>Formatting</source>
        <target state="translated">Formatação</target>
        <note />
      </trans-unit>
      <trans-unit id="Generate_dot_editorconfig_file_from_settings">
        <source>Generate .editorconfig file from settings</source>
        <target state="translated">Gerar o arquivo .editorconfig das configurações</target>
        <note />
      </trans-unit>
      <trans-unit id="Highlight_related_components_under_cursor">
        <source>Highlight related components under cursor</source>
        <target state="translated">Realçar componentes relacionados usando o cursor</target>
        <note />
      </trans-unit>
      <trans-unit id="Id">
        <source>Id</source>
        <target state="translated">ID</target>
        <note />
      </trans-unit>
      <trans-unit id="Implemented_members">
        <source>Implemented members</source>
        <target state="translated">Membros implementados</target>
        <note />
      </trans-unit>
      <trans-unit id="Implementing_members">
        <source>Implementing members</source>
        <target state="translated">Implementando membros</target>
        <note />
      </trans-unit>
      <trans-unit id="Implemented_members">
        <source>Implemented members</source>
        <target state="new">Implemented members</target>
        <note />
      </trans-unit>
      <trans-unit id="Implementing_members">
        <source>Implementing members</source>
        <target state="new">Implementing members</target>
        <note />
      </trans-unit>
      <trans-unit id="In_other_operators">
        <source>In other operators</source>
        <target state="translated">Em outros operadores</target>
        <note />
      </trans-unit>
      <trans-unit id="Index">
        <source>Index</source>
        <target state="translated">Índice</target>
        <note>Index of parameter in original signature</note>
      </trans-unit>
      <trans-unit id="Infer_from_context">
        <source>Infer from context</source>
        <target state="translated">Inferir do contexto</target>
        <note />
      </trans-unit>
      <trans-unit id="Indexed_in_organization">
        <source>Indexed in organization</source>
        <target state="translated">Indexado na organização</target>
        <note />
      </trans-unit>
      <trans-unit id="Indexed_in_repo">
        <source>Indexed in repo</source>
        <target state="translated">Indexado no repositório</target>
        <note />
      </trans-unit>
      <trans-unit id="Inheritance_Margin_experimental">
        <source>Inheritance Margin (experimental)</source>
<<<<<<< HEAD
        <target state="new">Inheritance Margin (experimental)</target>
=======
        <target state="translated">Margem de Herança (experimental)</target>
>>>>>>> 3af21fd6
        <note />
      </trans-unit>
      <trans-unit id="Inline_Hints_experimental">
        <source>Inline Hints (experimental)</source>
        <target state="translated">Dicas Embutidas (experimental)</target>
        <note />
      </trans-unit>
      <trans-unit id="Inserting_call_site_value_0">
        <source>Inserting call site value '{0}'</source>
        <target state="translated">Inserindo o valor do site de chamada '{0}'</target>
        <note />
      </trans-unit>
      <trans-unit id="Install_Microsoft_recommended_Roslyn_analyzers_which_provide_additional_diagnostics_and_fixes_for_common_API_design_security_performance_and_reliability_issues">
        <source>Install Microsoft-recommended Roslyn analyzers, which provide additional diagnostics and fixes for common API design, security, performance, and reliability issues</source>
        <target state="translated">Instale os analisadores Roslyn recomendados pela Microsoft, que fornecem diagnósticos adicionais e correções para problemas comuns de confiabilidade, desempenho, segurança e design de API</target>
        <note />
      </trans-unit>
      <trans-unit id="Interface_cannot_have_field">
        <source>Interface cannot have field.</source>
        <target state="translated">A interface não pode ter campo.</target>
        <note />
      </trans-unit>
      <trans-unit id="IntroduceUndefinedTodoVariables">
        <source>Introduce undefined TODO variables</source>
        <target state="translated">Introduzir variáveis de TODO indefinidas</target>
        <note>"TODO" is an indicator that more work should be done at the location where the TODO is inserted</note>
      </trans-unit>
      <trans-unit id="Item_origin">
        <source>Item origin</source>
        <target state="translated">Origem do item</target>
        <note />
      </trans-unit>
      <trans-unit id="Keep">
        <source>Keep</source>
        <target state="translated">Manter</target>
        <note />
      </trans-unit>
      <trans-unit id="Keep_all_parentheses_in_colon">
        <source>Keep all parentheses in:</source>
        <target state="translated">Mantenha todos os parênteses em:</target>
        <note />
      </trans-unit>
      <trans-unit id="Kind">
        <source>Kind</source>
        <target state="translated">Tipo</target>
        <note />
      </trans-unit>
      <trans-unit id="Live_analysis_VSIX_extension">
        <source>Live analysis (VSIX extension)</source>
        <target state="translated">Análise em tempo real (extensão do VSIX)</target>
        <note />
      </trans-unit>
      <trans-unit id="Loaded_items">
        <source>Loaded items</source>
        <target state="translated">Itens carregados</target>
        <note />
      </trans-unit>
      <trans-unit id="Loaded_solution">
        <source>Loaded solution</source>
        <target state="translated">Solução carregada</target>
        <note />
      </trans-unit>
      <trans-unit id="Local">
        <source>Local</source>
        <target state="translated">Local</target>
        <note />
      </trans-unit>
      <trans-unit id="Local_metadata">
        <source>Local metadata</source>
        <target state="translated">Metadados locais</target>
        <note />
      </trans-unit>
      <trans-unit id="Make_0_abstract">
        <source>Make '{0}' abstract</source>
        <target state="translated">Fazer '{0}' abstrato</target>
        <note />
      </trans-unit>
      <trans-unit id="Make_abstract">
        <source>Make abstract</source>
        <target state="translated">Fazer abstrato</target>
        <note />
      </trans-unit>
      <trans-unit id="Members">
        <source>Members</source>
        <target state="translated">Membros</target>
        <note />
      </trans-unit>
      <trans-unit id="Modifier_preferences_colon">
        <source>Modifier preferences:</source>
        <target state="translated">Preferências do modificador:</target>
        <note />
      </trans-unit>
      <trans-unit id="Move_to_namespace">
        <source>Move to Namespace</source>
        <target state="translated">Mover para o Namespace</target>
        <note />
      </trans-unit>
      <trans-unit id="Multiple_members_are_inherited">
        <source>Multiple members are inherited</source>
<<<<<<< HEAD
        <target state="new">Multiple members are inherited</target>
=======
        <target state="translated">Múltiplos membros são herdados</target>
>>>>>>> 3af21fd6
        <note />
      </trans-unit>
      <trans-unit id="Multiple_members_are_inherited_on_line_0">
        <source>Multiple members are inherited on line {0}</source>
<<<<<<< HEAD
        <target state="new">Multiple members are inherited on line {0}</target>
=======
        <target state="translated">Múltiplos membros são herdados online {0}</target>
>>>>>>> 3af21fd6
        <note>Line number info is needed for accessibility purpose.</note>
      </trans-unit>
      <trans-unit id="Name_conflicts_with_an_existing_type_name">
        <source>Name conflicts with an existing type name.</source>
        <target state="translated">O nome está em conflito com um nome de tipo existente.</target>
        <note />
      </trans-unit>
      <trans-unit id="Name_is_not_a_valid_0_identifier">
        <source>Name is not a valid {0} identifier.</source>
        <target state="translated">O nome não é um identificador de {0} válido.</target>
        <note />
      </trans-unit>
      <trans-unit id="Namespace">
        <source>Namespace</source>
        <target state="translated">Namespace</target>
        <note />
      </trans-unit>
      <trans-unit id="Namespace_0">
        <source>Namespace: '{0}'</source>
        <target state="translated">Namespace: '{0}'</target>
        <note />
      </trans-unit>
      <trans-unit id="NamingSpecification_CSharp_Class">
        <source>class</source>
        <target state="new">class</target>
        <note>{Locked} This string can be found under "Tools | Options | Text Editor | C# | Code Style | Naming | Manage Specifications | + | Symbol kinds". All of the "NamingSpecification_CSharp_*" strings represent language constructs, and some of them are also actual keywords (including this one).</note>
      </trans-unit>
      <trans-unit id="NamingSpecification_CSharp_Delegate">
        <source>delegate</source>
        <target state="new">delegate</target>
        <note>{Locked} This string can be found under "Tools | Options | Text Editor | C# | Code Style | Naming | Manage Specifications | + | Symbol kinds". All of the "NamingSpecification_CSharp_*" strings represent language constructs, and some of them are also actual keywords (including this one).</note>
      </trans-unit>
      <trans-unit id="NamingSpecification_CSharp_Enum">
        <source>enum</source>
        <target state="new">enum</target>
        <note>{Locked} This string can be found under "Tools | Options | Text Editor | C# | Code Style | Naming | Manage Specifications | + | Symbol kinds". All of the "NamingSpecification_CSharp_*" strings represent language constructs, and some of them are also actual keywords (including this one).</note>
      </trans-unit>
      <trans-unit id="NamingSpecification_CSharp_Event">
        <source>event</source>
        <target state="new">event</target>
        <note>{Locked} This string can be found under "Tools | Options | Text Editor | C# | Code Style | Naming | Manage Specifications | + | Symbol kinds". All of the "NamingSpecification_CSharp_*" strings represent language constructs, and some of them are also actual keywords (including this one).</note>
      </trans-unit>
      <trans-unit id="NamingSpecification_CSharp_Field">
        <source>field</source>
        <target state="translated">Campo</target>
        <note>This string can be found under "Tools | Options | Text Editor | C# | Code Style | Naming | Manage Specifications | + | Symbol kinds". All of the "NamingSpecification_CSharp_*" strings represent language constructs, and some of them are also actual keywords (NOT this one). Refers to the C# programming language concept of a "field" (which stores data).</note>
      </trans-unit>
      <trans-unit id="NamingSpecification_CSharp_Interface">
        <source>interface</source>
        <target state="new">interface</target>
        <note>{Locked} This string can be found under "Tools | Options | Text Editor | C# | Code Style | Naming | Manage Specifications | + | Symbol kinds". All of the "NamingSpecification_CSharp_*" strings represent language constructs, and some of them are also actual keywords (including this one).</note>
      </trans-unit>
      <trans-unit id="NamingSpecification_CSharp_Local">
        <source>local</source>
        <target state="translated">local</target>
        <note>This string can be found under "Tools | Options | Text Editor | C# | Code Style | Naming | Manage Specifications | + | Symbol kinds". All of the "NamingSpecification_CSharp_*" strings represent language constructs, and some of them are also actual keywords (NOT this one). Refers to the C# language concept of a "local variable".</note>
      </trans-unit>
      <trans-unit id="NamingSpecification_CSharp_LocalFunction">
        <source>local function</source>
        <target state="translated">função local</target>
        <note>This string can be found under "Tools | Options | Text Editor | C# | Code Style | Naming | Manage Specifications | + | Symbol kinds". All of the "NamingSpecification_CSharp_*" strings represent language constructs, and some of them are also actual keywords (NOT this one). Refers to the C# language concept of a "local function" that exists locally within another function.</note>
      </trans-unit>
      <trans-unit id="NamingSpecification_CSharp_Method">
        <source>method</source>
        <target state="translated">método</target>
        <note>This string can be found under "Tools | Options | Text Editor | C# | Code Style | Naming | Manage Specifications | + | Symbol kinds". All of the "NamingSpecification_CSharp_*" strings represent language constructs, and some of them are also actual keywords (NOT this one). Refers to the C# language concept of a "method" that can be called by other code.</note>
      </trans-unit>
      <trans-unit id="NamingSpecification_CSharp_Namespace">
        <source>namespace</source>
        <target state="new">namespace</target>
        <note>{Locked} This string can be found under "Tools | Options | Text Editor | C# | Code Style | Naming | Manage Specifications | + | Symbol kinds". All of the "NamingSpecification_CSharp_*" strings represent language constructs, and some of them are also actual keywords (including this one).</note>
      </trans-unit>
      <trans-unit id="NamingSpecification_CSharp_Parameter">
        <source>parameter</source>
        <target state="translated">parâmetro</target>
        <note>This string can be found under "Tools | Options | Text Editor | C# | Code Style | Naming | Manage Specifications | + | Symbol kinds". All of the "NamingSpecification_CSharp_*" strings represent language constructs, and some of them are also actual keywords (NOT this one). Refers to the C# language concept of a "parameter" being passed to a method.</note>
      </trans-unit>
      <trans-unit id="NamingSpecification_CSharp_Property">
        <source>property</source>
        <target state="translated">propriedade</target>
        <note>This string can be found under "Tools | Options | Text Editor | C# | Code Style | Naming | Manage Specifications | + | Symbol kinds". All of the "NamingSpecification_CSharp_*" strings represent language constructs, and some of them are also actual keywords (NOT this one). Refers to the C# language concept of a "property" (which allows for the retrieval of data).</note>
      </trans-unit>
      <trans-unit id="NamingSpecification_CSharp_Struct">
        <source>struct</source>
        <target state="new">struct</target>
        <note>{Locked} This string can be found under "Tools | Options | Text Editor | C# | Code Style | Naming | Manage Specifications | + | Symbol kinds". All of the "NamingSpecification_CSharp_*" strings represent language constructs, and some of them are also actual keywords (including this one).</note>
      </trans-unit>
      <trans-unit id="NamingSpecification_CSharp_TypeParameter">
        <source>type parameter</source>
        <target state="translated">parâmetro de tipo</target>
        <note>This string can be found under "Tools | Options | Text Editor | C# | Code Style | Naming | Manage Specifications | + | Symbol kinds". All of the "NamingSpecification_CSharp_*" strings represent language constructs, and some of them are also actual keywords (NOT this one). Refers to the C# language concept of a "type parameter".</note>
      </trans-unit>
      <trans-unit id="NamingSpecification_VisualBasic_Class">
        <source>Class</source>
        <target state="new">Class</target>
        <note>{Locked} This string can be found under "Tools | Options | Text Editor | Basic | Code Style | Naming | Manage Specifications | + | Symbol kinds". All of the "NamingSpecification_VisualBasic_*" strings represent language constructs, and some of them are also actual keywords (including this one).</note>
      </trans-unit>
      <trans-unit id="NamingSpecification_VisualBasic_Delegate">
        <source>Delegate</source>
        <target state="new">Delegate</target>
        <note>{Locked} This string can be found under "Tools | Options | Text Editor | Basic | Code Style | Naming | Manage Specifications | + | Symbol kinds". All of the "NamingSpecification_VisualBasic_*" strings represent language constructs, and some of them are also actual keywords (including this one).</note>
      </trans-unit>
      <trans-unit id="NamingSpecification_VisualBasic_Enum">
        <source>Enum</source>
        <target state="new">Enum</target>
        <note>{Locked} This string can be found under "Tools | Options | Text Editor | Basic | Code Style | Naming | Manage Specifications | + | Symbol kinds". All of the "NamingSpecification_VisualBasic_*" strings represent language constructs, and some of them are also actual keywords (including this one).</note>
      </trans-unit>
      <trans-unit id="NamingSpecification_VisualBasic_Event">
        <source>Event</source>
        <target state="new">Event</target>
        <note>{Locked} This string can be found under "Tools | Options | Text Editor | Basic | Code Style | Naming | Manage Specifications | + | Symbol kinds". All of the "NamingSpecification_VisualBasic_*" strings represent language constructs, and some of them are also actual keywords (including this one).</note>
      </trans-unit>
      <trans-unit id="NamingSpecification_VisualBasic_Field">
        <source>Field</source>
        <target state="translated">Campo</target>
        <note>This string can be found under "Tools | Options | Text Editor | Basic | Code Style | Naming | Manage Specifications | + | Symbol kinds". All of the "NamingSpecification_VisualBasic_*" strings represent language constructs, and some of them are also actual keywords (NOT this one). Refers to the Visual Basic language concept of a "field" (which stores data).</note>
      </trans-unit>
      <trans-unit id="NamingSpecification_VisualBasic_Interface">
        <source>Interface</source>
        <target state="new">Interface</target>
        <note>{Locked} This string can be found under "Tools | Options | Text Editor | Basic | Code Style | Naming | Manage Specifications | + | Symbol kinds". All of the "NamingSpecification_VisualBasic_*" strings represent language constructs, and some of them are also actual keywords (including this one).</note>
      </trans-unit>
      <trans-unit id="NamingSpecification_VisualBasic_Local">
        <source>Local</source>
        <target state="translated">Local</target>
        <note>This string can be found under "Tools | Options | Text Editor | Basic | Code Style | Naming | Manage Specifications | + | Symbol kinds". All of the "NamingSpecification_VisualBasic_*" strings represent language constructs, and some of them are also actual keywords (NOT this one). Refers to the Visual Basic language concept of a "local variable".</note>
      </trans-unit>
      <trans-unit id="NamingSpecification_VisualBasic_Method">
        <source>Method</source>
        <target state="translated">método</target>
        <note>This string can be found under "Tools | Options | Text Editor | Basic | Code Style | Naming | Manage Specifications | + | Symbol kinds". All of the "NamingSpecification_VisualBasic_*" strings represent language constructs, and some of them are also actual keywords (NOT this one). Refers to the Visual Basic language concept of a "method".</note>
      </trans-unit>
      <trans-unit id="NamingSpecification_VisualBasic_Module">
        <source>Module</source>
        <target state="new">Module</target>
        <note>{Locked} This string can be found under "Tools | Options | Text Editor | Basic | Code Style | Naming | Manage Specifications | + | Symbol kinds". All of the "NamingSpecification_VisualBasic_*" strings represent language constructs, and some of them are also actual keywords (including this one).</note>
      </trans-unit>
      <trans-unit id="NamingSpecification_VisualBasic_Namespace">
        <source>Namespace</source>
        <target state="new">Namespace</target>
        <note>{Locked} This string can be found under "Tools | Options | Text Editor | Basic | Code Style | Naming | Manage Specifications | + | Symbol kinds". All of the "NamingSpecification_VisualBasic_*" strings represent language constructs, and some of them are also actual keywords (including this one).</note>
      </trans-unit>
      <trans-unit id="NamingSpecification_VisualBasic_Parameter">
        <source>Parameter</source>
        <target state="translated">Parâmetro</target>
        <note>This string can be found under "Tools | Options | Text Editor | Basic | Code Style | Naming | Manage Specifications | + | Symbol kinds". All of the "NamingSpecification_VisualBasic_*" strings represent language constructs, and some of them are also actual keywords (NOT this one). Refers to the Visual Basic language concept of a "parameter" which can be passed to a method.</note>
      </trans-unit>
      <trans-unit id="NamingSpecification_VisualBasic_Property">
        <source>Property</source>
        <target state="new">Property</target>
        <note>{Locked} This string can be found under "Tools | Options | Text Editor | Basic | Code Style | Naming | Manage Specifications | + | Symbol kinds". All of the "NamingSpecification_VisualBasic_*" strings represent language constructs, and some of them are also actual keywords (including this one).</note>
      </trans-unit>
      <trans-unit id="NamingSpecification_VisualBasic_Structure">
        <source>Structure</source>
        <target state="new">Structure</target>
        <note>{Locked} This string can be found under "Tools | Options | Text Editor | Basic | Code Style | Naming | Manage Specifications | + | Symbol kinds". All of the "NamingSpecification_VisualBasic_*" strings represent language constructs, and some of them are also actual keywords (including this one).</note>
      </trans-unit>
      <trans-unit id="NamingSpecification_VisualBasic_TypeParameter">
        <source>Type Parameter</source>
        <target state="translated">Parâmetro de Tipo</target>
        <note>This string can be found under "Tools | Options | Text Editor | Basic | Code Style | Naming | Manage Specifications | + | Symbol kinds". All of the "NamingSpecification_VisualBasic_*" strings represent language constructs, and some of them are also actual keywords (NOT this one). Refers to the Visual Basic language concept of a "type parameter".</note>
      </trans-unit>
      <trans-unit id="Naming_rules">
        <source>Naming rules</source>
        <target state="translated">Regras de nomenclatura</target>
        <note />
      </trans-unit>
      <trans-unit id="Navigate_to_0">
        <source>Navigate to '{0}'</source>
<<<<<<< HEAD
        <target state="new">Navigate to '{0}'</target>
=======
        <target state="translated">Navegar até '{0}'</target>
>>>>>>> 3af21fd6
        <note />
      </trans-unit>
      <trans-unit id="Never_if_unnecessary">
        <source>Never if unnecessary</source>
        <target state="translated">Nunca se desnecessário</target>
        <note />
      </trans-unit>
      <trans-unit id="New_Type_Name_colon">
        <source>New Type Name:</source>
        <target state="translated">Novo Nome de Tipo:</target>
        <note />
      </trans-unit>
      <trans-unit id="New_line_preferences_experimental_colon">
        <source>New line preferences (experimental):</source>
        <target state="translated">Preferências de nova linha (experimental):</target>
        <note />
      </trans-unit>
      <trans-unit id="Newline_n">
        <source>Newline (\\n)</source>
        <target state="translated">Nova linha (\\n)</target>
        <note />
      </trans-unit>
      <trans-unit id="No_unused_references_were_found">
        <source>No unused references were found.</source>
        <target state="translated">Não foi encontrada nenhuma referência não usada.</target>
        <note />
      </trans-unit>
      <trans-unit id="Non_public_methods">
        <source>Non-public methods</source>
        <target state="translated">Métodos não públicos</target>
        <note />
      </trans-unit>
      <trans-unit id="None">
        <source>None</source>
        <target state="translated">NENHUM</target>
        <note />
      </trans-unit>
      <trans-unit id="Omit_only_for_optional_parameters">
        <source>Omit (only for optional parameters)</source>
        <target state="translated">Omitir (somente para parâmetros opcionais)</target>
        <note />
      </trans-unit>
      <trans-unit id="Open_documents">
        <source>Open documents</source>
        <target state="translated">Abrir documentos</target>
        <note />
      </trans-unit>
      <trans-unit id="Optional_parameters_must_provide_a_default_value">
        <source>Optional parameters must provide a default value</source>
        <target state="translated">Os parâmetros opcionais precisam especificar um valor padrão</target>
        <note />
      </trans-unit>
      <trans-unit id="Optional_with_default_value_colon">
        <source>Optional with default value:</source>
        <target state="translated">Opcional com o valor padrão:</target>
        <note />
      </trans-unit>
      <trans-unit id="Other">
        <source>Others</source>
        <target state="translated">Outros</target>
        <note />
      </trans-unit>
      <trans-unit id="Overridden_members">
        <source>Overridden members</source>
<<<<<<< HEAD
        <target state="new">Overridden members</target>
=======
        <target state="translated">Membros substituídos</target>
>>>>>>> 3af21fd6
        <note />
      </trans-unit>
      <trans-unit id="Overriding_members">
        <source>Overriding members</source>
<<<<<<< HEAD
        <target state="new">Overriding members</target>
=======
        <target state="translated">Substituindo membros</target>
>>>>>>> 3af21fd6
        <note />
      </trans-unit>
      <trans-unit id="Packages">
        <source>Packages</source>
        <target state="translated">Pacotes</target>
        <note />
      </trans-unit>
      <trans-unit id="Parameter_Details">
        <source>Parameter Details</source>
        <target state="translated">Detalhes do Parâmetro</target>
        <note />
      </trans-unit>
      <trans-unit id="Parameter_Name">
        <source>Parameter name:</source>
        <target state="translated">Nome do parâmetro:</target>
        <note />
      </trans-unit>
      <trans-unit id="Parameter_information">
        <source>Parameter information</source>
        <target state="translated">Informações do parâmetro</target>
        <note />
      </trans-unit>
      <trans-unit id="Parameter_kind">
        <source>Parameter kind</source>
        <target state="translated">Tipo de parâmetro</target>
        <note />
      </trans-unit>
      <trans-unit id="Parameter_name_contains_invalid_characters">
        <source>Parameter name contains invalid character(s).</source>
        <target state="translated">O nome do parâmetro contém caracteres inválidos.</target>
        <note />
      </trans-unit>
      <trans-unit id="Parameter_preferences_colon">
        <source>Parameter preferences:</source>
        <target state="translated">Preferências de parâmetro:</target>
        <note />
      </trans-unit>
      <trans-unit id="Parameter_type_contains_invalid_characters">
        <source>Parameter type contains invalid character(s).</source>
        <target state="translated">O tipo de parâmetro contém caracteres inválidos.</target>
        <note />
      </trans-unit>
      <trans-unit id="Parentheses_preferences_colon">
        <source>Parentheses preferences:</source>
        <target state="translated">Preferências de parênteses:</target>
        <note />
      </trans-unit>
      <trans-unit id="Paused_0_tasks_in_queue">
        <source>Paused ({0} tasks in queue)</source>
        <target state="translated">Em pausa ({0} tarefas na fila)</target>
        <note />
      </trans-unit>
      <trans-unit id="Please_enter_a_type_name">
        <source>Please enter a type name</source>
        <target state="translated">Insira um nome de tipo</target>
        <note>"Type" is the programming language concept</note>
      </trans-unit>
      <trans-unit id="Prefer_System_HashCode_in_GetHashCode">
        <source>Prefer 'System.HashCode' in 'GetHashCode'</source>
        <target state="translated">Prefira 'System.HashCode' em 'GetHashCode'</target>
        <note />
      </trans-unit>
      <trans-unit id="Prefer_compound_assignments">
        <source>Prefer compound assignments</source>
        <target state="translated">Preferir atribuições de compostos</target>
        <note />
      </trans-unit>
      <trans-unit id="Prefer_index_operator">
        <source>Prefer index operator</source>
        <target state="translated">Preferir operador de índice</target>
        <note />
      </trans-unit>
      <trans-unit id="Prefer_range_operator">
        <source>Prefer range operator</source>
        <target state="translated">Preferir operador de intervalo</target>
        <note />
      </trans-unit>
      <trans-unit id="Prefer_readonly_fields">
        <source>Prefer readonly fields</source>
        <target state="translated">Preferir campos readonly</target>
        <note />
      </trans-unit>
      <trans-unit id="Prefer_simple_using_statement">
        <source>Prefer simple 'using' statement</source>
        <target state="translated">Preferir a instrução 'using' simples</target>
        <note />
      </trans-unit>
      <trans-unit id="Prefer_simplified_boolean_expressions">
        <source>Prefer simplified boolean expressions</source>
        <target state="translated">Preferir expressões boolianas simplificadas</target>
        <note />
      </trans-unit>
      <trans-unit id="Prefer_static_local_functions">
        <source>Prefer static local functions</source>
        <target state="translated">Preferir as funções locais estáticas</target>
        <note />
      </trans-unit>
      <trans-unit id="Projects">
        <source>Projects</source>
        <target state="translated">Projetos</target>
        <note />
      </trans-unit>
      <trans-unit id="Pull_Members_Up">
        <source>Pull Members Up</source>
        <target state="translated">Levantar os membros</target>
        <note />
      </trans-unit>
      <trans-unit id="Refactoring_Only">
        <source>Refactoring Only</source>
        <target state="translated">Somente Refatoração</target>
        <note />
      </trans-unit>
      <trans-unit id="Reference">
        <source>Reference</source>
        <target state="translated">Referência</target>
        <note />
      </trans-unit>
      <trans-unit id="Regular_Expressions">
        <source>Regular Expressions</source>
        <target state="translated">Expressões regulares</target>
        <note />
      </trans-unit>
      <trans-unit id="Remove_All">
        <source>Remove All</source>
        <target state="translated">Remover Tudo</target>
        <note />
      </trans-unit>
      <trans-unit id="Remove_Unused_References">
        <source>Remove Unused References</source>
        <target state="translated">Remover as Referências Não Usadas</target>
        <note />
      </trans-unit>
      <trans-unit id="Rename_0_to_1">
        <source>Rename {0} to {1}</source>
        <target state="translated">Renomear {0} para {1}</target>
        <note />
      </trans-unit>
      <trans-unit id="Report_invalid_regular_expressions">
        <source>Report invalid regular expressions</source>
        <target state="translated">Relatar expressões regulares inválidas</target>
        <note />
      </trans-unit>
      <trans-unit id="Repository">
        <source>Repository</source>
        <target state="translated">Repositório</target>
        <note />
      </trans-unit>
      <trans-unit id="Require_colon">
        <source>Require:</source>
        <target state="translated">Exigir:</target>
        <note />
      </trans-unit>
      <trans-unit id="Required">
        <source>Required</source>
        <target state="translated">Necessário</target>
        <note />
      </trans-unit>
      <trans-unit id="Requires_System_HashCode_be_present_in_project">
        <source>Requires 'System.HashCode' be present in project</source>
        <target state="translated">Requer que 'System.HashCode' esteja presente no projeto</target>
        <note />
      </trans-unit>
      <trans-unit id="Reset_Visual_Studio_default_keymapping">
        <source>Reset Visual Studio default keymapping</source>
        <target state="translated">Redefinir mapeamento de teclas padrão do Visual Studio</target>
        <note />
      </trans-unit>
      <trans-unit id="Review_Changes">
        <source>Review Changes</source>
        <target state="translated">Revisar alterações</target>
        <note />
      </trans-unit>
      <trans-unit id="Run_Code_Analysis_on_0">
        <source>Run Code Analysis on {0}</source>
        <target state="translated">Executar Análise de Código em {0}</target>
        <note />
      </trans-unit>
      <trans-unit id="Running_code_analysis_for_0">
        <source>Running code analysis for '{0}'...</source>
        <target state="translated">Executando a análise de código para '{0}'...</target>
        <note />
      </trans-unit>
      <trans-unit id="Running_code_analysis_for_Solution">
        <source>Running code analysis for Solution...</source>
        <target state="translated">Executando a análise de código para a Solução...</target>
        <note />
      </trans-unit>
      <trans-unit id="Running_low_priority_background_processes">
        <source>Running low priority background processes</source>
        <target state="translated">Executando processos de baixa prioridade em segundo plano</target>
        <note />
      </trans-unit>
      <trans-unit id="Save_dot_editorconfig_file">
        <source>Save .editorconfig file</source>
        <target state="translated">Salvar arquivo .editorconfig</target>
        <note />
      </trans-unit>
      <trans-unit id="Search_Settings">
        <source>Search Settings</source>
        <target state="translated">Pesquisar as Configurações</target>
        <note />
      </trans-unit>
      <trans-unit id="Select_destination">
        <source>Select destination</source>
        <target state="translated">Selecionar destino</target>
        <note />
      </trans-unit>
      <trans-unit id="Select_Dependents">
        <source>Select _Dependents</source>
        <target state="translated">Selecionar _Dependentes</target>
        <note />
      </trans-unit>
      <trans-unit id="Select_Public">
        <source>Select _Public</source>
        <target state="translated">Selecionar _Público</target>
        <note />
      </trans-unit>
      <trans-unit id="Select_destination_and_members_to_pull_up">
        <source>Select destination and members to pull up.</source>
        <target state="translated">Selecionar o destino e os membros a serem exibidos.</target>
        <note />
      </trans-unit>
      <trans-unit id="Select_destination_colon">
        <source>Select destination:</source>
        <target state="translated">Selecionar destino:</target>
        <note />
      </trans-unit>
      <trans-unit id="Select_member">
        <source>Select member</source>
        <target state="translated">Selecionar membro</target>
        <note />
      </trans-unit>
      <trans-unit id="Select_members_colon">
        <source>Select members:</source>
        <target state="translated">Selecionar membros:</target>
        <note />
      </trans-unit>
      <trans-unit id="Show_Remove_Unused_References_command_in_Solution_Explorer_experimental">
        <source>Show "Remove Unused References" command in Solution Explorer (experimental)</source>
        <target state="translated">Mostrar o comando "Remover as Referências Não Usadas" no Gerenciador de Soluções (experimental)</target>
        <note />
      </trans-unit>
      <trans-unit id="Show_completion_list">
        <source>Show completion list</source>
        <target state="translated">Mostrar a lista de conclusão</target>
        <note />
      </trans-unit>
      <trans-unit id="Show_hints_for_everything_else">
        <source>Show hints for everything else</source>
        <target state="translated">Mostrar as dicas para tudo</target>
        <note />
      </trans-unit>
      <trans-unit id="Show_hints_for_implicit_object_creation">
        <source>Show hints for implicit object creation</source>
        <target state="translated">Mostrar dicas para a criação de objeto implícito</target>
        <note />
      </trans-unit>
      <trans-unit id="Show_hints_for_lambda_parameter_types">
        <source>Show hints for lambda parameter types</source>
        <target state="translated">Mostrar as dicas para os tipos de parâmetro lambda</target>
        <note />
      </trans-unit>
      <trans-unit id="Show_hints_for_literals">
        <source>Show hints for literals</source>
        <target state="translated">Mostrar as dicas para os literais</target>
        <note />
      </trans-unit>
      <trans-unit id="Show_hints_for_variables_with_inferred_types">
        <source>Show hints for variables with inferred types</source>
        <target state="translated">Mostrar as dicas para as variáveis com tipos inferidos</target>
        <note />
      </trans-unit>
      <trans-unit id="Show_inheritance_margin">
        <source>Show inheritance margin</source>
<<<<<<< HEAD
        <target state="new">Show inheritance margin</target>
=======
        <target state="translated">Mostrar margem de herança</target>
>>>>>>> 3af21fd6
        <note />
      </trans-unit>
      <trans-unit id="Some_color_scheme_colors_are_being_overridden_by_changes_made_in_the_Environment_Fonts_and_Colors_options_page_Choose_Use_Defaults_in_the_Fonts_and_Colors_page_to_revert_all_customizations">
        <source>Some color scheme colors are being overridden by changes made in the Environment &gt; Fonts and Colors options page. Choose `Use Defaults` in the Fonts and Colors page to revert all customizations.</source>
        <target state="translated">Algumas cores do esquema de cores estão sendo substituídas pelas alterações feitas na página de Ambiente &gt; Opções de Fontes e Cores. Escolha 'Usar Padrões' na página Fontes e Cores para reverter todas as personalizações.</target>
        <note />
      </trans-unit>
      <trans-unit id="Suggestion">
        <source>Suggestion</source>
        <target state="translated">Sugestão</target>
        <note />
      </trans-unit>
      <trans-unit id="Suppress_hints_when_parameter_name_matches_the_method_s_intent">
        <source>Suppress hints when parameter name matches the method's intent</source>
        <target state="translated">Suprimir as dicas quando o nome do parâmetro corresponder à intenção do método</target>
        <note />
      </trans-unit>
      <trans-unit id="Suppress_hints_when_parameter_names_differ_only_by_suffix">
        <source>Suppress hints when parameter names differ only by suffix</source>
        <target state="translated">Suprimir as dicas quando os nomes de parâmetros diferirem somente pelo sufixo</target>
        <note />
      </trans-unit>
      <trans-unit id="Symbols_without_references">
        <source>Symbols without references</source>
        <target state="translated">Símbolos sem referências</target>
        <note />
      </trans-unit>
      <trans-unit id="Tab_twice_to_insert_arguments">
        <source>Tab twice to insert arguments (experimental)</source>
        <target state="translated">Pressione Tab duas vezes para inserir argumentos (experimental)</target>
        <note />
      </trans-unit>
      <trans-unit id="Target_Namespace_colon">
        <source>Target Namespace:</source>
        <target state="translated">Namespace de Destino:</target>
        <note />
      </trans-unit>
      <trans-unit id="The_generator_0_that_generated_this_file_has_been_removed_from_the_project">
        <source>The generator '{0}' that generated this file has been removed from the project; this file is no longer being included in your project.</source>
        <target state="translated">O gerador '{0}' que gerou esse arquivo foi removido do projeto. Esse arquivo não será mais incluído no projeto.</target>
        <note />
      </trans-unit>
      <trans-unit id="The_generator_0_that_generated_this_file_has_stopped_generating_this_file">
        <source>The generator '{0}' that generated this file has stopped generating this file; this file is no longer being included in your project.</source>
        <target state="translated">O gerador '{0}' que gerou esse arquivo parou de gerá-lo. Esse arquivo não será mais incluído no projeto.</target>
        <note />
      </trans-unit>
      <trans-unit id="This_action_cannot_be_undone_Do_you_wish_to_continue">
        <source>This action cannot be undone. Do you wish to continue?</source>
        <target state="translated">Esta ação não pode ser desfeita. Deseja continuar?</target>
        <note />
      </trans-unit>
      <trans-unit id="This_file_is_autogenerated_by_0_and_cannot_be_edited">
        <source>This file is auto-generated by the generator '{0}' and cannot be edited.</source>
        <target state="translated">Esse arquivo é gerado automaticamente pelo gerador '{0}' e não pode ser editado.</target>
        <note />
      </trans-unit>
      <trans-unit id="This_is_an_invalid_namespace">
        <source>This is an invalid namespace</source>
        <target state="translated">Este é um namespace inválido</target>
        <note />
      </trans-unit>
      <trans-unit id="Title">
        <source>Title</source>
        <target state="translated">Título</target>
        <note />
      </trans-unit>
      <trans-unit id="Type_Name">
        <source>Type name:</source>
        <target state="translated">Nome do tipo:</target>
        <note />
      </trans-unit>
      <trans-unit id="Type_name_has_a_syntax_error">
        <source>Type name has a syntax error</source>
        <target state="translated">O nome do Tipo tem um erro de sintaxe</target>
        <note>"Type" is the programming language concept</note>
      </trans-unit>
      <trans-unit id="Type_name_is_not_recognized">
        <source>Type name is not recognized</source>
        <target state="translated">O nome do Tipo não é reconhecido</target>
        <note>"Type" is the programming language concept</note>
      </trans-unit>
      <trans-unit id="Type_name_is_recognized">
        <source>Type name is recognized</source>
        <target state="translated">O nome do Tipo é reconhecido</target>
        <note>"Type" is the programming language concept</note>
      </trans-unit>
      <trans-unit id="Unused_value_is_explicitly_assigned_to_an_unused_local">
        <source>Unused value is explicitly assigned to an unused local</source>
        <target state="translated">O valor não utilizado é explicitamente atribuído a um local não utilizado</target>
        <note />
      </trans-unit>
      <trans-unit id="Unused_value_is_explicitly_assigned_to_discard">
        <source>Unused value is explicitly assigned to discard</source>
        <target state="translated">O valor não utilizado é explicitamente atribuído ao descarte</target>
        <note />
      </trans-unit>
      <trans-unit id="Updating_project_references">
        <source>Updating project references...</source>
        <target state="translated">Atualizando as referências do projeto...</target>
        <note />
      </trans-unit>
      <trans-unit id="Updating_severity">
        <source>Updating severity</source>
        <target state="translated">Atualizando a severidade</target>
        <note />
      </trans-unit>
      <trans-unit id="Use_64_bit_process_for_code_analysis_requires_restart">
        <source>Use 64-bit process for code analysis (requires restart)</source>
        <target state="translated">Usar o processo de 64 bits para análise de código (requer reinicialização)</target>
        <note />
      </trans-unit>
      <trans-unit id="Use_expression_body_for_lambdas">
        <source>Use expression body for lambdas</source>
        <target state="translated">Usar o corpo da expressão para lambdas</target>
        <note />
      </trans-unit>
      <trans-unit id="Use_expression_body_for_local_functions">
        <source>Use expression body for local functions</source>
        <target state="translated">Usar o corpo da expressão para funções locais</target>
        <note />
      </trans-unit>
      <trans-unit id="Use_named_argument">
        <source>Use named argument</source>
        <target state="translated">Usar argumento nomeado</target>
        <note>"argument" is a programming term for a value passed to a function</note>
      </trans-unit>
      <trans-unit id="Value">
        <source>Value</source>
        <target state="translated">Valor</target>
        <note />
      </trans-unit>
      <trans-unit id="Value_assigned_here_is_never_used">
        <source>Value assigned here is never used</source>
        <target state="translated">O valor atribuído aqui nunca é usado</target>
        <note />
      </trans-unit>
      <trans-unit id="Value_colon">
        <source>Value:</source>
        <target state="translated">Valor:</target>
        <note />
      </trans-unit>
      <trans-unit id="Value_returned_by_invocation_is_implicitly_ignored">
        <source>Value returned by invocation is implicitly ignored</source>
        <target state="translated">O valor retornado por chamada é implicitamente ignorado</target>
        <note />
      </trans-unit>
      <trans-unit id="Value_to_inject_at_call_sites">
        <source>Value to inject at call sites</source>
        <target state="translated">Valor a ser injetado nos sites de chamada</target>
        <note />
      </trans-unit>
      <trans-unit id="Visual_Studio_2017">
        <source>Visual Studio 2017</source>
        <target state="translated">Visual Studio 2017</target>
        <note />
      </trans-unit>
      <trans-unit id="Visual_Studio_2019">
        <source>Visual Studio 2019</source>
        <target state="translated">Visual Studio 2019</target>
        <note />
      </trans-unit>
      <trans-unit id="Warning">
        <source>Warning</source>
        <target state="translated">Aviso</target>
        <note />
      </trans-unit>
      <trans-unit id="Warning_colon_duplicate_parameter_name">
        <source>Warning: duplicate parameter name</source>
        <target state="translated">Aviso: nome de parâmetro duplicado</target>
        <note />
      </trans-unit>
      <trans-unit id="Warning_colon_type_does_not_bind">
        <source>Warning: type does not bind</source>
        <target state="translated">Aviso: o tipo não se associa</target>
        <note />
      </trans-unit>
      <trans-unit id="We_notice_you_suspended_0_Reset_keymappings_to_continue_to_navigate_and_refactor">
        <source>We notice you suspended '{0}'. Reset keymappings to continue to navigate and refactor.</source>
        <target state="translated">Notamos que você suspendeu '{0}'. Redefina os mapeamentos de teclas para continuar a navegar e refatorar.</target>
        <note />
      </trans-unit>
      <trans-unit id="This_workspace_does_not_support_updating_Visual_Basic_compilation_options">
        <source>This workspace does not support updating Visual Basic compilation options.</source>
        <target state="translated">Este workspace não é compatível com a atualização das opções de compilação do Visual Basic.</target>
        <note />
      </trans-unit>
      <trans-unit id="You_must_change_the_signature">
        <source>You must change the signature</source>
        <target state="translated">Você precisa alterar a assinatura</target>
        <note>"signature" here means the definition of a method</note>
      </trans-unit>
      <trans-unit id="You_must_select_at_least_one_member">
        <source>You must select at least one member.</source>
        <target state="translated">Você deve selecionar pelo menos um membro.</target>
        <note />
      </trans-unit>
      <trans-unit id="Illegal_characters_in_path">
        <source>Illegal characters in path.</source>
        <target state="translated">O caminho contém caracteres inválidos.</target>
        <note />
      </trans-unit>
      <trans-unit id="File_name_must_have_the_0_extension">
        <source>File name must have the "{0}" extension.</source>
        <target state="translated">O nome do arquivo deve ter a extensão "{0}".</target>
        <note />
      </trans-unit>
      <trans-unit id="Debugger">
        <source>Debugger</source>
        <target state="translated">Depurador</target>
        <note />
      </trans-unit>
      <trans-unit id="Determining_breakpoint_location">
        <source>Determining breakpoint location...</source>
        <target state="translated">Determinando a localização do ponto de interrupção...</target>
        <note />
      </trans-unit>
      <trans-unit id="Determining_autos">
        <source>Determining autos...</source>
        <target state="translated">Determinando autos...</target>
        <note />
      </trans-unit>
      <trans-unit id="Resolving_breakpoint_location">
        <source>Resolving breakpoint location...</source>
        <target state="translated">Resolvendo a localização do ponto de interrupção...</target>
        <note />
      </trans-unit>
      <trans-unit id="Validating_breakpoint_location">
        <source>Validating breakpoint location...</source>
        <target state="translated">Validando localização do ponto de interrupção...</target>
        <note />
      </trans-unit>
      <trans-unit id="Getting_DataTip_text">
        <source>Getting DataTip text...</source>
        <target state="translated">Obtendo texto DataTip...</target>
        <note />
      </trans-unit>
      <trans-unit id="Preview_unavailable">
        <source>Preview unavailable</source>
        <target state="translated">Visualização não disponível</target>
        <note />
      </trans-unit>
      <trans-unit id="Overrides_">
        <source>Overrides</source>
        <target state="translated">Substitui</target>
        <note />
      </trans-unit>
      <trans-unit id="Overridden_By">
        <source>Overridden By</source>
        <target state="translated">Substituído por</target>
        <note />
      </trans-unit>
      <trans-unit id="Inherits_">
        <source>Inherits</source>
        <target state="translated">Herda</target>
        <note />
      </trans-unit>
      <trans-unit id="Inherited_By">
        <source>Inherited By</source>
        <target state="translated">Herdado por</target>
        <note />
      </trans-unit>
      <trans-unit id="Implements_">
        <source>Implements</source>
        <target state="translated">Implementos</target>
        <note />
      </trans-unit>
      <trans-unit id="Implemented_By">
        <source>Implemented By</source>
        <target state="translated">Implementado por</target>
        <note />
      </trans-unit>
      <trans-unit id="Maximum_number_of_documents_are_open">
        <source>Maximum number of documents are open.</source>
        <target state="translated">Número máximo de documentos abertos.</target>
        <note />
      </trans-unit>
      <trans-unit id="Failed_to_create_document_in_miscellaneous_files_project">
        <source>Failed to create document in miscellaneous files project.</source>
        <target state="translated">Falha ao criar o documento no projeto arquivos diversos.</target>
        <note />
      </trans-unit>
      <trans-unit id="Invalid_access">
        <source>Invalid access.</source>
        <target state="translated">Acesso inválido.</target>
        <note />
      </trans-unit>
      <trans-unit id="The_following_references_were_not_found_0_Please_locate_and_add_them_manually">
        <source>The following references were not found. {0}Please locate and add them manually.</source>
        <target state="translated">As referências a seguir não foram encontradas. {0}Localize e adicione-as manualmente.</target>
        <note />
      </trans-unit>
      <trans-unit id="End_position_must_be_start_position">
        <source>End position must be &gt;= start position</source>
        <target state="translated">A posição final deve ser &gt;= posição inicial</target>
        <note />
      </trans-unit>
      <trans-unit id="Not_a_valid_value">
        <source>Not a valid value</source>
        <target state="translated">O valor não é válido</target>
        <note />
      </trans-unit>
      <trans-unit id="_0_is_inherited">
        <source>'{0}' is inherited</source>
<<<<<<< HEAD
        <target state="new">'{0}' is inherited</target>
=======
        <target state="translated">'{0}' é herdado</target>
>>>>>>> 3af21fd6
        <note />
      </trans-unit>
      <trans-unit id="_0_will_be_changed_to_abstract">
        <source>'{0}' will be changed to abstract.</source>
        <target state="translated">'{0}' será alterado para abstrato.</target>
        <note />
      </trans-unit>
      <trans-unit id="_0_will_be_changed_to_non_static">
        <source>'{0}' will be changed to non-static.</source>
        <target state="translated">'{0}' será alterado para não estático.</target>
        <note />
      </trans-unit>
      <trans-unit id="_0_will_be_changed_to_public">
        <source>'{0}' will be changed to public.</source>
        <target state="translated">'{0}' será alterado para público.</target>
        <note />
      </trans-unit>
      <trans-unit id="generated_by_0_suffix">
        <source>[generated by {0}]</source>
        <target state="translated">[gerado por {0}]</target>
        <note>{0} is the name of a generator.</note>
      </trans-unit>
      <trans-unit id="generated_suffix">
        <source>[generated]</source>
        <target state="translated">[gerado]</target>
        <note />
      </trans-unit>
      <trans-unit id="given_workspace_doesn_t_support_undo">
        <source>given workspace doesn't support undo</source>
        <target state="translated">o workspace fornecido não dá suporte a desfazer</target>
        <note />
      </trans-unit>
      <trans-unit id="Add_a_reference_to_0">
        <source>Add a reference to '{0}'</source>
        <target state="translated">Adicionar uma referência a '{0}'</target>
        <note />
      </trans-unit>
      <trans-unit id="Event_type_is_invalid">
        <source>Event type is invalid</source>
        <target state="translated">O tipo de evento é inválido</target>
        <note />
      </trans-unit>
      <trans-unit id="Can_t_find_where_to_insert_member">
        <source>Can't find where to insert member</source>
        <target state="translated">Não é possível encontrar onde inserir o membro</target>
        <note />
      </trans-unit>
      <trans-unit id="Can_t_rename_other_elements">
        <source>Can't rename 'other' elements</source>
        <target state="translated">Não é possível renomear 'outros' elementos</target>
        <note />
      </trans-unit>
      <trans-unit id="Unknown_rename_type">
        <source>Unknown rename type</source>
        <target state="translated">Tipo de renomeação desconhecido</target>
        <note />
      </trans-unit>
      <trans-unit id="IDs_are_not_supported_for_this_symbol_type">
        <source>IDs are not supported for this symbol type.</source>
        <target state="translated">Este tipo de símbolo não dá suporte a IDs.</target>
        <note />
      </trans-unit>
      <trans-unit id="Can_t_create_a_node_id_for_this_symbol_kind_colon_0">
        <source>Can't create a node id for this symbol kind: '{0}'</source>
        <target state="translated">Não é possível criar uma ID de nó para esse tipo de símbolo: '{0}'</target>
        <note />
      </trans-unit>
      <trans-unit id="Project_References">
        <source>Project References</source>
        <target state="translated">Referências do Projeto</target>
        <note />
      </trans-unit>
      <trans-unit id="Base_Types">
        <source>Base Types</source>
        <target state="translated">Tipos Base</target>
        <note />
      </trans-unit>
      <trans-unit id="Miscellaneous_Files">
        <source>Miscellaneous Files</source>
        <target state="translated">Arquivos Diversos</target>
        <note />
      </trans-unit>
      <trans-unit id="Could_not_find_project_0">
        <source>Could not find project '{0}'</source>
        <target state="translated">Não foi possível encontrar o projeto '{0}'</target>
        <note />
      </trans-unit>
      <trans-unit id="Could_not_find_location_of_folder_on_disk">
        <source>Could not find location of folder on disk</source>
        <target state="translated">Não foi possível encontrar o local da pasta no disco</target>
        <note />
      </trans-unit>
      <trans-unit id="Assembly">
        <source>Assembly </source>
        <target state="translated">Assembly </target>
        <note />
      </trans-unit>
      <trans-unit id="Exceptions_colon">
        <source>Exceptions:</source>
        <target state="translated">Exceções:</target>
        <note />
      </trans-unit>
      <trans-unit id="Member_of_0">
        <source>Member of {0}</source>
        <target state="translated">Membro de {0}</target>
        <note />
      </trans-unit>
      <trans-unit id="Parameters_colon1">
        <source>Parameters:</source>
        <target state="translated">Parâmetros:</target>
        <note />
      </trans-unit>
      <trans-unit id="Project">
        <source>Project </source>
        <target state="translated">Projeto </target>
        <note />
      </trans-unit>
      <trans-unit id="Remarks_colon">
        <source>Remarks:</source>
        <target state="translated">Comentários:</target>
        <note />
      </trans-unit>
      <trans-unit id="Returns_colon">
        <source>Returns:</source>
        <target state="translated">Devoluções:</target>
        <note />
      </trans-unit>
      <trans-unit id="Summary_colon">
        <source>Summary:</source>
        <target state="translated">Resumo:</target>
        <note />
      </trans-unit>
      <trans-unit id="Type_Parameters_colon">
        <source>Type Parameters:</source>
        <target state="translated">Parâmetros de Tipo:</target>
        <note />
      </trans-unit>
      <trans-unit id="File_already_exists">
        <source>File already exists</source>
        <target state="translated">O arquivo já existe</target>
        <note />
      </trans-unit>
      <trans-unit id="File_path_cannot_use_reserved_keywords">
        <source>File path cannot use reserved keywords</source>
        <target state="translated">O caminho do arquivo não pode usar palavras-chave reservadas</target>
        <note />
      </trans-unit>
      <trans-unit id="DocumentPath_is_illegal">
        <source>DocumentPath is illegal</source>
        <target state="translated">O DocumentPath é ilegal</target>
        <note />
      </trans-unit>
      <trans-unit id="Project_Path_is_illegal">
        <source>Project Path is illegal</source>
        <target state="translated">O Caminho do Projeto é ilegal</target>
        <note />
      </trans-unit>
      <trans-unit id="Path_cannot_have_empty_filename">
        <source>Path cannot have empty filename</source>
        <target state="translated">O caminho não pode ter nome de arquivo vazio</target>
        <note />
      </trans-unit>
      <trans-unit id="The_given_DocumentId_did_not_come_from_the_Visual_Studio_workspace">
        <source>The given DocumentId did not come from the Visual Studio workspace.</source>
        <target state="translated">O DocumentId fornecido não veio do workspace do Visual Studio.</target>
        <note />
      </trans-unit>
      <trans-unit id="Project_colon_0_1_Use_the_dropdown_to_view_and_switch_to_other_projects_this_file_may_belong_to">
        <source>Project: {0} ({1})

Use the dropdown to view and switch to other projects this file may belong to.</source>
        <target state="translated">Projeto: {0} ({1})

Use a lista suspensa para exibir e mudar entre outros projetos aos quais este arquivo possa pertencer.</target>
        <note />
      </trans-unit>
      <trans-unit id="_0_Use_the_dropdown_to_view_and_navigate_to_other_items_in_this_file">
        <source>{0}

Use the dropdown to view and navigate to other items in this file.</source>
        <target state="translated">{0}

Use a lista suspensa para exibir e navegar para outros itens neste arquivo.</target>
        <note />
      </trans-unit>
      <trans-unit id="Project_colon_0_Use_the_dropdown_to_view_and_switch_to_other_projects_this_file_may_belong_to">
        <source>Project: {0}

Use the dropdown to view and switch to other projects this file may belong to.</source>
        <target state="translated">Projeto: {0}

Use a lista suspensa para exibir e mudar entre outros projetos aos quais este arquivo possa pertencer.</target>
        <note />
      </trans-unit>
      <trans-unit id="AnalyzerChangedOnDisk">
        <source>AnalyzerChangedOnDisk</source>
        <target state="translated">AnalyzerChangedOnDisk</target>
        <note />
      </trans-unit>
      <trans-unit id="The_analyzer_assembly_0_has_changed_Diagnostics_may_be_incorrect_until_Visual_Studio_is_restarted">
        <source>The analyzer assembly '{0}' has changed. Diagnostics may be incorrect until Visual Studio is restarted.</source>
        <target state="translated">O assembly do analisador '{0}' mudou. O diagnóstico pode estar incorreto até que o Visual Studio seja reiniciado.</target>
        <note />
      </trans-unit>
      <trans-unit id="CSharp_VB_Diagnostics_Table_Data_Source">
        <source>C#/VB Diagnostics Table Data Source</source>
        <target state="translated">Fonte de Dados da Tabela de Diagnóstico do C#/VB</target>
        <note />
      </trans-unit>
      <trans-unit id="CSharp_VB_Todo_List_Table_Data_Source">
        <source>C#/VB Todo List Table Data Source</source>
        <target state="translated">Fonte de Dados da Tabela da Lista de Tarefas Pendentes C#/VB</target>
        <note />
      </trans-unit>
      <trans-unit id="Cancel">
        <source>Cancel</source>
        <target state="translated">Cancelar</target>
        <note />
      </trans-unit>
      <trans-unit id="Deselect_All">
        <source>_Deselect All</source>
        <target state="translated">_Desmarcar Tudo</target>
        <note />
      </trans-unit>
      <trans-unit id="Extract_Interface">
        <source>Extract Interface</source>
        <target state="translated">Extrair a Interface</target>
        <note />
      </trans-unit>
      <trans-unit id="Generated_name_colon">
        <source>Generated name:</source>
        <target state="translated">Nome gerado:</target>
        <note />
      </trans-unit>
      <trans-unit id="New_file_name_colon">
        <source>New _file name:</source>
        <target state="translated">Nome do novo _arquivo:</target>
        <note />
      </trans-unit>
      <trans-unit id="New_interface_name_colon">
        <source>New _interface name:</source>
        <target state="translated">Nome da nova _interface:</target>
        <note />
      </trans-unit>
      <trans-unit id="OK">
        <source>OK</source>
        <target state="translated">OK</target>
        <note />
      </trans-unit>
      <trans-unit id="Select_All">
        <source>_Select All</source>
        <target state="translated">_Selecionar Tudo</target>
        <note />
      </trans-unit>
      <trans-unit id="Select_public_members_to_form_interface">
        <source>Select public _members to form interface</source>
        <target state="translated">Selecionar _membros públicos para formar a interface</target>
        <note />
      </trans-unit>
      <trans-unit id="Access_colon">
        <source>_Access:</source>
        <target state="translated">_Acessar:</target>
        <note />
      </trans-unit>
      <trans-unit id="Add_to_existing_file">
        <source>Add to _existing file</source>
        <target state="translated">Adicionar ao arquivo _existente</target>
        <note />
      </trans-unit>
      <trans-unit id="Change_Signature">
        <source>Change Signature</source>
        <target state="translated">Alterar Assinatura</target>
        <note />
      </trans-unit>
      <trans-unit id="Create_new_file">
        <source>_Create new file</source>
        <target state="translated">_Criar novo arquivo</target>
        <note />
      </trans-unit>
      <trans-unit id="Default_">
        <source>Default</source>
        <target state="translated">Padrão</target>
        <note />
      </trans-unit>
      <trans-unit id="File_Name_colon">
        <source>File Name:</source>
        <target state="translated">Nome do Arquivo:</target>
        <note />
      </trans-unit>
      <trans-unit id="Generate_Type">
        <source>Generate Type</source>
        <target state="translated">Gerar Tipo</target>
        <note />
      </trans-unit>
      <trans-unit id="Kind_colon">
        <source>_Kind:</source>
        <target state="translated">_Tipo:</target>
        <note />
      </trans-unit>
      <trans-unit id="Location_colon">
        <source>Location:</source>
        <target state="translated">Local:</target>
        <note />
      </trans-unit>
      <trans-unit id="Modifier">
        <source>Modifier</source>
        <target state="translated">Modificador</target>
        <note />
      </trans-unit>
      <trans-unit id="Name_colon1">
        <source>Name:</source>
        <target state="translated">Nome:</target>
        <note />
      </trans-unit>
      <trans-unit id="Parameter">
        <source>Parameter</source>
        <target state="translated">Parâmetro</target>
        <note />
      </trans-unit>
      <trans-unit id="Parameters_colon2">
        <source>Parameters:</source>
        <target state="translated">Parâmetros:</target>
        <note />
      </trans-unit>
      <trans-unit id="Preview_method_signature_colon">
        <source>Preview method signature:</source>
        <target state="translated">Visualizar assinatura do método:</target>
        <note />
      </trans-unit>
      <trans-unit id="Preview_reference_changes">
        <source>Preview reference changes</source>
        <target state="translated">Visualizar alterações de referência</target>
        <note />
      </trans-unit>
      <trans-unit id="Project_colon">
        <source>_Project:</source>
        <target state="translated">_Projeto:</target>
        <note />
      </trans-unit>
      <trans-unit id="Type">
        <source>Type</source>
        <target state="translated">Tipo</target>
        <note />
      </trans-unit>
      <trans-unit id="Type_Details_colon">
        <source>Type Details:</source>
        <target state="translated">Detalhes do Tipo:</target>
        <note />
      </trans-unit>
      <trans-unit id="Re_move">
        <source>Re_move</source>
        <target state="translated">Re_mover</target>
        <note />
      </trans-unit>
      <trans-unit id="Restore">
        <source>_Restore</source>
        <target state="translated">_Restaurar</target>
        <note />
      </trans-unit>
      <trans-unit id="More_about_0">
        <source>More about {0}</source>
        <target state="translated">Mais sobre {0}</target>
        <note />
      </trans-unit>
      <trans-unit id="Navigation_must_be_performed_on_the_foreground_thread">
        <source>Navigation must be performed on the foreground thread.</source>
        <target state="translated">A navegação deve ser executada no thread em primeiro plano.</target>
        <note />
      </trans-unit>
      <trans-unit id="bracket_plus_bracket">
        <source>[+] </source>
        <target state="translated">[+] </target>
        <note />
      </trans-unit>
      <trans-unit id="bracket_bracket">
        <source>[-] </source>
        <target state="translated">[-] </target>
        <note />
      </trans-unit>
      <trans-unit id="Reference_to_0_in_project_1">
        <source>Reference to '{0}' in project '{1}'</source>
        <target state="translated">Referência a '{0}' no projeto '{1}'</target>
        <note />
      </trans-unit>
      <trans-unit id="Unknown1">
        <source>&lt;Unknown&gt;</source>
        <target state="translated">&lt;Desconhecido&gt;</target>
        <note />
      </trans-unit>
      <trans-unit id="Analyzer_reference_to_0_in_project_1">
        <source>Analyzer reference to '{0}' in project '{1}'</source>
        <target state="translated">Referência do analisador a '{0}' no projeto '{1}'</target>
        <note />
      </trans-unit>
      <trans-unit id="Project_reference_to_0_in_project_1">
        <source>Project reference to '{0}' in project '{1}'</source>
        <target state="translated">Referência do projeto a '{0}' no projeto '{1}'</target>
        <note />
      </trans-unit>
      <trans-unit id="AnalyzerDependencyConflict">
        <source>AnalyzerDependencyConflict</source>
        <target state="translated">AnalyzerDependencyConflict</target>
        <note />
      </trans-unit>
      <trans-unit id="Analyzer_assemblies_0_and_1_both_have_identity_2_but_different_contents_Only_one_will_be_loaded_and_analyzers_using_these_assemblies_may_not_run_correctly">
        <source>Analyzer assemblies '{0}' and '{1}' both have identity '{2}' but different contents. Only one will be loaded and analyzers using these assemblies may not run correctly.</source>
        <target state="translated">Os assemblies do analisador '{0}' e '{1}' têm a identidade '{2}', porém conteúdos diferentes. Somente um será carregado e os analisadores usando esses conjuntos podem não executar corretamente.</target>
        <note />
      </trans-unit>
      <trans-unit id="_0_references">
        <source>{0} references</source>
        <target state="translated">{0} referências</target>
        <note />
      </trans-unit>
      <trans-unit id="_1_reference">
        <source>1 reference</source>
        <target state="translated">1 referência</target>
        <note />
      </trans-unit>
      <trans-unit id="_0_encountered_an_error_and_has_been_disabled">
        <source>'{0}' encountered an error and has been disabled.</source>
        <target state="translated">'{0}' encontrou um erro e foi desabilitado.</target>
        <note />
      </trans-unit>
      <trans-unit id="Enable">
        <source>Enable</source>
        <target state="translated">Habilitar</target>
        <note />
      </trans-unit>
      <trans-unit id="Enable_and_ignore_future_errors">
        <source>Enable and ignore future errors</source>
        <target state="translated">Habilitar e ignorar erros futuros</target>
        <note />
      </trans-unit>
      <trans-unit id="No_Changes">
        <source>No Changes</source>
        <target state="translated">Nenhuma Alteração</target>
        <note />
      </trans-unit>
      <trans-unit id="Current_block">
        <source>Current block</source>
        <target state="translated">Bloco atual</target>
        <note />
      </trans-unit>
      <trans-unit id="Determining_current_block">
        <source>Determining current block.</source>
        <target state="translated">Determinando o bloco atual.</target>
        <note />
      </trans-unit>
      <trans-unit id="IntelliSense">
        <source>IntelliSense</source>
        <target state="translated">IntelliSense</target>
        <note />
      </trans-unit>
      <trans-unit id="CSharp_VB_Build_Table_Data_Source">
        <source>C#/VB Build Table Data Source</source>
        <target state="translated">Fonte de Dados da Tabela de Build do C#/VB</target>
        <note />
      </trans-unit>
      <trans-unit id="MissingAnalyzerReference">
        <source>MissingAnalyzerReference</source>
        <target state="translated">MissingAnalyzerReference</target>
        <note />
      </trans-unit>
      <trans-unit id="Analyzer_assembly_0_depends_on_1_but_it_was_not_found_Analyzers_may_not_run_correctly_unless_the_missing_assembly_is_added_as_an_analyzer_reference_as_well">
        <source>Analyzer assembly '{0}' depends on '{1}' but it was not found. Analyzers may not run correctly unless the missing assembly is added as an analyzer reference as well.</source>
        <target state="translated">O assembly do analisador '{0}' depende do '{1}', mas não foi encontrado. Os analisadores podem não ser executados corretamente a menos que o assembly ausente também seja adicionado como uma referência do analisador.</target>
        <note />
      </trans-unit>
      <trans-unit id="Suppress_diagnostics">
        <source>Suppress diagnostics</source>
        <target state="translated">Suprimir diagnósticos</target>
        <note />
      </trans-unit>
      <trans-unit id="Computing_suppressions_fix">
        <source>Computing suppressions fix...</source>
        <target state="translated">Calculando correção de supressões...</target>
        <note />
      </trans-unit>
      <trans-unit id="Applying_suppressions_fix">
        <source>Applying suppressions fix...</source>
        <target state="translated">Aplicando correção de supressões...</target>
        <note />
      </trans-unit>
      <trans-unit id="Remove_suppressions">
        <source>Remove suppressions</source>
        <target state="translated">Remover supressões</target>
        <note />
      </trans-unit>
      <trans-unit id="Computing_remove_suppressions_fix">
        <source>Computing remove suppressions fix...</source>
        <target state="translated">Calculando a correção de remoção de supressões...</target>
        <note />
      </trans-unit>
      <trans-unit id="Applying_remove_suppressions_fix">
        <source>Applying remove suppressions fix...</source>
        <target state="translated">Aplicando correção de supressões de remoção...</target>
        <note />
      </trans-unit>
      <trans-unit id="This_workspace_only_supports_opening_documents_on_the_UI_thread">
        <source>This workspace only supports opening documents on the UI thread.</source>
        <target state="translated">Este workspace só dá suporte à abertura de documentos no thread da IU.</target>
        <note />
      </trans-unit>
      <trans-unit id="This_workspace_does_not_support_updating_Visual_Basic_parse_options">
        <source>This workspace does not support updating Visual Basic parse options.</source>
        <target state="translated">Este workspace não dá suporte à atualização das opções de análise do Visual Basic.</target>
        <note />
      </trans-unit>
      <trans-unit id="Synchronize_0">
        <source>Synchronize {0}</source>
        <target state="translated">Sincronizar {0}</target>
        <note />
      </trans-unit>
      <trans-unit id="Synchronizing_with_0">
        <source>Synchronizing with {0}...</source>
        <target state="translated">Sincronizando a {0}...</target>
        <note />
      </trans-unit>
      <trans-unit id="Visual_Studio_has_suspended_some_advanced_features_to_improve_performance">
        <source>Visual Studio has suspended some advanced features to improve performance.</source>
        <target state="translated">O Visual Studio suspendeu alguns recursos avançados para melhorar o desempenho.</target>
        <note />
      </trans-unit>
      <trans-unit id="Installing_0">
        <source>Installing '{0}'</source>
        <target state="translated">Instalando '{0}'</target>
        <note />
      </trans-unit>
      <trans-unit id="Installing_0_completed">
        <source>Installing '{0}' completed</source>
        <target state="translated">Instalação de '{0}' concluída</target>
        <note />
      </trans-unit>
      <trans-unit id="Package_install_failed_colon_0">
        <source>Package install failed: {0}</source>
        <target state="translated">Falha na instalação do pacote: {0}</target>
        <note />
      </trans-unit>
      <trans-unit id="Unknown2">
        <source>&lt;Unknown&gt;</source>
        <target state="translated">&lt;Desconhecido&gt;</target>
        <note />
      </trans-unit>
      <trans-unit id="No">
        <source>No</source>
        <target state="translated">Não</target>
        <note />
      </trans-unit>
      <trans-unit id="Yes">
        <source>Yes</source>
        <target state="translated">Sim</target>
        <note />
      </trans-unit>
      <trans-unit id="Choose_a_Symbol_Specification_and_a_Naming_Style">
        <source>Choose a Symbol Specification and a Naming Style.</source>
        <target state="translated">Escolha uma Especificação de Símbolo e um Estilo de Nomenclatura.</target>
        <note />
      </trans-unit>
      <trans-unit id="Enter_a_title_for_this_Naming_Rule">
        <source>Enter a title for this Naming Rule.</source>
        <target state="translated">Insira um título para essa Regra de Nomenclatura.</target>
        <note />
      </trans-unit>
      <trans-unit id="Enter_a_title_for_this_Naming_Style">
        <source>Enter a title for this Naming Style.</source>
        <target state="translated">Insira um título para esse Estilo de Nomenclatura.</target>
        <note />
      </trans-unit>
      <trans-unit id="Enter_a_title_for_this_Symbol_Specification">
        <source>Enter a title for this Symbol Specification.</source>
        <target state="translated">Insira um título para essa Especificação de Símbolo.</target>
        <note />
      </trans-unit>
      <trans-unit id="Accessibilities_can_match_any">
        <source>Accessibilities (can match any)</source>
        <target state="translated">Acessibilidades (podem corresponder a qualquer uma)</target>
        <note />
      </trans-unit>
      <trans-unit id="Capitalization_colon">
        <source>Capitalization:</source>
        <target state="translated">Uso de maiúsculas:</target>
        <note />
      </trans-unit>
      <trans-unit id="all_lower">
        <source>all lower</source>
        <target state="translated">todas minúsculas</target>
        <note />
      </trans-unit>
      <trans-unit id="ALL_UPPER">
        <source>ALL UPPER</source>
        <target state="translated">TODAS MAIÚSCULAS</target>
        <note />
      </trans-unit>
      <trans-unit id="camel_Case_Name">
        <source>camel Case Name</source>
        <target state="translated">nome Em Minúsculas Concatenadas</target>
        <note />
      </trans-unit>
      <trans-unit id="First_word_upper">
        <source>First word upper</source>
        <target state="translated">Primeira palavra com maiúsculas</target>
        <note />
      </trans-unit>
      <trans-unit id="Pascal_Case_Name">
        <source>Pascal Case Name</source>
        <target state="translated">Nome do Caso Pascal</target>
        <note />
      </trans-unit>
      <trans-unit id="Severity_colon">
        <source>Severity:</source>
        <target state="translated">Gravidade:</target>
        <note />
      </trans-unit>
      <trans-unit id="Modifiers_must_match_all">
        <source>Modifiers (must match all)</source>
        <target state="translated">Modificadores (devem corresponder a todos)</target>
        <note />
      </trans-unit>
      <trans-unit id="Name_colon2">
        <source>Name:</source>
        <target state="translated">Nome:</target>
        <note />
      </trans-unit>
      <trans-unit id="Naming_Rule">
        <source>Naming Rule</source>
        <target state="translated">Regra de Nomenclatura</target>
        <note />
      </trans-unit>
      <trans-unit id="Naming_Style">
        <source>Naming Style</source>
        <target state="translated">Estilo de Nomenclatura</target>
        <note />
      </trans-unit>
      <trans-unit id="Naming_Style_colon">
        <source>Naming Style:</source>
        <target state="translated">Estilo de Nomenclatura:</target>
        <note />
      </trans-unit>
      <trans-unit id="Naming_Rules_allow_you_to_define_how_particular_sets_of_symbols_should_be_named_and_how_incorrectly_named_symbols_should_be_handled">
        <source>Naming Rules allow you to define how particular sets of symbols should be named and how incorrectly-named symbols should be handled.</source>
        <target state="translated">As Regras de Nomenclatura permitem definir como os conjuntos de símbolos específicos devem ser nomeados e como os símbolos nomeados incorretamente devem ser manuseados.</target>
        <note />
      </trans-unit>
      <trans-unit id="The_first_matching_top_level_Naming_Rule_is_used_by_default_when_naming_a_symbol_while_any_special_cases_are_handled_by_a_matching_child_rule">
        <source>The first matching top-level Naming Rule is used by default when naming a symbol, while any special cases are handled by a matching child rule.</source>
        <target state="translated">A primeira Regra de Nomenclatura superior correspondente é usada por padrão ao nomear um símbolo, enquanto qualquer caso especial é manuseado por uma regra filha correspondente.</target>
        <note />
      </trans-unit>
      <trans-unit id="Naming_Style_Title_colon">
        <source>Naming Style Title:</source>
        <target state="translated">Título do Estilo de Nomenclatura:</target>
        <note />
      </trans-unit>
      <trans-unit id="Parent_Rule_colon">
        <source>Parent Rule:</source>
        <target state="translated">Regra Pai:</target>
        <note />
      </trans-unit>
      <trans-unit id="Required_Prefix_colon">
        <source>Required Prefix:</source>
        <target state="translated">Prefixo Necessário:</target>
        <note />
      </trans-unit>
      <trans-unit id="Required_Suffix_colon">
        <source>Required Suffix:</source>
        <target state="translated">Sufixo Necessário:</target>
        <note />
      </trans-unit>
      <trans-unit id="Sample_Identifier_colon">
        <source>Sample Identifier:</source>
        <target state="translated">Identificador de Amostra:</target>
        <note />
      </trans-unit>
      <trans-unit id="Symbol_Kinds_can_match_any">
        <source>Symbol Kinds (can match any)</source>
        <target state="translated">Tipos de Símbolo (podem corresponder a qualquer um)</target>
        <note />
      </trans-unit>
      <trans-unit id="Symbol_Specification">
        <source>Symbol Specification</source>
        <target state="translated">Especificação do Símbolo</target>
        <note />
      </trans-unit>
      <trans-unit id="Symbol_Specification_colon">
        <source>Symbol Specification:</source>
        <target state="translated">Especificação do Símbolo:</target>
        <note />
      </trans-unit>
      <trans-unit id="Symbol_Specification_Title_colon">
        <source>Symbol Specification Title:</source>
        <target state="translated">Título da Especificação do Símbolo:</target>
        <note />
      </trans-unit>
      <trans-unit id="Word_Separator_colon">
        <source>Word Separator:</source>
        <target state="translated">Separador de Palavras:</target>
        <note />
      </trans-unit>
      <trans-unit id="example">
        <source>example</source>
        <target state="translated">exemplo</target>
        <note>IdentifierWord_Example and IdentifierWord_Identifier are combined (with prefixes, suffixes, and word separators) into an example identifier name in the NamingStyle UI.</note>
      </trans-unit>
      <trans-unit id="identifier">
        <source>identifier</source>
        <target state="translated">identificador</target>
        <note>IdentifierWord_Example and IdentifierWord_Identifier are combined (with prefixes, suffixes, and word separators) into an example identifier name in the NamingStyle UI.</note>
      </trans-unit>
      <trans-unit id="Install_0">
        <source>Install '{0}'</source>
        <target state="translated">Instalar '{0}'</target>
        <note />
      </trans-unit>
      <trans-unit id="Uninstalling_0">
        <source>Uninstalling '{0}'</source>
        <target state="translated">Desinstalando '{0}'</target>
        <note />
      </trans-unit>
      <trans-unit id="Uninstalling_0_completed">
        <source>Uninstalling '{0}' completed</source>
        <target state="translated">Desinstalação do '{0}' concluída</target>
        <note />
      </trans-unit>
      <trans-unit id="Uninstall_0">
        <source>Uninstall '{0}'</source>
        <target state="translated">Desinstalar '{0}'</target>
        <note />
      </trans-unit>
      <trans-unit id="Package_uninstall_failed_colon_0">
        <source>Package uninstall failed: {0}</source>
        <target state="translated">Falha na desinstalação do pacote: {0}</target>
        <note />
      </trans-unit>
      <trans-unit id="Error_encountered_while_loading_the_project_Some_project_features_such_as_full_solution_analysis_for_the_failed_project_and_projects_that_depend_on_it_have_been_disabled">
        <source>Error encountered while loading the project. Some project features, such as full solution analysis for the failed project and projects that depend on it, have been disabled.</source>
        <target state="translated">Erro encontrado ao carregar o projeto. Alguns recursos do projeto, como a análise de solução completa e projetos que dependem dela, foram desabilitados.</target>
        <note />
      </trans-unit>
      <trans-unit id="Project_loading_failed">
        <source>Project loading failed.</source>
        <target state="translated">Falha ao carregar o projeto.</target>
        <note />
      </trans-unit>
      <trans-unit id="To_see_what_caused_the_issue_please_try_below_1_Close_Visual_Studio_long_paragraph_follows">
        <source>To see what caused the issue, please try below.

1. Close Visual Studio
2. Open a Visual Studio Developer Command Prompt
3. Set environment variable “TraceDesignTime” to true (set TraceDesignTime=true)
4. Delete .vs directory/.suo file
5. Restart VS from the command prompt you set the environment variable (devenv)
6. Open the solution
7. Check '{0}' and look for the failed tasks (FAILED)</source>
        <target state="translated">Para ver o que causou o problema, tente a opção abaixo.

1. Feche o Visual Studio
2. Abra um Prompt de Comando do Desenvolvedor do Visual Studio
3. Defina a variável de ambiente “TraceDesignTime” como true (set TraceDesignTime=true)
4. Exclua o diretório .vs/arquivo .suo
5. Reinicie o VS do prompt de comando em que você definiu a variável de ambiente (devenv)
6. Abra a solução
7. Marque '{0}' e procure as tarefas com falha (COM FALHA)</target>
        <note />
      </trans-unit>
      <trans-unit id="Additional_information_colon">
        <source>Additional information:</source>
        <target state="translated">Informações adicionais:</target>
        <note />
      </trans-unit>
      <trans-unit id="Installing_0_failed_Additional_information_colon_1">
        <source>Installing '{0}' failed.

Additional information: {1}</source>
        <target state="translated">Falha na Instalação de '{0}'.

Informações Adicionais: {1}</target>
        <note />
      </trans-unit>
      <trans-unit id="Uninstalling_0_failed_Additional_information_colon_1">
        <source>Uninstalling '{0}' failed.

Additional information: {1}</source>
        <target state="translated">Desinstalação do '{0}' falhou.

Informações adicionais: {1}</target>
        <note />
      </trans-unit>
      <trans-unit id="Move_0_below_1">
        <source>Move {0} below {1}</source>
        <target state="translated">Mover {0} pra baixo {1}</target>
        <note>{0} and {1} are parameter descriptions</note>
      </trans-unit>
      <trans-unit id="Move_0_above_1">
        <source>Move {0} above {1}</source>
        <target state="translated">Mover {0} pra cima {1}</target>
        <note>{0} and {1} are parameter descriptions</note>
      </trans-unit>
      <trans-unit id="Remove_0">
        <source>Remove {0}</source>
        <target state="translated">Remover {0}</target>
        <note>{0} is a parameter description</note>
      </trans-unit>
      <trans-unit id="Restore_0">
        <source>Restore {0}</source>
        <target state="translated">Restaurar {0}</target>
        <note>{0} is a parameter description</note>
      </trans-unit>
      <trans-unit id="Re_enable">
        <source>Re-enable</source>
        <target state="translated">Habilitar novamente</target>
        <note />
      </trans-unit>
      <trans-unit id="Learn_more">
        <source>Learn more</source>
        <target state="translated">Saiba mais</target>
        <note />
      </trans-unit>
      <trans-unit id="Prefer_framework_type">
        <source>Prefer framework type</source>
        <target state="translated">Preferir tipo de estrutura</target>
        <note />
      </trans-unit>
      <trans-unit id="Prefer_predefined_type">
        <source>Prefer predefined type</source>
        <target state="translated">Preferir tipo predefinido</target>
        <note />
      </trans-unit>
      <trans-unit id="Copy_to_Clipboard">
        <source>Copy to Clipboard</source>
        <target state="translated">Copiar para Área de Transferência</target>
        <note />
      </trans-unit>
      <trans-unit id="Close">
        <source>Close</source>
        <target state="translated">Fechar</target>
        <note />
      </trans-unit>
      <trans-unit id="Unknown_parameters">
        <source>&lt;Unknown Parameters&gt;</source>
        <target state="translated">&lt;Parâmetros Desconhecidos&gt;</target>
        <note />
      </trans-unit>
      <trans-unit id="End_of_inner_exception_stack">
        <source>--- End of inner exception stack trace ---</source>
        <target state="translated">--- Fim do rastreamento da pilha de exceções internas ---</target>
        <note />
      </trans-unit>
      <trans-unit id="For_locals_parameters_and_members">
        <source>For locals, parameters and members</source>
        <target state="translated">Para locais, parâmetros e membros</target>
        <note />
      </trans-unit>
      <trans-unit id="For_member_access_expressions">
        <source>For member access expressions</source>
        <target state="translated">Para expressões de acesso de membro</target>
        <note />
      </trans-unit>
      <trans-unit id="Prefer_object_initializer">
        <source>Prefer object initializer</source>
        <target state="translated">Preferir inicializador de objeto</target>
        <note />
      </trans-unit>
      <trans-unit id="Expression_preferences_colon">
        <source>Expression preferences:</source>
        <target state="translated">Preferências de expressão:</target>
        <note />
      </trans-unit>
      <trans-unit id="Block_Structure_Guides">
        <source>Block Structure Guides</source>
        <target state="translated">Guias de Estrutura de Bloco</target>
        <note />
      </trans-unit>
      <trans-unit id="Outlining">
        <source>Outlining</source>
        <target state="translated">Estrutura de Tópicos</target>
        <note />
      </trans-unit>
      <trans-unit id="Show_guides_for_code_level_constructs">
        <source>Show guides for code level constructs</source>
        <target state="translated">Mostrar guias para construções de nível de código</target>
        <note />
      </trans-unit>
      <trans-unit id="Show_guides_for_comments_and_preprocessor_regions">
        <source>Show guides for comments and preprocessor regions</source>
        <target state="translated">Mostrar guias para regiões do pré-processador e comentários</target>
        <note />
      </trans-unit>
      <trans-unit id="Show_guides_for_declaration_level_constructs">
        <source>Show guides for declaration level constructs</source>
        <target state="translated">Mostrar guias para construções de nível de declaração</target>
        <note />
      </trans-unit>
      <trans-unit id="Show_outlining_for_code_level_constructs">
        <source>Show outlining for code level constructs</source>
        <target state="translated">Mostrar estrutura de tópicos para construções de nível de código</target>
        <note />
      </trans-unit>
      <trans-unit id="Show_outlining_for_comments_and_preprocessor_regions">
        <source>Show outlining for comments and preprocessor regions</source>
        <target state="translated">Mostrar estrutura de tópicos para regiões de pré-processador e comentários</target>
        <note />
      </trans-unit>
      <trans-unit id="Show_outlining_for_declaration_level_constructs">
        <source>Show outlining for declaration level constructs</source>
        <target state="translated">Mostrar estrutura de código para construções de nível de declaração</target>
        <note />
      </trans-unit>
      <trans-unit id="Variable_preferences_colon">
        <source>Variable preferences:</source>
        <target state="translated">Preferências de variáveis:</target>
        <note />
      </trans-unit>
      <trans-unit id="Prefer_inlined_variable_declaration">
        <source>Prefer inlined variable declaration</source>
        <target state="translated">Preferir declaração de variável embutida</target>
        <note />
      </trans-unit>
      <trans-unit id="Use_expression_body_for_methods">
        <source>Use expression body for methods</source>
        <target state="translated">Usar o corpo da expressão para métodos</target>
        <note />
      </trans-unit>
      <trans-unit id="Code_block_preferences_colon">
        <source>Code block preferences:</source>
        <target state="translated">Preferências do bloco de código:</target>
        <note />
      </trans-unit>
      <trans-unit id="Use_expression_body_for_accessors">
        <source>Use expression body for accessors</source>
        <target state="translated">Usar o corpo da expressão para acessadores</target>
        <note />
      </trans-unit>
      <trans-unit id="Use_expression_body_for_constructors">
        <source>Use expression body for constructors</source>
        <target state="translated">Usar o corpo da expressão para construtores</target>
        <note />
      </trans-unit>
      <trans-unit id="Use_expression_body_for_indexers">
        <source>Use expression body for indexers</source>
        <target state="translated">Usar o corpo da expressão para indexadores</target>
        <note />
      </trans-unit>
      <trans-unit id="Use_expression_body_for_operators">
        <source>Use expression body for operators</source>
        <target state="translated">Usar o corpo da expressão para operadores</target>
        <note />
      </trans-unit>
      <trans-unit id="Use_expression_body_for_properties">
        <source>Use expression body for properties</source>
        <target state="translated">Usar o corpo da expressão para propriedades</target>
        <note />
      </trans-unit>
      <trans-unit id="Some_naming_rules_are_incomplete_Please_complete_or_remove_them">
        <source>Some naming rules are incomplete. Please complete or remove them.</source>
        <target state="translated">Algumas regras de nomenclatura são incompletas. Complete ou remova-as.</target>
        <note />
      </trans-unit>
      <trans-unit id="Manage_specifications">
        <source>Manage specifications</source>
        <target state="translated">Gerenciar especificações</target>
        <note />
      </trans-unit>
      <trans-unit id="Reorder">
        <source>Reorder</source>
        <target state="translated">Reordenar</target>
        <note />
      </trans-unit>
      <trans-unit id="Severity">
        <source>Severity</source>
        <target state="translated">Gravidade</target>
        <note />
      </trans-unit>
      <trans-unit id="Specification">
        <source>Specification</source>
        <target state="translated">Especificação</target>
        <note />
      </trans-unit>
      <trans-unit id="Required_Style">
        <source>Required Style</source>
        <target state="translated">Estilo Necessário</target>
        <note />
      </trans-unit>
      <trans-unit id="This_item_cannot_be_deleted_because_it_is_used_by_an_existing_Naming_Rule">
        <source>This item cannot be deleted because it is used by an existing Naming Rule.</source>
        <target state="translated">Este item não pode ser excluído porque é usado por uma Regra de Nomenclatura existente.</target>
        <note />
      </trans-unit>
      <trans-unit id="Prefer_collection_initializer">
        <source>Prefer collection initializer</source>
        <target state="translated">Preferir o inicializador de coleção</target>
        <note />
      </trans-unit>
      <trans-unit id="Prefer_coalesce_expression">
        <source>Prefer coalesce expression</source>
        <target state="translated">Preferir a expressão de união</target>
        <note />
      </trans-unit>
      <trans-unit id="Collapse_regions_when_collapsing_to_definitions">
        <source>Collapse #regions when collapsing to definitions</source>
        <target state="translated">Recolher #regions ao recolher para definições</target>
        <note />
      </trans-unit>
      <trans-unit id="Prefer_null_propagation">
        <source>Prefer null propagation</source>
        <target state="translated">Preferir tratamento simplificado de nulo</target>
        <note />
      </trans-unit>
      <trans-unit id="Prefer_explicit_tuple_name">
        <source>Prefer explicit tuple name</source>
        <target state="translated">Preferir nome de tupla explícito</target>
        <note />
      </trans-unit>
      <trans-unit id="Description">
        <source>Description</source>
        <target state="translated">Descrição</target>
        <note />
      </trans-unit>
      <trans-unit id="Preference">
        <source>Preference</source>
        <target state="translated">Preferência</target>
        <note />
      </trans-unit>
      <trans-unit id="Implement_Interface_or_Abstract_Class">
        <source>Implement Interface or Abstract Class</source>
        <target state="translated">Implementar Interface ou Classe Abstrata</target>
        <note />
      </trans-unit>
      <trans-unit id="For_a_given_symbol_only_the_topmost_rule_with_a_matching_Specification_will_be_applied_Violation_of_that_rules_Required_Style_will_be_reported_at_the_chosen_Severity_level">
        <source>For a given symbol, only the topmost rule with a matching 'Specification' will be applied. Violation of that rule's 'Required Style' will be reported at the chosen 'Severity' level.</source>
        <target state="translated">Para um determinado símbolo, somente a regra superior com uma 'Especificação' correspondente será aplicada. A violação do 'Estilo Necessário' da regra será reportada no nível de 'Gravidade' escolhido.</target>
        <note />
      </trans-unit>
      <trans-unit id="at_the_end">
        <source>at the end</source>
        <target state="translated">no final</target>
        <note />
      </trans-unit>
      <trans-unit id="When_inserting_properties_events_and_methods_place_them">
        <source>When inserting properties, events and methods, place them:</source>
        <target state="translated">Ao inserir as propriedades, eventos e métodos, coloque-os:</target>
        <note />
      </trans-unit>
      <trans-unit id="with_other_members_of_the_same_kind">
        <source>with other members of the same kind</source>
        <target state="translated">com outros membros do mesmo tipo</target>
        <note />
      </trans-unit>
      <trans-unit id="Prefer_braces">
        <source>Prefer braces</source>
        <target state="translated">Preferir chaves</target>
        <note />
      </trans-unit>
      <trans-unit id="Over_colon">
        <source>Over:</source>
        <target state="translated">Sobre:</target>
        <note />
      </trans-unit>
      <trans-unit id="Prefer_colon">
        <source>Prefer:</source>
        <target state="translated">Preferir:</target>
        <note />
      </trans-unit>
      <trans-unit id="or">
        <source>or</source>
        <target state="translated">ou</target>
        <note />
      </trans-unit>
      <trans-unit id="built_in_types">
        <source>built-in types</source>
        <target state="translated">tipos internos</target>
        <note />
      </trans-unit>
      <trans-unit id="everywhere_else">
        <source>everywhere else</source>
        <target state="translated">em todos os lugares</target>
        <note />
      </trans-unit>
      <trans-unit id="type_is_apparent_from_assignment_expression">
        <source>type is apparent from assignment expression</source>
        <target state="translated">o tipo é aparente da expressão de atribuição</target>
        <note />
      </trans-unit>
      <trans-unit id="Move_down">
        <source>Move down</source>
        <target state="translated">Mover para baixo</target>
        <note />
      </trans-unit>
      <trans-unit id="Move_up">
        <source>Move up</source>
        <target state="translated">Mover para cima</target>
        <note />
      </trans-unit>
      <trans-unit id="Remove">
        <source>Remove</source>
        <target state="translated">Remover</target>
        <note />
      </trans-unit>
      <trans-unit id="Pick_members">
        <source>Pick members</source>
        <target state="translated">Escolher membros</target>
        <note />
      </trans-unit>
      <trans-unit id="Unfortunately_a_process_used_by_Visual_Studio_has_encountered_an_unrecoverable_error_We_recommend_saving_your_work_and_then_closing_and_restarting_Visual_Studio">
        <source>Unfortunately, a process used by Visual Studio has encountered an unrecoverable error.  We recommend saving your work, and then closing and restarting Visual Studio.</source>
        <target state="translated">Infelizmente, um processo usado pelo Visual Studio encontrou um erro irrecuperável. Recomendamos que salve seu trabalho e então, feche e reinicie o Visual Studio.</target>
        <note />
      </trans-unit>
      <trans-unit id="Add_a_symbol_specification">
        <source>Add a symbol specification</source>
        <target state="translated">Adicionar uma especificação de símbolo</target>
        <note />
      </trans-unit>
      <trans-unit id="Remove_symbol_specification">
        <source>Remove symbol specification</source>
        <target state="translated">Remover especificação de símbolo</target>
        <note />
      </trans-unit>
      <trans-unit id="Add_item">
        <source>Add item</source>
        <target state="translated">Adicionar item</target>
        <note />
      </trans-unit>
      <trans-unit id="Edit_item">
        <source>Edit item</source>
        <target state="translated">Editar item</target>
        <note />
      </trans-unit>
      <trans-unit id="Remove_item">
        <source>Remove item</source>
        <target state="translated">Remover item</target>
        <note />
      </trans-unit>
      <trans-unit id="Add_a_naming_rule">
        <source>Add a naming rule</source>
        <target state="translated">Adicionar uma regra de nomenclatura</target>
        <note />
      </trans-unit>
      <trans-unit id="Remove_naming_rule">
        <source>Remove naming rule</source>
        <target state="translated">Remover regra de nomenclatura</target>
        <note />
      </trans-unit>
      <trans-unit id="VisualStudioWorkspace_TryApplyChanges_cannot_be_called_from_a_background_thread">
        <source>VisualStudioWorkspace.TryApplyChanges cannot be called from a background thread.</source>
        <target state="translated">VisualStudioWorkspace.TryApplyChanges não pode ser chamado de um thread de tela de fundo.</target>
        <note />
      </trans-unit>
      <trans-unit id="prefer_throwing_properties">
        <source>prefer throwing properties</source>
        <target state="translated">preferir propriedades de lançamento</target>
        <note />
      </trans-unit>
      <trans-unit id="When_generating_properties">
        <source>When generating properties:</source>
        <target state="translated">Ao gerar propriedades:</target>
        <note />
      </trans-unit>
      <trans-unit id="Options">
        <source>Options</source>
        <target state="translated">Opções</target>
        <note />
      </trans-unit>
      <trans-unit id="Never_show_this_again">
        <source>Never show this again</source>
        <target state="translated">Nunca mostrar isso novamente</target>
        <note />
      </trans-unit>
      <trans-unit id="Prefer_simple_default_expression">
        <source>Prefer simple 'default' expression</source>
        <target state="translated">Preferir a expressão 'default' simples</target>
        <note />
      </trans-unit>
      <trans-unit id="Prefer_inferred_tuple_names">
        <source>Prefer inferred tuple element names</source>
        <target state="translated">Preferir usar nomes de elementos inferidos de tupla</target>
        <note />
      </trans-unit>
      <trans-unit id="Prefer_inferred_anonymous_type_member_names">
        <source>Prefer inferred anonymous type member names</source>
        <target state="translated">Prefira usar nomes de membro inferidos do tipo anônimo</target>
        <note />
      </trans-unit>
      <trans-unit id="Preview_pane">
        <source>Preview pane</source>
        <target state="translated">Painel de versão prévia</target>
        <note />
      </trans-unit>
      <trans-unit id="Analysis">
        <source>Analysis</source>
        <target state="translated">Análise</target>
        <note />
      </trans-unit>
      <trans-unit id="Fade_out_unreachable_code">
        <source>Fade out unreachable code</source>
        <target state="translated">Esmaecer código inacessível</target>
        <note />
      </trans-unit>
      <trans-unit id="Fading">
        <source>Fading</source>
        <target state="translated">Esmaecimento</target>
        <note />
      </trans-unit>
      <trans-unit id="Prefer_local_function_over_anonymous_function">
        <source>Prefer local function over anonymous function</source>
        <target state="translated">Preferir usar função anônima em vez de local</target>
        <note />
      </trans-unit>
      <trans-unit id="Prefer_deconstructed_variable_declaration">
        <source>Prefer deconstructed variable declaration</source>
        <target state="translated">Preferir declaração de variável desconstruída</target>
        <note />
      </trans-unit>
      <trans-unit id="External_reference_found">
        <source>External reference found</source>
        <target state="translated">Referência externa encontrada</target>
        <note />
      </trans-unit>
      <trans-unit id="No_references_found_to_0">
        <source>No references found to '{0}'</source>
        <target state="translated">Nenhuma referência encontrada para '{0}'</target>
        <note />
      </trans-unit>
      <trans-unit id="Search_found_no_results">
        <source>Search found no results</source>
        <target state="translated">A pesquisa não encontrou resultados</target>
        <note />
      </trans-unit>
      <trans-unit id="analyzer_Prefer_auto_properties">
        <source>Prefer auto properties</source>
        <target state="translated">Preferir propriedades automáticas</target>
        <note />
      </trans-unit>
      <trans-unit id="codegen_prefer_auto_properties">
        <source>prefer auto properties</source>
        <target state="translated">preferir propriedades automáticas</target>
        <note />
      </trans-unit>
      <trans-unit id="ModuleHasBeenUnloaded">
        <source>Module has been unloaded.</source>
        <target state="translated">O módulo foi descarregado.</target>
        <note />
      </trans-unit>
      <trans-unit id="Enable_navigation_to_decompiled_sources">
        <source>Enable navigation to decompiled sources (experimental)</source>
        <target state="translated">Habilitar a navegação para origens descompiladas (experimental)</target>
        <note />
      </trans-unit>
      <trans-unit id="Decompiler_Legal_Notice_Message">
        <source>IMPORTANT: Visual Studio includes decompiling functionality (“Decompiler”) that enables reproducing source code from binary code. By accessing and using the Decompiler, you agree to the Visual Studio license terms and the terms for the Decompiler below. If you do not agree with these combined terms, do not access or use the Decompiler.

You acknowledge that binary code and source code might be protected by copyright and trademark laws.  Before using the Decompiler on any binary code, you need to first:
(i) confirm that the license terms governing your use of the binary code do not contain a provision which prohibits you from decompiling the software; or
(ii) obtain permission to decompile the binary code from the owner of the software.

Your use of the Decompiler is optional.  Microsoft is not responsible and disclaims all liability for your use of the Decompiler that violates any laws or any software license terms which prohibit decompiling of the software.

I agree to all of the foregoing:</source>
        <target state="translated">IMPORTANTE: o Visual Studio inclui a funcionalidade de descompilação (“Descompilador”) que permite a reprodução do código-fonte usando código binário. Ao acessar e usar o Descompilador, você concorda com os termos de licença do Visual Studio e com os termos do Descompilador abaixo. Se você não concorda com esses termos combinados, não acesse nem use o Descompilador.
 
Você reconhece que o código binário e o código-fonte podem estar protegidos por leis de direitos autorais e de marca. Antes de usar o Descompilador em qualquer código binário, você deve primeiro:
(i) confirmar que os termos da licença que regem o uso do código binário não contenham uma provisão que proíba você de descompilar o software; ou
(ii) obter permissão do proprietário do software para descompilar o código binário.
 
O uso que você faz do Descompilador é opcional. A Microsoft não é responsável e isenta-se de toda obrigação referente ao uso que você faz do Descompilador em violação a alguma lei ou termo de licença do software que proíba a descompilação do software.

Eu concordo com todo o conteúdo citado acima:</target>
        <note />
      </trans-unit>
      <trans-unit id="Decompiler_Legal_Notice_Title">
        <source>Decompiler Legal Notice</source>
        <target state="translated">Aviso Legal do Descompilador</target>
        <note />
      </trans-unit>
      <trans-unit id="Code_style_header_use_editor_config">
        <source>Your .editorconfig file might override the local settings configured on this page which only apply to your machine. To configure these settings to travel with your solution use EditorConfig files. More info</source>
        <target state="translated">O arquivo .editorconfig pode substituir as configurações locais definidas nesta página que se aplicam somente ao seu computador. Para definir que essas configurações se desloquem com a sua solução, use arquivos EditorConfig. Mais informações</target>
        <note />
      </trans-unit>
      <trans-unit id="Sync_Class_View">
        <source>Sync Class View</source>
        <target state="translated">Sincronizar Modo de Exibição de Classe</target>
        <note />
      </trans-unit>
      <trans-unit id="Analyzing_0">
        <source>Analyzing '{0}'</source>
        <target state="translated">Analisando '{0}'</target>
        <note />
      </trans-unit>
      <trans-unit id="Manage_naming_styles">
        <source>Manage naming styles</source>
        <target state="translated">Gerenciar estilos de nomenclatura</target>
        <note />
      </trans-unit>
      <trans-unit id="Prefer_conditional_expression_over_if_with_assignments">
        <source>Prefer conditional expression over 'if' with assignments</source>
        <target state="translated">Preferir expressão condicional em vez de 'if' com atribuições</target>
        <note />
      </trans-unit>
      <trans-unit id="Prefer_conditional_expression_over_if_with_returns">
        <source>Prefer conditional expression over 'if' with returns</source>
        <target state="translated">Preferir expressão condicional em vez de 'if' com retornos</target>
        <note />
      </trans-unit>
    </body>
  </file>
</xliff><|MERGE_RESOLUTION|>--- conflicted
+++ resolved
@@ -387,16 +387,6 @@
         <target state="translated">Implementando membros</target>
         <note />
       </trans-unit>
-      <trans-unit id="Implemented_members">
-        <source>Implemented members</source>
-        <target state="new">Implemented members</target>
-        <note />
-      </trans-unit>
-      <trans-unit id="Implementing_members">
-        <source>Implementing members</source>
-        <target state="new">Implementing members</target>
-        <note />
-      </trans-unit>
       <trans-unit id="In_other_operators">
         <source>In other operators</source>
         <target state="translated">Em outros operadores</target>
@@ -424,11 +414,7 @@
       </trans-unit>
       <trans-unit id="Inheritance_Margin_experimental">
         <source>Inheritance Margin (experimental)</source>
-<<<<<<< HEAD
-        <target state="new">Inheritance Margin (experimental)</target>
-=======
         <target state="translated">Margem de Herança (experimental)</target>
->>>>>>> 3af21fd6
         <note />
       </trans-unit>
       <trans-unit id="Inline_Hints_experimental">
@@ -528,20 +514,12 @@
       </trans-unit>
       <trans-unit id="Multiple_members_are_inherited">
         <source>Multiple members are inherited</source>
-<<<<<<< HEAD
-        <target state="new">Multiple members are inherited</target>
-=======
         <target state="translated">Múltiplos membros são herdados</target>
->>>>>>> 3af21fd6
         <note />
       </trans-unit>
       <trans-unit id="Multiple_members_are_inherited_on_line_0">
         <source>Multiple members are inherited on line {0}</source>
-<<<<<<< HEAD
-        <target state="new">Multiple members are inherited on line {0}</target>
-=======
         <target state="translated">Múltiplos membros são herdados online {0}</target>
->>>>>>> 3af21fd6
         <note>Line number info is needed for accessibility purpose.</note>
       </trans-unit>
       <trans-unit id="Name_conflicts_with_an_existing_type_name">
@@ -711,11 +689,7 @@
       </trans-unit>
       <trans-unit id="Navigate_to_0">
         <source>Navigate to '{0}'</source>
-<<<<<<< HEAD
-        <target state="new">Navigate to '{0}'</target>
-=======
         <target state="translated">Navegar até '{0}'</target>
->>>>>>> 3af21fd6
         <note />
       </trans-unit>
       <trans-unit id="Never_if_unnecessary">
@@ -780,20 +754,12 @@
       </trans-unit>
       <trans-unit id="Overridden_members">
         <source>Overridden members</source>
-<<<<<<< HEAD
-        <target state="new">Overridden members</target>
-=======
         <target state="translated">Membros substituídos</target>
->>>>>>> 3af21fd6
         <note />
       </trans-unit>
       <trans-unit id="Overriding_members">
         <source>Overriding members</source>
-<<<<<<< HEAD
-        <target state="new">Overriding members</target>
-=======
         <target state="translated">Substituindo membros</target>
->>>>>>> 3af21fd6
         <note />
       </trans-unit>
       <trans-unit id="Packages">
@@ -1068,11 +1034,7 @@
       </trans-unit>
       <trans-unit id="Show_inheritance_margin">
         <source>Show inheritance margin</source>
-<<<<<<< HEAD
-        <target state="new">Show inheritance margin</target>
-=======
         <target state="translated">Mostrar margem de herança</target>
->>>>>>> 3af21fd6
         <note />
       </trans-unit>
       <trans-unit id="Some_color_scheme_colors_are_being_overridden_by_changes_made_in_the_Environment_Fonts_and_Colors_options_page_Choose_Use_Defaults_in_the_Fonts_and_Colors_page_to_revert_all_customizations">
@@ -1377,11 +1339,7 @@
       </trans-unit>
       <trans-unit id="_0_is_inherited">
         <source>'{0}' is inherited</source>
-<<<<<<< HEAD
-        <target state="new">'{0}' is inherited</target>
-=======
         <target state="translated">'{0}' é herdado</target>
->>>>>>> 3af21fd6
         <note />
       </trans-unit>
       <trans-unit id="_0_will_be_changed_to_abstract">
