--- conflicted
+++ resolved
@@ -1232,11 +1232,6 @@
         <target state="translated">在最新 .NET 上运行代码分析(需要重启)</target>
         <note />
       </trans-unit>
-      <trans-unit id="Run_source_generators">
-        <source>Run source generators:</source>
-        <target state="new">Run source generators:</target>
-        <note />
-      </trans-unit>
       <trans-unit id="Running_code_analysis_for_0">
         <source>Running code analysis for '{0}'...</source>
         <target state="translated">正在为“{0}”运行代码分析…</target>
@@ -1367,19 +1362,6 @@
         <target state="translated">在“环境”&gt;“字体和颜色”选项页中所做的更改将替代某些配色方案颜色。在“字体和颜色”页中选择“使用默认值”，还原所有自定义项。</target>
         <note />
       </trans-unit>
-<<<<<<< HEAD
-      <trans-unit id="Sort_usings">
-        <source>Sort usings</source>
-        <target state="translated">对 using 排序</target>
-        <note />
-      </trans-unit>
-      <trans-unit id="Source_Generators">
-        <source>Source Generators</source>
-        <target state="new">Source Generators</target>
-        <note />
-      </trans-unit>
-=======
->>>>>>> 9c7bd9b7
       <trans-unit id="Stack_Trace">
         <source>Stack Trace</source>
         <target state="translated">堆栈跟踪</target>
@@ -1763,11 +1745,6 @@
       <trans-unit id="at_the_end_of_the_line_of_code">
         <source>at the end of the line of code</source>
         <target state="translated">在代码行的末尾</target>
-        <note />
-      </trans-unit>
-      <trans-unit id="automatically_may_degrade_performance">
-        <source>automatically (may degrade performance)</source>
-        <target state="new">automatically (may degrade performance)</target>
         <note />
       </trans-unit>
       <trans-unit id="generated_by_0_suffix">
@@ -2675,11 +2652,6 @@
         <target state="translated">在编辑器窗口的右边缘</target>
         <note />
       </trans-unit>
-      <trans-unit id="when_builds_complete">
-        <source>when builds complete</source>
-        <target state="new">when builds complete</target>
-        <note />
-      </trans-unit>
       <trans-unit id="with_other_members_of_the_same_kind">
         <source>with other members of the same kind</source>
         <target state="translated">与同一类型的其他成员一起</target>
