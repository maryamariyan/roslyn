--- conflicted
+++ resolved
@@ -1498,14 +1498,6 @@
         <target state="translated">Non è possibile applicare le modifiche. Errore imprevisto: '{0}'</target>
         <note />
       </trans-unit>
-<<<<<<< HEAD
-=======
-      <trans-unit id="Manage_naming_styles">
-        <source>Manage naming styles</source>
-        <target state="new">Manage naming styles</target>
-        <note />
-      </trans-unit>
->>>>>>> 990fbbbf
       <trans-unit id="Field_preferences_colon">
         <source>Field preferences:</source>
         <target state="translated">Preferenze campi:</target>
@@ -1531,16 +1523,6 @@
         <target state="translated">Analisi codice in tempo reale</target>
         <note />
       </trans-unit>
-      <trans-unit id="Analyzing_0">
-        <source>Analyzing '{0}'</source>
-        <target state="new">Analyzing '{0}'</target>
-        <note />
-      </trans-unit>
-      <trans-unit id="Live_code_analysis">
-        <source>Live code analysis</source>
-        <target state="new">Live code analysis</target>
-        <note />
-      </trans-unit>
       <trans-unit id="Prefer_conditional_expression_over_if_with_assignments">
         <source>Prefer conditional expression over 'if' with assignments</source>
         <target state="new">Prefer conditional expression over 'if' with assignments</target>
