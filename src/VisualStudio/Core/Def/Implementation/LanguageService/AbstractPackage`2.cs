--- conflicted
+++ resolved
@@ -134,29 +134,15 @@
         {
             if (disposing)
             {
-<<<<<<< HEAD
-                if (ThreadHelper.JoinableTaskFactory.Run(() => IsInIdeModeAsync(this.Workspace, CancellationToken.None)))
-                {
-                    DisableRemoteHostClientService();
-                }
-=======
-                if (_miscellaneousFilesWorkspace != null)
-                {
-                    _miscellaneousFilesWorkspace.StopSolutionCrawler();
-                }
-
                 ThreadHelper.JoinableTaskFactory.Run(async () =>
                 {
                     if (await IsInIdeModeAsync(this.Workspace, CancellationToken.None).ConfigureAwait(true))
                     {
-                        this.Workspace.StopSolutionCrawler();
-
                         DisableRemoteHostClientService();
 
                         await UnregisterObjectBrowserLibraryManagerAsync(CancellationToken.None).ConfigureAwait(true);
                     }
                 });
->>>>>>> a393757e
 
                 // If we've created the language service then tell it it's time to clean itself up now.
                 if (_languageService != null)
