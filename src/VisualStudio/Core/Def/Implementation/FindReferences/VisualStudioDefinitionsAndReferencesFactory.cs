--- conflicted
+++ resolved
@@ -108,11 +108,7 @@
 
             public override bool CanNavigateTo(Workspace workspace) => true;
 
-<<<<<<< HEAD
-            public override bool TryNavigateTo(bool isPreview)
-=======
-            public override bool TryNavigateTo(Workspace workspace)
->>>>>>> cbc9bf98
+            public override bool TryNavigateTo(Workspace workspace, bool isPreview)
             {
                 return TryOpenFile() && TryNavigateToPosition();
             }
