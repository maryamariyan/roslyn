﻿// Licensed to the .NET Foundation under one or more agreements.
// The .NET Foundation licenses this file to you under the MIT license.
// See the LICENSE file in the project root for more information.

using System;
using System.Collections.Immutable;
using System.Threading;
using System.Threading.Tasks;
using Microsoft.CodeAnalysis;
using Microsoft.CodeAnalysis.DocumentHighlighting;
using Microsoft.CodeAnalysis.FindUsages;
using Microsoft.CodeAnalysis.PooledObjects;
using Microsoft.VisualStudio.Shell.FindAllReferences;
using Microsoft.VisualStudio.Shell.TableControl;

namespace Microsoft.VisualStudio.LanguageServices.FindUsages
{
    internal partial class StreamingFindUsagesPresenter
    {
        /// <summary>
        /// Context to be used for FindImplementations/GoToDef (as opposed to FindReferences).
        /// This context will not group entries by definition, and will instead just create
        /// entries for the definitions themselves.
        /// </summary>
        private class WithoutReferencesFindUsagesContext : AbstractTableDataSourceFindUsagesContext
        {
            public WithoutReferencesFindUsagesContext(
                StreamingFindUsagesPresenter presenter,
                IFindAllReferencesWindow findReferencesWindow,
                ImmutableArray<ITableColumnDefinition> customColumns,
                bool includeContainingTypeAndMemberColumns,
                bool includeKindColumn)
                : base(presenter, findReferencesWindow, customColumns, includeContainingTypeAndMemberColumns, includeKindColumn)
            {
            }

            // We should never be called in a context where we get references.
            protected override ValueTask OnReferenceFoundWorkerAsync(SourceReferenceItem reference, CancellationToken cancellationToken)
                => throw new InvalidOperationException();

            // Nothing to do on completion.
            protected override Task OnCompletedAsyncWorkerAsync(CancellationToken cancellationToken)
<<<<<<< HEAD
                => Task.CompletedTask;

            protected override async ValueTask OnDefinitionFoundWorkerAsync(DefinitionItem definition, CancellationToken cancellationToken)
            {
=======
                => CreateNoResultsFoundEntryIfNecessaryAsync();

            private async Task CreateNoResultsFoundEntryIfNecessaryAsync()
            {
                string message;
                lock (Gate)
                {
                    // If we got definitions, then no need to show the 'no results found' message.
                    if (this.Definitions.Count > 0)
                        return;

                    message = NoDefinitionsFoundMessage;
                }

                var definitionBucket = GetOrCreateDefinitionBucket(CreateNoResultsDefinitionItem(message), expandedByDefault: true);
                var entry = await SimpleMessageEntry.CreateAsync(definitionBucket, navigationBucket: null, message).ConfigureAwait(false);

                lock (Gate)
                {
                    EntriesWhenGroupingByDefinition = EntriesWhenGroupingByDefinition.Add(entry);
                    EntriesWhenNotGroupingByDefinition = EntriesWhenNotGroupingByDefinition.Add(entry);
                    CurrentVersionNumber++;
                }

                NotifyChange();
            }

            protected override async ValueTask OnDefinitionFoundWorkerAsync(DefinitionItem definition, CancellationToken cancellationToken)
            {
>>>>>>> 67d940c4
                var definitionBucket = GetOrCreateDefinitionBucket(definition, expandedByDefault: true);

                using var _ = ArrayBuilder<Entry>.GetInstance(out var entries);

                if (definition.SourceSpans.Length == 1)
                {
                    // If we only have a single location, then use the DisplayParts of the
                    // definition as what to show.  That way we show enough information for things
                    // methods.  i.e. we'll show "void TypeName.MethodName(args...)" allowing
                    // the user to see the type the method was created in.
                    var entry = await TryCreateEntryAsync(definitionBucket, definition, cancellationToken).ConfigureAwait(false);
                    entries.AddIfNotNull(entry);
                }
                else if (definition.SourceSpans.Length == 0)
                {
                    // No source spans means metadata references.
                    // Display it for Go to Base and try to navigate to metadata.
                    entries.Add(new MetadataDefinitionItemEntry(this, definitionBucket));
                }
                else
                {
                    // If we have multiple spans (i.e. for partial types), then create a 
                    // DocumentSpanEntry for each.  That way we can easily see the source
                    // code where each location is to help the user decide which they want
                    // to navigate to.
                    foreach (var sourceSpan in definition.SourceSpans)
                    {
                        var entry = await TryCreateDocumentSpanEntryAsync(
                            definitionBucket,
                            sourceSpan,
                            HighlightSpanKind.Definition,
                            symbolUsageInfo: SymbolUsageInfo.None,
                            additionalProperties: definition.DisplayableProperties,
                            cancellationToken).ConfigureAwait(false);
                        entries.AddIfNotNull(entry);
                    }
                }

                if (entries.Count > 0)
                {
                    lock (Gate)
                    {
                        EntriesWhenGroupingByDefinition = EntriesWhenGroupingByDefinition.AddRange(entries);
                        EntriesWhenNotGroupingByDefinition = EntriesWhenNotGroupingByDefinition.AddRange(entries);
                        CurrentVersionNumber++;
                    }

                    NotifyChange();
                }
            }

            private async Task<Entry?> TryCreateEntryAsync(
                RoslynDefinitionBucket definitionBucket, DefinitionItem definition, CancellationToken cancellationToken)
            {
                var documentSpan = definition.SourceSpans[0];
                var (guid, projectName, _) = GetGuidAndProjectInfo(documentSpan.Document);
                var sourceText = await documentSpan.Document.GetTextAsync(cancellationToken).ConfigureAwait(false);

                var lineText = AbstractDocumentSpanEntry.GetLineContainingPosition(sourceText, documentSpan.SourceSpan.Start);
                var mappedDocumentSpan = await AbstractDocumentSpanEntry.TryMapAndGetFirstAsync(documentSpan, sourceText, cancellationToken).ConfigureAwait(false);
                if (mappedDocumentSpan == null)
                {
                    // this will be removed from the result
                    return null;
                }

                return new DefinitionItemEntry(this, definitionBucket, projectName, guid, lineText, mappedDocumentSpan.Value);
            }
        }
    }
}<|MERGE_RESOLUTION|>--- conflicted
+++ resolved
@@ -40,12 +40,6 @@
 
             // Nothing to do on completion.
             protected override Task OnCompletedAsyncWorkerAsync(CancellationToken cancellationToken)
-<<<<<<< HEAD
-                => Task.CompletedTask;
-
-            protected override async ValueTask OnDefinitionFoundWorkerAsync(DefinitionItem definition, CancellationToken cancellationToken)
-            {
-=======
                 => CreateNoResultsFoundEntryIfNecessaryAsync();
 
             private async Task CreateNoResultsFoundEntryIfNecessaryAsync()
@@ -75,7 +69,6 @@
 
             protected override async ValueTask OnDefinitionFoundWorkerAsync(DefinitionItem definition, CancellationToken cancellationToken)
             {
->>>>>>> 67d940c4
                 var definitionBucket = GetOrCreateDefinitionBucket(definition, expandedByDefault: true);
 
                 using var _ = ArrayBuilder<Entry>.GetInstance(out var entries);
