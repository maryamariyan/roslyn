﻿<?xml version="1.0" encoding="utf-8"?>
<!-- Licensed to the .NET Foundation under one or more agreements. The .NET Foundation licenses this file to you under the MIT license. See the LICENSE file in the project root for more information. -->
<Project Sdk="Microsoft.NET.Sdk.WindowsDesktop">
  <Import Project="$(RepositoryEngineeringDir)targets\Services.props" />
  <PropertyGroup>
    <OutputType>Library</OutputType>
    <RootNamespace>Microsoft.VisualStudio.LanguageServices</RootNamespace>
    <AllowUnsafeBlocks>true</AllowUnsafeBlocks>
    <TargetFramework>net472</TargetFramework>
    <UseWpf>true</UseWpf>
    <ResolveAssemblyWarnOrErrorOnTargetArchitectureMismatch>None</ResolveAssemblyWarnOrErrorOnTargetArchitectureMismatch>
    <ApplyNgenOptimization>partial</ApplyNgenOptimization>

    <!-- Vsix -->
    <CreateVsixContainer>false</CreateVsixContainer>
    <GeneratePkgDefFile>true</GeneratePkgDefFile>
    <DeployExtension>false</DeployExtension>

    <!-- NuGet -->
    <IsPackable>true</IsPackable>
    <NuspecFile>$(MSBuildProjectName).nuspec</NuspecFile>
    <NuspecBasePath>$(OutputPath)</NuspecBasePath>
    <PackageDescription>
      .NET Compiler Platform ("Roslyn") support for Visual Studio.
    </PackageDescription>
  </PropertyGroup>
  <ItemGroup Label="NuGet">
    <NuspecProperty Include="MicrosoftCSharpVersion=$(MicrosoftCSharpVersion)" />
    <NuspecProperty Include="MicrosoftVisualStudioCompositionVersion=$(MicrosoftVisualStudioCompositionVersion)" />
    <NuspecProperty Include="SystemThreadingTasksDataflowVersion=$(SystemThreadingTasksDataflowVersion)" />
  </ItemGroup>
  <PropertyGroup>
    <RoslynPackageGuid>6cf2e545-6109-4730-8883-cf43d7aec3e1</RoslynPackageGuid>
  </PropertyGroup>
  <ItemGroup Label="PkgDef">
    <PkgDefPackageRegistration Include="{$(RoslynPackageGuid)}" Name="RoslynPackage" Class="Microsoft.VisualStudio.LanguageServices.Setup.RoslynPackage" AllowsBackgroundLoad="true" />
    <None Include="PackageRegistration.pkgdef" PkgDefEntry="FileContent" />
    <None Include=".\ColorSchemes\VisualStudio2019.pkgdef" PkgDefEntry="FileContent" />
  </ItemGroup>
  <ItemGroup Label="Build Items">
    <Compile Include="..\..\..\Compilers\Shared\GlobalAssemblyCacheHelpers\GlobalAssemblyCacheLocation.cs">
      <Link>InternalUtilities\GlobalAssemblyCache.cs</Link>
    </Compile>
    <Compile Include="..\..\..\Compilers\Core\Portable\FileKey.cs">
      <Link>InternalUtilities\FileKey.cs</Link>
    </Compile>
    <Compile Include="..\..\..\Compilers\Core\Portable\InternalUtilities\ConcurrentLruCache.cs">
      <Link>Shared\ConcurrentLruCache.cs</Link>
    </Compile>
    <Compile Update="VSPackage.Designer.cs">
      <AutoGen>True</AutoGen>
      <DesignTime>True</DesignTime>
      <DependentUpon>VSPackage.resx</DependentUpon>
    </Compile>
    <EmbeddedResource Include="ColorSchemes\VisualStudio2019.xml" />
    <EmbeddedResource Include="ColorSchemes\VisualStudio2017.xml" />
  </ItemGroup>
  <ItemGroup Label="Project References">
    <ProjectReference Include="..\..\..\Compilers\Core\Portable\Microsoft.CodeAnalysis.csproj" />
    <ProjectReference Include="..\..\..\EditorFeatures\Core\Microsoft.CodeAnalysis.EditorFeatures.csproj" />
    <ProjectReference Include="..\..\..\EditorFeatures\Core.Wpf\Microsoft.CodeAnalysis.EditorFeatures.Wpf.csproj" />
    <ProjectReference Include="..\..\..\Features\LanguageServer\Protocol\Microsoft.CodeAnalysis.LanguageServer.Protocol.csproj" />
    <ProjectReference Include="..\..\..\EditorFeatures\Text\Microsoft.CodeAnalysis.EditorFeatures.Text.csproj" />
    <ProjectReference Include="..\..\..\Workspaces\Core\Portable\Microsoft.CodeAnalysis.Workspaces.csproj" />
    <ProjectReference Include="..\..\..\Features\Core\Portable\Microsoft.CodeAnalysis.Features.csproj" />
    <ProjectReference Include="..\..\..\Interactive\Host\Microsoft.CodeAnalysis.InteractiveHost.csproj" Aliases="InteractiveHost" />
    <ProjectReference Include="..\..\..\Workspaces\Remote\Core\Microsoft.CodeAnalysis.Remote.Workspaces.csproj" />
  </ItemGroup>
  <ItemGroup Label="File References">
    <Reference Include="System.ComponentModel.Composition" />
  </ItemGroup>
  <ItemGroup>
    <InternalsVisibleTo Include="Microsoft.VisualStudio.TestWindow.CodeLens" Key="$(UnitTestingKey)" />
    <RestrictedInternalsVisibleTo Include="Microsoft.CodeAnalysis.LiveUnitTesting.BuildManager" Partner="UnitTesting" Key="$(UnitTestingKey)" />
    <RestrictedInternalsVisibleTo Include="Microsoft.CodeAnalysis.UnitTesting.SourceBasedTestDiscovery" Partner="UnitTesting" Key="$(UnitTestingKey)" />
    <InternalsVisibleTo Include="Microsoft.VisualStudio.LanguageServices.CodeLens" />
    <InternalsVisibleTo Include="Microsoft.VisualStudio.LanguageServices.CSharp" />
    <InternalsVisibleTo Include="Microsoft.VisualStudio.LanguageServices.Implementation" />
    <InternalsVisibleTo Include="Microsoft.VisualStudio.LanguageServices.ExternalDependencyServices" WorkItem="https://github.com/dotnet/roslyn/issues/35085" />
    <InternalsVisibleTo Include="Microsoft.VisualStudio.LanguageServices.VisualBasic" />
    <InternalsVisibleTo Include="Microsoft.VisualStudio.LanguageServices.Xaml" />
    <InternalsVisibleTo Include="Roslyn.VisualStudio.Setup" />
    <InternalsVisibleTo Include="Roslyn.VisualStudio.DiagnosticsWindow" />
    <InternalsVisibleTo Include="Microsoft.VisualStudio.ProjectSystem.Managed" WorkItem="https://github.com/dotnet/roslyn/issues/35070" />
    <InternalsVisibleTo Include="Microsoft.VisualStudio.ProjectSystem.Managed.VS" WorkItem="https://github.com/dotnet/roslyn/issues/35070" />
    <InternalsVisibleTo Include="Microsoft.VisualStudio.ProjectSystem.CSharp" WorkItem="https://github.com/dotnet/roslyn/issues/35070" />
    <InternalsVisibleTo Include="Microsoft.VisualStudio.ProjectSystem.VisualBasic" WorkItem="https://github.com/dotnet/roslyn/issues/35070" />
    <InternalsVisibleTo Include="Microsoft.VisualStudio.ProjectSystem.Managed.UnitTests" WorkItem="https://github.com/dotnet/roslyn/issues/35070" />
    <InternalsVisibleTo Include="Microsoft.VisualStudio.ProjectSystem.Managed.VS.UnitTests" WorkItem="https://github.com/dotnet/roslyn/issues/35070" />
    <!-- <TODO> remove, once project system is updated https://github.com/dotnet/roslyn/issues/20320 -->
    <InternalsVisibleTo Include="Microsoft.VisualStudio.ProjectSystem.Managed.UnitTests" WorkItem="https://github.com/dotnet/roslyn/issues/35070" />
    <InternalsVisibleTo Include="Microsoft.VisualStudio.ProjectSystem.Managed.VS.UnitTests" WorkItem="https://github.com/dotnet/roslyn/issues/35070" />
    <!-- </TODO> -->
    <InternalsVisibleTo Include="Microsoft.VisualStudio.LanguageServices.CSharp.UnitTests" />
    <InternalsVisibleTo Include="Microsoft.VisualStudio.LanguageServices.UnitTests" />
    <InternalsVisibleTo Include="Microsoft.VisualStudio.LanguageServices.Test.Utilities2" />
    <InternalsVisibleTo Include="Microsoft.VisualStudio.IntegrationTest.Utilities" />
    <internalsVisibleTo Include="Microsoft.VisualStudio.LanguageServices.IntegrationTests" />
    <InternalsVisibleTo Include="Microsoft.VisualStudio.ErrorList.UnitTests" WorkItem="https://github.com/dotnet/roslyn/issues/35081" />
    <InternalsVisibleTo Include="Roslyn.VisualStudio.Next.UnitTests" />
    <InternalsVisibleTo Include="Microsoft.CodeAnalysis.ExternalAccess.FSharp" />
    <InternalsVisibleTo Include="Microsoft.CodeAnalysis.ExternalAccess.FSharp.UnitTests" />
    <InternalsVisibleTo Include="Microsoft.VisualStudio.LanguageServices.LiveShare" />
    <InternalsVisibleTo Include="FSharp.Editor" Key="$(FSharpKey)" WorkItem="https://github.com/dotnet/roslyn/issues/35076" />
    <InternalsVisibleTo Include="FSharp.LanguageService" Key="$(FSharpKey)" WorkItem="https://github.com/dotnet/roslyn/issues/35076" />
    <InternalsVisibleTo Include="DynamicProxyGenAssembly2" Key="$(MoqPublicKey)" LoadsWithinVisualStudio="false" />
    <InternalsVisibleTo Include="Microsoft.CodeAnalysis.TypeScript.EditorFeatures" Key="$(TypeScriptKey)" WorkItem="https://github.com/dotnet/roslyn/issues/35077" />
    <InternalsVisibleTo Include="Microsoft.VisualStudio.LanguageServices.TypeScript" Key="$(TypeScriptKey)" WorkItem="https://github.com/dotnet/roslyn/issues/35077" />
    <InternalsVisibleTo Include="Roslyn.Services.Editor.TypeScript.UnitTests" Key="$(TypeScriptKey)" WorkItem="https://github.com/dotnet/roslyn/issues/35077" />
    <RestrictedInternalsVisibleTo Include="ManagedSourceCodeAnalysis" Key="$(TypeScriptKey)" Partner="LegacyCodeAnalysis" />
    <RestrictedInternalsVisibleTo Include="CodeAnalysis" Key="$(TypeScriptKey)" Partner="LegacyCodeAnalysis" />
    <RestrictedInternalsVisibleTo Include="StanCore" Key="$(TypeScriptKey)" Partner="LegacyCodeAnalysis" />
  </ItemGroup>
  <ItemGroup>
    <Reference Include="System.Design" />
    <Reference Include="System.Windows.Forms" />
    <Reference Include="UIAutomationProvider" />
    <Reference Include="UIAutomationTypes" />
    <PackageReference Include="Microsoft.CodeAnalysis.Elfie" Version="$(MicrosoftCodeAnalysisElfieVersion)" />
    <PackageReference Include="Microsoft.CSharp" Version="$(MicrosoftCSharpVersion)" />
    <PackageReference Include="Microsoft.Internal.Performance.CodeMarkers.DesignTime" Version="$(MicrosoftInternalPerformanceCodeMarkersDesignTimeVersion)" />
    <PackageReference Include="Microsoft.Internal.VisualStudio.Interop" Version="$(MicrosoftInternalVisualStudioInteropVersion)" />
    <PackageReference Include="Microsoft.ServiceHub.Client" Version="$(MicrosoftServiceHubClientVersion)" />
    <PackageReference Include="Microsoft.VisualStudio.Debugger.Engine-implementation" Version="$(MicrosoftVisualStudioDebuggerEngineimplementationVersion)" />
    <PackageReference Include="Microsoft.VisualStudio.Debugger.Contracts" Version="$(MicrosoftVisualStudioDebuggerContractsVersion)" />    
    <PackageReference Include="Microsoft.VisualStudio.Designer.Interfaces" Version="$(MicrosoftVisualStudioDesignerInterfacesVersion)" />
    <PackageReference Include="Microsoft.VisualStudio.Telemetry" Version="$(MicrosoftVisualStudioTelemetryVersion)" />
    <PackageReference Include="Microsoft.VisualStudio.RemoteControl" Version="$(MicrosoftVisualStudioRemoteControlVersion)" />
    <PackageReference Include="Microsoft.VisualStudio.Shell.15.0" Version="$(MicrosoftVisualStudioShell150Version)" />
    <PackageReference Include="Microsoft.VisualStudio.Shell.Framework" Version="$(MicrosoftVisualStudioShellFrameworkVersion)" />
    <PackageReference Include="Microsoft.VisualStudio.Editor" Version="$(MicrosoftVisualStudioEditorVersion)" />
    <PackageReference Include="Microsoft.VisualStudio.Imaging.Interop.14.0.DesignTime" Version="$(MicrosoftVisualStudioImagingInterop140DesignTimeVersion)" />
    <PackageReference Include="Microsoft.VisualStudio.Interop" Version="$(MicrosoftVisualStudioInteropVersion)" />
    <PackageReference Include="Microsoft.VisualStudio.Language.StandardClassification" Version="$(MicrosoftVisualStudioLanguageStandardClassificationVersion)" />
    <PackageReference Include="Microsoft.VisualStudio.Language.Intellisense" Version="$(MicrosoftVisualStudioLanguageIntellisenseVersion)" />
    <PackageReference Include="Microsoft.VisualStudio.LiveShare.LanguageServices" Version="$(MicrosoftVisualStudioLiveShareLanguageServicesVersion)" />
    <PackageReference Include="Microsoft.VisualStudio.LiveShare.LanguageServices.Guest" Version="$(MicrosoftVisualStudioLiveShareLanguageServicesGuestVersion)" />
    <PackageReference Include="Microsoft.VisualStudio.LanguageServer.Client" Version="$(MicrosoftVisualStudioLanguageServerClientVersion)" />
    <PackageReference Include="Microsoft.VisualStudio.Progression.CodeSchema" Version="$(MicrosoftVisualStudioProgressionCodeSchemaVersion)" />
    <PackageReference Include="Microsoft.VisualStudio.Progression.Common" Version="$(MicrosoftVisualStudioProgressionCommonVersion)" />
    <PackageReference Include="Microsoft.VisualStudio.Progression.Interfaces" Version="$(MicrosoftVisualStudioProgressionInterfacesVersion)" />
    <PackageReference Include="Microsoft.VisualStudio.GraphModel" Version="$(MicrosoftVisualStudioGraphModelVersion)" />
    <PackageReference Include="Microsoft.VisualStudio.CallHierarchy.Package.Definitions" Version="$(MicrosoftVisualStudioCallHierarchyPackageDefinitionsVersion)" />
    <PackageReference Include="Microsoft.VisualStudio.Language.CallHierarchy" Version="$(MicrosoftVisualStudioLanguageCallHierarchyVersion)" />
    <PackageReference Include="Microsoft.VisualStudio.ComponentModelHost" Version="$(MicrosoftVisualStudioComponentModelHostVersion)" />
    <PackageReference Include="Microsoft.VisualStudio.Composition" Version="$(MicrosoftVisualStudioCompositionVersion)" />
    <PackageReference Include="Microsoft.VisualStudio.Shell.Design" Version="$(MicrosoftVisualStudioShellDesignVersion)" />
    <PackageReference Include="Microsoft.VisualStudio.Language.NavigateTo.Interfaces" Version="$(MicrosoftVisualStudioLanguageNavigateToInterfacesVersion)" />
    <PackageReference Include="Microsoft.VisualStudio.Threading" Version="$(MicrosoftVisualStudioThreadingVersion)" />
    <PackageReference Include="Microsoft.VisualStudio.VsInteractiveWindow" Version="$(MicrosoftVisualStudioVsInteractiveWindowVersion)" />
    <PackageReference Include="Microsoft.DiaSymReader" Version="$(MicrosoftDiaSymReaderVersion)" />
    <PackageReference Include="StreamJsonRpc" Version="$(StreamJsonRpcVersion)" />
    <PackageReference Include="VsWebsite.Interop" Version="$(VsWebsiteInteropVersion)" />
    <PackageReference Include="NuGet.VisualStudio" Version="$(NuGetVisualStudioVersion)" />
    <PackageReference Include="NuGet.VisualStudio.Contracts" Version="$(NuGetVisualStudioContractsVersion)" />
    <PackageReference Include="Newtonsoft.Json" Version="$(NewtonsoftJsonVersion)" />
    <PackageReference Include="System.Threading.Tasks.Dataflow" Version="$(SystemThreadingTasksDataflowVersion)" />
<<<<<<< HEAD
=======
    <PackageReference Include="Nerdbank.Streams" Version="$(NerdbankStreamsVersion)" />

    <!-- By default build assets that define embedded interop types do not flow. Set PrivateAssets to none to make them flow. -->
    <PackageReference Include="Microsoft.VisualStudio.SDK.EmbedInteropTypes" Version="$(MicrosoftVisualStudioSDKEmbedInteropTypesVersion)" PrivateAssets="none" />
    <PackageReference Include="NuGet.VisualStudio.Contracts" Version="$(NuGetVisualStudioContractsVersion)" />
    
    <!-- This is working around Microsoft.VisualStudio.Shell.15.0 having an unstated conflicting reference on this with NuGet.VisualStudio.Contracts -->
    <PackageReference Include="Microsoft.VisualStudio.RpcContracts" Version="$(MicrosoftVisualStudioRpcContractsVersion)" />
>>>>>>> 1b4352c8
  </ItemGroup>
  <ItemGroup>
    <EmbeddedResource Update="ServicesVSResources.resx" GenerateSource="true" />
    <EmbeddedResource Update="VSPackage.resx">
      <MergeWithCTO>true</MergeWithCTO>
      <ManifestResourceName>VSPackage</ManifestResourceName>
      <Generator>ResXFileCodeGenerator</Generator>
      <LastGenOutput>VSPackage.Designer.cs</LastGenOutput>
    </EmbeddedResource>
  </ItemGroup>
  <ItemGroup>
    <PublicAPI Include="PublicAPI.Shipped.txt" />
    <PublicAPI Include="PublicAPI.Unshipped.txt" />
  </ItemGroup>
  <ItemGroup>
    <VSCTCompile Include="Commands.vsct">
      <ResourceName>Menus.ctmenu</ResourceName>
      <SubType>Designer</SubType>
    </VSCTCompile>
  </ItemGroup>
  <Import Project="$(RepositoryEngineeringDir)targets\Vsdconfig.targets" />

  <Target Name="GeneratePkgDefServiceRegistrations" BeforeTargets="GeneratePkgDef">
    <ItemGroup>
      <!-- Add registrations for 32-bit, 64-bit, and 64-bit Server GC -->
      <PkgDefBrokeredService Include="@(ServiceHubService->'%(Identity)')" Condition="'%(ServiceHubService.IsBrokered)' == 'true'" />
      <PkgDefBrokeredService Include="@(ServiceHubService->'%(Identity)64')" Condition="'%(ServiceHubService.IsBrokered)' == 'true'" />
      <PkgDefBrokeredService Include="@(ServiceHubService->'%(Identity)64S')" Condition="'%(ServiceHubService.IsBrokered)' == 'true'" />

      <PkgDefBrokeredService Include="@(InProcService)" ProfferingPackageId="$(RoslynPackageGuid)" />
    </ItemGroup>
  </Target>
</Project><|MERGE_RESOLUTION|>--- conflicted
+++ resolved
@@ -155,17 +155,7 @@
     <PackageReference Include="NuGet.VisualStudio.Contracts" Version="$(NuGetVisualStudioContractsVersion)" />
     <PackageReference Include="Newtonsoft.Json" Version="$(NewtonsoftJsonVersion)" />
     <PackageReference Include="System.Threading.Tasks.Dataflow" Version="$(SystemThreadingTasksDataflowVersion)" />
-<<<<<<< HEAD
-=======
     <PackageReference Include="Nerdbank.Streams" Version="$(NerdbankStreamsVersion)" />
-
-    <!-- By default build assets that define embedded interop types do not flow. Set PrivateAssets to none to make them flow. -->
-    <PackageReference Include="Microsoft.VisualStudio.SDK.EmbedInteropTypes" Version="$(MicrosoftVisualStudioSDKEmbedInteropTypesVersion)" PrivateAssets="none" />
-    <PackageReference Include="NuGet.VisualStudio.Contracts" Version="$(NuGetVisualStudioContractsVersion)" />
-    
-    <!-- This is working around Microsoft.VisualStudio.Shell.15.0 having an unstated conflicting reference on this with NuGet.VisualStudio.Contracts -->
-    <PackageReference Include="Microsoft.VisualStudio.RpcContracts" Version="$(MicrosoftVisualStudioRpcContractsVersion)" />
->>>>>>> 1b4352c8
   </ItemGroup>
   <ItemGroup>
     <EmbeddedResource Update="ServicesVSResources.resx" GenerateSource="true" />
