﻿<?xml version="1.0" encoding="utf-8"?>
<root>
  <!-- 
    Microsoft ResX Schema 
    
    Version 2.0
    
    The primary goals of this format is to allow a simple XML format 
    that is mostly human readable. The generation and parsing of the 
    various data types are done through the TypeConverter classes 
    associated with the data types.
    
    Example:
    
    ... ado.net/XML headers & schema ...
    <resheader name="resmimetype">text/microsoft-resx</resheader>
    <resheader name="version">2.0</resheader>
    <resheader name="reader">System.Resources.ResXResourceReader, System.Windows.Forms, ...</resheader>
    <resheader name="writer">System.Resources.ResXResourceWriter, System.Windows.Forms, ...</resheader>
    <data name="Name1"><value>this is my long string</value><comment>this is a comment</comment></data>
    <data name="Color1" type="System.Drawing.Color, System.Drawing">Blue</data>
    <data name="Bitmap1" mimetype="application/x-microsoft.net.object.binary.base64">
        <value>[base64 mime encoded serialized .NET Framework object]</value>
    </data>
    <data name="Icon1" type="System.Drawing.Icon, System.Drawing" mimetype="application/x-microsoft.net.object.bytearray.base64">
        <value>[base64 mime encoded string representing a byte array form of the .NET Framework object]</value>
        <comment>This is a comment</comment>
    </data>
                
    There are any number of "resheader" rows that contain simple 
    name/value pairs.
    
    Each data row contains a name, and value. The row also contains a 
    type or mimetype. Type corresponds to a .NET class that support 
    text/value conversion through the TypeConverter architecture. 
    Classes that don't support this are serialized and stored with the 
    mimetype set.
    
    The mimetype is used for serialized objects, and tells the 
    ResXResourceReader how to depersist the object. This is currently not 
    extensible. For a given mimetype the value must be set accordingly:
    
    Note - application/x-microsoft.net.object.binary.base64 is the format 
    that the ResXResourceWriter will generate, however the reader can 
    read any of the formats listed below.
    
    mimetype: application/x-microsoft.net.object.binary.base64
    value   : The object must be serialized with 
            : System.Runtime.Serialization.Formatters.Binary.BinaryFormatter
            : and then encoded with base64 encoding.
    
    mimetype: application/x-microsoft.net.object.soap.base64
    value   : The object must be serialized with 
            : System.Runtime.Serialization.Formatters.Soap.SoapFormatter
            : and then encoded with base64 encoding.

    mimetype: application/x-microsoft.net.object.bytearray.base64
    value   : The object must be serialized into a byte array 
            : using a System.ComponentModel.TypeConverter
            : and then encoded with base64 encoding.
    -->
  <xsd:schema id="root" xmlns="" xmlns:xsd="http://www.w3.org/2001/XMLSchema" xmlns:msdata="urn:schemas-microsoft-com:xml-msdata">
    <xsd:import namespace="http://www.w3.org/XML/1998/namespace" />
    <xsd:element name="root" msdata:IsDataSet="true">
      <xsd:complexType>
        <xsd:choice maxOccurs="unbounded">
          <xsd:element name="metadata">
            <xsd:complexType>
              <xsd:sequence>
                <xsd:element name="value" type="xsd:string" minOccurs="0" />
              </xsd:sequence>
              <xsd:attribute name="name" use="required" type="xsd:string" />
              <xsd:attribute name="type" type="xsd:string" />
              <xsd:attribute name="mimetype" type="xsd:string" />
              <xsd:attribute ref="xml:space" />
            </xsd:complexType>
          </xsd:element>
          <xsd:element name="assembly">
            <xsd:complexType>
              <xsd:attribute name="alias" type="xsd:string" />
              <xsd:attribute name="name" type="xsd:string" />
            </xsd:complexType>
          </xsd:element>
          <xsd:element name="data">
            <xsd:complexType>
              <xsd:sequence>
                <xsd:element name="value" type="xsd:string" minOccurs="0" msdata:Ordinal="1" />
                <xsd:element name="comment" type="xsd:string" minOccurs="0" msdata:Ordinal="2" />
              </xsd:sequence>
              <xsd:attribute name="name" type="xsd:string" use="required" msdata:Ordinal="1" />
              <xsd:attribute name="type" type="xsd:string" msdata:Ordinal="3" />
              <xsd:attribute name="mimetype" type="xsd:string" msdata:Ordinal="4" />
              <xsd:attribute ref="xml:space" />
            </xsd:complexType>
          </xsd:element>
          <xsd:element name="resheader">
            <xsd:complexType>
              <xsd:sequence>
                <xsd:element name="value" type="xsd:string" minOccurs="0" msdata:Ordinal="1" />
              </xsd:sequence>
              <xsd:attribute name="name" type="xsd:string" use="required" />
            </xsd:complexType>
          </xsd:element>
        </xsd:choice>
      </xsd:complexType>
    </xsd:element>
  </xsd:schema>
  <resheader name="resmimetype">
    <value>text/microsoft-resx</value>
  </resheader>
  <resheader name="version">
    <value>2.0</value>
  </resheader>
  <resheader name="reader">
    <value>System.Resources.ResXResourceReader, System.Windows.Forms, Version=4.0.0.0, Culture=neutral, PublicKeyToken=b77a5c561934e089</value>
  </resheader>
  <resheader name="writer">
    <value>System.Resources.ResXResourceWriter, System.Windows.Forms, Version=4.0.0.0, Culture=neutral, PublicKeyToken=b77a5c561934e089</value>
  </resheader>
  <data name="Element_is_not_valid" xml:space="preserve">
    <value>Element is not valid.</value>
  </data>
  <data name="You_must_select_at_least_one_member" xml:space="preserve">
    <value>You must select at least one member.</value>
  </data>
  <data name="Interface_name_conflicts_with_an_existing_type_name" xml:space="preserve">
    <value>Interface name conflicts with an existing type name.</value>
  </data>
  <data name="Interface_name_is_not_a_valid_0_identifier" xml:space="preserve">
    <value>Interface name is not a valid {0} identifier.</value>
  </data>
  <data name="Illegal_characters_in_path" xml:space="preserve">
    <value>Illegal characters in path.</value>
  </data>
  <data name="File_name_must_have_the_0_extension" xml:space="preserve">
    <value>File name must have the "{0}" extension.</value>
  </data>
  <data name="Debugger" xml:space="preserve">
    <value>Debugger</value>
  </data>
  <data name="Determining_breakpoint_location" xml:space="preserve">
    <value>Determining breakpoint location...</value>
  </data>
  <data name="Determining_autos" xml:space="preserve">
    <value>Determining autos...</value>
  </data>
  <data name="Resolving_breakpoint_location" xml:space="preserve">
    <value>Resolving breakpoint location...</value>
  </data>
  <data name="Validating_breakpoint_location" xml:space="preserve">
    <value>Validating breakpoint location...</value>
  </data>
  <data name="Getting_DataTip_text" xml:space="preserve">
    <value>Getting DataTip text...</value>
  </data>
  <data name="Preview_unavailable" xml:space="preserve">
    <value>Preview unavailable</value>
  </data>
  <data name="Overrides_" xml:space="preserve">
    <value>Overrides</value>
  </data>
  <data name="Overridden_By" xml:space="preserve">
    <value>Overridden By</value>
  </data>
  <data name="Inherits_" xml:space="preserve">
    <value>Inherits</value>
  </data>
  <data name="Inherited_By" xml:space="preserve">
    <value>Inherited By</value>
  </data>
  <data name="Implements_" xml:space="preserve">
    <value>Implements</value>
  </data>
  <data name="Implemented_By" xml:space="preserve">
    <value>Implemented By</value>
  </data>
  <data name="Maximum_number_of_documents_are_open" xml:space="preserve">
    <value>Maximum number of documents are open.</value>
  </data>
  <data name="Failed_to_create_document_in_miscellaneous_files_project" xml:space="preserve">
    <value>Failed to create document in miscellaneous files project.</value>
  </data>
  <data name="Invalid_access" xml:space="preserve">
    <value>Invalid access.</value>
  </data>
  <data name="The_following_references_were_not_found_0_Please_locate_and_add_them_manually" xml:space="preserve">
    <value>The following references were not found. {0}Please locate and add them manually.</value>
  </data>
  <data name="End_position_must_be_start_position" xml:space="preserve">
    <value>End position must be &gt;= start position</value>
  </data>
  <data name="Not_a_valid_value" xml:space="preserve">
    <value>Not a valid value</value>
  </data>
  <data name="given_workspace_doesn_t_support_undo" xml:space="preserve">
    <value>given workspace doesn't support undo</value>
  </data>
  <data name="Add_a_reference_to_0" xml:space="preserve">
    <value>Add a reference to '{0}'</value>
  </data>
  <data name="Event_type_is_invalid" xml:space="preserve">
    <value>Event type is invalid</value>
  </data>
  <data name="Can_t_find_where_to_insert_member" xml:space="preserve">
    <value>Can't find where to insert member</value>
  </data>
  <data name="Can_t_rename_other_elements" xml:space="preserve">
    <value>Can't rename 'other' elements</value>
  </data>
  <data name="Unknown_rename_type" xml:space="preserve">
    <value>Unknown rename type</value>
  </data>
  <data name="IDs_are_not_supported_for_this_symbol_type" xml:space="preserve">
    <value>IDs are not supported for this symbol type.</value>
  </data>
  <data name="Can_t_create_a_node_id_for_this_symbol_kind_colon_0" xml:space="preserve">
    <value>Can't create a node id for this symbol kind: '{0}'</value>
  </data>
  <data name="Project_References" xml:space="preserve">
    <value>Project References</value>
  </data>
  <data name="Base_Types" xml:space="preserve">
    <value>Base Types</value>
  </data>
  <data name="Miscellaneous_Files" xml:space="preserve">
    <value>Miscellaneous Files</value>
  </data>
  <data name="Could_not_find_project_0" xml:space="preserve">
    <value>Could not find project '{0}'</value>
  </data>
  <data name="Could_not_find_location_of_folder_on_disk" xml:space="preserve">
    <value>Could not find location of folder on disk</value>
  </data>
  <data name="ErrorReadingFile" xml:space="preserve">
    <value>Error while reading file '{0}': {1}</value>
  </data>
  <data name="Assembly" xml:space="preserve">
    <value>Assembly </value>
  </data>
  <data name="Exceptions_colon" xml:space="preserve">
    <value>Exceptions:</value>
  </data>
  <data name="Member_of_0" xml:space="preserve">
    <value>Member of {0}</value>
  </data>
  <data name="Parameters_colon1" xml:space="preserve">
    <value>Parameters:</value>
  </data>
  <data name="Project" xml:space="preserve">
    <value>Project </value>
  </data>
  <data name="Remarks_colon" xml:space="preserve">
    <value>Remarks:</value>
  </data>
  <data name="Returns_colon" xml:space="preserve">
    <value>Returns:</value>
  </data>
  <data name="Summary_colon" xml:space="preserve">
    <value>Summary:</value>
  </data>
  <data name="Type_Parameters_colon" xml:space="preserve">
    <value>Type Parameters:</value>
  </data>
  <data name="File_already_exists" xml:space="preserve">
    <value>File already exists</value>
  </data>
  <data name="File_path_cannot_use_reserved_keywords" xml:space="preserve">
    <value>File path cannot use reserved keywords</value>
  </data>
  <data name="DocumentPath_is_illegal" xml:space="preserve">
    <value>DocumentPath is illegal</value>
  </data>
  <data name="Project_Path_is_illegal" xml:space="preserve">
    <value>Project Path is illegal</value>
  </data>
  <data name="Path_cannot_have_empty_filename" xml:space="preserve">
    <value>Path cannot have empty filename</value>
  </data>
  <data name="The_given_DocumentId_did_not_come_from_the_Visual_Studio_workspace" xml:space="preserve">
    <value>The given DocumentId did not come from the Visual Studio workspace.</value>
  </data>
  <data name="Project_colon_0_1_Use_the_dropdown_to_view_and_switch_to_other_projects_this_file_may_belong_to" xml:space="preserve">
    <value>Project: {0} ({1})

Use the dropdown to view and switch to other projects this file may belong to.</value>
  </data>
  <data name="_0_Use_the_dropdown_to_view_and_navigate_to_other_items_in_this_file" xml:space="preserve">
    <value>{0}

Use the dropdown to view and navigate to other items in this file.</value>
  </data>
  <data name="Project_colon_0_Use_the_dropdown_to_view_and_switch_to_other_projects_this_file_may_belong_to" xml:space="preserve">
    <value>Project: {0}

Use the dropdown to view and switch to other projects this file may belong to.</value>
  </data>
  <data name="ErrorReadingRuleset" xml:space="preserve">
    <value>ErrorReadingRuleset</value>
  </data>
  <data name="Error_reading_ruleset_file_0_1" xml:space="preserve">
    <value>Error reading ruleset file {0} - {1}</value>
  </data>
  <data name="AnalyzerChangedOnDisk" xml:space="preserve">
    <value>AnalyzerChangedOnDisk</value>
  </data>
  <data name="The_analyzer_assembly_0_has_changed_Diagnostics_may_be_incorrect_until_Visual_Studio_is_restarted" xml:space="preserve">
    <value>The analyzer assembly '{0}' has changed. Diagnostics may be incorrect until Visual Studio is restarted.</value>
  </data>
  <data name="CSharp_VB_Diagnostics_Table_Data_Source" xml:space="preserve">
    <value>C#/VB Diagnostics Table Data Source</value>
  </data>
  <data name="CSharp_VB_Todo_List_Table_Data_Source" xml:space="preserve">
    <value>C#/VB Todo List Table Data Source</value>
  </data>
  <data name="Cancel" xml:space="preserve">
    <value>Cancel</value>
  </data>
  <data name="Deselect_All" xml:space="preserve">
    <value>_Deselect All</value>
  </data>
  <data name="Extract_Interface" xml:space="preserve">
    <value>Extract Interface</value>
  </data>
  <data name="Generated_name_colon" xml:space="preserve">
    <value>Generated name:</value>
  </data>
  <data name="New_file_name_colon" xml:space="preserve">
    <value>New _file name:</value>
  </data>
  <data name="New_interface_name_colon" xml:space="preserve">
    <value>New _interface name:</value>
  </data>
  <data name="OK" xml:space="preserve">
    <value>OK</value>
  </data>
  <data name="Select_All" xml:space="preserve">
    <value>_Select All</value>
  </data>
  <data name="Select_public_members_to_form_interface" xml:space="preserve">
    <value>Select public _members to form interface</value>
  </data>
  <data name="Access_colon" xml:space="preserve">
    <value>_Access:</value>
  </data>
  <data name="Add_to_existing_file" xml:space="preserve">
    <value>Add to _existing file</value>
  </data>
  <data name="Change_Signature" xml:space="preserve">
    <value>Change Signature</value>
  </data>
  <data name="Create_new_file" xml:space="preserve">
    <value>_Create new file</value>
  </data>
  <data name="Default_" xml:space="preserve">
    <value>Default</value>
  </data>
  <data name="File_Name_colon" xml:space="preserve">
    <value>File Name:</value>
  </data>
  <data name="Generate_Type" xml:space="preserve">
    <value>Generate Type</value>
  </data>
  <data name="Kind_colon" xml:space="preserve">
    <value>_Kind:</value>
  </data>
  <data name="Location_colon" xml:space="preserve">
    <value>Location:</value>
  </data>
  <data name="Modifier" xml:space="preserve">
    <value>Modifier</value>
  </data>
  <data name="Name_colon1" xml:space="preserve">
    <value>Name:</value>
  </data>
  <data name="Parameter" xml:space="preserve">
    <value>Parameter</value>
  </data>
  <data name="Parameters_colon2" xml:space="preserve">
    <value>Parameters:</value>
  </data>
  <data name="Preview_method_signature_colon" xml:space="preserve">
    <value>Preview method signature:</value>
  </data>
  <data name="Preview_reference_changes" xml:space="preserve">
    <value>Preview reference changes</value>
  </data>
  <data name="Project_colon" xml:space="preserve">
    <value>_Project:</value>
  </data>
  <data name="Type" xml:space="preserve">
    <value>Type</value>
  </data>
  <data name="Type_Details_colon" xml:space="preserve">
    <value>Type Details:</value>
  </data>
  <data name="Re_move" xml:space="preserve">
    <value>Re_move</value>
  </data>
  <data name="Restore" xml:space="preserve">
    <value>_Restore</value>
  </data>
  <data name="More_about_0" xml:space="preserve">
    <value>More about {0}</value>
  </data>
  <data name="Navigation_must_be_performed_on_the_foreground_thread" xml:space="preserve">
    <value>Navigation must be performed on the foreground thread.</value>
  </data>
  <data name="bracket_plus_bracket" xml:space="preserve">
    <value>[+] </value>
  </data>
  <data name="bracket_bracket" xml:space="preserve">
    <value>[-] </value>
  </data>
  <data name="Reference_to_0_in_project_1" xml:space="preserve">
    <value>Reference to '{0}' in project '{1}'</value>
  </data>
  <data name="Unknown1" xml:space="preserve">
    <value>&lt;Unknown&gt;</value>
  </data>
  <data name="Analyzer_reference_to_0_in_project_1" xml:space="preserve">
    <value>Analyzer reference to '{0}' in project '{1}'</value>
  </data>
  <data name="Project_reference_to_0_in_project_1" xml:space="preserve">
    <value>Project reference to '{0}' in project '{1}'</value>
  </data>
  <data name="AnalyzerDependencyConflict" xml:space="preserve">
    <value>AnalyzerDependencyConflict</value>
  </data>
  <data name="Analyzer_assemblies_0_and_1_both_have_identity_2_but_different_contents_Only_one_will_be_loaded_and_analyzers_using_these_assemblies_may_not_run_correctly" xml:space="preserve">
    <value>Analyzer assemblies '{0}' and '{1}' both have identity '{2}' but different contents. Only one will be loaded and analyzers using these assemblies may not run correctly.</value>
  </data>
  <data name="_0_references" xml:space="preserve">
    <value>{0} references</value>
  </data>
  <data name="_1_reference" xml:space="preserve">
    <value>1 reference</value>
  </data>
  <data name="_0_encountered_an_error_and_has_been_disabled" xml:space="preserve">
    <value>'{0}' encountered an error and has been disabled.</value>
  </data>
  <data name="Enable" xml:space="preserve">
    <value>Enable</value>
  </data>
  <data name="Enable_and_ignore_future_errors" xml:space="preserve">
    <value>Enable and ignore future errors</value>
  </data>
  <data name="No_Changes" xml:space="preserve">
    <value>No Changes</value>
  </data>
  <data name="Current_block" xml:space="preserve">
    <value>Current block</value>
  </data>
  <data name="Determining_current_block" xml:space="preserve">
    <value>Determining current block.</value>
  </data>
  <data name="IntelliSense" xml:space="preserve">
    <value>IntelliSense</value>
  </data>
  <data name="CSharp_VB_Build_Table_Data_Source" xml:space="preserve">
    <value>C#/VB Build Table Data Source</value>
  </data>
  <data name="MissingAnalyzerReference" xml:space="preserve">
    <value>MissingAnalyzerReference</value>
  </data>
  <data name="Analyzer_assembly_0_depends_on_1_but_it_was_not_found_Analyzers_may_not_run_correctly_unless_the_missing_assembly_is_added_as_an_analyzer_reference_as_well" xml:space="preserve">
    <value>Analyzer assembly '{0}' depends on '{1}' but it was not found. Analyzers may not run correctly unless the missing assembly is added as an analyzer reference as well.</value>
  </data>
  <data name="Suppression_State" xml:space="preserve">
    <value>Suppression State</value>
  </data>
  <data name="Active" xml:space="preserve">
    <value>Active</value>
  </data>
  <data name="Suppressed" xml:space="preserve">
    <value>Suppressed</value>
  </data>
  <data name="NotApplicable" xml:space="preserve">
    <value>N/A</value>
  </data>
  <data name="SuppressionNotSupportedToolTip" xml:space="preserve">
    <value>Suppression state is supported only for intellisense diagnostics, which are for the current solution snapshot. Switch to 'Intellisense' diagnostics for suppression.</value>
  </data>
  <data name="Suppress_diagnostics" xml:space="preserve">
    <value>Suppress diagnostics</value>
  </data>
  <data name="Computing_suppressions_fix" xml:space="preserve">
    <value>Computing suppressions fix...</value>
  </data>
  <data name="Applying_suppressions_fix" xml:space="preserve">
    <value>Applying suppressions fix...</value>
  </data>
  <data name="Remove_suppressions" xml:space="preserve">
    <value>Remove suppressions</value>
  </data>
  <data name="Computing_remove_suppressions_fix" xml:space="preserve">
    <value>Computing remove suppressions fix...</value>
  </data>
  <data name="Applying_remove_suppressions_fix" xml:space="preserve">
    <value>Applying remove suppressions fix...</value>
  </data>
  <data name="This_workspace_only_supports_opening_documents_on_the_UI_thread" xml:space="preserve">
    <value>This workspace only supports opening documents on the UI thread.</value>
  </data>
  <data name="This_workspace_does_not_support_updating_Visual_Basic_parse_options" xml:space="preserve">
    <value>This workspace does not support updating Visual Basic parse options.</value>
  </data>
  <data name="Synchronize_0" xml:space="preserve">
    <value>Synchronize {0}</value>
  </data>
  <data name="Synchronizing_with_0" xml:space="preserve">
    <value>Synchronizing with {0}...</value>
  </data>
  <data name="Visual_Studio_has_suspended_some_advanced_features_to_improve_performance" xml:space="preserve">
    <value>Visual Studio has suspended some advanced features to improve performance.</value>
  </data>
  <data name="Installing_0" xml:space="preserve">
    <value>Installing '{0}'</value>
  </data>
  <data name="Installing_0_completed" xml:space="preserve">
    <value>Installing '{0}' completed</value>
  </data>
  <data name="Package_install_failed_colon_0" xml:space="preserve">
    <value>Package install failed: {0}</value>
  </data>
  <data name="Unknown2" xml:space="preserve">
    <value>&lt;Unknown&gt;</value>
  </data>
  <data name="No" xml:space="preserve">
    <value>No</value>
  </data>
  <data name="Yes" xml:space="preserve">
    <value>Yes</value>
  </data>
  <data name="Choose_a_Symbol_Specification_and_a_Naming_Style" xml:space="preserve">
    <value>Choose a Symbol Specification and a Naming Style.</value>
  </data>
  <data name="Enter_a_title_for_this_Naming_Rule" xml:space="preserve">
    <value>Enter a title for this Naming Rule.</value>
  </data>
  <data name="Enter_a_title_for_this_Naming_Style" xml:space="preserve">
    <value>Enter a title for this Naming Style.</value>
  </data>
  <data name="Enter_a_title_for_this_Symbol_Specification" xml:space="preserve">
    <value>Enter a title for this Symbol Specification.</value>
  </data>
  <data name="Accessibilities_can_match_any" xml:space="preserve">
    <value>Accessibilities (can match any)</value>
  </data>
  <data name="Capitalization_colon" xml:space="preserve">
    <value>Capitalization:</value>
  </data>
  <data name="all_lower" xml:space="preserve">
    <value>all lower</value>
  </data>
  <data name="ALL_UPPER" xml:space="preserve">
    <value>ALL UPPER</value>
  </data>
  <data name="camel_Case_Name" xml:space="preserve">
    <value>camel Case Name</value>
  </data>
  <data name="First_word_upper" xml:space="preserve">
    <value>First word upper</value>
  </data>
  <data name="Pascal_Case_Name" xml:space="preserve">
    <value>Pascal Case Name</value>
  </data>
  <data name="Severity_colon" xml:space="preserve">
    <value>Severity:</value>
  </data>
  <data name="Modifiers_must_match_all" xml:space="preserve">
    <value>Modifiers (must match all)</value>
  </data>
  <data name="Name_colon2" xml:space="preserve">
    <value>Name:</value>
  </data>
  <data name="Naming_Rule" xml:space="preserve">
    <value>Naming Rule</value>
  </data>
  <data name="Naming_Style" xml:space="preserve">
    <value>Naming Style</value>
  </data>
  <data name="Naming_Style_colon" xml:space="preserve">
    <value>Naming Style:</value>
  </data>
  <data name="Naming_Rules_allow_you_to_define_how_particular_sets_of_symbols_should_be_named_and_how_incorrectly_named_symbols_should_be_handled" xml:space="preserve">
    <value>Naming Rules allow you to define how particular sets of symbols should be named and how incorrectly-named symbols should be handled.</value>
  </data>
  <data name="The_first_matching_top_level_Naming_Rule_is_used_by_default_when_naming_a_symbol_while_any_special_cases_are_handled_by_a_matching_child_rule" xml:space="preserve">
    <value>The first matching top-level Naming Rule is used by default when naming a symbol, while any special cases are handled by a matching child rule.</value>
  </data>
  <data name="Naming_Style_Title_colon" xml:space="preserve">
    <value>Naming Style Title:</value>
  </data>
  <data name="Parent_Rule_colon" xml:space="preserve">
    <value>Parent Rule:</value>
  </data>
  <data name="Required_Prefix_colon" xml:space="preserve">
    <value>Required Prefix:</value>
  </data>
  <data name="Required_Suffix_colon" xml:space="preserve">
    <value>Required Suffix:</value>
  </data>
  <data name="Sample_Identifier_colon" xml:space="preserve">
    <value>Sample Identifier:</value>
  </data>
  <data name="Symbol_Kinds_can_match_any" xml:space="preserve">
    <value>Symbol Kinds (can match any)</value>
  </data>
  <data name="Symbol_Specification" xml:space="preserve">
    <value>Symbol Specification</value>
  </data>
  <data name="Symbol_Specification_colon" xml:space="preserve">
    <value>Symbol Specification:</value>
  </data>
  <data name="Symbol_Specification_Title_colon" xml:space="preserve">
    <value>Symbol Specification Title:</value>
  </data>
  <data name="Word_Separator_colon" xml:space="preserve">
    <value>Word Separator:</value>
  </data>
  <data name="example" xml:space="preserve">
    <value>example</value>
    <comment>IdentifierWord_Example and IdentifierWord_Identifier are combined (with prefixes, suffixes, and word separators) into an example identifier name in the NamingStyle UI.</comment>
  </data>
  <data name="identifier" xml:space="preserve">
    <value>identifier</value>
    <comment>IdentifierWord_Example and IdentifierWord_Identifier are combined (with prefixes, suffixes, and word separators) into an example identifier name in the NamingStyle UI.</comment>
  </data>
  <data name="Install_0" xml:space="preserve">
    <value>Install '{0}'</value>
  </data>
  <data name="Uninstalling_0" xml:space="preserve">
    <value>Uninstalling '{0}'</value>
  </data>
  <data name="Uninstalling_0_completed" xml:space="preserve">
    <value>Uninstalling '{0}' completed</value>
  </data>
  <data name="Uninstall_0" xml:space="preserve">
    <value>Uninstall '{0}'</value>
  </data>
  <data name="Package_uninstall_failed_colon_0" xml:space="preserve">
    <value>Package uninstall failed: {0}</value>
  </data>
  <data name="Error_encountered_while_loading_the_project_Some_project_features_such_as_full_solution_analysis_for_the_failed_project_and_projects_that_depend_on_it_have_been_disabled" xml:space="preserve">
    <value>Error encountered while loading the project. Some project features, such as full solution analysis for the failed project and projects that depend on it, have been disabled.</value>
  </data>
  <data name="Project_loading_failed" xml:space="preserve">
    <value>Project loading failed.</value>
  </data>
  <data name="To_see_what_caused_the_issue_please_try_below_1_Close_Visual_Studio_long_paragraph_follows" xml:space="preserve">
    <value>To see what caused the issue, please try below.

1. Close Visual Studio
2. Open a Visual Studio Developer Command Prompt
3. Set environment variable “TraceDesignTime” to true (set TraceDesignTime=true)
4. Delete .vs directory/.suo file
5. Restart VS from the command prompt you set the environment variable (devenv)
6. Open the solution
7. Check '{0}' and look for the failed tasks (FAILED)</value>
  </data>
  <data name="Additional_information_colon" xml:space="preserve">
    <value>Additional information:</value>
  </data>
  <data name="Installing_0_failed_Additional_information_colon_1" xml:space="preserve">
    <value>Installing '{0}' failed.

Additional information: {1}</value>
  </data>
  <data name="Uninstalling_0_failed_Additional_information_colon_1" xml:space="preserve">
    <value>Uninstalling '{0}' failed.

Additional information: {1}</value>
  </data>
  <data name="Move_0_below_1" xml:space="preserve">
    <value>Move {0} below {1}</value>
    <comment>{0} and {1} are parameter descriptions</comment>
  </data>
  <data name="Move_0_above_1" xml:space="preserve">
    <value>Move {0} above {1}</value>
    <comment>{0} and {1} are parameter descriptions</comment>
  </data>
  <data name="Remove_0" xml:space="preserve">
    <value>Remove {0}</value>
    <comment>{0} is a parameter description</comment>
  </data>
  <data name="Restore_0" xml:space="preserve">
    <value>Restore {0}</value>
    <comment>{0} is a parameter description</comment>
  </data>
  <data name="Re_enable" xml:space="preserve">
    <value>Re-enable</value>
  </data>
  <data name="Learn_more" xml:space="preserve">
    <value>Learn more</value>
  </data>
  <data name="Prefer_framework_type" xml:space="preserve">
    <value>Prefer framework type</value>
  </data>
  <data name="Prefer_predefined_type" xml:space="preserve">
    <value>Prefer predefined type</value>
  </data>
  <data name="Copy_to_Clipboard" xml:space="preserve">
    <value>Copy to Clipboard</value>
  </data>
  <data name="Close" xml:space="preserve">
    <value>Close</value>
  </data>
  <data name="Unknown_parameters" xml:space="preserve">
    <value>&lt;Unknown Parameters&gt;</value>
  </data>
  <data name="End_of_inner_exception_stack" xml:space="preserve">
    <value>--- End of inner exception stack trace ---</value>
  </data>
  <data name="For_locals_parameters_and_members" xml:space="preserve">
    <value>For locals, parameters and members</value>
  </data>
  <data name="For_member_access_expressions" xml:space="preserve">
    <value>For member access expressions</value>
  </data>
  <data name="Prefer_object_initializer" xml:space="preserve">
    <value>Prefer object initializer</value>
  </data>
  <data name="Expression_preferences_colon" xml:space="preserve">
    <value>Expression preferences:</value>
  </data>
  <data name="Block_Structure_Guides" xml:space="preserve">
    <value>Block Structure Guides</value>
  </data>
  <data name="Outlining" xml:space="preserve">
    <value>Outlining</value>
  </data>
  <data name="Show_guides_for_code_level_constructs" xml:space="preserve">
    <value>Show guides for code level constructs</value>
  </data>
  <data name="Show_guides_for_comments_and_preprocessor_regions" xml:space="preserve">
    <value>Show guides for comments and preprocessor regions</value>
  </data>
  <data name="Show_guides_for_declaration_level_constructs" xml:space="preserve">
    <value>Show guides for declaration level constructs</value>
  </data>
  <data name="Show_outlining_for_code_level_constructs" xml:space="preserve">
    <value>Show outlining for code level constructs</value>
  </data>
  <data name="Show_outlining_for_comments_and_preprocessor_regions" xml:space="preserve">
    <value>Show outlining for comments and preprocessor regions</value>
  </data>
  <data name="Show_outlining_for_declaration_level_constructs" xml:space="preserve">
    <value>Show outlining for declaration level constructs</value>
  </data>
  <data name="Variable_preferences_colon" xml:space="preserve">
    <value>Variable preferences:</value>
  </data>
  <data name="Prefer_inlined_variable_declaration" xml:space="preserve">
    <value>Prefer inlined variable declaration</value>
  </data>
  <data name="Use_expression_body_for_methods" xml:space="preserve">
    <value>Use expression body for methods</value>
  </data>
  <data name="Code_block_preferences_colon" xml:space="preserve">
    <value>Code block preferences:</value>
  </data>
  <data name="Use_expression_body_for_accessors" xml:space="preserve">
    <value>Use expression body for accessors</value>
  </data>
  <data name="Use_expression_body_for_constructors" xml:space="preserve">
    <value>Use expression body for constructors</value>
  </data>
  <data name="Use_expression_body_for_indexers" xml:space="preserve">
    <value>Use expression body for indexers</value>
  </data>
  <data name="Use_expression_body_for_operators" xml:space="preserve">
    <value>Use expression body for operators</value>
  </data>
  <data name="Use_expression_body_for_properties" xml:space="preserve">
    <value>Use expression body for properties</value>
  </data>
  <data name="Some_naming_rules_are_incomplete_Please_complete_or_remove_them" xml:space="preserve">
    <value>Some naming rules are incomplete. Please complete or remove them.</value>
  </data>
  <data name="Manage_specifications" xml:space="preserve">
    <value>Manage specifications</value>
  </data>
  <data name="Manage_naming_styles" xml:space="preserve">
    <value>Manage naming styles</value>
  </data>
  <data name="Reorder" xml:space="preserve">
    <value>Reorder</value>
  </data>
  <data name="Severity" xml:space="preserve">
    <value>Severity</value>
  </data>
  <data name="Specification" xml:space="preserve">
    <value>Specification</value>
  </data>
  <data name="Required_Style" xml:space="preserve">
    <value>Required Style</value>
  </data>
  <data name="This_item_cannot_be_deleted_because_it_is_used_by_an_existing_Naming_Rule" xml:space="preserve">
    <value>This item cannot be deleted because it is used by an existing Naming Rule.</value>
  </data>
  <data name="Prefer_collection_initializer" xml:space="preserve">
    <value>Prefer collection initializer</value>
  </data>
  <data name="Prefer_coalesce_expression" xml:space="preserve">
    <value>Prefer coalesce expression</value>
  </data>
  <data name="Collapse_regions_when_collapsing_to_definitions" xml:space="preserve">
    <value>Collapse #regions when collapsing to definitions</value>
  </data>
  <data name="Prefer_null_propagation" xml:space="preserve">
    <value>Prefer null propagation</value>
  </data>
  <data name="Prefer_explicit_tuple_name" xml:space="preserve">
    <value>Prefer explicit tuple name</value>
  </data>
  <data name="Description" xml:space="preserve">
    <value>Description</value>
  </data>
  <data name="Preference" xml:space="preserve">
    <value>Preference</value>
  </data>
  <data name="Implement_Interface_or_Abstract_Class" xml:space="preserve">
    <value>Implement Interface or Abstract Class</value>
  </data>
  <data name="For_a_given_symbol_only_the_topmost_rule_with_a_matching_Specification_will_be_applied_Violation_of_that_rules_Required_Style_will_be_reported_at_the_chosen_Severity_level" xml:space="preserve">
    <value>For a given symbol, only the topmost rule with a matching 'Specification' will be applied. Violation of that rule's 'Required Style' will be reported at the chosen 'Severity' level.</value>
  </data>
  <data name="at_the_end" xml:space="preserve">
    <value>at the end</value>
  </data>
  <data name="When_inserting_properties_events_and_methods_place_them" xml:space="preserve">
    <value>When inserting properties, events and methods, place them:</value>
  </data>
  <data name="with_other_members_of_the_same_kind" xml:space="preserve">
    <value>with other members of the same kind</value>
  </data>
  <data name="Prefer_braces" xml:space="preserve">
    <value>Prefer braces</value>
  </data>
  <data name="Over_colon" xml:space="preserve">
    <value>Over:</value>
  </data>
  <data name="Prefer_colon" xml:space="preserve">
    <value>Prefer:</value>
  </data>
  <data name="or" xml:space="preserve">
    <value>or</value>
  </data>
  <data name="built_in_types" xml:space="preserve">
    <value>built-in types</value>
  </data>
  <data name="everywhere_else" xml:space="preserve">
    <value>everywhere else</value>
  </data>
  <data name="type_is_apparent_from_assignment_expression" xml:space="preserve">
    <value>type is apparent from assignment expression</value>
  </data>
  <data name="Get_help_for_0" xml:space="preserve">
    <value>Get help for '{0}'</value>
  </data>
  <data name="Get_help_for_0_from_Bing" xml:space="preserve">
    <value>Get help for '{0}' from Bing</value>
  </data>
  <data name="Move_down" xml:space="preserve">
    <value>Move down</value>
  </data>
  <data name="Move_up" xml:space="preserve">
    <value>Move up</value>
  </data>
  <data name="Remove" xml:space="preserve">
    <value>Remove</value>
  </data>
  <data name="Pick_members" xml:space="preserve">
    <value>Pick members</value>
  </data>
  <data name="Unfortunately_a_process_used_by_Visual_Studio_has_encountered_an_unrecoverable_error_We_recommend_saving_your_work_and_then_closing_and_restarting_Visual_Studio" xml:space="preserve">
    <value>Unfortunately, a process used by Visual Studio has encountered an unrecoverable error.  We recommend saving your work, and then closing and restarting Visual Studio.</value>
  </data>
  <data name="analyzer_Prefer_auto_properties" xml:space="preserve">
    <value>Prefer auto properties</value>
  </data>
  <data name="Add_a_symbol_specification" xml:space="preserve">
    <value>Add a symbol specification</value>
  </data>
  <data name="Remove_symbol_specification" xml:space="preserve">
    <value>Remove symbol specification</value>
  </data>
  <data name="Add_item" xml:space="preserve">
    <value>Add item</value>
  </data>
  <data name="Edit_item" xml:space="preserve">
    <value>Edit item</value>
  </data>
  <data name="Remove_item" xml:space="preserve">
    <value>Remove item</value>
  </data>
  <data name="Add_a_naming_rule" xml:space="preserve">
    <value>Add a naming rule</value>
  </data>
  <data name="Remove_naming_rule" xml:space="preserve">
    <value>Remove naming rule</value>
  </data>
  <data name="VisualStudioWorkspace_TryApplyChanges_cannot_be_called_from_a_background_thread" xml:space="preserve">
    <value>VisualStudioWorkspace.TryApplyChanges cannot be called from a background thread.</value>
  </data>
  <data name="codegen_prefer_auto_properties" xml:space="preserve">
    <value>prefer auto properties</value>
  </data>
  <data name="prefer_throwing_properties" xml:space="preserve">
    <value>prefer throwing properties</value>
  </data>
  <data name="When_generating_properties" xml:space="preserve">
    <value>When generating properties:</value>
  </data>
  <data name="Options" xml:space="preserve">
    <value>Options</value>
  </data>
  <data name="Try_the_preview_version_of_our_live_code_analysis_extension_which_provides_more_fixes_for_common_API_design_naming_performance_and_reliability_issues" xml:space="preserve">
    <value>Try the preview version of our live code analysis extension, which provides more fixes for common API design, naming, performance, and reliability issues</value>
  </data>
  <data name="Never_show_this_again" xml:space="preserve">
    <value>Never show this again</value>
  </data>
  <data name="Prefer_simple_default_expression" xml:space="preserve">
    <value>Prefer simple 'default' expression</value>
  </data>
  <data name="Prefer_inferred_tuple_names" xml:space="preserve">
    <value>Prefer inferred tuple element names</value>
  </data>
  <data name="Prefer_inferred_anonymous_type_member_names" xml:space="preserve">
    <value>Prefer inferred anonymous type member names</value>
  </data>
  <data name="Preview_pane" xml:space="preserve">
    <value>Preview pane</value>
  </data>
  <data name="Analysis" xml:space="preserve">
    <value>Analysis</value>
  </data>
  <data name="Enable_full_solution_analysis" xml:space="preserve">
    <value>Enable full solution _analysis</value>
  </data>
  <data name="Perform_editor_feature_analysis_in_external_process" xml:space="preserve">
    <value>Perform editor _feature analysis in external process (experimental)</value>
  </data>
  <data name="Fade_out_unreachable_code" xml:space="preserve">
    <value>Fade out unreachable code</value>
  </data>
  <data name="Fading" xml:space="preserve">
    <value>Fading</value>
  </data>
  <data name="ChangesNotAllowedIFAssemblyHasNotBeenLoaded" xml:space="preserve">
    <value>Changes are not allowed if the assembly has not been loaded.</value>
  </data>
  <data name="ChangesNotAllowedIfProjectWasntBuildWhenDebuggingStarted" xml:space="preserve">
    <value>Changes are not allowed if the project wasn't built when debugging started.</value>
  </data>
  <data name="ChangesNotAllowedIfProjectWasntLoadedWhileDebugging" xml:space="preserve">
    <value>Changes are not allowed if the project wasn't loaded and built when debugging started.

'Lightweight solution load' is enabled for the current solution. Disable it to ensure that all projects are loaded when debugging starts.</value>
  </data>
  <data name="ChangesNotAllowedWhileCodeIsRunning" xml:space="preserve">
    <value>Changes are not allowed while code is running.</value>
  </data>
  <data name="Prefer_local_function_over_anonymous_function" xml:space="preserve">
    <value>Prefer local function over anonymous function</value>
  </data>
  <data name="Keep_all_parentheses_in_colon" xml:space="preserve">
    <value>Keep all parentheses in:</value>
  </data>
  <data name="In_other_operators" xml:space="preserve">
    <value>In other operators</value>
  </data>
  <data name="Never_if_unnecessary" xml:space="preserve">
    <value>Never if unnecessary</value>
  </data>
  <data name="Always_for_clarity" xml:space="preserve">
    <value>Always for clarity</value>
  </data>
  <data name="Parentheses_preferences_colon" xml:space="preserve">
    <value>Parentheses preferences:</value>
  </data>
  <data name="ModuleHasBeenUnloaded" xml:space="preserve">
    <value>Module has been unloaded.</value>
  </data>
  <data name="CantApplyChangesModuleHasBeenUnloaded" xml:space="preserve">
    <value>Can't apply changes -- module '{0}' has been unloaded.</value>
  </data>
  <data name="CantApplyChangesUnexpectedError" xml:space="preserve">
    <value>Can't apply changes -- unexpected error: '{0}'</value>
  </data>
  <data name="Prefer_deconstructed_variable_declaration" xml:space="preserve">
    <value>Prefer deconstructed variable declaration</value>
  </data>
  <data name="External_reference_found" xml:space="preserve">
    <value>External reference found</value>
  </data>
  <data name="No_references_found_to_0" xml:space="preserve">
    <value>No references found to '{0}'</value>
  </data>
  <data name="Search_found_no_results" xml:space="preserve">
    <value>Search found no results</value>
  </data>
  <data name="Sync_Class_View" xml:space="preserve">
    <value>Sync Class View</value>
  </data>
  <data name="Reset_Visual_Studio_default_keymapping" xml:space="preserve">
    <value>Reset Visual Studio default keymapping</value>
  </data>
  <data name="Enable_navigation_to_decompiled_sources" xml:space="preserve">
    <value>Enable navigation to decompiled sources (experimental)</value>
  </data>
  <data name="Decompiler_Legal_Notice_Message" xml:space="preserve">
    <value>IMPORTANT: Visual Studio includes decompiling functionality (“Decompiler”) that enables reproducing source code from binary code. By accessing and using the Decompiler, you agree to the Visual Studio license terms and the terms for the Decompiler below. If you do not agree with these combined terms, do not access or use the Decompiler.
 
You acknowledge that binary code and source code might be protected by copyright and trademark laws.  Before using the Decompiler on any binary code, you need to first:  
(i) confirm that the license terms governing your use of the binary code do not contain a provision which prohibits you from decompiling the software; or
(ii) obtain permission to decompile the binary code from the owner of the software.
 
Your use of the Decompiler is optional.  Microsoft is not responsible and disclaims all liability for your use of the Decompiler that violates any laws or any software license terms which prohibit decompiling of the software.

I agree to all of the foregoing:</value>
  </data>
  <data name="Decompiler_Legal_Notice_Title" xml:space="preserve">
    <value>Decompiler Legal Notice</value>
  </data>
<<<<<<< HEAD
  <data name="Highlight_related_components_under_cursor" xml:space="preserve">
    <value>Highlight related components under cursor</value>
  </data>
  <data name="Colorize_JSON_strings" xml:space="preserve">
    <value>Colorize JSON strings</value>
  </data>
  <data name="Detect_and_offer_editor_features_for_likely_JSON_strings" xml:space="preserve">
    <value>Detect and offer editor features for likely JSON strings</value>
  </data>
  <data name="JSON_strings" xml:space="preserve">
    <value>JSON strings</value>
  </data>
  <data name="Report_invalid_JSON_strings" xml:space="preserve">
    <value>Report invalid JSON strings</value>
=======
  <data name="Colorize_regular_expressions" xml:space="preserve">
    <value>Colorize regular expressions</value>
  </data>
  <data name="Highlight_related_components_under_cursor" xml:space="preserve">
    <value>Highlight related components under cursor</value>
  </data>
  <data name="Regular_Expressions" xml:space="preserve">
    <value>Regular Expressions</value>
  </data>
  <data name="Report_invalid_regular_expressions" xml:space="preserve">
    <value>Report invalid regular expressions</value>
>>>>>>> b5e36269
  </data>
  <data name="Code_style_header_use_editor_config" xml:space="preserve">
    <value>The settings configured here only apply to your machine. To configure these settings to travel with your solution, use .editorconfig files.</value>
  </data>
  <data name="Field_preferences_colon" xml:space="preserve">
    <value>Field preferences:</value>
  </data>
  <data name="Prefer_readonly" xml:space="preserve">
    <value>Prefer readonly</value>
  </data>
  <data name="Analyzing_0" xml:space="preserve">
    <value>Analyzing '{0}'</value>
  </data>
  <data name="Live_code_analysis" xml:space="preserve">
    <value>Live code analysis</value>
  </data>
  <data name="Prefer_conditional_expression_over_if_with_assignments" xml:space="preserve">
    <value>Prefer conditional expression over 'if' with assignments</value>
  </data>
  <data name="Prefer_conditional_expression_over_if_with_returns" xml:space="preserve">
    <value>Prefer conditional expression over 'if' with returns</value>
  </data>
  <data name="Apply_0_keymapping_scheme" xml:space="preserve">
    <value>Apply '{0}' keymapping scheme</value>
  </data>
  <data name="We_notice_you_suspended_0_Reset_keymappings_to_continue_to_navigate_and_refactor" xml:space="preserve">
    <value>We notice you suspended '{0}'. Reset keymappings to continue to navigate and refactor.</value>
  </data>
</root><|MERGE_RESOLUTION|>--- conflicted
+++ resolved
@@ -1024,10 +1024,18 @@
   <data name="Decompiler_Legal_Notice_Title" xml:space="preserve">
     <value>Decompiler Legal Notice</value>
   </data>
-<<<<<<< HEAD
+  <data name="Colorize_regular_expressions" xml:space="preserve">
+    <value>Colorize regular expressions</value>
+  </data>
   <data name="Highlight_related_components_under_cursor" xml:space="preserve">
     <value>Highlight related components under cursor</value>
   </data>
+  <data name="Regular_Expressions" xml:space="preserve">
+    <value>Regular Expressions</value>
+  </data>
+  <data name="Report_invalid_regular_expressions" xml:space="preserve">
+    <value>Report invalid regular expressions</value>
+  </data>
   <data name="Colorize_JSON_strings" xml:space="preserve">
     <value>Colorize JSON strings</value>
   </data>
@@ -1039,19 +1047,6 @@
   </data>
   <data name="Report_invalid_JSON_strings" xml:space="preserve">
     <value>Report invalid JSON strings</value>
-=======
-  <data name="Colorize_regular_expressions" xml:space="preserve">
-    <value>Colorize regular expressions</value>
-  </data>
-  <data name="Highlight_related_components_under_cursor" xml:space="preserve">
-    <value>Highlight related components under cursor</value>
-  </data>
-  <data name="Regular_Expressions" xml:space="preserve">
-    <value>Regular Expressions</value>
-  </data>
-  <data name="Report_invalid_regular_expressions" xml:space="preserve">
-    <value>Report invalid regular expressions</value>
->>>>>>> b5e36269
   </data>
   <data name="Code_style_header_use_editor_config" xml:space="preserve">
     <value>The settings configured here only apply to your machine. To configure these settings to travel with your solution, use .editorconfig files.</value>
