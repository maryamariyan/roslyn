﻿' Licensed to the .NET Foundation under one or more agreements.
' The .NET Foundation licenses this file to you under the MIT license.
' See the LICENSE file in the project root for more information.

Imports System.Collections.Immutable
Imports System.IO
Imports System.Threading
Imports Microsoft.CodeAnalysis
Imports Microsoft.CodeAnalysis.Diagnostics
Imports Microsoft.CodeAnalysis.[Shared].TestHooks
Imports Microsoft.CodeAnalysis.Test.Utilities
Imports Microsoft.VisualStudio.LanguageServices.Implementation.Diagnostics
Imports Microsoft.VisualStudio.LanguageServices.UnitTests.Diagnostics
Imports Microsoft.VisualStudio.LanguageServices.UnitTests.ProjectSystemShim.Framework
Imports Roslyn.Test.Utilities

Namespace Microsoft.VisualStudio.LanguageServices.UnitTests.ProjectSystemShim
    <[UseExportProvider]>
    Public Class AnalyzerReferenceTests
        <WpfFact>
        Public Async Function RemoveAndReAddInSameBatchWorksCorrectly() As Task
            Using environment = New TestEnvironment(GetType(TestDynamicFileInfoProviderThatProducesNoFiles))
                Dim project = Await environment.ProjectFactory.CreateAndAddToWorkspaceAsync(
                    "Project", LanguageNames.CSharp, CancellationToken.None)
                Const analyzerPath = "Z:\TestAnalyzer.dll"

                project.AddAnalyzerReference(analyzerPath)

                Using project.CreateBatchScope()
                    project.RemoveAnalyzerReference(analyzerPath)
                    project.AddAnalyzerReference(analyzerPath)
                    project.RemoveAnalyzerReference(analyzerPath)
                    project.AddAnalyzerReference(analyzerPath)
                End Using

                ' In the end, we should have exactly one reference
                Assert.Single(environment.Workspace.CurrentSolution.Projects.Single().AnalyzerReferences)
            End Using
        End Function

        <WpfTheory>
        <CombinatorialData>
        Public Async Function LoadDiagnosticsRemovedOnAnalyzerReferenceRemoval(removeInBatch As Boolean) As Task
            Using environment = New TestEnvironment(GetType(TestDynamicFileInfoProviderThatProducesNoFiles))
                Dim project = Await environment.ProjectFactory.CreateAndAddToWorkspaceAsync(
                    "Project", LanguageNames.CSharp, CancellationToken.None)
                Dim analyzerPath = "Z:\TestAnalyzer" + Guid.NewGuid().ToString() + ".dll"

                project.AddAnalyzerReference(analyzerPath)

                ' Force there to be errors trying to load the missing DLL
                Dim analyzers = environment.Workspace.CurrentSolution.Projects.Single().AnalyzerReferences.Single().GetAnalyzers(LanguageNames.CSharp)
                Assert.Empty(analyzers)

                Assert.Single(Await GetDiagnostics(environment), Function(d) d.Id = DocumentAnalysisExecutor.WRN_UnableToLoadAnalyzerIdCS)

                Using If(removeInBatch, project.CreateBatchScope(), Nothing)
                    project.RemoveAnalyzerReference(analyzerPath)
                End Using

                Assert.Empty(Await GetDiagnostics(environment))
            End Using
        End Function

        <WpfTheory>
        <CombinatorialData>
        Public Async Function LoadDiagnosticsRemovedOnProjectRemoval(removeInBatch As Boolean) As Task
            Using environment = New TestEnvironment(GetType(TestDynamicFileInfoProviderThatProducesNoFiles))
                Dim project = Await environment.ProjectFactory.CreateAndAddToWorkspaceAsync(
                    "Project", LanguageNames.CSharp, CancellationToken.None)
                Dim analyzerPath = "Z:\TestAnalyzer" + Guid.NewGuid().ToString() + ".dll"

                project.AddAnalyzerReference(analyzerPath)

                ' Force there to be errors trying to load the missing DLL
                Dim analyzers = environment.Workspace.CurrentSolution.Projects.Single().AnalyzerReferences.Single().GetAnalyzers(LanguageNames.CSharp)
                Assert.Empty(analyzers)
                Assert.Single(Await GetDiagnostics(environment), Function(d) d.Id = DocumentAnalysisExecutor.WRN_UnableToLoadAnalyzerIdCS)

                Using If(removeInBatch, project.CreateBatchScope(), Nothing)
                    project.RemoveFromWorkspace()
                End Using

                Assert.Empty(Await GetDiagnostics(environment))
            End Using
        End Function

        <WpfFact>
        Public Async Function LoadDiagnosticsStayIfRemoveAndAddInBatch() As Task
            Using environment = New TestEnvironment(GetType(TestDynamicFileInfoProviderThatProducesNoFiles))
                Dim project = Await environment.ProjectFactory.CreateAndAddToWorkspaceAsync(
                    "Project", LanguageNames.CSharp, CancellationToken.None)
                Dim analyzerPath = "Z:\TestAnalyzer" + Guid.NewGuid().ToString() + ".dll"

                project.AddAnalyzerReference(analyzerPath)

                ' Force there to be errors trying to load the missing DLL
                Dim analyzers = environment.Workspace.CurrentSolution.Projects.Single().AnalyzerReferences.Single().GetAnalyzers(LanguageNames.CSharp)
                Assert.Empty(analyzers)
                Assert.Single(Await GetDiagnostics(environment), Function(d) d.Id = DocumentAnalysisExecutor.WRN_UnableToLoadAnalyzerIdCS)

                Using project.CreateBatchScope()
                    project.RemoveAnalyzerReference(analyzerPath)
                    project.AddAnalyzerReference(analyzerPath)
                End Using

                ' We should still have a diagnostic; the real point of this assertion isn't that
                ' we keep it around immediately, but we don't accidentally screw up the batching and 
                ' lose the diagnostic permanently.
                Assert.Single(Await GetDiagnostics(environment), Function(d) d.Id = DocumentAnalysisExecutor.WRN_UnableToLoadAnalyzerIdCS)
            End Using
        End Function

        <WpfFact>
        Public Async Function RazorSourceGenerator_FromVsix() As Task
            Using environment = New TestEnvironment()
                Dim providerFactory = DirectCast(environment.ExportProvider.GetExportedValue(Of IVisualStudioDiagnosticAnalyzerProviderFactory), MockVisualStudioDiagnosticAnalyzerProviderFactory)
                providerFactory.Extensions =
                {
                    ({
                        Path.Combine(TempRoot.Root, "RazorVsix", "Microsoft.NET.Sdk.Razor.SourceGenerators.dll"),
                        Path.Combine(TempRoot.Root, "RazorVsix", "VsixDependency1.dll"),
                        Path.Combine(TempRoot.Root, "RazorVsix", "VsixDependency2.dll")
                     },
                     "Microsoft.VisualStudio.RazorExtension"),
                     ({
                        Path.Combine(TempRoot.Root, "File.dll")
                     },
                     "AnotherExtension")
                }

                Dim project = Await environment.ProjectFactory.CreateAndAddToWorkspaceAsync(
                    "Project", LanguageNames.CSharp, CancellationToken.None)

                ' adding just Razor dependency and not the main source generator is a no-op
                project.AddAnalyzerReference(Path.Combine(TempRoot.Root, "Sdks", "Microsoft.NET.Sdk.Razor", "source-generators", "SdkDependency1.dll"))

                Assert.Empty(environment.Workspace.CurrentSolution.Projects.Single().AnalyzerReferences)

                ' removing just Razor dependency and not the main source generator is a no-op
                project.RemoveAnalyzerReference(Path.Combine(TempRoot.Root, "Sdks", "Microsoft.NET.Sdk.Razor", "source-generators", "SdkDependency1.dll"))

                Assert.Empty(environment.Workspace.CurrentSolution.Projects.Single().AnalyzerReferences)

                ' add Razor source generator and a couple more other analyzer files:
                project.AddAnalyzerReference(Path.Combine(TempRoot.Root, "Sdks", "Microsoft.NET.Sdk.Razor", "source-generators", "SdkDependency1.dll"))
                project.AddAnalyzerReference(Path.Combine(TempRoot.Root, "Sdks", "Microsoft.NET.Sdk.Razor", "source-generators", "Microsoft.NET.Sdk.Razor.SourceGenerators.dll"))
                project.AddAnalyzerReference(Path.Combine(TempRoot.Root, "Some other directory", "Microsoft.NET.Sdk.Razor.SourceGenerators.dll"))
                project.AddAnalyzerReference(Path.Combine(TempRoot.Root, "Dir", "File.dll"))

                AssertEx.Equal(
                {
                    Path.Combine(TempRoot.Root, "RazorVsix", "Microsoft.NET.Sdk.Razor.SourceGenerators.dll"),
                    Path.Combine(TempRoot.Root, "RazorVsix", "VsixDependency1.dll"),
                    Path.Combine(TempRoot.Root, "RazorVsix", "VsixDependency2.dll"),
                    Path.Combine(TempRoot.Root, "Some other directory", "Microsoft.NET.Sdk.Razor.SourceGenerators.dll"),
                    Path.Combine(TempRoot.Root, "Dir", "File.dll")
                }, environment.Workspace.CurrentSolution.Projects.Single().AnalyzerReferences.Select(Function(r) r.FullPath))

                ' add Razor source generator again:
                Assert.Throws(Of ArgumentException)(
                    "fullPath",
                    Sub() project.AddAnalyzerReference(Path.Combine(TempRoot.Root, "Sdks", "Microsoft.NET.Sdk.Razor", "source-generators", "Microsoft.NET.Sdk.Razor.SourceGenerators.dll")))

                AssertEx.Equal(
                {
                    Path.Combine(TempRoot.Root, "RazorVsix", "Microsoft.NET.Sdk.Razor.SourceGenerators.dll"),
                    Path.Combine(TempRoot.Root, "RazorVsix", "VsixDependency1.dll"),
                    Path.Combine(TempRoot.Root, "RazorVsix", "VsixDependency2.dll"),
                    Path.Combine(TempRoot.Root, "Some other directory", "Microsoft.NET.Sdk.Razor.SourceGenerators.dll"),
                    Path.Combine(TempRoot.Root, "Dir", "File.dll")
                }, environment.Workspace.CurrentSolution.Projects.Single().AnalyzerReferences.Select(Function(r) r.FullPath))

                ' remove:
                project.RemoveAnalyzerReference(Path.Combine(TempRoot.Root, "Sdks", "Microsoft.NET.Sdk.Razor", "source-generators", "SdkDependency1.dll"))
                project.RemoveAnalyzerReference(Path.Combine(TempRoot.Root, "Sdks", "Microsoft.NET.Sdk.Razor", "source-generators", "Microsoft.NET.Sdk.Razor.SourceGenerators.dll"))
                project.RemoveAnalyzerReference(Path.Combine(TempRoot.Root, "Some other directory", "Microsoft.NET.Sdk.Razor.SourceGenerators.dll"))

                AssertEx.Equal(
                {
                    Path.Combine(TempRoot.Root, "Dir", "File.dll")
                }, environment.Workspace.CurrentSolution.Projects.Single().AnalyzerReferences.Select(Function(r) r.FullPath))

                ' remove again:
                Assert.Throws(Of ArgumentException)(
                    "fullPath",
                    Sub() project.RemoveAnalyzerReference(Path.Combine(TempRoot.Root, "Sdks", "Microsoft.NET.Sdk.Razor", "source-generators", "Microsoft.NET.Sdk.Razor.SourceGenerators.dll")))

                AssertEx.Equal(
                {
                    Path.Combine(TempRoot.Root, "Dir", "File.dll")
                }, environment.Workspace.CurrentSolution.Projects.Single().AnalyzerReferences.Select(Function(r) r.FullPath))
            End Using
        End Function

        <WpfFact>
        Public Async Function RazorSourceGenerator_FromSdk() As Task
            Using environment = New TestEnvironment()
                Dim providerFactory = DirectCast(environment.ExportProvider.GetExportedValue(Of IVisualStudioDiagnosticAnalyzerProviderFactory), MockVisualStudioDiagnosticAnalyzerProviderFactory)
                providerFactory.Extensions =
                {
                     ({
                        Path.Combine(TempRoot.Root, "File.dll")
                     },
                     "AnotherExtension")
                }

                Dim project = Await environment.ProjectFactory.CreateAndAddToWorkspaceAsync(
                    "Project", LanguageNames.CSharp, CancellationToken.None)

                ' add Razor source generator and a couple more other analyzer filess:
                Dim path1 = Path.Combine(TempRoot.Root, "Sdks", "Microsoft.NET.Sdk.Razor", "source-generators", "Microsoft.NET.Sdk.Razor.SourceGenerators.dll")
                Dim path2 = Path.Combine(TempRoot.Root, "Sdks", "Microsoft.NET.Sdk.Razor", "source-generators", "SdkDependency1.dll")
                project.AddAnalyzerReference(path1)
                project.AddAnalyzerReference(path2)

                AssertEx.Equal({path1, path2}, environment.Workspace.CurrentSolution.Projects.Single().AnalyzerReferences.Select(Function(r) r.FullPath))

            End Using
        End Function

        Private Shared Async Function GetDiagnostics(environment As TestEnvironment) As Task(Of ImmutableArray(Of DiagnosticData))
            ' Wait for diagnostics to be updated asynchronously
            Dim waiter = environment.ExportProvider.GetExportedValue(Of AsynchronousOperationListenerProvider).GetWaiter(FeatureAttribute.DiagnosticService)
            Await waiter.ExpeditedWaitAsync()

            Dim diagnosticService = environment.ExportProvider.GetExportedValue(Of IDiagnosticService)
<<<<<<< HEAD
            Dim diagnostics = Await diagnosticService.GetPullDiagnosticsAsync(
=======
            Dim diagnostics = Await diagnosticService.GetDiagnosticsAsync(
>>>>>>> 0d6ace52
                environment.Workspace,
                projectId:=Nothing,
                documentId:=Nothing,
                id:=Nothing,
                includeSuppressedDiagnostics:=True,
                CancellationToken.None)
            Return diagnostics
        End Function
    End Class
End Namespace<|MERGE_RESOLUTION|>--- conflicted
+++ resolved
@@ -225,11 +225,7 @@
             Await waiter.ExpeditedWaitAsync()
 
             Dim diagnosticService = environment.ExportProvider.GetExportedValue(Of IDiagnosticService)
-<<<<<<< HEAD
-            Dim diagnostics = Await diagnosticService.GetPullDiagnosticsAsync(
-=======
             Dim diagnostics = Await diagnosticService.GetDiagnosticsAsync(
->>>>>>> 0d6ace52
                 environment.Workspace,
                 projectId:=Nothing,
                 documentId:=Nothing,
