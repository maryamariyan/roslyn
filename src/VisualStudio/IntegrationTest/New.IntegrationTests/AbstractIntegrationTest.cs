--- conflicted
+++ resolved
@@ -5,166 +5,26 @@
 using System.Threading.Tasks;
 using Microsoft.VisualStudio.Extensibility.Testing;
 using Xunit;
-using Xunit.Sdk;
 
 namespace Roslyn.VisualStudio.IntegrationTests
 {
-    /// <remarks>
-    /// The following is the xunit execution order:
-    ///
-    /// <list type="number">
-    /// <item><description>Instance constructor</description></item>
-    /// <item><description><see cref="IAsyncLifetime.InitializeAsync"/></description></item>
-    /// <item><description><see cref="BeforeAfterTestAttribute.Before"/></description></item>
-    /// <item><description>Test method</description></item>
-    /// <item><description><see cref="BeforeAfterTestAttribute.After"/></description></item>
-    /// <item><description><see cref="IAsyncLifetime.DisposeAsync"/></description></item>
-    /// <item><description><see cref="IDisposable.Dispose"/></description></item>
-    /// </list>
-    /// </remarks>
     [IdeSettings(MinVersion = VisualStudioVersion.VS2022, RootSuffix = "RoslynDev")]
     public abstract class AbstractIntegrationTest : AbstractIdeIntegrationTest
     {
         protected const string ProjectName = "TestProj";
         protected const string SolutionName = "TestSolution";
 
-<<<<<<< HEAD
-        /// <summary>
-        /// A long timeout used to avoid hangs in tests, where a test failure manifests as an operation never occurring.
-        /// </summary>
-        public static readonly TimeSpan HangMitigatingTimeout = TimeSpan.FromMinutes(4);
-
-        /// <summary>
-        /// A timeout used to avoid hangs during test cleanup. This is separate from <see cref="HangMitigatingTimeout"/>
-        /// to provide tests an opportunity to clean up state even if failure occurred due to timeout.
-        /// </summary>
-        private static readonly TimeSpan s_cleanupHangMitigatingTimeout = TimeSpan.FromMinutes(2);
-
-        private JoinableTaskContext? _joinableTaskContext;
-        private JoinableTaskCollection? _joinableTaskCollection;
-        private JoinableTaskFactory? _joinableTaskFactory;
-
-        private TestServices? _testServices;
-
-        private readonly CancellationTokenSource _hangMitigatingCancellationTokenSource;
-        private readonly CancellationTokenSource _cleanupCancellationTokenSource;
-
-        protected AbstractIntegrationTest()
-        {
-            Assert.True(Application.Current.Dispatcher.CheckAccess());
-
-            JoinableTaskContext = ThreadHelper.JoinableTaskContext;
-
-            _hangMitigatingCancellationTokenSource = new CancellationTokenSource(HangMitigatingTimeout);
-            _cleanupCancellationTokenSource = new CancellationTokenSource();
-        }
-
-        [NotNull]
-        protected JoinableTaskContext? JoinableTaskContext
-        {
-            get
-            {
-                return _joinableTaskContext ?? throw new InvalidOperationException();
-            }
-
-            private set
-            {
-                if (value == _joinableTaskContext)
-                {
-                    return;
-                }
-
-                if (value is null)
-                {
-                    _joinableTaskContext = null;
-                    _joinableTaskCollection = null;
-                    _joinableTaskFactory = null;
-                }
-                else
-                {
-                    _joinableTaskContext = value;
-                    _joinableTaskCollection = value.CreateCollection();
-                    _joinableTaskFactory = value.CreateFactory(_joinableTaskCollection).WithPriority(Application.Current.Dispatcher, DispatcherPriority.Background);
-                }
-            }
-        }
-
-        [NotNull]
-        private protected TestServices? TestServices
-        {
-            get
-            {
-                return _testServices ?? throw new InvalidOperationException();
-            }
-
-            private set
-            {
-                _testServices = value;
-            }
-        }
-
-        protected JoinableTaskFactory JoinableTaskFactory
-            => _joinableTaskFactory ?? throw new InvalidOperationException();
-
-        protected CancellationToken HangMitigatingCancellationToken
-            => _hangMitigatingCancellationTokenSource.Token;
-
-        /// <summary>
-        /// ⚠️ Note that this token will not be cancelled prior to the call to <see cref="DisposeAsync"/> (which starts
-        /// the cancellation timer). Derived types are not likely to make use of this, so it's marked
-        /// <see langword="private"/>.
-        /// </summary>
-        private CancellationToken CleanupCancellationToken
-            => _cleanupCancellationTokenSource.Token;
-
-        public virtual async Task InitializeAsync()
-=======
         protected AbstractIntegrationTest()
         {
             WorkspaceInProcess.EnableAsynchronousOperationTracking();
         }
 
         public override async Task InitializeAsync()
->>>>>>> 1138ef8a
         {
             await base.InitializeAsync();
 
             await TestServices.StateReset.ResetGlobalOptionsAsync(HangMitigatingCancellationToken);
             await TestServices.StateReset.ResetHostSettingsAsync(HangMitigatingCancellationToken);
         }
-<<<<<<< HEAD
-
-        /// <summary>
-        /// This method implements <see cref="IAsyncLifetime.DisposeAsync"/>, and is used for releasing resources
-        /// created by <see cref="IAsyncLifetime.InitializeAsync"/>. This method is only called if
-        /// <see cref="InitializeAsync"/> completes successfully.
-        /// </summary>
-        public virtual async Task DisposeAsync()
-        {
-            _cleanupCancellationTokenSource.CancelAfter(s_cleanupHangMitigatingTimeout);
-
-            await TestServices.SolutionExplorer.CloseSolutionAsync(CleanupCancellationToken);
-
-            if (_joinableTaskCollection is object)
-            {
-                await _joinableTaskCollection.JoinTillEmptyAsync(CleanupCancellationToken);
-            }
-
-            JoinableTaskContext = null;
-        }
-
-        /// <summary>
-        /// This method provides the implementation for <see cref="IDisposable.Dispose"/>.
-        /// This method is called via the <see cref="IDisposable"/> interface if the constructor completes successfully.
-        /// The <see cref="InitializeAsync"/> may or may not have completed successfully.
-        /// </summary>
-        public virtual void Dispose()
-        {
-        }
-
-        private protected virtual async Task<TestServices> CreateTestServicesAsync()
-            => await TestServices.CreateAsync(JoinableTaskFactory);
-=======
->>>>>>> 1138ef8a
     }
 }