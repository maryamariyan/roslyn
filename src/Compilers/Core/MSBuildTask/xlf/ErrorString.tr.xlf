--- conflicted
+++ resolved
@@ -60,11 +60,7 @@
       <trans-unit id="CopyRefAssembly_BadSource3">
         <source>Failed to check the content hash of the source ref assembly '{0}': {1}
 {2}</source>
-<<<<<<< HEAD
-        <target state="new">Failed to check the content hash of the source ref assembly '{0}': {1}
-=======
-        <target state="translated">Kaynak ürün kodu derleme '{0}' içerik karma denetlemek başarısız oldu: {1}
->>>>>>> efd4778d
+        <target state="needs-review-translation">Kaynak ürün kodu derleme '{0}' içerik karma denetlemek başarısız oldu: {1}
 {2}</target>
         <note />
       </trans-unit>
