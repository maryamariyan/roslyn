﻿<?xml version="1.0" encoding="utf-8"?>
<!-- Copyright (c)  Microsoft.  All Rights Reserved.  Licensed under the Apache License, Version 2.0.  See License.txt in the project root for license information. -->
<Project ToolsVersion="12.0" DefaultTargets="Build" xmlns="http://schemas.microsoft.com/developer/msbuild/2003">
  <ImportGroup Label="Settings">
    <Import Project="..\..\..\..\build\Targets\VSL.Settings.targets" />
  </ImportGroup>
  <PropertyGroup>
    <Nonshipping>true</Nonshipping>
    <Configuration Condition="'$(Configuration)' == ''">Debug</Configuration>
    <Platform Condition="'$(Platform)' == ''">AnyCPU</Platform>
    <ProjectGuid>{1DFEA9C5-973C-4179-9B1B-0F32288E1EF2}</ProjectGuid>
    <OutputType>Library</OutputType>
    <RootNamespace>Microsoft.CodeAnalysis.BuildTasks.UnitTests</RootNamespace>
    <AssemblyName>Microsoft.Build.Tasks.CodeAnalysis.UnitTests</AssemblyName>
    <AllowUnsafeBlocks>true</AllowUnsafeBlocks>
    <SolutionDir Condition="'$(SolutionDir)' == '' OR '$(SolutionDir)' == '*Undefined*'">..\..\..\..\</SolutionDir>
    <RestorePackages>true</RestorePackages>
    <TargetFrameworkVersion>v4.6</TargetFrameworkVersion>
<<<<<<< HEAD
=======
    <TargetFrameworkProfile />
>>>>>>> 701404c7
  </PropertyGroup>
  <ItemGroup Label="Project References">
    <ProjectReference Include="..\..\..\Dependencies\Moq.net\Moq.net.csproj">
      <Project>{a32eab7f-691c-4d00-98c4-f50c37bb4754}</Project>
      <Name>Moq.net</Name>
    </ProjectReference>
    <ProjectReference Include="..\..\..\Dependencies\xUnit.net\xUnit.net.csproj">
      <Project>{8635cb8f-d210-41ed-b4ff-71502cdb475c}</Project>
      <Name>xUnit.net</Name>
    </ProjectReference>
    <ProjectReference Include="..\..\..\Test\PdbUtilities\PdbUtilities.csproj">
      <Project>{AFDE6BEA-5038-4A4A-A88E-DBD2E4088EED}</Project>
      <Name>PdbUtilities</Name>
    </ProjectReference>
    <ProjectReference Include="..\..\..\Test\Utilities\Desktop\TestUtilities.Desktop.csproj">
      <Project>{76C6F005-C89D-4348-BB4A-391898DBEB52}</Project>
      <Name>TestUtilities.Desktop</Name>
    </ProjectReference>
    <ProjectReference Include="..\..\Test\Resources\Core\CompilerTestResources.csproj">
      <Project>{7FE6B002-89D8-4298-9B1B-0B5C247DD1FD}</Project>
      <Name>CompilerTestResources</Name>
    </ProjectReference>
    <ProjectReference Include="..\..\..\Test\Utilities\Portable.FX45\TestUtilities.FX45.csproj">
      <Project>{F7712928-1175-47B3-8819-EE086753DEE2}</Project>
      <Name>TestUtilities.FX45</Name>
    </ProjectReference>
    <ProjectReference Include="..\MSBuildTask\Desktop\MSBuildTask.Desktop.csproj">
      <Project>{d874349c-8bb3-4bdc-8535-2d52ccca1198}</Project>
      <Name>MSBuildTask.Desktop</Name>
    </ProjectReference>
    <ProjectReference Include="..\Portable\CodeAnalysis.csproj">
      <Project>{1ee8cad3-55f9-4d91-96b2-084641da9a6c}</Project>
      <Name>CodeAnalysis</Name>
    </ProjectReference>
  </ItemGroup>
  <ItemGroup>
    <Reference Include="Microsoft.Build.Framework, Version=$(VisualStudioReferenceAssemblyVersion), Culture=neutral, PublicKeyToken=b03f5f7f11d50a3a, processorArchitecture=MSIL" />
    <Reference Include="Microsoft.Build.Tasks.Core, Version=$(VisualStudioReferenceAssemblyVersion), Culture=neutral, PublicKeyToken=b03f5f7f11d50a3a, processorArchitecture=MSIL" />
    <Reference Include="Microsoft.Build.Utilities.Core, Version=$(VisualStudioReferenceAssemblyVersion), Culture=neutral, PublicKeyToken=b03f5f7f11d50a3a, processorArchitecture=MSIL" />
  </ItemGroup>
  <PropertyGroup Condition=" '$(Configuration)|$(Platform)' == 'Debug|AnyCPU' ">
  </PropertyGroup>
  <PropertyGroup Condition=" '$(Configuration)|$(Platform)' == 'Release|AnyCPU' ">
  </PropertyGroup>
  <PropertyGroup Condition=" '$(Configuration)|$(Platform)' == 'Debug|ARM' ">
    <PlatformTarget>ARM</PlatformTarget>
  </PropertyGroup>
  <PropertyGroup Condition=" '$(Configuration)|$(Platform)' == 'Release|ARM' ">
    <PlatformTarget>ARM</PlatformTarget>
  </PropertyGroup>
  <PropertyGroup Condition="'$(Configuration)|$(Platform)' == 'Debug|x64'">
    <DebugSymbols>true</DebugSymbols>
    <OutDir>..\..\..\..\Binaries\Debug\amd64</OutDir>
    <AllowUnsafeBlocks>true</AllowUnsafeBlocks>
    <CheckForOverflowUnderflow>true</CheckForOverflowUnderflow>
    <NoWarn>1591</NoWarn>
    <PlatformTarget>x64</PlatformTarget>
    <ErrorReport>prompt</ErrorReport>
    <CodeAnalysisRuleSet>MinimumRecommendedRules.ruleset</CodeAnalysisRuleSet>
  </PropertyGroup>
  <PropertyGroup Condition="'$(Configuration)|$(Platform)' == 'Release|x64'">
    <OutDir>..\..\..\..\Binaries\Release\amd64</OutDir>
    <AllowUnsafeBlocks>true</AllowUnsafeBlocks>
    <Optimize>true</Optimize>
    <NoWarn>1591</NoWarn>
    <PlatformTarget>x64</PlatformTarget>
    <ErrorReport>prompt</ErrorReport>
    <CodeAnalysisRuleSet>MinimumRecommendedRules.ruleset</CodeAnalysisRuleSet>
  </PropertyGroup>
  <ItemGroup>
    <Reference Include="System" />
    <Reference Include="System.Xml" />
  </ItemGroup>
  <ItemGroup>
    <Compile Include="CscTests.cs" />
    <Compile Include="CsiTests.cs" />
    <Compile Include="IntegrationTests.cs" />
    <Compile Include="MSBuildUtil.cs" />
    <Compile Include="VbcTests.cs" />
  </ItemGroup>
  <ItemGroup>
    <Service Include="{82A7F48D-3B50-4B1E-B82E-3ADA8210C358}" />
  </ItemGroup>
  <ItemGroup>
    <None Include="project.json" />
  </ItemGroup>
  <ImportGroup Label="Targets">
    <Import Project="..\..\..\..\build\Targets\VSL.Imports.targets" />
    <Import Project="..\..\..\..\build\Targets\Roslyn.Toolsets.Xunit.targets" />
  </ImportGroup>
</Project><|MERGE_RESOLUTION|>--- conflicted
+++ resolved
@@ -16,10 +16,7 @@
     <SolutionDir Condition="'$(SolutionDir)' == '' OR '$(SolutionDir)' == '*Undefined*'">..\..\..\..\</SolutionDir>
     <RestorePackages>true</RestorePackages>
     <TargetFrameworkVersion>v4.6</TargetFrameworkVersion>
-<<<<<<< HEAD
-=======
     <TargetFrameworkProfile />
->>>>>>> 701404c7
   </PropertyGroup>
   <ItemGroup Label="Project References">
     <ProjectReference Include="..\..\..\Dependencies\Moq.net\Moq.net.csproj">
