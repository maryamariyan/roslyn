﻿// Copyright (c) Microsoft.  All Rights Reserved.  Licensed under the Apache License, Version 2.0.  See License.txt in the project root for license information.

using Microsoft.CodeAnalysis.Operations;

namespace Microsoft.CodeAnalysis
{
    /// <summary>
    /// All of the kinds of operations, including statements and expressions.
    /// </summary>
    public enum OperationKind
    {
        /// <summary>Indicates an <see cref="IOperation"/> for a construct that is not implemented yet.</summary>
        None = 0x0,
        /// <summary>Indicates an <see cref="IInvalidOperation"/>.</summary>
        Invalid = 0x1,
        /// <summary>Indicates an <see cref="IBlockOperation"/>.</summary>
        Block = 0x2,
        /// <summary>Indicates an <see cref="IVariableDeclarationGroupOperation"/>.</summary>
        VariableDeclarationGroup = 0x3,
        /// <summary>Indicates an <see cref="ISwitchOperation"/>.</summary>
        Switch = 0x4,
        /// <summary>Indicates an <see cref="ILoopOperation"/>.</summary>
        Loop = 0x5,
        /// <summary>Indicates an <see cref="ILabeledOperation"/>.</summary>
        Labeled = 0x6,
        /// <summary>Indicates an <see cref="IBranchOperation"/>.</summary>
        Branch = 0x7,
        /// <summary>Indicates an <see cref="IEmptyOperation"/>.</summary>
        Empty = 0x8,
        /// <summary>Indicates an <see cref="IReturnOperation"/>.</summary>
        Return = 0x9,
        /// <summary>Indicates an <see cref="IReturnOperation"/> with yield break semantics.</summary>
        YieldBreak = 0xa,
        /// <summary>Indicates an <see cref="ILockOperation"/>.</summary>
        Lock = 0xb,
        /// <summary>Indicates an <see cref="ITryOperation"/>.</summary>
        Try = 0xc,
        /// <summary>Indicates an <see cref="IUsingOperation"/>.</summary>
        Using = 0xd,
        /// <summary>Indicates an <see cref="IReturnOperation"/> with yield return semantics.</summary>
        YieldReturn = 0xe,
        /// <summary>Indicates an <see cref="IExpressionStatementOperation"/>.</summary>
        ExpressionStatement = 0xf,
        /// <summary>Indicates an <see cref="ILocalFunctionOperation"/></summary>
        LocalFunction = 0x10,
        /// <summary>Indicates an <see cref="IStopOperation"/>.</summary>
        Stop = 0x11,
        /// <summary>Indicates an <see cref="IEndOperation"/>.</summary>
        End = 0x12,
        /// <summary>Indicates an <see cref="IRaiseEventOperation"/>.</summary>
        RaiseEvent = 0x13,
        /// <summary>Indicates an <see cref="ILiteralOperation"/>.</summary>
        Literal = 0x14,
        /// <summary>Indicates an <see cref="IConversionOperation"/>.</summary>
        Conversion = 0x15,
        /// <summary>Indicates an <see cref="IInvocationOperation"/>.</summary>
        Invocation = 0x16,
        /// <summary>Indicates an <see cref="IArrayElementReferenceOperation"/>.</summary>
        ArrayElementReference = 0x17,
        /// <summary>Indicates an <see cref="ILocalReferenceOperation"/>.</summary>
        LocalReference = 0x18,
        /// <summary>Indicates an <see cref="IParameterReferenceOperation"/>.</summary>
        ParameterReference = 0x19,
        /// <summary>Indicates an <see cref="IFieldReferenceOperation"/>.</summary>
        FieldReference = 0x1a,
        /// <summary>Indicates an <see cref="IMethodReferenceOperation"/>.</summary>
        MethodReference = 0x1b,
        /// <summary>Indicates an <see cref="IPropertyReferenceOperation"/>.</summary>
        PropertyReference = 0x1c,
        /// <summary>Indicates an <see cref="IEventReferenceOperation"/>.</summary>
        EventReference = 0x1e,
        /// <summary>Indicates an <see cref="IUnaryOperation"/>.</summary>
        UnaryOperator = 0x1f,
        /// <summary>Indicates an <see cref="IBinaryOperation"/>.</summary>
        BinaryOperator = 0x20,
        /// <summary>Indicates an <see cref="IConditionalOperation"/>.</summary>
        Conditional = 0x21,
        /// <summary>Indicates an <see cref="ICoalesceOperation"/>.</summary>
        Coalesce = 0x22,
        /// <summary>Indicates an <see cref="IAnonymousFunctionOperation"/>.</summary>
        AnonymousFunction = 0x23,
        /// <summary>Indicates an <see cref="IObjectCreationOperation"/>.</summary>
        ObjectCreation = 0x24,
        /// <summary>Indicates an <see cref="ITypeParameterObjectCreationOperation"/>.</summary>
        TypeParameterObjectCreation = 0x25,
        /// <summary>Indicates an <see cref="IArrayCreationOperation"/>.</summary>
        ArrayCreation = 0x26,
        /// <summary>Indicates an <see cref="IInstanceReferenceOperation"/>.</summary>
        InstanceReference = 0x27,
        /// <summary>Indicates an <see cref="IIsTypeOperation"/>.</summary>
        IsType = 0x28,
        /// <summary>Indicates an <see cref="IAwaitOperation"/>.</summary>
        Await = 0x29,
        /// <summary>Indicates an <see cref="ISimpleAssignmentOperation"/>.</summary>
        SimpleAssignment = 0x2a,
        /// <summary>Indicates an <see cref="ICompoundAssignmentOperation"/>.</summary>
        CompoundAssignment = 0x2b,
        /// <summary>Indicates an <see cref="IParenthesizedOperation"/>.</summary>
        Parenthesized = 0x2c,
        /// <summary>Indicates an <see cref="IEventAssignmentOperation"/>.</summary>
        EventAssignment = 0x2d,
        /// <summary>Indicates an <see cref="IConditionalAccessOperation"/>.</summary>
        ConditionalAccess = 0x2e,
        /// <summary>Indicates an <see cref="IConditionalAccessInstanceOperation"/>.</summary>
        ConditionalAccessInstance = 0x2f,
        /// <summary>Indicates an <see cref="IInterpolatedStringOperation"/>.</summary>
        InterpolatedString = 0x30,
        /// <summary>Indicates an <see cref="IAnonymousObjectCreationOperation"/>.</summary>
        AnonymousObjectCreation = 0x31,
        /// <summary>Indicates an <see cref="IObjectOrCollectionInitializerOperation"/>.</summary>
        ObjectOrCollectionInitializer = 0x32,
        /// <summary>Indicates an <see cref="IMemberInitializerOperation"/>.</summary>
        MemberInitializer = 0x33,
        /// <summary>Indicates an <see cref="ICollectionElementInitializerOperation"/>.</summary>
        CollectionElementInitializer = 0x34,
        /// <summary>Indicates an <see cref="INameOfOperation"/>.</summary>
        NameOf = 0x35,
        /// <summary>Indicates an <see cref="ITupleOperation"/>.</summary>
        Tuple = 0x36,
        /// <summary>Indicates an <see cref="IDynamicObjectCreationOperation"/>.</summary>
        DynamicObjectCreation = 0x37,
        /// <summary>Indicates an <see cref="IDynamicMemberReferenceOperation"/>.</summary>
        DynamicMemberReference = 0x38,
        /// <summary>Indicates an <see cref="IDynamicInvocationOperation"/>.</summary>
        DynamicInvocation = 0x39,
        /// <summary>Indicates an <see cref="IDynamicIndexerAccessOperation"/>.</summary>
        DynamicIndexerAccess = 0x3a,
        /// <summary>Indicates an <see cref="ITranslatedQueryOperation"/>.</summary>
        TranslatedQuery = 0x3b,
        /// <summary>Indicates a <see cref="IDelegateCreationOperation"/>.</summary>
        DelegateCreation = 0x3c,
        /// <summary>Indicates an <see cref="IDefaultValueOperation"/>.</summary>
        DefaultValue = 0x3d,
        /// <summary>Indicates an <see cref="ITypeOfOperation"/>.</summary>
        TypeOf = 0x3e,
        /// <summary>Indicates an <see cref="ISizeOfOperation"/>.</summary>
        SizeOf = 0x3f,
        /// <summary>Indicates an <see cref="IAddressOfOperation"/>.</summary>
        AddressOf = 0x40,
        /// <summary>Indicates an <see cref="IIsPatternOperation"/>.</summary>
        IsPattern = 0x41,
        /// <summary>Indicates an <see cref="IIncrementOrDecrementOperation"/> for increment operator.</summary>
        Increment = 0x42,
        /// <summary>Indicates an <see cref="IThrowOperation"/>.</summary>
        Throw = 0x43,
        /// <summary>Indicates an <see cref="IIncrementOrDecrementOperation"/> for decrement operator.</summary>
        Decrement = 0x44,
        /// <summary>Indicates an <see cref="IDeconstructionAssignmentOperation"/>.</summary>
        DeconstructionAssignment = 0x45,
        /// <summary>Indicates an <see cref="IDeclarationExpressionOperation"/>.</summary>
        DeclarationExpression = 0x46,
        /// <summary>Indicates an <see cref="IOmittedArgumentOperation"/>.</summary>
        OmittedArgument = 0x47,
        /// <summary>Indicates an <see cref="IFieldInitializerOperation"/>.</summary>
        FieldInitializer = 0x48,
        /// <summary>Indicates an <see cref="IVariableInitializerOperation"/>.</summary>
        VariableInitializer = 0x49,
        /// <summary>Indicates an <see cref="IPropertyInitializerOperation"/>.</summary>
        PropertyInitializer = 0x4a,
        /// <summary>Indicates an <see cref="IParameterInitializerOperation"/>.</summary>
        ParameterInitializer = 0x4b,
        /// <summary>Indicates an <see cref="IArrayInitializerOperation"/>.</summary>
        ArrayInitializer = 0x4c,
        /// <summary>Indicates an <see cref="IVariableDeclaratorOperation"/>.</summary>
        VariableDeclarator = 0x4d,
        /// <summary>Indicates an <see cref="IVariableDeclarationOperation"/>.</summary>
        VariableDeclaration = 0x4e,
        /// <summary>Indicates an <see cref="IArgumentOperation"/>.</summary>
        Argument = 0x4f,
        /// <summary>Indicates an <see cref="ICatchClauseOperation"/>.</summary>
        CatchClause = 0x50,
        /// <summary>Indicates an <see cref="ISwitchCaseOperation"/>.</summary>
        SwitchCase = 0x51,
        /// <summary>Indicates different kinds of switch case clauses as defined by <see cref="CaseKind"/>.</summary>
        CaseClause = 0x52,
        /// <summary>Indicates an <see cref="IInterpolatedStringTextOperation"/>.</summary>
        InterpolatedStringText = 0x53,
        /// <summary>Indicates an <see cref="IInterpolationOperation"/>.</summary>
        Interpolation = 0x54,
        /// <summary>Indicates an <see cref="IConstantPatternOperation"/>.</summary>
        ConstantPattern = 0x55,
        /// <summary>Indicates an <see cref="IDeclarationPatternOperation"/>.</summary>
        DeclarationPattern = 0x56,
<<<<<<< HEAD
        /// <summary>Indicates an <see cref="ITupleBinaryOperation"/>.</summary>
        TupleBinaryOperator = 0x57,
=======
        /// <summary>Indicates an <see cref="IMethodBodyOperation"/>.</summary>
        MethodBodyOperation = 0x57,
        /// <summary>Indicates an <see cref="IConstructorBodyOperation"/>.</summary>
        ConstructorBodyOperation = 0x58,
>>>>>>> 66df38c2

        // /// <summary>Indicates an <see cref="IFixedOperation"/>.</summary>
        // https://github.com/dotnet/roslyn/issues/21281
        //Fixed = <TBD>,
        // /// <summary>Indicates an <see cref="IWithStatement"/>.</summary>
        // https://github.com/dotnet/roslyn/issues/22005
        //With = <TBD>,
        // /// <summary>Indicates an <see cref="IPointerIndirectionReferenceExpression"/>.</summary>
        // https://github.com/dotnet/roslyn/issues/21295
        //PointerIndirectionReference = <TBD>,
        // /// <summary>Indicates an <see cref="IPlaceholderExpression"/>.</summary>
        // https://github.com/dotnet/roslyn/issues/21294
        //Placeholder = <TBD>,
    }
}<|MERGE_RESOLUTION|>--- conflicted
+++ resolved
@@ -181,15 +181,12 @@
         ConstantPattern = 0x55,
         /// <summary>Indicates an <see cref="IDeclarationPatternOperation"/>.</summary>
         DeclarationPattern = 0x56,
-<<<<<<< HEAD
         /// <summary>Indicates an <see cref="ITupleBinaryOperation"/>.</summary>
         TupleBinaryOperator = 0x57,
-=======
         /// <summary>Indicates an <see cref="IMethodBodyOperation"/>.</summary>
-        MethodBodyOperation = 0x57,
+        MethodBodyOperation = 0x58,
         /// <summary>Indicates an <see cref="IConstructorBodyOperation"/>.</summary>
-        ConstructorBodyOperation = 0x58,
->>>>>>> 66df38c2
+        ConstructorBodyOperation = 0x59,
 
         // /// <summary>Indicates an <see cref="IFixedOperation"/>.</summary>
         // https://github.com/dotnet/roslyn/issues/21281
