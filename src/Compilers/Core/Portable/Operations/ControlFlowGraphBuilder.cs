--- conflicted
+++ resolved
@@ -3573,7 +3573,6 @@
             return Operation.CreateOperationNone(semanticModel: null, operation.Syntax, operation.ConstantValue, childrenBuilder.ToImmutableAndFree(), operation.IsImplicit);
         }
 
-<<<<<<< HEAD
         public override IOperation VisitInterpolatedString(IInterpolatedStringOperation operation, int? captureIdForResult)
         {
             // We visit and rewrite the interpolation parts in two phases:
@@ -3641,12 +3640,12 @@
         public override IOperation VisitInterpolation(IInterpolationOperation operation, int? captureIdForResult)
         {
             throw ExceptionUtilities.Unreachable;
-=======
+        }
+
         public override IOperation VisitNameOf(INameOfOperation operation, int? captureIdForResult)
         {
             Debug.Assert(operation.ConstantValue.HasValue);
             return new LiteralExpression(semanticModel: null, operation.Syntax, operation.Type, operation.ConstantValue, operation.IsImplicit);
->>>>>>> 44f105a2
         }
 
         private T Visit<T>(T node) where T : IOperation
