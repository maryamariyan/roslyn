﻿// Copyright (c) Microsoft.  All Rights Reserved.  Licensed under the Apache License, Version 2.0.  See License.txt in the project root for license information.

using System;
using System.Collections.Generic;
using System.Linq;
using Microsoft.CodeAnalysis.Emit;

namespace Microsoft.CodeAnalysis.CSharp.Test.Utilities
{
    public static class TestOptions
    {
        // Disable diagnosing documentation comments by default so that we don't need to
        // document every public member of every test input.
<<<<<<< HEAD
        public static readonly CSharpParseOptions RegularDefault = new CSharpParseOptions(kind: SourceCodeKind.Regular, documentationMode: DocumentationMode.Parse);
        public static readonly CSharpParseOptions Regular = RegularDefault.WithLanguageVersion(LanguageVersion.CSharp8);
        public static readonly CSharpParseOptions ScriptDefault = new CSharpParseOptions(kind: SourceCodeKind.Script, documentationMode: DocumentationMode.Parse);
        public static readonly CSharpParseOptions Script = ScriptDefault.WithLanguageVersion(LanguageVersion.CSharp8);
        public static readonly CSharpParseOptions Regular6 = RegularDefault.WithLanguageVersion(LanguageVersion.CSharp6);
        public static readonly CSharpParseOptions Regular7 = RegularDefault.WithLanguageVersion(LanguageVersion.CSharp7);
        public static readonly CSharpParseOptions Regular7_1 = RegularDefault.WithLanguageVersion(LanguageVersion.CSharp7_1);
        public static readonly CSharpParseOptions Regular7_2 = RegularDefault.WithLanguageVersion(LanguageVersion.CSharp7_2);
        public static readonly CSharpParseOptions Regular7_3 = RegularDefault.WithLanguageVersion(LanguageVersion.CSharp7_3);
        public static readonly CSharpParseOptions Regular8 = RegularDefault.WithLanguageVersion(LanguageVersion.CSharp8);
=======
        // https://github.com/dotnet/roslyn/issues/29819 revert explicit C# 8 langversion
        public static readonly CSharpParseOptions Regular = new CSharpParseOptions(kind: SourceCodeKind.Regular, documentationMode: DocumentationMode.Parse, languageVersion: LanguageVersion.CSharp8);
        public static readonly CSharpParseOptions Script = Regular.WithKind(SourceCodeKind.Script);
        public static readonly CSharpParseOptions Regular6 = Regular.WithLanguageVersion(LanguageVersion.CSharp6);
        public static readonly CSharpParseOptions Regular7 = Regular.WithLanguageVersion(LanguageVersion.CSharp7);
        public static readonly CSharpParseOptions Regular7_1 = Regular.WithLanguageVersion(LanguageVersion.CSharp7_1);
        public static readonly CSharpParseOptions Regular7_2 = Regular.WithLanguageVersion(LanguageVersion.CSharp7_2);
        public static readonly CSharpParseOptions Regular7_3 = Regular.WithLanguageVersion(LanguageVersion.CSharp7_3);
        public static readonly CSharpParseOptions Regular8 = Regular.WithLanguageVersion(LanguageVersion.CSharp8);
>>>>>>> 4c065fae
        public static readonly CSharpParseOptions RegularWithDocumentationComments = Regular.WithDocumentationMode(DocumentationMode.Diagnose);
        public static readonly CSharpParseOptions WithoutImprovedOverloadCandidates = Regular.WithLanguageVersion(MessageID.IDS_FeatureImprovedOverloadCandidates.RequiredVersion() - 1);

        private static readonly SmallDictionary<string, string> s_experimentalFeatures = new SmallDictionary<string, string> { };
        public static readonly CSharpParseOptions ExperimentalParseOptions =
            // https://github.com/dotnet/roslyn/issues/29819 revert explicit C# 8 langversion
            new CSharpParseOptions(kind: SourceCodeKind.Regular, documentationMode: DocumentationMode.None, languageVersion: LanguageVersion.CSharp8).WithFeatures(s_experimentalFeatures);

        // Enable pattern-switch translation even for switches that use no new syntax. This is used
        // to help ensure compatibility of the semantics of the new switch binder with the old switch
        // binder, so that we may eliminate the old one in the future.
        public static readonly CSharpParseOptions Regular6WithV7SwitchBinder = Regular6.WithFeatures(new Dictionary<string, string>() { { "testV7SwitchBinder", "true" } });

        public static readonly CSharpCompilationOptions ReleaseDll = new CSharpCompilationOptions(OutputKind.DynamicallyLinkedLibrary, optimizationLevel: OptimizationLevel.Release);
        public static readonly CSharpCompilationOptions ReleaseExe = new CSharpCompilationOptions(OutputKind.ConsoleApplication, optimizationLevel: OptimizationLevel.Release);

        public static readonly CSharpCompilationOptions ReleaseDebugDll = new CSharpCompilationOptions(OutputKind.DynamicallyLinkedLibrary, optimizationLevel: OptimizationLevel.Release).
            WithDebugPlusMode(true);

        public static readonly CSharpCompilationOptions ReleaseDebugExe = new CSharpCompilationOptions(OutputKind.ConsoleApplication, optimizationLevel: OptimizationLevel.Release).
            WithDebugPlusMode(true);

        public static readonly CSharpCompilationOptions DebugDll = new CSharpCompilationOptions(OutputKind.DynamicallyLinkedLibrary, optimizationLevel: OptimizationLevel.Debug);
        public static readonly CSharpCompilationOptions DebugExe = new CSharpCompilationOptions(OutputKind.ConsoleApplication, optimizationLevel: OptimizationLevel.Debug);

        public static readonly CSharpCompilationOptions ReleaseWinMD = new CSharpCompilationOptions(OutputKind.WindowsRuntimeMetadata, optimizationLevel: OptimizationLevel.Release);
        public static readonly CSharpCompilationOptions DebugWinMD = new CSharpCompilationOptions(OutputKind.WindowsRuntimeMetadata, optimizationLevel: OptimizationLevel.Debug);

        public static readonly CSharpCompilationOptions ReleaseModule = new CSharpCompilationOptions(OutputKind.NetModule, optimizationLevel: OptimizationLevel.Release);
        public static readonly CSharpCompilationOptions DebugModule = new CSharpCompilationOptions(OutputKind.NetModule, optimizationLevel: OptimizationLevel.Debug);

        public static readonly CSharpCompilationOptions UnsafeReleaseDll = ReleaseDll.WithAllowUnsafe(true);
        public static readonly CSharpCompilationOptions UnsafeReleaseExe = ReleaseExe.WithAllowUnsafe(true);

        public static readonly CSharpCompilationOptions UnsafeDebugDll = DebugDll.WithAllowUnsafe(true);
        public static readonly CSharpCompilationOptions UnsafeDebugExe = DebugExe.WithAllowUnsafe(true);

        public static readonly EmitOptions NativePdbEmit = EmitOptions.Default.WithDebugInformationFormat(DebugInformationFormat.Pdb);

        public static CSharpParseOptions WithStrictFeature(this CSharpParseOptions options)
        {
            return options.WithFeatures(options.Features.Concat(new[] { new KeyValuePair<string, string>("strict", "true") }));
        }

        public static CSharpParseOptions WithPEVerifyCompatFeature(this CSharpParseOptions options)
        {
            return options.WithFeatures(options.Features.Concat(new[] { new KeyValuePair<string, string>("peverify-compat", "true") }));
        }

        public static CSharpParseOptions WithLocalFunctionsFeature(this CSharpParseOptions options)
        {
            return options;
        }

        public static CSharpParseOptions WithRefsFeature(this CSharpParseOptions options)
        {
            return options;
        }

        public static CSharpParseOptions WithTuplesFeature(this CSharpParseOptions options)
        {
            return options;
        }

        public static CSharpParseOptions WithFeature(this CSharpParseOptions options, string feature, string value = "true")
        {
            return options.WithFeatures(options.Features.Concat(new[] { new KeyValuePair<string, string>(feature, value) }));
        }

        internal static CSharpParseOptions WithExperimental(this CSharpParseOptions options, params MessageID[] features)
        {
            if (features.Length == 0)
            {
                throw new InvalidOperationException("Need at least one feature to enable");
            }

            var list = new List<KeyValuePair<string, string>>();
            foreach (var feature in features)
            {
                var name = feature.RequiredFeature();
                if (name == null)
                {
                    throw new InvalidOperationException($"{feature} is not a valid experimental feature");
                }
                list.Add(new KeyValuePair<string, string>(name, "true"));
            }

            return options.WithFeatures(options.Features.Concat(list));
        }
    }
}
<|MERGE_RESOLUTION|>--- conflicted
+++ resolved
@@ -11,18 +11,6 @@
     {
         // Disable diagnosing documentation comments by default so that we don't need to
         // document every public member of every test input.
-<<<<<<< HEAD
-        public static readonly CSharpParseOptions RegularDefault = new CSharpParseOptions(kind: SourceCodeKind.Regular, documentationMode: DocumentationMode.Parse);
-        public static readonly CSharpParseOptions Regular = RegularDefault.WithLanguageVersion(LanguageVersion.CSharp8);
-        public static readonly CSharpParseOptions ScriptDefault = new CSharpParseOptions(kind: SourceCodeKind.Script, documentationMode: DocumentationMode.Parse);
-        public static readonly CSharpParseOptions Script = ScriptDefault.WithLanguageVersion(LanguageVersion.CSharp8);
-        public static readonly CSharpParseOptions Regular6 = RegularDefault.WithLanguageVersion(LanguageVersion.CSharp6);
-        public static readonly CSharpParseOptions Regular7 = RegularDefault.WithLanguageVersion(LanguageVersion.CSharp7);
-        public static readonly CSharpParseOptions Regular7_1 = RegularDefault.WithLanguageVersion(LanguageVersion.CSharp7_1);
-        public static readonly CSharpParseOptions Regular7_2 = RegularDefault.WithLanguageVersion(LanguageVersion.CSharp7_2);
-        public static readonly CSharpParseOptions Regular7_3 = RegularDefault.WithLanguageVersion(LanguageVersion.CSharp7_3);
-        public static readonly CSharpParseOptions Regular8 = RegularDefault.WithLanguageVersion(LanguageVersion.CSharp8);
-=======
         // https://github.com/dotnet/roslyn/issues/29819 revert explicit C# 8 langversion
         public static readonly CSharpParseOptions Regular = new CSharpParseOptions(kind: SourceCodeKind.Regular, documentationMode: DocumentationMode.Parse, languageVersion: LanguageVersion.CSharp8);
         public static readonly CSharpParseOptions Script = Regular.WithKind(SourceCodeKind.Script);
@@ -32,7 +20,6 @@
         public static readonly CSharpParseOptions Regular7_2 = Regular.WithLanguageVersion(LanguageVersion.CSharp7_2);
         public static readonly CSharpParseOptions Regular7_3 = Regular.WithLanguageVersion(LanguageVersion.CSharp7_3);
         public static readonly CSharpParseOptions Regular8 = Regular.WithLanguageVersion(LanguageVersion.CSharp8);
->>>>>>> 4c065fae
         public static readonly CSharpParseOptions RegularWithDocumentationComments = Regular.WithDocumentationMode(DocumentationMode.Diagnose);
         public static readonly CSharpParseOptions WithoutImprovedOverloadCandidates = Regular.WithLanguageVersion(MessageID.IDS_FeatureImprovedOverloadCandidates.RequiredVersion() - 1);
 
