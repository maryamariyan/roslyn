--- conflicted
+++ resolved
@@ -683,11 +683,7 @@
             Statements (1)
                 IFlowCaptureOperation: 3 (OperationKind.FlowCapture, Type: null, IsImplicit) (Syntax: '.@a1')
                   Value: 
-<<<<<<< HEAD
-                    IOperation:  (OperationKind.None, Type: null) (Syntax: '.@a1')
-=======
                     IOperation:  (OperationKind.None, Type: System.String) (Syntax: '.@a1')
->>>>>>> 67d940c4
             Next (Regular) Block[B7]
                 Leaving: {R2}
     }
@@ -787,11 +783,7 @@
             Statements (1)
                 IFlowCaptureOperation: 2 (OperationKind.FlowCapture, Type: null, IsImplicit) (Syntax: '.X.@a1')
                   Value: 
-<<<<<<< HEAD
-                    IOperation:  (OperationKind.None, Type: null) (Syntax: '.X.@a1')
-=======
                     IOperation:  (OperationKind.None, Type: System.String) (Syntax: '.X.@a1')
->>>>>>> 67d940c4
 
             Next (Regular) Block[B5]
                 Leaving: {R2}
@@ -898,11 +890,7 @@
             Statements (1)
                 IFlowCaptureOperation: 2 (OperationKind.FlowCapture, Type: null, IsImplicit) (Syntax: '.@a1')
                   Value: 
-<<<<<<< HEAD
-                    IOperation:  (OperationKind.None, Type: null) (Syntax: '.@a1')
-=======
                     IOperation:  (OperationKind.None, Type: System.String) (Syntax: '.@a1')
->>>>>>> 67d940c4
 
             Next (Regular) Block[B5]
                 Leaving: {R2}
@@ -1042,20 +1030,12 @@
                 Statements (1)
                     IFlowCaptureOperation: 4 (OperationKind.FlowCapture, Type: null, IsImplicit) (Syntax: '.@a1')
                       Value: 
-<<<<<<< HEAD
-                        IOperation:  (OperationKind.None, Type: null) (Syntax: '.@a1')
-=======
                         IOperation:  (OperationKind.None, Type: System.String) (Syntax: '.@a1')
->>>>>>> 67d940c4
 
                 Jump if True (Regular) to Block[B7]
                     IIsNullOperation (OperationKind.IsNull, Type: System.Boolean, IsImplicit) (Syntax: '.@a1')
                       Operand: 
-<<<<<<< HEAD
-                        IFlowCaptureReferenceOperation: 4 (OperationKind.FlowCaptureReference, Type: null, IsImplicit) (Syntax: '.@a1')
-=======
                         IFlowCaptureReferenceOperation: 4 (OperationKind.FlowCaptureReference, Type: System.String, IsImplicit) (Syntax: '.@a1')
->>>>>>> 67d940c4
                     Leaving: {R4}
 
                 Next (Regular) Block[B6]
@@ -1064,11 +1044,7 @@
                 Statements (1)
                     IFlowCaptureOperation: 3 (OperationKind.FlowCapture, Type: null, IsInvalid, IsImplicit) (Syntax: '.<e1>')
                       Value: 
-<<<<<<< HEAD
-                        IOperation:  (OperationKind.None, Type: null, IsInvalid) (Syntax: '.<e1>')
-=======
                         IOperation:  (OperationKind.None, Type: ?, IsInvalid) (Syntax: '.<e1>')
->>>>>>> 67d940c4
 
                 Next (Regular) Block[B9]
                     Leaving: {R4} {R2}
