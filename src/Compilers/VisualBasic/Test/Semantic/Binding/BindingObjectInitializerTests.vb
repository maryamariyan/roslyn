﻿' Copyright (c) Microsoft.  All Rights Reserved.  Licensed under the Apache License, Version 2.0.  See License.txt in the project root for license information.

Imports System.Linq.Enumerable
Imports System.Xml.Linq
Imports Microsoft.CodeAnalysis
Imports Microsoft.CodeAnalysis.Test.Utilities
Imports Microsoft.CodeAnalysis.Text
Imports Microsoft.CodeAnalysis.VisualBasic
Imports Microsoft.CodeAnalysis.VisualBasic.Symbols
Imports Microsoft.CodeAnalysis.VisualBasic.Syntax

Imports Microsoft.CodeAnalysis.VisualBasic.UnitTests.Emit
Imports Roslyn.Test.Utilities

Namespace Microsoft.CodeAnalysis.VisualBasic.UnitTests
    Public Class BindingMemberInitializerTests
        Inherits BasicTestBase

        <CompilerTrait(CompilerFeature.IOperation)>
        <Fact()>
        Public Sub SimpleObjectInitialization()
            Dim source = <![CDATA[
Option Strict On

Imports System

Class C2
    Public Field As String
End Class

Class C1
    Public Shared Sub Main()
        Dim c As C2 = New C2() With {.Field = "Hello World!"}'BIND:"New C2() With {.Field = "Hello World!"}"
        Console.WriteLine(c.Field)
    End Sub
End Class]]>.Value

            Dim expectedOperationTree = <![CDATA[
IObjectCreationExpression (Constructor: Sub C2..ctor()) (OperationKind.ObjectCreationExpression, Type: C2) (Syntax: 'New C2() Wi ... lo World!"}')
  Arguments(0)
  Initializer: IObjectOrCollectionInitializerExpression (OperationKind.ObjectOrCollectionInitializerExpression, Type: C2) (Syntax: 'With {.Fiel ... lo World!"}')
      Initializers(1):
          ISimpleAssignmentExpression (OperationKind.SimpleAssignmentExpression, Type: System.String) (Syntax: '.Field = "Hello World!"')
            Left: IFieldReferenceExpression: C2.Field As System.String (OperationKind.FieldReferenceExpression, Type: System.String) (Syntax: 'Field')
                Instance Receiver: IInstanceReferenceExpression (OperationKind.InstanceReferenceExpression, Type: C2) (Syntax: 'New C2() Wi ... lo World!"}')
            Right: ILiteralExpression (OperationKind.LiteralExpression, Type: System.String, Constant: "Hello World!") (Syntax: '"Hello World!"')
]]>.Value

            Dim expectedDiagnostics = String.Empty

            VerifyOperationTreeAndDiagnosticsForTest(Of ObjectCreationExpressionSyntax)(source, expectedOperationTree, expectedDiagnostics)
        End Sub

        <CompilerTrait(CompilerFeature.IOperation)>
        <Fact()>
        Public Sub ObjectInitializationWithFieldOnRight()
            Dim source = <![CDATA[
Option Strict On

Imports System

Class C2
    Public Field As String
    Public HelloWorld As String = "Hello World!"
End Class

Class C1
    Public Shared Sub Main()
        Dim c As C2 = New C2() With {.Field = .HelloWorld}'BIND:"New C2() With {.Field = .HelloWorld}"
        Console.WriteLine(c.Field)
    End Sub
End Class]]>.Value

            Dim expectedOperationTree = <![CDATA[
IObjectCreationExpression (Constructor: Sub C2..ctor()) (OperationKind.ObjectCreationExpression, Type: C2) (Syntax: 'New C2() Wi ... HelloWorld}')
  Arguments(0)
  Initializer: IObjectOrCollectionInitializerExpression (OperationKind.ObjectOrCollectionInitializerExpression, Type: C2) (Syntax: 'With {.Fiel ... HelloWorld}')
      Initializers(1):
          ISimpleAssignmentExpression (OperationKind.SimpleAssignmentExpression, Type: System.String) (Syntax: '.Field = .HelloWorld')
            Left: IFieldReferenceExpression: C2.Field As System.String (OperationKind.FieldReferenceExpression, Type: System.String) (Syntax: 'Field')
                Instance Receiver: IInstanceReferenceExpression (OperationKind.InstanceReferenceExpression, Type: C2) (Syntax: 'New C2() Wi ... HelloWorld}')
            Right: IFieldReferenceExpression: C2.HelloWorld As System.String (OperationKind.FieldReferenceExpression, Type: System.String) (Syntax: '.HelloWorld')
                Instance Receiver: IInstanceReferenceExpression (OperationKind.InstanceReferenceExpression, Type: C2) (Syntax: 'New C2() Wi ... HelloWorld}')
]]>.Value

            Dim expectedDiagnostics = String.Empty

            VerifyOperationTreeAndDiagnosticsForTest(Of ObjectCreationExpressionSyntax)(source, expectedOperationTree, expectedDiagnostics)
        End Sub

        <CompilerTrait(CompilerFeature.IOperation)>
        <Fact()>
        Public Sub ObjectInitializerEmptyInitializers()
            Dim source = <![CDATA[
Option Strict On

Imports System

Class C2
End Class

Class C1
    Public Shared Sub Main()
        Dim c As C2 = New C2() With {}'BIND:"New C2() With {}"
    End Sub
End Class]]>.Value

            Dim expectedOperationTree = <![CDATA[
IObjectCreationExpression (Constructor: Sub C2..ctor()) (OperationKind.ObjectCreationExpression, Type: C2, IsInvalid) (Syntax: 'New C2() With {}')
  Arguments(0)
  Initializer: IObjectOrCollectionInitializerExpression (OperationKind.ObjectOrCollectionInitializerExpression, Type: C2, IsInvalid) (Syntax: 'With {}')
      Initializers(0)
]]>.Value

            Dim expectedDiagnostics = <![CDATA[
BC30996: Initializer expected.
        Dim c As C2 = New C2() With {}'BIND:"New C2() With {}"
                                    ~
]]>.Value

            VerifyOperationTreeAndDiagnosticsForTest(Of ObjectCreationExpressionSyntax)(source, expectedOperationTree, expectedDiagnostics)
        End Sub

        <CompilerTrait(CompilerFeature.IOperation)>
        <Fact()>
        Public Sub ObjectInitializerMissingIdentifierInInitializer()
            Dim source = <![CDATA[
Option Strict On

Imports System

Public Class C2
    Public Field As Integer
End Class

Class C1
    Public Shared Sub Main()
        Dim c As C2 = New C2() With {. = Unknown(), . = Unknown()}'BIND:"New C2() With {. = Unknown(), . = Unknown()}"
    End Sub
End Class]]>.Value

            Dim expectedOperationTree = <![CDATA[
IObjectCreationExpression (Constructor: Sub C2..ctor()) (OperationKind.ObjectCreationExpression, Type: C2, IsInvalid) (Syntax: 'New C2() Wi ...  Unknown()}')
  Arguments(0)
  Initializer: IObjectOrCollectionInitializerExpression (OperationKind.ObjectOrCollectionInitializerExpression, Type: C2, IsInvalid) (Syntax: 'With {. = U ...  Unknown()}')
      Initializers(2):
          ISimpleAssignmentExpression (OperationKind.SimpleAssignmentExpression, Type: ?, IsInvalid) (Syntax: '. = Unknown()')
            Left: IInvalidExpression (OperationKind.InvalidExpression, Type: ?, IsInvalid) (Syntax: '. = Unknown()')
                Children(0)
            Right: IInvalidExpression (OperationKind.InvalidExpression, Type: ?, IsInvalid) (Syntax: 'Unknown()')
                Children(1):
                    IInvalidExpression (OperationKind.InvalidExpression, Type: ?, IsInvalid) (Syntax: 'Unknown')
                      Children(0)
          ISimpleAssignmentExpression (OperationKind.SimpleAssignmentExpression, Type: ?, IsInvalid) (Syntax: '. = Unknown()')
            Left: IInvalidExpression (OperationKind.InvalidExpression, Type: ?, IsInvalid) (Syntax: '. = Unknown()')
                Children(0)
            Right: IInvalidExpression (OperationKind.InvalidExpression, Type: ?, IsInvalid) (Syntax: 'Unknown()')
                Children(1):
                    IInvalidExpression (OperationKind.InvalidExpression, Type: ?, IsInvalid) (Syntax: 'Unknown')
                      Children(0)
]]>.Value

            Dim expectedDiagnostics = <![CDATA[
BC30203: Identifier expected.
        Dim c As C2 = New C2() With {. = Unknown(), . = Unknown()}'BIND:"New C2() With {. = Unknown(), . = Unknown()}"
                                       ~
BC30451: 'Unknown' is not declared. It may be inaccessible due to its protection level.
        Dim c As C2 = New C2() With {. = Unknown(), . = Unknown()}'BIND:"New C2() With {. = Unknown(), . = Unknown()}"
                                         ~~~~~~~
BC30203: Identifier expected.
        Dim c As C2 = New C2() With {. = Unknown(), . = Unknown()}'BIND:"New C2() With {. = Unknown(), . = Unknown()}"
                                                      ~
BC30451: 'Unknown' is not declared. It may be inaccessible due to its protection level.
        Dim c As C2 = New C2() With {. = Unknown(), . = Unknown()}'BIND:"New C2() With {. = Unknown(), . = Unknown()}"
                                                        ~~~~~~~
]]>.Value

            VerifyOperationTreeAndDiagnosticsForTest(Of ObjectCreationExpressionSyntax)(source, expectedOperationTree, expectedDiagnostics)
        End Sub

        <CompilerTrait(CompilerFeature.IOperation)>
        <Fact()>
        Public Sub ObjectInitializerOnlyDotIdentifierInInitializer()
            Dim source = <![CDATA[
Option Strict On

Imports System

Public Class C2
    Public Field As Integer
End Class

Class C1
    Public Shared Sub Main()
        Dim c As C2 = New C2() With {.Field}'BIND:"New C2() With {.Field}"
    End Sub
End Class]]>.Value

            Dim expectedOperationTree = <![CDATA[
IObjectCreationExpression (Constructor: Sub C2..ctor()) (OperationKind.ObjectCreationExpression, Type: C2, IsInvalid) (Syntax: 'New C2() With {.Field}')
  Arguments(0)
  Initializer: IObjectOrCollectionInitializerExpression (OperationKind.ObjectOrCollectionInitializerExpression, Type: C2, IsInvalid) (Syntax: 'With {.Field}')
      Initializers(1):
          ISimpleAssignmentExpression (OperationKind.SimpleAssignmentExpression, Type: System.Int32, IsInvalid) (Syntax: '.Field')
            Left: IFieldReferenceExpression: C2.Field As System.Int32 (OperationKind.FieldReferenceExpression, Type: System.Int32, IsInvalid) (Syntax: 'Field')
                Instance Receiver: IInstanceReferenceExpression (OperationKind.InstanceReferenceExpression, Type: C2, IsInvalid) (Syntax: 'New C2() With {.Field}')
            Right: IInvalidExpression (OperationKind.InvalidExpression, Type: null, IsInvalid) (Syntax: '')
                Children(0)
]]>.Value

            Dim expectedDiagnostics = <![CDATA[
BC30201: Expression expected.
        Dim c As C2 = New C2() With {.Field}'BIND:"New C2() With {.Field}"
                                           ~
BC30984: '=' expected (object initializer).
        Dim c As C2 = New C2() With {.Field}'BIND:"New C2() With {.Field}"
                                           ~
]]>.Value

            VerifyOperationTreeAndDiagnosticsForTest(Of ObjectCreationExpressionSyntax)(source, expectedOperationTree, expectedDiagnostics)
        End Sub

        <CompilerTrait(CompilerFeature.IOperation)>
        <Fact()>
        Public Sub ObjectInitializerMissingExpressionInInitializer()
            Dim source = <![CDATA[
Option Strict On

Imports System

Public Class C2
    Public Field As Integer
End Class

Class C1
    Public Shared Sub Main()
        Dim c As C2 = New C2() With {.Field =}'BIND:"New C2() With {.Field =}"
    End Sub
End Class]]>.Value

            Dim expectedOperationTree = <![CDATA[
IObjectCreationExpression (Constructor: Sub C2..ctor()) (OperationKind.ObjectCreationExpression, Type: C2, IsInvalid) (Syntax: 'New C2() With {.Field =}')
  Arguments(0)
  Initializer: IObjectOrCollectionInitializerExpression (OperationKind.ObjectOrCollectionInitializerExpression, Type: C2, IsInvalid) (Syntax: 'With {.Field =}')
      Initializers(1):
          ISimpleAssignmentExpression (OperationKind.SimpleAssignmentExpression, Type: System.Int32, IsInvalid) (Syntax: '.Field =')
            Left: IFieldReferenceExpression: C2.Field As System.Int32 (OperationKind.FieldReferenceExpression, Type: System.Int32) (Syntax: 'Field')
                Instance Receiver: IInstanceReferenceExpression (OperationKind.InstanceReferenceExpression, Type: C2, IsInvalid) (Syntax: 'New C2() With {.Field =}')
            Right: IInvalidExpression (OperationKind.InvalidExpression, Type: null, IsInvalid) (Syntax: '')
                Children(0)
]]>.Value

            Dim expectedDiagnostics = <![CDATA[
BC30201: Expression expected.
        Dim c As C2 = New C2() With {.Field =}'BIND:"New C2() With {.Field =}"
                                             ~
]]>.Value

            VerifyOperationTreeAndDiagnosticsForTest(Of ObjectCreationExpressionSyntax)(source, expectedOperationTree, expectedDiagnostics)
        End Sub

        <CompilerTrait(CompilerFeature.IOperation)>
        <WorkItem(529213, "http://vstfdevdiv:8080/DevDiv2/DevDiv/_workitems/edit/529213")>
        <Fact()>
        Public Sub ObjectInitializerKeyKeywordInInitializer()
            Dim source = <![CDATA[
Option Strict On

Imports System

Class C2
    Public Field As Integer
End Class

Class C1
    Public Shared Sub Main()
        Dim c As C2 = New C2() With {Key .Field = 23}'BIND:"New C2() With {Key .Field = 23}"
    End Sub
End Class]]>.Value

            Dim expectedOperationTree = <![CDATA[
IObjectCreationExpression (Constructor: Sub C2..ctor()) (OperationKind.ObjectCreationExpression, Type: C2, IsInvalid) (Syntax: 'New C2() Wi ... Field = 23}')
  Arguments(0)
  Initializer: IObjectOrCollectionInitializerExpression (OperationKind.ObjectOrCollectionInitializerExpression, Type: C2, IsInvalid) (Syntax: 'With {Key .Field = 23}')
      Initializers(1):
          ISimpleAssignmentExpression (OperationKind.SimpleAssignmentExpression, Type: ?, IsInvalid) (Syntax: 'Key .Field = 23')
            Left: IInvalidExpression (OperationKind.InvalidExpression, Type: ?, IsInvalid) (Syntax: 'Key .Field = 23')
                Children(0)
            Right: IBinaryOperatorExpression (BinaryOperatorKind.Equals, Checked) (OperationKind.BinaryOperatorExpression, Type: ?, IsInvalid) (Syntax: 'Key .Field = 23')
                Left: IInvalidExpression (OperationKind.InvalidExpression, Type: ?, IsInvalid) (Syntax: 'Key .Field')
                    Children(1):
                        IInvalidExpression (OperationKind.InvalidExpression, Type: ?, IsInvalid) (Syntax: 'Key .Field')
                          Children(1):
                              IInvalidExpression (OperationKind.InvalidExpression, Type: ?, IsInvalid) (Syntax: 'Key')
                                Children(0)
                Right: ILiteralExpression (OperationKind.LiteralExpression, Type: System.Int32, Constant: 23) (Syntax: '23')
]]>.Value

            Dim expectedDiagnostics = <![CDATA[
BC30985: Name of field or property being initialized in an object initializer must start with '.'.
        Dim c As C2 = New C2() With {Key .Field = 23}'BIND:"New C2() With {Key .Field = 23}"
                                     ~
BC30451: 'Key' is not declared. It may be inaccessible due to its protection level.
        Dim c As C2 = New C2() With {Key .Field = 23}'BIND:"New C2() With {Key .Field = 23}"
                                     ~~~
]]>.Value

            VerifyOperationTreeAndDiagnosticsForTest(Of ObjectCreationExpressionSyntax)(source, expectedOperationTree, expectedDiagnostics)
        End Sub

        <CompilerTrait(CompilerFeature.IOperation)>
        <WorkItem(544357, "http://vstfdevdiv:8080/DevDiv2/DevDiv/_workitems/edit/544357")>
        <Fact()>
        Public Sub ObjectInitializerMultipleInitializations()
            Dim source = <![CDATA[
Option Strict On

Imports System

Class C2
    Public Field As String
End Class

Class C1
    Public Shared Sub Main()
        Dim c As C2 = New C2() With {.Field = "a", .Field = "b"}'BIND:"New C2() With {.Field = "a", .Field = "b"}"
        Dim d As C2 = New C2() With {.Field = "a", .Field = "b"}
    End Sub
End Class]]>.Value

            Dim expectedOperationTree = <![CDATA[
IObjectCreationExpression (Constructor: Sub C2..ctor()) (OperationKind.ObjectCreationExpression, Type: C2, IsInvalid) (Syntax: 'New C2() Wi ... ield = "b"}')
  Arguments(0)
  Initializer: IObjectOrCollectionInitializerExpression (OperationKind.ObjectOrCollectionInitializerExpression, Type: C2, IsInvalid) (Syntax: 'With {.Fiel ... ield = "b"}')
      Initializers(2):
          ISimpleAssignmentExpression (OperationKind.SimpleAssignmentExpression, Type: System.String) (Syntax: '.Field = "a"')
            Left: IFieldReferenceExpression: C2.Field As System.String (OperationKind.FieldReferenceExpression, Type: System.String) (Syntax: 'Field')
                Instance Receiver: IInstanceReferenceExpression (OperationKind.InstanceReferenceExpression, Type: C2, IsInvalid) (Syntax: 'New C2() Wi ... ield = "b"}')
            Right: ILiteralExpression (OperationKind.LiteralExpression, Type: System.String, Constant: "a") (Syntax: '"a"')
          ISimpleAssignmentExpression (OperationKind.SimpleAssignmentExpression, Type: System.String, IsInvalid) (Syntax: '.Field = "b"')
            Left: IFieldReferenceExpression: C2.Field As System.String (OperationKind.FieldReferenceExpression, Type: System.String, IsInvalid) (Syntax: 'Field')
                Instance Receiver: IInstanceReferenceExpression (OperationKind.InstanceReferenceExpression, Type: C2, IsInvalid) (Syntax: 'New C2() Wi ... ield = "b"}')
            Right: ILiteralExpression (OperationKind.LiteralExpression, Type: System.String, Constant: "b") (Syntax: '"b"')
]]>.Value

            Dim expectedDiagnostics = <![CDATA[
BC30989: Multiple initializations of 'Field'.  Fields and properties can be initialized only once in an object initializer expression.
        Dim c As C2 = New C2() With {.Field = "a", .Field = "b"}'BIND:"New C2() With {.Field = "a", .Field = "b"}"
                                                    ~~~~~
BC30989: Multiple initializations of 'Field'.  Fields and properties can be initialized only once in an object initializer expression.
        Dim d As C2 = New C2() With {.Field = "a", .Field = "b"}
                                                    ~~~~~
]]>.Value

            VerifyOperationTreeAndDiagnosticsForTest(Of ObjectCreationExpressionSyntax)(source, expectedOperationTree, expectedDiagnostics)
        End Sub

        <CompilerTrait(CompilerFeature.IOperation)>
        <Fact()>
        Public Sub ObjectInitializerInitializingObject()
            Dim source = <![CDATA[
Option Strict On

Imports System

Class C1
    Public Shared Sub Main()
        Dim c As Object = New Object() With {.Field = "a"}'BIND:"New Object() With {.Field = "a"}"
        Dim d As New Object() With {.Field = "b"}
    End Sub
End Class]]>.Value

            Dim expectedOperationTree = <![CDATA[
IObjectCreationExpression (Constructor: Sub System.Object..ctor()) (OperationKind.ObjectCreationExpression, Type: System.Object, IsInvalid) (Syntax: 'New Object( ... ield = "a"}')
  Arguments(0)
  Initializer: IObjectOrCollectionInitializerExpression (OperationKind.ObjectOrCollectionInitializerExpression, Type: System.Object, IsInvalid) (Syntax: 'With {.Field = "a"}')
      Initializers(1):
          ILiteralExpression (OperationKind.LiteralExpression, Type: System.String, Constant: "a", IsInvalid) (Syntax: '"a"')
]]>.Value

            Dim expectedDiagnostics = <![CDATA[
BC30994: Object initializer syntax cannot be used to initialize an instance of 'System.Object'.
        Dim c As Object = New Object() With {.Field = "a"}'BIND:"New Object() With {.Field = "a"}"
                                       ~~~~~~~~~~~~~~~~~~~
BC30994: Object initializer syntax cannot be used to initialize an instance of 'System.Object'.
        Dim d As New Object() With {.Field = "b"}
                              ~~~~~~~~~~~~~~~~~~~
]]>.Value

            VerifyOperationTreeAndDiagnosticsForTest(Of ObjectCreationExpressionSyntax)(source, expectedOperationTree, expectedDiagnostics)
        End Sub

        <Fact()>
        Public Sub ObjectInitializerInitializingSameClass()
            Dim source =
<compilation name="ObjectInitializerInitializingSameClass">
    <file name="a.vb">
Option Strict On

Imports System

Class C1
    Public Field1 as String = "Hello World!"
    Public Field2 as String

    Public Shared Sub Main()
        Dim c as new C1()
        c.Field1 = "No greeting today"
        c.DoStuff()
    End Sub

    Public Sub DoStuff()
        Dim c1 as New C1() With {.Field2 = .Field1}
        Console.WriteLine(c1.Field2)
    End Sub
End Class
    </file>
</compilation>

            CompileAndVerify(source, <![CDATA[
Hello World!
]]>)
        End Sub

        <CompilerTrait(CompilerFeature.IOperation)>
        <Fact()>
        Public Sub ObjectInitializerInitializeSharedFieldOnNewInstance()
            Dim source = <![CDATA[
Option Strict On

Imports System

Class C1
    Public Shared Field1 As String

    Public Shared Sub Main()
        Dim c1 As New C1() With {.Field1 = "Hello World!"}'BIND:"New C1() With {.Field1 = "Hello World!"}"
    End Sub

End Class]]>.Value

            Dim expectedOperationTree = <![CDATA[
IObjectCreationExpression (Constructor: Sub C1..ctor()) (OperationKind.ObjectCreationExpression, Type: C1, IsInvalid) (Syntax: 'New C1() Wi ... lo World!"}')
  Arguments(0)
  Initializer: IObjectOrCollectionInitializerExpression (OperationKind.ObjectOrCollectionInitializerExpression, Type: C1, IsInvalid) (Syntax: 'With {.Fiel ... lo World!"}')
      Initializers(1):
          ISimpleAssignmentExpression (OperationKind.SimpleAssignmentExpression, Type: System.String, IsInvalid) (Syntax: '.Field1 = "Hello World!"')
            Left: IFieldReferenceExpression: C1.Field1 As System.String (Static) (OperationKind.FieldReferenceExpression, Type: System.String, IsInvalid) (Syntax: 'Field1')
                Instance Receiver: null
            Right: ILiteralExpression (OperationKind.LiteralExpression, Type: System.String, Constant: "Hello World!") (Syntax: '"Hello World!"')
]]>.Value

            Dim expectedDiagnostics = <![CDATA[
BC30991: Member 'Field1' cannot be initialized in an object initializer expression because it is shared.
        Dim c1 As New C1() With {.Field1 = "Hello World!"}'BIND:"New C1() With {.Field1 = "Hello World!"}"
                                  ~~~~~~
]]>.Value

            VerifyOperationTreeAndDiagnosticsForTest(Of ObjectCreationExpressionSyntax)(source, expectedOperationTree, expectedDiagnostics)
        End Sub

        <CompilerTrait(CompilerFeature.IOperation)>
        <Fact()>
        Public Sub ObjectInitializerInitializeNonExistentField()
            Dim source = <![CDATA[
Option Strict On

Imports System

Class C1

    Public Shared Sub Main()
        Dim c1 As New C1() With {.Field1 = Bar(.Field1)}'BIND:"New C1() With {.Field1 = Bar(.Field1)}"
    End Sub

End Class]]>.Value

            Dim expectedOperationTree = <![CDATA[
IObjectCreationExpression (Constructor: Sub C1..ctor()) (OperationKind.ObjectCreationExpression, Type: C1, IsInvalid) (Syntax: 'New C1() Wi ... r(.Field1)}')
  Arguments(0)
  Initializer: IObjectOrCollectionInitializerExpression (OperationKind.ObjectOrCollectionInitializerExpression, Type: C1, IsInvalid) (Syntax: 'With {.Fiel ... r(.Field1)}')
      Initializers(1):
          ISimpleAssignmentExpression (OperationKind.SimpleAssignmentExpression, Type: ?, IsInvalid) (Syntax: '.Field1 = Bar(.Field1)')
            Left: IInvalidExpression (OperationKind.InvalidExpression, Type: ?, IsInvalid) (Syntax: '.Field1 = Bar(.Field1)')
                Children(1):
                    IInvalidExpression (OperationKind.InvalidExpression, Type: ?, IsInvalid) (Syntax: 'Field1')
                      Children(1):
                          IInstanceReferenceExpression (OperationKind.InstanceReferenceExpression, Type: C1, IsInvalid) (Syntax: 'New C1() Wi ... r(.Field1)}')
            Right: IInvalidExpression (OperationKind.InvalidExpression, Type: ?, IsInvalid) (Syntax: 'Bar(.Field1)')
                Children(2):
                    IInvalidExpression (OperationKind.InvalidExpression, Type: ?, IsInvalid) (Syntax: 'Bar')
                      Children(0)
                    IInvalidExpression (OperationKind.InvalidExpression, Type: ?, IsInvalid) (Syntax: '.Field1')
                      Children(1):
                          IInstanceReferenceExpression (OperationKind.InstanceReferenceExpression, Type: C1, IsInvalid) (Syntax: 'New C1() Wi ... r(.Field1)}')
]]>.Value

            Dim expectedDiagnostics = <![CDATA[
BC30456: 'Field1' is not a member of 'C1'.
        Dim c1 As New C1() With {.Field1 = Bar(.Field1)}'BIND:"New C1() With {.Field1 = Bar(.Field1)}"
                                  ~~~~~~
BC30451: 'Bar' is not declared. It may be inaccessible due to its protection level.
        Dim c1 As New C1() With {.Field1 = Bar(.Field1)}'BIND:"New C1() With {.Field1 = Bar(.Field1)}"
                                           ~~~
BC30456: 'Field1' is not a member of 'C1'.
        Dim c1 As New C1() With {.Field1 = Bar(.Field1)}'BIND:"New C1() With {.Field1 = Bar(.Field1)}"
                                               ~~~~~~~
]]>.Value

            VerifyOperationTreeAndDiagnosticsForTest(Of ObjectCreationExpressionSyntax)(source, expectedOperationTree, expectedDiagnostics)
        End Sub

        <CompilerTrait(CompilerFeature.IOperation)>
        <Fact()>
        Public Sub ObjectInitializerInitializeInaccessibleField()
            Dim source = <![CDATA[
Option Strict On

Imports System

Class C2
    Protected Field As Integer
End Class

Class C1

    Public Shared Sub Main()
        Dim c2 As New C2() With {.Field = 23}'BIND:"New C2() With {.Field = 23}"
    End Sub

End Class]]>.Value

            Dim expectedOperationTree = <![CDATA[
IObjectCreationExpression (Constructor: Sub C2..ctor()) (OperationKind.ObjectCreationExpression, Type: C2, IsInvalid) (Syntax: 'New C2() Wi ... Field = 23}')
  Arguments(0)
  Initializer: IObjectOrCollectionInitializerExpression (OperationKind.ObjectOrCollectionInitializerExpression, Type: C2, IsInvalid) (Syntax: 'With {.Field = 23}')
      Initializers(1):
          ISimpleAssignmentExpression (OperationKind.SimpleAssignmentExpression, Type: ?, IsInvalid) (Syntax: '.Field = 23')
            Left: IInvalidExpression (OperationKind.InvalidExpression, Type: ?, IsInvalid) (Syntax: '.Field = 23')
                Children(1):
                    IInvalidExpression (OperationKind.InvalidExpression, Type: System.Int32, IsInvalid) (Syntax: 'Field')
                      Children(1):
                          IInstanceReferenceExpression (OperationKind.InstanceReferenceExpression, Type: C2, IsInvalid) (Syntax: 'New C2() Wi ... Field = 23}')
            Right: IConversionExpression (Implicit, TryCast: False, Unchecked) (OperationKind.ConversionExpression, Type: ?) (Syntax: '23')
                Conversion: CommonConversion (Exists: False, IsIdentity: False, IsNumeric: False, IsReference: False, IsUserDefined: False) (MethodSymbol: null)
                Operand: ILiteralExpression (OperationKind.LiteralExpression, Type: System.Int32, Constant: 23) (Syntax: '23')
]]>.Value

            Dim expectedDiagnostics = <![CDATA[
BC30389: 'C2.Field' is not accessible in this context because it is 'Protected'.
        Dim c2 As New C2() With {.Field = 23}'BIND:"New C2() With {.Field = 23}"
                                  ~~~~~
]]>.Value

            VerifyOperationTreeAndDiagnosticsForTest(Of ObjectCreationExpressionSyntax)(source, expectedOperationTree, expectedDiagnostics)
        End Sub

        <CompilerTrait(CompilerFeature.IOperation)>
        <Fact()>
        Public Sub ObjectInitializerInitializeNonWriteableMember()
            Dim source = <![CDATA[
Option Strict On

Imports System

Class C1
    Public Sub Goo()
    End Sub

    Public Shared Sub Main()
        Dim c1 As New C1() With {.Goo = "Hello World!"}'BIND:"New C1() With {.Goo = "Hello World!"}"
    End Sub

End Class]]>.Value

            Dim expectedOperationTree = <![CDATA[
IObjectCreationExpression (Constructor: Sub C1..ctor()) (OperationKind.ObjectCreationExpression, Type: C1, IsInvalid) (Syntax: 'New C1() Wi ... lo World!"}')
  Arguments(0)
  Initializer: IObjectOrCollectionInitializerExpression (OperationKind.ObjectOrCollectionInitializerExpression, Type: C1, IsInvalid) (Syntax: 'With {.Goo  ... lo World!"}')
      Initializers(1):
          ISimpleAssignmentExpression (OperationKind.SimpleAssignmentExpression, Type: ?, IsInvalid) (Syntax: '.Goo = "Hello World!"')
            Left: IInvalidExpression (OperationKind.InvalidExpression, Type: ?, IsInvalid) (Syntax: '.Goo = "Hello World!"')
                Children(1):
                    IOperation:  (OperationKind.None, IsInvalid) (Syntax: 'Goo')
                      Children(1):
                          IInstanceReferenceExpression (OperationKind.InstanceReferenceExpression, Type: C1, IsInvalid) (Syntax: 'New C1() Wi ... lo World!"}')
            Right: IConversionExpression (Implicit, TryCast: False, Unchecked) (OperationKind.ConversionExpression, Type: ?) (Syntax: '"Hello World!"')
                Conversion: CommonConversion (Exists: False, IsIdentity: False, IsNumeric: False, IsReference: False, IsUserDefined: False) (MethodSymbol: null)
                Operand: ILiteralExpression (OperationKind.LiteralExpression, Type: System.String, Constant: "Hello World!") (Syntax: '"Hello World!"')
]]>.Value

            Dim expectedDiagnostics = <![CDATA[
BC30990: Member 'Goo' cannot be initialized in an object initializer expression because it is not a field or property.
        Dim c1 As New C1() With {.Goo = "Hello World!"}'BIND:"New C1() With {.Goo = "Hello World!"}"
                                  ~~~
]]>.Value

            VerifyOperationTreeAndDiagnosticsForTest(Of ObjectCreationExpressionSyntax)(source, expectedOperationTree, expectedDiagnostics)
        End Sub

        <CompilerTrait(CompilerFeature.IOperation)>
        <Fact()>
        Public Sub ObjectInitializerInitializeReadOnlyProperty()
            Dim source = <![CDATA[
Option Strict On

Imports System

Class C1
    Public ReadOnly Property X As String
        Get
            Return "goo"
        End Get
    End Property

    Public Shared Sub Main()
        Dim c1 As New C1() With {.X = "Hello World!"}'BIND:"New C1() With {.X = "Hello World!"}"
    End Sub
End Class]]>.Value

            Dim expectedOperationTree = <![CDATA[
IObjectCreationExpression (Constructor: Sub C1..ctor()) (OperationKind.ObjectCreationExpression, Type: C1, IsInvalid) (Syntax: 'New C1() Wi ... lo World!"}')
  Arguments(0)
  Initializer: IObjectOrCollectionInitializerExpression (OperationKind.ObjectOrCollectionInitializerExpression, Type: C1, IsInvalid) (Syntax: 'With {.X =  ... lo World!"}')
      Initializers(1):
          ISimpleAssignmentExpression (OperationKind.SimpleAssignmentExpression, Type: System.Void, IsInvalid) (Syntax: '.X = "Hello World!"')
            Left: IPropertyReferenceExpression: ReadOnly Property C1.X As System.String (OperationKind.PropertyReferenceExpression, Type: System.String, IsInvalid) (Syntax: 'X')
                Instance Receiver: IInstanceReferenceExpression (OperationKind.InstanceReferenceExpression, Type: C1, IsInvalid) (Syntax: 'New C1() Wi ... lo World!"}')
            Right: ILiteralExpression (OperationKind.LiteralExpression, Type: System.String, Constant: "Hello World!", IsInvalid) (Syntax: '"Hello World!"')
]]>.Value

            Dim expectedDiagnostics = <![CDATA[
BC30526: Property 'X' is 'ReadOnly'.
        Dim c1 As New C1() With {.X = "Hello World!"}'BIND:"New C1() With {.X = "Hello World!"}"
                                 ~~~~~~~~~~~~~~~~~~~
]]>.Value

            VerifyOperationTreeAndDiagnosticsForTest(Of ObjectCreationExpressionSyntax)(source, expectedOperationTree, expectedDiagnostics)
        End Sub

        <CompilerTrait(CompilerFeature.IOperation)>
        <Fact()>
        Public Sub ObjectInitializerInitializeReadOnlyField()
            Dim source = <![CDATA[
Option Strict On

Imports System

Class C1
    Public ReadOnly X As String

    Public Shared Sub Main()
        Dim c1 As New C1() With {.X = "Hello World!"}'BIND:"New C1() With {.X = "Hello World!"}"
    End Sub
End Class]]>.Value

            Dim expectedOperationTree = <![CDATA[
IObjectCreationExpression (Constructor: Sub C1..ctor()) (OperationKind.ObjectCreationExpression, Type: C1, IsInvalid) (Syntax: 'New C1() Wi ... lo World!"}')
  Arguments(0)
  Initializer: IObjectOrCollectionInitializerExpression (OperationKind.ObjectOrCollectionInitializerExpression, Type: C1, IsInvalid) (Syntax: 'With {.X =  ... lo World!"}')
      Initializers(1):
          ISimpleAssignmentExpression (OperationKind.SimpleAssignmentExpression, Type: ?, IsInvalid) (Syntax: '.X = "Hello World!"')
            Left: IInvalidExpression (OperationKind.InvalidExpression, Type: ?, IsInvalid) (Syntax: 'X')
                Children(1):
                    IFieldReferenceExpression: C1.X As System.String (OperationKind.FieldReferenceExpression, Type: System.String, IsInvalid) (Syntax: 'X')
                      Instance Receiver: IInstanceReferenceExpression (OperationKind.InstanceReferenceExpression, Type: C1, IsInvalid) (Syntax: 'New C1() Wi ... lo World!"}')
            Right: IConversionExpression (Implicit, TryCast: False, Unchecked) (OperationKind.ConversionExpression, Type: ?) (Syntax: '"Hello World!"')
                Conversion: CommonConversion (Exists: False, IsIdentity: False, IsNumeric: False, IsReference: False, IsUserDefined: False) (MethodSymbol: null)
                Operand: ILiteralExpression (OperationKind.LiteralExpression, Type: System.String, Constant: "Hello World!") (Syntax: '"Hello World!"')
]]>.Value

            Dim expectedDiagnostics = <![CDATA[
BC30064: 'ReadOnly' variable cannot be the target of an assignment.
        Dim c1 As New C1() With {.X = "Hello World!"}'BIND:"New C1() With {.X = "Hello World!"}"
                                  ~
]]>.Value

            VerifyOperationTreeAndDiagnosticsForTest(Of ObjectCreationExpressionSyntax)(source, expectedOperationTree, expectedDiagnostics)
        End Sub

        <CompilerTrait(CompilerFeature.IOperation)>
        <Fact()>
        Public Sub ObjectInitializerPropertyWithInaccessibleSet()
            Dim source = <![CDATA[
Class C1
    Public Property X As String
        Get
            Return "goo"
        End Get
        Private Set
        End Set

    End Property
End Class
Module Module1

    Sub Main()
        Dim x As New C1() With {.X = "goo"}'BIND:"New C1() With {.X = "goo"}"
    End Sub

End Module]]>.Value

            Dim expectedOperationTree = <![CDATA[
IObjectCreationExpression (Constructor: Sub C1..ctor()) (OperationKind.ObjectCreationExpression, Type: C1, IsInvalid) (Syntax: 'New C1() Wi ... .X = "goo"}')
  Arguments(0)
  Initializer: IObjectOrCollectionInitializerExpression (OperationKind.ObjectOrCollectionInitializerExpression, Type: C1, IsInvalid) (Syntax: 'With {.X = "goo"}')
      Initializers(1):
          ISimpleAssignmentExpression (OperationKind.SimpleAssignmentExpression, Type: System.Void, IsInvalid) (Syntax: '.X = "goo"')
            Left: IPropertyReferenceExpression: Property C1.X As System.String (OperationKind.PropertyReferenceExpression, Type: System.String, IsInvalid) (Syntax: 'X')
                Instance Receiver: IInstanceReferenceExpression (OperationKind.InstanceReferenceExpression, Type: C1, IsInvalid) (Syntax: 'New C1() Wi ... .X = "goo"}')
            Right: ILiteralExpression (OperationKind.LiteralExpression, Type: System.String, Constant: "goo", IsInvalid) (Syntax: '"goo"')
]]>.Value

            Dim expectedDiagnostics = <![CDATA[
BC31102: 'Set' accessor of property 'X' is not accessible.
        Dim x As New C1() With {.X = "goo"}'BIND:"New C1() With {.X = "goo"}"
                                ~~~~~~~~~~
]]>.Value

            VerifyOperationTreeAndDiagnosticsForTest(Of ObjectCreationExpressionSyntax)(source, expectedOperationTree, expectedDiagnostics)
        End Sub

        <CompilerTrait(CompilerFeature.IOperation)>
        <Fact()>
        Public Sub ObjectInitializerTypeIsErrorType()
            Dim source = <![CDATA[
Class C3
    Private Sub New()
    End Sub
End Class

Module Module1

    Sub Main()'BIND:"Sub Main()"
        Dim x As New C3() With {.X = "goo"}
        x = New C3() With {.X = Unknown()}
    End Sub

End Module]]>.Value

            Dim expectedOperationTree = <![CDATA[
IBlockStatement (4 statements, 1 locals) (OperationKind.BlockStatement, IsInvalid) (Syntax: 'Sub Main()' ... End Sub')
  Locals: Local_1: x As C3
  IVariableDeclarationStatement (1 declarations) (OperationKind.VariableDeclarationStatement, IsInvalid) (Syntax: 'Dim x As Ne ... .X = "goo"}')
    IVariableDeclaration (1 variables) (OperationKind.VariableDeclaration) (Syntax: 'x')
      Variables: Local_1: x As C3
      Initializer: IObjectCreationExpression (Constructor: Sub C3..ctor()) (OperationKind.ObjectCreationExpression, Type: C3, IsInvalid) (Syntax: 'New C3() Wi ... .X = "goo"}')
          Arguments(0)
          Initializer: IObjectOrCollectionInitializerExpression (OperationKind.ObjectOrCollectionInitializerExpression, Type: C3, IsInvalid) (Syntax: 'With {.X = "goo"}')
              Initializers(1):
                  ISimpleAssignmentExpression (OperationKind.SimpleAssignmentExpression, Type: ?, IsInvalid) (Syntax: '.X = "goo"')
                    Left: IInvalidExpression (OperationKind.InvalidExpression, Type: ?, IsInvalid) (Syntax: '.X = "goo"')
                        Children(1):
                            IInvalidExpression (OperationKind.InvalidExpression, Type: ?, IsInvalid) (Syntax: 'X')
                              Children(1):
                                  IInstanceReferenceExpression (OperationKind.InstanceReferenceExpression, Type: C3, IsInvalid) (Syntax: 'New C3() Wi ... .X = "goo"}')
                    Right: IConversionExpression (Implicit, TryCast: False, Unchecked) (OperationKind.ConversionExpression, Type: ?) (Syntax: '"goo"')
                        Conversion: CommonConversion (Exists: False, IsIdentity: False, IsNumeric: False, IsReference: False, IsUserDefined: False) (MethodSymbol: null)
                        Operand: ILiteralExpression (OperationKind.LiteralExpression, Type: System.String, Constant: "goo") (Syntax: '"goo"')
  IExpressionStatement (OperationKind.ExpressionStatement, IsInvalid) (Syntax: 'x = New C3( ...  Unknown()}')
    Expression: ISimpleAssignmentExpression (OperationKind.SimpleAssignmentExpression, Type: C3, IsInvalid) (Syntax: 'x = New C3( ...  Unknown()}')
        Left: ILocalReferenceExpression: x (OperationKind.LocalReferenceExpression, Type: C3) (Syntax: 'x')
        Right: IObjectCreationExpression (Constructor: Sub C3..ctor()) (OperationKind.ObjectCreationExpression, Type: C3, IsInvalid) (Syntax: 'New C3() Wi ...  Unknown()}')
            Arguments(0)
            Initializer: IObjectOrCollectionInitializerExpression (OperationKind.ObjectOrCollectionInitializerExpression, Type: C3, IsInvalid) (Syntax: 'With {.X = Unknown()}')
                Initializers(1):
                    ISimpleAssignmentExpression (OperationKind.SimpleAssignmentExpression, Type: ?, IsInvalid) (Syntax: '.X = Unknown()')
                      Left: IInvalidExpression (OperationKind.InvalidExpression, Type: ?, IsInvalid) (Syntax: '.X = Unknown()')
                          Children(1):
                              IInvalidExpression (OperationKind.InvalidExpression, Type: ?, IsInvalid) (Syntax: 'X')
                                Children(1):
                                    IInstanceReferenceExpression (OperationKind.InstanceReferenceExpression, Type: C3, IsInvalid) (Syntax: 'New C3() Wi ...  Unknown()}')
                      Right: IInvalidExpression (OperationKind.InvalidExpression, Type: ?, IsInvalid) (Syntax: 'Unknown()')
                          Children(1):
                              IInvalidExpression (OperationKind.InvalidExpression, Type: ?, IsInvalid) (Syntax: 'Unknown')
                                Children(0)
  ILabeledStatement (Label: exit) (OperationKind.LabeledStatement) (Syntax: 'End Sub')
    Statement: null
  IReturnStatement (OperationKind.ReturnStatement) (Syntax: 'End Sub')
    ReturnedValue: null
]]>.Value

            Dim expectedDiagnostics = <![CDATA[
BC30517: Overload resolution failed because no 'New' is accessible.
        Dim x As New C3() With {.X = "goo"}
                     ~~
BC30456: 'X' is not a member of 'C3'.
        Dim x As New C3() With {.X = "goo"}
                                 ~
BC30517: Overload resolution failed because no 'New' is accessible.
        x = New C3() With {.X = Unknown()}
                ~~
BC30456: 'X' is not a member of 'C3'.
        x = New C3() With {.X = Unknown()}
                            ~
BC30451: 'Unknown' is not declared. It may be inaccessible due to its protection level.
        x = New C3() With {.X = Unknown()}
                                ~~~~~~~
]]>.Value

            VerifyOperationTreeAndDiagnosticsForTest(Of MethodBlockSyntax)(source, expectedOperationTree, expectedDiagnostics)
        End Sub

        <CompilerTrait(CompilerFeature.IOperation)>
        <Fact()>
        Public Sub ObjectInitializerNewTWith()
            Dim source = <![CDATA[
Imports System

Interface IGoo
    Property Bar As Integer
End Interface

Class C2
    Implements IGoo

    Public Property Bar As Integer Implements IGoo.Bar
End Class

Class C1
    Public Shared Sub main()
        DoStuff(Of C2)()
    End Sub

    Public Shared Sub DoStuff(Of T As {IGoo, New})()
        Dim x As New T() With {.Bar = 23}'BIND:"New T() With {.Bar = 23}"
        x = New T() With {.Bar = 23}

        Console.WriteLine(x.Bar)
    End Sub
End Class]]>.Value

            Dim expectedOperationTree = <![CDATA[
ITypeParameterObjectCreationExpression (OperationKind.TypeParameterObjectCreationExpression, Type: T) (Syntax: 'New T() With {.Bar = 23}')
]]>.Value

            Dim expectedDiagnostics = String.Empty

            VerifyOperationTreeAndDiagnosticsForTest(Of ObjectCreationExpressionSyntax)(source, expectedOperationTree, expectedDiagnostics)
        End Sub

        <CompilerTrait(CompilerFeature.IOperation)>
        <Fact()>
        Public Sub ObjectInitializerTypeParametersInInitializers()
            Dim source = <![CDATA[
Class C1
    Public Field As Integer = 42
End Class

Class C1(Of T)
    Public Field As T
End Class

Class C2
    Public Shared Sub Main()
        Dim x As New C1(Of Integer) With {.Field = 23}

        Goo(Of C1)()
    End Sub

    Public Shared Sub Goo(Of T As New)()
        Dim x As New C1(Of T) With {.Field = New T}'BIND:"New C1(Of T) With {.Field = New T}"
    End Sub

End Class]]>.Value

            Dim expectedOperationTree = <![CDATA[
IObjectCreationExpression (Constructor: Sub C1(Of T)..ctor()) (OperationKind.ObjectCreationExpression, Type: C1(Of T)) (Syntax: 'New C1(Of T ... ld = New T}')
  Arguments(0)
  Initializer: IObjectOrCollectionInitializerExpression (OperationKind.ObjectOrCollectionInitializerExpression, Type: C1(Of T)) (Syntax: 'With {.Field = New T}')
      Initializers(1):
          ISimpleAssignmentExpression (OperationKind.SimpleAssignmentExpression, Type: T) (Syntax: '.Field = New T')
            Left: IFieldReferenceExpression: C1(Of T).Field As T (OperationKind.FieldReferenceExpression, Type: T) (Syntax: 'Field')
                Instance Receiver: IInstanceReferenceExpression (OperationKind.InstanceReferenceExpression, Type: C1(Of T)) (Syntax: 'New C1(Of T ... ld = New T}')
            Right: ITypeParameterObjectCreationExpression (OperationKind.TypeParameterObjectCreationExpression, Type: T) (Syntax: 'New T')
]]>.Value

            Dim expectedDiagnostics = String.Empty

            VerifyOperationTreeAndDiagnosticsForTest(Of ObjectCreationExpressionSyntax)(source, expectedOperationTree, expectedDiagnostics)
        End Sub

        <CompilerTrait(CompilerFeature.IOperation)>
        <Fact()>
        Public Sub ObjectInitializerNestedInWithStatement_1()
            Dim source =
<compilation name="ObjectInitializerNestedInWithStatement_1">
    <file name="a.vb">
Imports System

Class C1
    Public Field As Integer = 42
End Class

Class C3
    Public Field2 As Integer = 23
End Class

Class C2
    Public Shared Sub Main()
        Dim x As New C1()
        x.Field = 23

        ' test that initializer shadows fields
        With x
            Dim y As New C1() With {.Field = .Field}'BIND:"New C1() With {.Field = .Field}"
            Console.WriteLine(y.Field) ' should be 42
        End With
    End Sub
End Class
    </file>
</compilation>

            CompileAndVerify(source, <![CDATA[
42
]]>)

            Dim expectedOperationTree = <![CDATA[
IObjectCreationExpression (Constructor: Sub C1..ctor()) (OperationKind.ObjectCreationExpression, Type: C1) (Syntax: 'New C1() Wi ... d = .Field}')
  Arguments(0)
  Initializer: IObjectOrCollectionInitializerExpression (OperationKind.ObjectOrCollectionInitializerExpression, Type: C1) (Syntax: 'With {.Field = .Field}')
      Initializers(1):
          ISimpleAssignmentExpression (OperationKind.SimpleAssignmentExpression, Type: System.Int32) (Syntax: '.Field = .Field')
            Left: IFieldReferenceExpression: C1.Field As System.Int32 (OperationKind.FieldReferenceExpression, Type: System.Int32) (Syntax: 'Field')
                Instance Receiver: IInstanceReferenceExpression (OperationKind.InstanceReferenceExpression, Type: C1) (Syntax: 'New C1() Wi ... d = .Field}')
            Right: IFieldReferenceExpression: C1.Field As System.Int32 (OperationKind.FieldReferenceExpression, Type: System.Int32) (Syntax: '.Field')
                Instance Receiver: IInstanceReferenceExpression (OperationKind.InstanceReferenceExpression, Type: C1) (Syntax: 'New C1() Wi ... d = .Field}')
]]>.Value

            Dim expectedDiagnostics = String.Empty

            VerifyOperationTreeAndDiagnosticsForTest(Of ObjectCreationExpressionSyntax)(source.Value, expectedOperationTree, expectedDiagnostics)
        End Sub

        <CompilerTrait(CompilerFeature.IOperation)>
        <Fact()>
        Public Sub ObjectInitializerNestedInWithStatement_2()
            Dim source = <![CDATA[
Imports System

Class C1
    Public Field As Integer = 42
End Class

Class C3
    Public Field2 As Integer = 23
End Class

Class C2
    Public Shared Sub Main()

        ' nesting of with is not supported
        With New C3()
            Dim y As New C1() With {.Field = .Field2}'BIND:"New C1() With {.Field = .Field2}"
            Console.WriteLine(y.Field) ' should be 42
        End With

    End Sub
End Class]]>.Value

            Dim expectedOperationTree = <![CDATA[
IObjectCreationExpression (Constructor: Sub C1..ctor()) (OperationKind.ObjectCreationExpression, Type: C1, IsInvalid) (Syntax: 'New C1() Wi ...  = .Field2}')
  Arguments(0)
  Initializer: IObjectOrCollectionInitializerExpression (OperationKind.ObjectOrCollectionInitializerExpression, Type: C1, IsInvalid) (Syntax: 'With {.Field = .Field2}')
      Initializers(1):
          ISimpleAssignmentExpression (OperationKind.SimpleAssignmentExpression, Type: System.Int32, IsInvalid) (Syntax: '.Field = .Field2')
            Left: IFieldReferenceExpression: C1.Field As System.Int32 (OperationKind.FieldReferenceExpression, Type: System.Int32) (Syntax: 'Field')
                Instance Receiver: IInstanceReferenceExpression (OperationKind.InstanceReferenceExpression, Type: C1, IsInvalid) (Syntax: 'New C1() Wi ...  = .Field2}')
            Right: IConversionExpression (Implicit, TryCast: False, Unchecked) (OperationKind.ConversionExpression, Type: System.Int32, IsInvalid) (Syntax: '.Field2')
                Conversion: CommonConversion (Exists: False, IsIdentity: False, IsNumeric: False, IsReference: False, IsUserDefined: False) (MethodSymbol: null)
                Operand: IInvalidExpression (OperationKind.InvalidExpression, Type: ?, IsInvalid) (Syntax: '.Field2')
                    Children(1):
                        IInstanceReferenceExpression (OperationKind.InstanceReferenceExpression, Type: C1, IsInvalid) (Syntax: 'New C1() Wi ...  = .Field2}')
]]>.Value

            Dim expectedDiagnostics = <![CDATA[
BC30456: 'Field2' is not a member of 'C1'.
            Dim y As New C1() With {.Field = .Field2}'BIND:"New C1() With {.Field = .Field2}"
                                             ~~~~~~~
]]>.Value

            VerifyOperationTreeAndDiagnosticsForTest(Of ObjectCreationExpressionSyntax)(source, expectedOperationTree, expectedDiagnostics)
        End Sub

        <CompilerTrait(CompilerFeature.IOperation)>
        <Fact()>
        Public Sub ObjectInitializerNestedInitializers_1()
            Dim source =
<compilation name="ObjectInitializerNestedInitializers_1">
    <file name="a.vb">
Imports System

Class C1
    Public Field As Integer = 1
    Public FieldC2 as C2
End Class

Class C2
    Public Field As Integer = 2
End Class

Class C3
    Public Shared Sub Main()

        Dim x As New C1() With {.Field = 23, .FieldC2 = New C2() With {.Field = 42}}'BIND:"New C1() With {.Field = 23, .FieldC2 = New C2() With {.Field = 42}}"

        Console.WriteLine(x.Field)
        Console.WriteLine(x.FieldC2.Field)
    End Sub
End Class
    </file>
</compilation>

            CompileAndVerify(source, <![CDATA[
23
42
]]>)

            Dim expectedOperationTree = <![CDATA[
IObjectCreationExpression (Constructor: Sub C1..ctor()) (OperationKind.ObjectCreationExpression, Type: C1) (Syntax: 'New C1() Wi ... ield = 42}}')
  Arguments(0)
  Initializer: IObjectOrCollectionInitializerExpression (OperationKind.ObjectOrCollectionInitializerExpression, Type: C1) (Syntax: 'With {.Fiel ... ield = 42}}')
      Initializers(2):
          ISimpleAssignmentExpression (OperationKind.SimpleAssignmentExpression, Type: System.Int32) (Syntax: '.Field = 23')
            Left: IFieldReferenceExpression: C1.Field As System.Int32 (OperationKind.FieldReferenceExpression, Type: System.Int32) (Syntax: 'Field')
                Instance Receiver: IInstanceReferenceExpression (OperationKind.InstanceReferenceExpression, Type: C1) (Syntax: 'New C1() Wi ... ield = 42}}')
            Right: ILiteralExpression (OperationKind.LiteralExpression, Type: System.Int32, Constant: 23) (Syntax: '23')
          ISimpleAssignmentExpression (OperationKind.SimpleAssignmentExpression, Type: C2) (Syntax: '.FieldC2 =  ... Field = 42}')
            Left: IFieldReferenceExpression: C1.FieldC2 As C2 (OperationKind.FieldReferenceExpression, Type: C2) (Syntax: 'FieldC2')
                Instance Receiver: IInstanceReferenceExpression (OperationKind.InstanceReferenceExpression, Type: C1) (Syntax: 'New C1() Wi ... ield = 42}}')
            Right: IObjectCreationExpression (Constructor: Sub C2..ctor()) (OperationKind.ObjectCreationExpression, Type: C2) (Syntax: 'New C2() Wi ... Field = 42}')
                Arguments(0)
                Initializer: IObjectOrCollectionInitializerExpression (OperationKind.ObjectOrCollectionInitializerExpression, Type: C2) (Syntax: 'With {.Field = 42}')
                    Initializers(1):
                        ISimpleAssignmentExpression (OperationKind.SimpleAssignmentExpression, Type: System.Int32) (Syntax: '.Field = 42')
                          Left: IFieldReferenceExpression: C2.Field As System.Int32 (OperationKind.FieldReferenceExpression, Type: System.Int32) (Syntax: 'Field')
                              Instance Receiver: IInstanceReferenceExpression (OperationKind.InstanceReferenceExpression, Type: C2) (Syntax: 'New C2() Wi ... Field = 42}')
                          Right: ILiteralExpression (OperationKind.LiteralExpression, Type: System.Int32, Constant: 42) (Syntax: '42')
]]>.Value

            Dim expectedDiagnostics = String.Empty

            VerifyOperationTreeAndDiagnosticsForTest(Of ObjectCreationExpressionSyntax)(source.Value, expectedOperationTree, expectedDiagnostics)
        End Sub

        <CompilerTrait(CompilerFeature.IOperation)>
        <Fact()>
        Public Sub ObjectInitializerNestedInitializers_2()
            Dim source = <![CDATA[
Imports System

Class C1
    Public Field1 As Integer = 1
    Public Field2 As Integer = 1
    Public FieldC2 As C2
End Class

Class C2
    Public Field1 As Integer = 2
End Class

Class C3
    Public Shared Sub Main()

        Dim x As New C1() With {.Field1 = 23, .FieldC2 = New C2() With {.Field1 = .Field2}}'BIND:"New C1() With {.Field1 = 23, .FieldC2 = New C2() With {.Field1 = .Field2}}"
    End Sub
End Class]]>.Value

            Dim expectedOperationTree = <![CDATA[
IObjectCreationExpression (Constructor: Sub C1..ctor()) (OperationKind.ObjectCreationExpression, Type: C1, IsInvalid) (Syntax: 'New C1() Wi ... = .Field2}}')
  Arguments(0)
  Initializer: IObjectOrCollectionInitializerExpression (OperationKind.ObjectOrCollectionInitializerExpression, Type: C1, IsInvalid) (Syntax: 'With {.Fiel ... = .Field2}}')
      Initializers(2):
          ISimpleAssignmentExpression (OperationKind.SimpleAssignmentExpression, Type: System.Int32) (Syntax: '.Field1 = 23')
            Left: IFieldReferenceExpression: C1.Field1 As System.Int32 (OperationKind.FieldReferenceExpression, Type: System.Int32) (Syntax: 'Field1')
                Instance Receiver: IInstanceReferenceExpression (OperationKind.InstanceReferenceExpression, Type: C1, IsInvalid) (Syntax: 'New C1() Wi ... = .Field2}}')
            Right: ILiteralExpression (OperationKind.LiteralExpression, Type: System.Int32, Constant: 23) (Syntax: '23')
          ISimpleAssignmentExpression (OperationKind.SimpleAssignmentExpression, Type: C2, IsInvalid) (Syntax: '.FieldC2 =  ...  = .Field2}')
            Left: IFieldReferenceExpression: C1.FieldC2 As C2 (OperationKind.FieldReferenceExpression, Type: C2) (Syntax: 'FieldC2')
                Instance Receiver: IInstanceReferenceExpression (OperationKind.InstanceReferenceExpression, Type: C1, IsInvalid) (Syntax: 'New C1() Wi ... = .Field2}}')
            Right: IObjectCreationExpression (Constructor: Sub C2..ctor()) (OperationKind.ObjectCreationExpression, Type: C2, IsInvalid) (Syntax: 'New C2() Wi ...  = .Field2}')
                Arguments(0)
                Initializer: IObjectOrCollectionInitializerExpression (OperationKind.ObjectOrCollectionInitializerExpression, Type: C2, IsInvalid) (Syntax: 'With {.Field1 = .Field2}')
                    Initializers(1):
                        ISimpleAssignmentExpression (OperationKind.SimpleAssignmentExpression, Type: System.Int32, IsInvalid) (Syntax: '.Field1 = .Field2')
                          Left: IFieldReferenceExpression: C2.Field1 As System.Int32 (OperationKind.FieldReferenceExpression, Type: System.Int32) (Syntax: 'Field1')
                              Instance Receiver: IInstanceReferenceExpression (OperationKind.InstanceReferenceExpression, Type: C2, IsInvalid) (Syntax: 'New C2() Wi ...  = .Field2}')
                          Right: IConversionExpression (Implicit, TryCast: False, Unchecked) (OperationKind.ConversionExpression, Type: System.Int32, IsInvalid) (Syntax: '.Field2')
                              Conversion: CommonConversion (Exists: False, IsIdentity: False, IsNumeric: False, IsReference: False, IsUserDefined: False) (MethodSymbol: null)
                              Operand: IInvalidExpression (OperationKind.InvalidExpression, Type: ?, IsInvalid) (Syntax: '.Field2')
                                  Children(1):
                                      IInstanceReferenceExpression (OperationKind.InstanceReferenceExpression, Type: C2, IsInvalid) (Syntax: 'New C2() Wi ...  = .Field2}')
]]>.Value

            Dim expectedDiagnostics = <![CDATA[
BC30456: 'Field2' is not a member of 'C2'.
        Dim x As New C1() With {.Field1 = 23, .FieldC2 = New C2() With {.Field1 = .Field2}}'BIND:"New C1() With {.Field1 = 23, .FieldC2 = New C2() With {.Field1 = .Field2}}"
                                                                                  ~~~~~~~
]]>.Value

            VerifyOperationTreeAndDiagnosticsForTest(Of ObjectCreationExpressionSyntax)(source, expectedOperationTree, expectedDiagnostics)
        End Sub

        <CompilerTrait(CompilerFeature.IOperation)>
        <Fact()>
        Public Sub ObjectInitializerCaptureFieldForLambda()
            Dim source =
<compilation name="ObjectInitializerCaptureFieldForLambda">
    <file name="a.vb">
Imports System

Class C1
    Public Field As Integer = 42
    Public Field2 As Func(Of Integer)
End Class

Class C1(Of T)
    Public Field As T
End Class

Class C2
    Public Shared Sub Main()
        Dim y as new C1()
        y.Field = 23

        Dim x As New C1 With {.Field2 = Function() As Integer'BIND:"New C1 With {.Field2 = Function() As Integer"
                                            Return .Field
                                        End Function}
        x.Field = 42
        Console.WriteLine(x.Field2.Invoke())
    End Sub
End Class
    </file>
</compilation>

            CompileAndVerify(source, <![CDATA[
42
]]>)

            Dim expectedOperationTree = <![CDATA[
IObjectCreationExpression (Constructor: Sub C1..ctor()) (OperationKind.ObjectCreationExpression, Type: C1) (Syntax: 'New C1 With ... d Function}')
  Arguments(0)
  Initializer: IObjectOrCollectionInitializerExpression (OperationKind.ObjectOrCollectionInitializerExpression, Type: C1) (Syntax: 'With {.Fiel ... d Function}')
      Initializers(1):
          ISimpleAssignmentExpression (OperationKind.SimpleAssignmentExpression, Type: System.Func(Of System.Int32)) (Syntax: '.Field2 = F ... nd Function')
            Left: IFieldReferenceExpression: C1.Field2 As System.Func(Of System.Int32) (OperationKind.FieldReferenceExpression, Type: System.Func(Of System.Int32)) (Syntax: 'Field2')
<<<<<<< HEAD
                Instance Receiver: IOperation:  (OperationKind.None) (Syntax: 'New C1 With ... d Function}')
            Right: IDelegateCreationExpression (OperationKind.DelegateCreationExpression, Type: System.Func(Of System.Int32)) (Syntax: 'Function()  ... nd Function')
                Target: IAnonymousFunctionExpression (Symbol: Function () As System.Int32) (OperationKind.AnonymousFunctionExpression, Type: null) (Syntax: 'Function()  ... nd Function')
=======
                Instance Receiver: IInstanceReferenceExpression (OperationKind.InstanceReferenceExpression, Type: C1) (Syntax: 'New C1 With ... d Function}')
            Right: IConversionExpression (Implicit, TryCast: False, Unchecked) (OperationKind.ConversionExpression, Type: System.Func(Of System.Int32)) (Syntax: 'Function()  ... nd Function')
                Conversion: CommonConversion (Exists: True, IsIdentity: False, IsNumeric: False, IsReference: False, IsUserDefined: False) (MethodSymbol: null)
                Operand: IAnonymousFunctionExpression (Symbol: Function () As System.Int32) (OperationKind.AnonymousFunctionExpression, Type: null) (Syntax: 'Function()  ... nd Function')
>>>>>>> dc4b052f
                    IBlockStatement (3 statements, 1 locals) (OperationKind.BlockStatement) (Syntax: 'Function()  ... nd Function')
                      Locals: Local_1: <anonymous local> As System.Int32
                      IReturnStatement (OperationKind.ReturnStatement) (Syntax: 'Return .Field')
                        ReturnedValue: IFieldReferenceExpression: C1.Field As System.Int32 (OperationKind.FieldReferenceExpression, Type: System.Int32) (Syntax: '.Field')
                            Instance Receiver: IInstanceReferenceExpression (OperationKind.InstanceReferenceExpression, Type: C1) (Syntax: 'New C1 With ... d Function}')
                      ILabeledStatement (Label: exit) (OperationKind.LabeledStatement) (Syntax: 'End Function')
                        Statement: null
                      IReturnStatement (OperationKind.ReturnStatement) (Syntax: 'End Function')
                        ReturnedValue: ILocalReferenceExpression:  (OperationKind.LocalReferenceExpression, Type: System.Int32) (Syntax: 'End Function')
]]>.Value

            Dim expectedDiagnostics = String.Empty

            VerifyOperationTreeAndDiagnosticsForTest(Of ObjectCreationExpressionSyntax)(source.Value, expectedOperationTree, expectedDiagnostics)
        End Sub

<<<<<<< HEAD
        <CompilerTrait(CompilerFeature.IOperation)>
        <Fact()>
        Public Sub ObjectInitializerCaptureFieldForLambda_JustFunctionBindingReturnsOnlyAnonymousFunctionExpression()
            Dim source =
<compilation name="ObjectInitializerCaptureFieldForLambda">
    <file name="a.vb">
Imports System

Class C1
    Public Field As Integer = 42
    Public Field2 As Func(Of Integer)
End Class

Class C1(Of T)
    Public Field As T
End Class

Class C2
    Public Shared Sub Main()
        Dim y as new C1()
        y.Field = 23

        Dim x As New C1 With {.Field2 = Function() As Integer'BIND:"Function() As Integer"
                                            Return .Field
                                        End Function}
        x.Field = 42
        Console.WriteLine(x.Field2.Invoke())
    End Sub
End Class
    </file>
</compilation>

            CompileAndVerify(source, <![CDATA[
42
]]>)

            Dim expectedOperationTree = <![CDATA[
IAnonymousFunctionExpression (Symbol: Function () As System.Int32) (OperationKind.AnonymousFunctionExpression, Type: null) (Syntax: 'Function()  ... nd Function')
  IBlockStatement (3 statements, 1 locals) (OperationKind.BlockStatement) (Syntax: 'Function()  ... nd Function')
    Locals: Local_1: <anonymous local> As System.Int32
    IReturnStatement (OperationKind.ReturnStatement) (Syntax: 'Return .Field')
      ReturnedValue: IFieldReferenceExpression: C1.Field As System.Int32 (OperationKind.FieldReferenceExpression, Type: System.Int32) (Syntax: '.Field')
          Instance Receiver: IOperation:  (OperationKind.None) (Syntax: 'New C1 With ... d Function}')
    ILabeledStatement (Label: exit) (OperationKind.LabeledStatement) (Syntax: 'End Function')
      Statement: null
    IReturnStatement (OperationKind.ReturnStatement) (Syntax: 'End Function')
      ReturnedValue: ILocalReferenceExpression:  (OperationKind.LocalReferenceExpression, Type: System.Int32) (Syntax: 'End Function')
]]>.Value

            Dim expectedDiagnostics = String.Empty

            VerifyOperationTreeAndDiagnosticsForTest(Of MultiLineLambdaExpressionSyntax)(source.Value, expectedOperationTree, expectedDiagnostics)
        End Sub

=======
>>>>>>> dc4b052f
        <CompilerTrait(CompilerFeature.IOperation)>
        <Fact()>
        Public Sub ObjectInitializerUsedInFieldInitializers()
            Dim source =
<compilation name="ObjectInitializerUsedInFieldInitializers">
    <file name="a.vb">
Imports System

Class C1
    Public Field As Integer = 42
End Class

Class C2
    Private PrivateField As Integer = 23
    Public C1Inst As C1 = New C1() With {.Field = PrivateField}'BIND:"New C1() With {.Field = PrivateField}"

    Public Shared Sub Main()
        Console.WriteLine((new C2()).C1Inst.Field)
    End Sub
End Class
    </file>
</compilation>

            CompileAndVerify(source, <![CDATA[
23
]]>)
            Dim expectedOperationTree = <![CDATA[
IObjectCreationExpression (Constructor: Sub C1..ctor()) (OperationKind.ObjectCreationExpression, Type: C1) (Syntax: 'New C1() Wi ... ivateField}')
  Arguments(0)
  Initializer: IObjectOrCollectionInitializerExpression (OperationKind.ObjectOrCollectionInitializerExpression, Type: C1) (Syntax: 'With {.Fiel ... ivateField}')
      Initializers(1):
          ISimpleAssignmentExpression (OperationKind.SimpleAssignmentExpression, Type: System.Int32) (Syntax: '.Field = PrivateField')
            Left: IFieldReferenceExpression: C1.Field As System.Int32 (OperationKind.FieldReferenceExpression, Type: System.Int32) (Syntax: 'Field')
                Instance Receiver: IInstanceReferenceExpression (OperationKind.InstanceReferenceExpression, Type: C1) (Syntax: 'New C1() Wi ... ivateField}')
            Right: IFieldReferenceExpression: C2.PrivateField As System.Int32 (OperationKind.FieldReferenceExpression, Type: System.Int32) (Syntax: 'PrivateField')
                Instance Receiver: IInstanceReferenceExpression (OperationKind.InstanceReferenceExpression, Type: C2) (Syntax: 'PrivateField')
]]>.Value

            Dim expectedDiagnostics = String.Empty

            VerifyOperationTreeAndDiagnosticsForTest(Of ObjectCreationExpressionSyntax)(source.Value, expectedOperationTree, expectedDiagnostics)
        End Sub

        <Fact()>
        Public Sub ObjectInitializerFlowAnalysisVisitsInitializers()
            Dim source =
<compilation name="ObjectInitializerFlowAnalysisVisitsInitializers">
    <file name="a.vb">
Class C1
    Public RefTypeField As C2
End Class

Class C2
    Public Function CreateC2() As C2
        Return Nothing
    End Function

    Public Shared Sub Main()
        Dim y As C2
        Dim x As New C1 With {.RefTypeField = y.CreateC2}
    End Sub
End Class
    </file>
</compilation>

            Dim compilation = CompilationUtils.CreateCompilationWithMscorlibAndVBRuntime(source)
            AssertTheseDiagnostics(compilation, <expected>
BC42104: Variable 'y' is used before it has been assigned a value. A null reference exception could result at runtime.
        Dim x As New C1 With {.RefTypeField = y.CreateC2}
                                              ~
                                               </expected>)
            ' Yeah! We did not have this in Dev10 :)
        End Sub

        <CompilerTrait(CompilerFeature.IOperation)>
        <Fact()>
        Public Sub ObjectInitializerInitializePropertyWithOptionalParameters()
            Dim source = <![CDATA[
Option Strict On

Imports System

Class C1
    Public WriteOnly Property X(Optional p As Integer = 23) As String
        Set(value As String)
        End Set
    End Property

    Public Shared Sub Main()
        Dim c1 As New C1() With {.X = "Hello World!"}'BIND:"New C1() With {.X = "Hello World!"}"
    End Sub
End Class]]>.Value

            Dim expectedOperationTree = <![CDATA[
IObjectCreationExpression (Constructor: Sub C1..ctor()) (OperationKind.ObjectCreationExpression, Type: C1) (Syntax: 'New C1() Wi ... lo World!"}')
  Arguments(0)
  Initializer: IObjectOrCollectionInitializerExpression (OperationKind.ObjectOrCollectionInitializerExpression, Type: C1) (Syntax: 'With {.X =  ... lo World!"}')
      Initializers(1):
          ISimpleAssignmentExpression (OperationKind.SimpleAssignmentExpression, Type: System.Void) (Syntax: '.X = "Hello World!"')
            Left: IPropertyReferenceExpression: WriteOnly Property C1.X([p As System.Int32 = 23]) As System.String (OperationKind.PropertyReferenceExpression, Type: System.String) (Syntax: 'X')
                Instance Receiver: IInstanceReferenceExpression (OperationKind.InstanceReferenceExpression, Type: C1) (Syntax: 'New C1() Wi ... lo World!"}')
                Arguments(1):
                    IArgument (ArgumentKind.DefaultValue, Matching Parameter: p) (OperationKind.Argument) (Syntax: 'X')
                      ILiteralExpression (OperationKind.LiteralExpression, Type: System.Int32, Constant: 23) (Syntax: 'X')
                      InConversion: CommonConversion (Exists: True, IsIdentity: True, IsNumeric: False, IsReference: False, IsUserDefined: False) (MethodSymbol: null)
                      OutConversion: CommonConversion (Exists: True, IsIdentity: True, IsNumeric: False, IsReference: False, IsUserDefined: False) (MethodSymbol: null)
            Right: ILiteralExpression (OperationKind.LiteralExpression, Type: System.String, Constant: "Hello World!") (Syntax: '"Hello World!"')
]]>.Value

            Dim expectedDiagnostics = String.Empty

            VerifyOperationTreeAndDiagnosticsForTest(Of ObjectCreationExpressionSyntax)(source, expectedOperationTree, expectedDiagnostics)
        End Sub

        <CompilerTrait(CompilerFeature.IOperation)>
        <Fact()>
        Public Sub ObjectInitializerMemberAccessOnInitExpressionAllowsAllFields()
            Dim source = <![CDATA[
Option Strict On

Imports System

Class C1
    Public WriteOnly Property X(Optional p As Integer = 23) As String
        Set(value As String)
        End Set
    End Property

    Public Function InstanceFunction(p As String) As String
        Return Nothing
    End Function

    Public ReadOnly Property ROProp As String
        Get
            Return Nothing
        End Get
    End Property

    Public Shared Sub Main()
        Dim c1 As New C1() With {.X = .InstanceFunction(.ROProp)}'BIND:"New C1() With {.X = .InstanceFunction(.ROProp)}"
    End Sub
End Class]]>.Value

            Dim expectedOperationTree = <![CDATA[
IObjectCreationExpression (Constructor: Sub C1..ctor()) (OperationKind.ObjectCreationExpression, Type: C1) (Syntax: 'New C1() Wi ... n(.ROProp)}')
  Arguments(0)
  Initializer: IObjectOrCollectionInitializerExpression (OperationKind.ObjectOrCollectionInitializerExpression, Type: C1) (Syntax: 'With {.X =  ... n(.ROProp)}')
      Initializers(1):
          ISimpleAssignmentExpression (OperationKind.SimpleAssignmentExpression, Type: System.Void) (Syntax: '.X = .Insta ... on(.ROProp)')
            Left: IPropertyReferenceExpression: WriteOnly Property C1.X([p As System.Int32 = 23]) As System.String (OperationKind.PropertyReferenceExpression, Type: System.String) (Syntax: 'X')
                Instance Receiver: IInstanceReferenceExpression (OperationKind.InstanceReferenceExpression, Type: C1) (Syntax: 'New C1() Wi ... n(.ROProp)}')
                Arguments(1):
                    IArgument (ArgumentKind.DefaultValue, Matching Parameter: p) (OperationKind.Argument) (Syntax: 'X')
                      ILiteralExpression (OperationKind.LiteralExpression, Type: System.Int32, Constant: 23) (Syntax: 'X')
                      InConversion: CommonConversion (Exists: True, IsIdentity: True, IsNumeric: False, IsReference: False, IsUserDefined: False) (MethodSymbol: null)
                      OutConversion: CommonConversion (Exists: True, IsIdentity: True, IsNumeric: False, IsReference: False, IsUserDefined: False) (MethodSymbol: null)
            Right: IInvocationExpression ( Function C1.InstanceFunction(p As System.String) As System.String) (OperationKind.InvocationExpression, Type: System.String) (Syntax: '.InstanceFu ... on(.ROProp)')
                Instance Receiver: IInstanceReferenceExpression (OperationKind.InstanceReferenceExpression, Type: C1) (Syntax: 'New C1() Wi ... n(.ROProp)}')
                Arguments(1):
                    IArgument (ArgumentKind.Explicit, Matching Parameter: p) (OperationKind.Argument) (Syntax: '.ROProp')
                      IPropertyReferenceExpression: ReadOnly Property C1.ROProp As System.String (OperationKind.PropertyReferenceExpression, Type: System.String) (Syntax: '.ROProp')
                        Instance Receiver: IInstanceReferenceExpression (OperationKind.InstanceReferenceExpression, Type: C1) (Syntax: 'New C1() Wi ... n(.ROProp)}')
                      InConversion: CommonConversion (Exists: True, IsIdentity: True, IsNumeric: False, IsReference: False, IsUserDefined: False) (MethodSymbol: null)
                      OutConversion: CommonConversion (Exists: True, IsIdentity: True, IsNumeric: False, IsReference: False, IsUserDefined: False) (MethodSymbol: null)
]]>.Value

            Dim expectedDiagnostics = String.Empty

            VerifyOperationTreeAndDiagnosticsForTest(Of ObjectCreationExpressionSyntax)(source, expectedOperationTree, expectedDiagnostics)
        End Sub

        <CompilerTrait(CompilerFeature.IOperation)>
        <Fact()>
        Public Sub ObjectInitializerUsingInitializedTargetInInitializerValueType()
            Dim source = <![CDATA[
Option Strict On

Imports System

Structure s1
    Public y As Integer
    Private _x As Integer
    Public Property x() As Integer
        Get
            y = 5
            Return _x
        End Get
        Set(ByVal value As Integer)
            _x = value
        End Set
    End Property
End Structure

Class C1

    Public Shared Sub Main()
        Dim goo As New s1()
        goo.x = 23

        Dim s1 As New s1 With {.x = s1.x}'BIND:"New s1 With {.x = s1.x}"
    End Sub
End Class]]>.Value

            Dim expectedOperationTree = <![CDATA[
IObjectCreationExpression (Constructor: Sub s1..ctor()) (OperationKind.ObjectCreationExpression, Type: s1) (Syntax: 'New s1 With {.x = s1.x}')
  Arguments(0)
  Initializer: IObjectOrCollectionInitializerExpression (OperationKind.ObjectOrCollectionInitializerExpression, Type: s1) (Syntax: 'With {.x = s1.x}')
      Initializers(1):
          ISimpleAssignmentExpression (OperationKind.SimpleAssignmentExpression, Type: System.Void) (Syntax: '.x = s1.x')
            Left: IPropertyReferenceExpression: Property s1.x As System.Int32 (OperationKind.PropertyReferenceExpression, Type: System.Int32) (Syntax: 'x')
                Instance Receiver: IInstanceReferenceExpression (OperationKind.InstanceReferenceExpression, Type: s1) (Syntax: 'As New s1 W ... {.x = s1.x}')
            Right: IPropertyReferenceExpression: Property s1.x As System.Int32 (OperationKind.PropertyReferenceExpression, Type: System.Int32) (Syntax: 's1.x')
                Instance Receiver: ILocalReferenceExpression: s1 (OperationKind.LocalReferenceExpression, Type: s1) (Syntax: 's1')
]]>.Value

            Dim expectedDiagnostics = String.Empty

            VerifyOperationTreeAndDiagnosticsForTest(Of ObjectCreationExpressionSyntax)(source, expectedOperationTree, expectedDiagnostics)
        End Sub

        <CompilerTrait(CompilerFeature.IOperation)>
        <Fact()>
        Public Sub ObjectInitializerWithLifting_1()
            Dim source = <![CDATA[
Option Strict On

Imports System

Structure C2
    Public Field As Func(Of Object)
    Public Field2 As Func(Of Object)
End Structure

Class C1
    Public Shared Sub Main()
        Dim x As New C2 With {.Field = Function()'BIND:"New C2 With {.Field = Function()"
                                           Return .Field ' only the first read is unassigned
                                       End Function,
                              .Field2 = Function()
                                            Return .Field ' reading is fine now.
                                        End Function}

        If x.Field.Invoke() Is Nothing Then
            Console.WriteLine("Nothing returned, ok")
        End If
    End Sub
End Class]]>.Value

            Dim expectedOperationTree = <![CDATA[
IObjectCreationExpression (Constructor: Sub C2..ctor()) (OperationKind.ObjectCreationExpression, Type: C2) (Syntax: 'New C2 With ... d Function}')
  Arguments(0)
  Initializer: IObjectOrCollectionInitializerExpression (OperationKind.ObjectOrCollectionInitializerExpression, Type: C2) (Syntax: 'With {.Fiel ... d Function}')
      Initializers(2):
          ISimpleAssignmentExpression (OperationKind.SimpleAssignmentExpression, Type: System.Func(Of System.Object)) (Syntax: '.Field = Fu ... nd Function')
            Left: IFieldReferenceExpression: C2.Field As System.Func(Of System.Object) (OperationKind.FieldReferenceExpression, Type: System.Func(Of System.Object)) (Syntax: 'Field')
<<<<<<< HEAD
                Instance Receiver: IOperation:  (OperationKind.None) (Syntax: 'As New C2 W ... d Function}')
            Right: IDelegateCreationExpression (OperationKind.DelegateCreationExpression, Type: System.Func(Of System.Object)) (Syntax: 'Function()' ... nd Function')
                Target: IAnonymousFunctionExpression (Symbol: Function () As System.Object) (OperationKind.AnonymousFunctionExpression, Type: null) (Syntax: 'Function()' ... nd Function')
=======
                Instance Receiver: IInstanceReferenceExpression (OperationKind.InstanceReferenceExpression, Type: C2) (Syntax: 'As New C2 W ... d Function}')
            Right: IConversionExpression (Implicit, TryCast: False, Unchecked) (OperationKind.ConversionExpression, Type: System.Func(Of System.Object)) (Syntax: 'Function()' ... nd Function')
                Conversion: CommonConversion (Exists: True, IsIdentity: False, IsNumeric: False, IsReference: False, IsUserDefined: False) (MethodSymbol: null)
                Operand: IAnonymousFunctionExpression (Symbol: Function () As System.Object) (OperationKind.AnonymousFunctionExpression, Type: null) (Syntax: 'Function()' ... nd Function')
>>>>>>> dc4b052f
                    IBlockStatement (3 statements, 1 locals) (OperationKind.BlockStatement) (Syntax: 'Function()' ... nd Function')
                      Locals: Local_1: <anonymous local> As System.Object
                      IReturnStatement (OperationKind.ReturnStatement) (Syntax: 'Return .Field')
                        ReturnedValue: IConversionExpression (Implicit, TryCast: False, Unchecked) (OperationKind.ConversionExpression, Type: System.Object) (Syntax: '.Field')
                            Conversion: CommonConversion (Exists: True, IsIdentity: False, IsNumeric: False, IsReference: True, IsUserDefined: False) (MethodSymbol: null)
                            Operand: IFieldReferenceExpression: C2.Field As System.Func(Of System.Object) (OperationKind.FieldReferenceExpression, Type: System.Func(Of System.Object)) (Syntax: '.Field')
                                Instance Receiver: IInstanceReferenceExpression (OperationKind.InstanceReferenceExpression, Type: C2) (Syntax: 'As New C2 W ... d Function}')
                      ILabeledStatement (Label: exit) (OperationKind.LabeledStatement) (Syntax: 'End Function')
                        Statement: null
                      IReturnStatement (OperationKind.ReturnStatement) (Syntax: 'End Function')
                        ReturnedValue: ILocalReferenceExpression:  (OperationKind.LocalReferenceExpression, Type: System.Object) (Syntax: 'End Function')
          ISimpleAssignmentExpression (OperationKind.SimpleAssignmentExpression, Type: System.Func(Of System.Object)) (Syntax: '.Field2 = F ... nd Function')
            Left: IFieldReferenceExpression: C2.Field2 As System.Func(Of System.Object) (OperationKind.FieldReferenceExpression, Type: System.Func(Of System.Object)) (Syntax: 'Field2')
<<<<<<< HEAD
                Instance Receiver: IOperation:  (OperationKind.None) (Syntax: 'As New C2 W ... d Function}')
            Right: IDelegateCreationExpression (OperationKind.DelegateCreationExpression, Type: System.Func(Of System.Object)) (Syntax: 'Function() ... nd Function')
                Target: IAnonymousFunctionExpression (Symbol: Function () As System.Object) (OperationKind.AnonymousFunctionExpression, Type: null) (Syntax: 'Function() ... nd Function')
=======
                Instance Receiver: IInstanceReferenceExpression (OperationKind.InstanceReferenceExpression, Type: C2) (Syntax: 'As New C2 W ... d Function}')
            Right: IConversionExpression (Implicit, TryCast: False, Unchecked) (OperationKind.ConversionExpression, Type: System.Func(Of System.Object)) (Syntax: 'Function() ... nd Function')
                Conversion: CommonConversion (Exists: True, IsIdentity: False, IsNumeric: False, IsReference: False, IsUserDefined: False) (MethodSymbol: null)
                Operand: IAnonymousFunctionExpression (Symbol: Function () As System.Object) (OperationKind.AnonymousFunctionExpression, Type: null) (Syntax: 'Function() ... nd Function')
>>>>>>> dc4b052f
                    IBlockStatement (3 statements, 1 locals) (OperationKind.BlockStatement) (Syntax: 'Function() ... nd Function')
                      Locals: Local_1: <anonymous local> As System.Object
                      IReturnStatement (OperationKind.ReturnStatement) (Syntax: 'Return .Field')
                        ReturnedValue: IConversionExpression (Implicit, TryCast: False, Unchecked) (OperationKind.ConversionExpression, Type: System.Object) (Syntax: '.Field')
                            Conversion: CommonConversion (Exists: True, IsIdentity: False, IsNumeric: False, IsReference: True, IsUserDefined: False) (MethodSymbol: null)
                            Operand: IFieldReferenceExpression: C2.Field As System.Func(Of System.Object) (OperationKind.FieldReferenceExpression, Type: System.Func(Of System.Object)) (Syntax: '.Field')
                                Instance Receiver: IInstanceReferenceExpression (OperationKind.InstanceReferenceExpression, Type: C2) (Syntax: 'As New C2 W ... d Function}')
                      ILabeledStatement (Label: exit) (OperationKind.LabeledStatement) (Syntax: 'End Function')
                        Statement: null
                      IReturnStatement (OperationKind.ReturnStatement) (Syntax: 'End Function')
                        ReturnedValue: ILocalReferenceExpression:  (OperationKind.LocalReferenceExpression, Type: System.Object) (Syntax: 'End Function')
]]>.Value

            Dim expectedDiagnostics = String.Empty

            VerifyOperationTreeAndDiagnosticsForTest(Of ObjectCreationExpressionSyntax)(source, expectedOperationTree, expectedDiagnostics)
        End Sub

        <CompilerTrait(CompilerFeature.IOperation)>
        <Fact()>
        Public Sub ObjectInitializerDictionaryLookupOperatorSupported()
            Dim source = <![CDATA[
Option Strict On

Imports System

Class cust
    Public x As Long

    Default Public ReadOnly Property scen5(ByVal arg As String) As Integer
        Get
            Return 23
        End Get
    End Property
End Class

Class C1
    Public Shared Sub Main()
        Dim a As String = "goo"
        Dim c As New cust With {.x = !a}'BIND:"New cust With {.x = !a}"
    End Sub
End Class]]>.Value

            Dim expectedOperationTree = <![CDATA[
IObjectCreationExpression (Constructor: Sub cust..ctor()) (OperationKind.ObjectCreationExpression, Type: cust) (Syntax: 'New cust With {.x = !a}')
  Arguments(0)
  Initializer: IObjectOrCollectionInitializerExpression (OperationKind.ObjectOrCollectionInitializerExpression, Type: cust) (Syntax: 'With {.x = !a}')
      Initializers(1):
          ISimpleAssignmentExpression (OperationKind.SimpleAssignmentExpression, Type: System.Int64) (Syntax: '.x = !a')
            Left: IFieldReferenceExpression: cust.x As System.Int64 (OperationKind.FieldReferenceExpression, Type: System.Int64) (Syntax: 'x')
                Instance Receiver: IInstanceReferenceExpression (OperationKind.InstanceReferenceExpression, Type: cust) (Syntax: 'New cust With {.x = !a}')
            Right: IConversionExpression (Implicit, TryCast: False, Unchecked) (OperationKind.ConversionExpression, Type: System.Int64) (Syntax: '!a')
                Conversion: CommonConversion (Exists: True, IsIdentity: False, IsNumeric: True, IsReference: False, IsUserDefined: False) (MethodSymbol: null)
                Operand: IPropertyReferenceExpression: ReadOnly Property cust.scen5(arg As System.String) As System.Int32 (OperationKind.PropertyReferenceExpression, Type: System.Int32) (Syntax: '!a')
                    Instance Receiver: IInstanceReferenceExpression (OperationKind.InstanceReferenceExpression, Type: cust) (Syntax: 'New cust With {.x = !a}')
                    Arguments(1):
                        IArgument (ArgumentKind.Explicit, Matching Parameter: arg) (OperationKind.Argument) (Syntax: 'a')
                          ILiteralExpression (OperationKind.LiteralExpression, Type: System.String, Constant: "a") (Syntax: 'a')
                          InConversion: CommonConversion (Exists: True, IsIdentity: True, IsNumeric: False, IsReference: False, IsUserDefined: False) (MethodSymbol: null)
                          OutConversion: CommonConversion (Exists: True, IsIdentity: True, IsNumeric: False, IsReference: False, IsUserDefined: False) (MethodSymbol: null)
]]>.Value

            Dim expectedDiagnostics = String.Empty

            VerifyOperationTreeAndDiagnosticsForTest(Of ObjectCreationExpressionSyntax)(source, expectedOperationTree, expectedDiagnostics)
        End Sub

        <CompilerTrait(CompilerFeature.IOperation)>
        <Fact()>
        Public Sub ObjectInitializerInField()
            Dim source = <![CDATA[
Option Strict On

Imports System
Class scen2
    Private _scen2 As Short
    Protected Friend Property Scen2() As Short
        Get
            Return _scen2
        End Get
        Set(ByVal value As Short)
            _scen2 = value
        End Set
    End Property
End Class

Class scen2_2
    Dim o As Object = New scen2 With {.Scen2 = 5}'BIND:"New scen2 With {.Scen2 = 5}"
End Class

Class C2
    Public Shared Sub Main()
        Dim x As New scen2_2
    End Sub
End Class]]>.Value

            Dim expectedOperationTree = <![CDATA[
<<<<<<< HEAD
IObjectCreationExpression (Constructor: Sub scen2..ctor()) (OperationKind.ObjectCreationExpression, Type: scen2) (Syntax: 'New scen2 W ... .Scen2 = 5}')
  Arguments(0)
  Initializer: IObjectOrCollectionInitializerExpression (OperationKind.ObjectOrCollectionInitializerExpression, Type: scen2) (Syntax: 'With {.Scen2 = 5}')
      Initializers(1):
          ISimpleAssignmentExpression (OperationKind.SimpleAssignmentExpression, Type: System.Void) (Syntax: '.Scen2 = 5')
            Left: IPropertyReferenceExpression: Property scen2.Scen2 As System.Int16 (OperationKind.PropertyReferenceExpression, Type: System.Int16) (Syntax: 'Scen2')
                Instance Receiver: IOperation:  (OperationKind.None) (Syntax: 'New scen2 W ... .Scen2 = 5}')
            Right: IConversionExpression (Implicit, TryCast: False, Unchecked) (OperationKind.ConversionExpression, Type: System.Int16, Constant: 5) (Syntax: '5')
                Conversion: CommonConversion (Exists: True, IsIdentity: False, IsNumeric: True, IsReference: False, IsUserDefined: False) (MethodSymbol: null)
                Operand: ILiteralExpression (OperationKind.LiteralExpression, Type: System.Int32, Constant: 5) (Syntax: '5')
=======
IConversionExpression (Implicit, TryCast: False, Unchecked) (OperationKind.ConversionExpression, Type: System.Object) (Syntax: 'New scen2 W ... .Scen2 = 5}')
  Conversion: CommonConversion (Exists: True, IsIdentity: False, IsNumeric: False, IsReference: True, IsUserDefined: False) (MethodSymbol: null)
  Operand: IObjectCreationExpression (Constructor: Sub scen2..ctor()) (OperationKind.ObjectCreationExpression, Type: scen2) (Syntax: 'New scen2 W ... .Scen2 = 5}')
      Arguments(0)
      Initializer: IObjectOrCollectionInitializerExpression (OperationKind.ObjectOrCollectionInitializerExpression, Type: scen2) (Syntax: 'With {.Scen2 = 5}')
          Initializers(1):
              ISimpleAssignmentExpression (OperationKind.SimpleAssignmentExpression, Type: System.Void) (Syntax: '.Scen2 = 5')
                Left: IPropertyReferenceExpression: Property scen2.Scen2 As System.Int16 (OperationKind.PropertyReferenceExpression, Type: System.Int16) (Syntax: 'Scen2')
                    Instance Receiver: IInstanceReferenceExpression (OperationKind.InstanceReferenceExpression, Type: scen2) (Syntax: 'New scen2 W ... .Scen2 = 5}')
                Right: IConversionExpression (Implicit, TryCast: False, Unchecked) (OperationKind.ConversionExpression, Type: System.Int16, Constant: 5) (Syntax: '5')
                    Conversion: CommonConversion (Exists: True, IsIdentity: False, IsNumeric: True, IsReference: False, IsUserDefined: False) (MethodSymbol: null)
                    Operand: ILiteralExpression (OperationKind.LiteralExpression, Type: System.Int32, Constant: 5) (Syntax: '5')
>>>>>>> dc4b052f
]]>.Value

            Dim expectedDiagnostics = String.Empty

            VerifyOperationTreeAndDiagnosticsForTest(Of ObjectCreationExpressionSyntax)(source, expectedOperationTree, expectedDiagnostics)
        End Sub

        <Fact(), WorkItem(788522, "http://vstfdevdiv:8080/DevDiv2/DevDiv/_workitems/edit/788522")>
        Public Sub ObjectInitializerNoStackOverflowFor150LevelsOfNesting()
            Dim source =
<compilation>
    <file name="a.vb">
Option Strict On

Imports System
Class Cust
    Public x As Cust
    Public y As Integer
End Class

Class C2
    Public Shared Sub Main()
       Dim c As Cust = New Cust With {.y = 1,
                        .x = New Cust With {.y = 1, .x = New Cust With {.y = 1, .x = New Cust With {.y = 1, .x = New Cust With {.y = 1, .x = New Cust With {.y = 1, .x = New Cust With {.y = 1, .x = New Cust With {.y = 1, .x = New Cust With {.y = 1, .x = New Cust With {.y = 1, .x = New Cust With {.y = 1,
                        .x = New Cust With {.y = 1, .x = New Cust With {.y = 1, .x = New Cust With {.y = 1, .x = New Cust With {.y = 1, .x = New Cust With {.y = 1, .x = New Cust With {.y = 1, .x = New Cust With {.y = 1, .x = New Cust With {.y = 1, .x = New Cust With {.y = 1, .x = New Cust With {.y = 1,
                        .x = New Cust With {.y = 1, .x = New Cust With {.y = 1, .x = New Cust With {.y = 1, .x = New Cust With {.y = 1, .x = New Cust With {.y = 1, .x = New Cust With {.y = 1, .x = New Cust With {.y = 1, .x = New Cust With {.y = 1, .x = New Cust With {.y = 1, .x = New Cust With {.y = 1,
                        .x = New Cust With {.y = 1, .x = New Cust With {.y = 1, .x = New Cust With {.y = 1, .x = New Cust With {.y = 1, .x = New Cust With {.y = 1, .x = New Cust With {.y = 1, .x = New Cust With {.y = 1, .x = New Cust With {.y = 1, .x = New Cust With {.y = 1, .x = New Cust With {.y = 1,
                        .x = New Cust With {.y = 1, .x = New Cust With {.y = 1, .x = New Cust With {.y = 1, .x = New Cust With {.y = 1, .x = New Cust With {.y = 1, .x = New Cust With {.y = 1, .x = New Cust With {.y = 1, .x = New Cust With {.y = 1, .x = New Cust With {.y = 1, .x = New Cust With {.y = 1,
                        .x = New Cust With {.y = 1, .x = New Cust With {.y = 1, .x = New Cust With {.y = 1, .x = New Cust With {.y = 1, .x = New Cust With {.y = 1, .x = New Cust With {.y = 1, .x = New Cust With {.y = 1, .x = New Cust With {.y = 1, .x = New Cust With {.y = 1, .x = New Cust With {.y = 1,
                        .x = New Cust With {.y = 1, .x = New Cust With {.y = 1, .x = New Cust With {.y = 1, .x = New Cust With {.y = 1, .x = New Cust With {.y = 1, .x = New Cust With {.y = 1, .x = New Cust With {.y = 1, .x = New Cust With {.y = 1, .x = New Cust With {.y = 1, .x = New Cust With {.y = 1,
                        .x = New Cust With {.y = 1, .x = New Cust With {.y = 1, .x = New Cust With {.y = 1, .x = New Cust With {.y = 1, .x = New Cust With {.y = 1, .x = New Cust With {.y = 1, .x = New Cust With {.y = 1, .x = New Cust With {.y = 1, .x = New Cust With {.y = 1, .x = New Cust With {.y = 1,
                        .x = New Cust With {.y = 1, .x = New Cust With {.y = 1, .x = New Cust With {.y = 1, .x = New Cust With {.y = 1, .x = New Cust With {.y = 1, .x = New Cust With {.y = 1, .x = New Cust With {.y = 1, .x = New Cust With {.y = 1, .x = New Cust With {.y = 1, .x = New Cust With {.y = 1,
                        .x = New Cust With {.y = 1, .x = New Cust With {.y = 1, .x = New Cust With {.y = 1, .x = New Cust With {.y = 1, .x = New Cust With {.y = 1, .x = New Cust With {.y = 1, .x = New Cust With {.y = 1, .x = New Cust With {.y = 1, .x = New Cust With {.y = 1, .x = New Cust With {.y = 1,
                        .x = New Cust With {.y = 1, .x = New Cust With {.y = 1, .x = New Cust With {.y = 1, .x = New Cust With {.y = 1, .x = New Cust With {.y = 1, .x = New Cust With {.y = 1, .x = New Cust With {.y = 1, .x = New Cust With {.y = 1, .x = New Cust With {.y = 1, .x = New Cust With {.y = 1,
                        .x = New Cust With {.y = 1, .x = New Cust With {.y = 1, .x = New Cust With {.y = 1, .x = New Cust With {.y = 1, .x = New Cust With {.y = 1, .x = New Cust With {.y = 1, .x = New Cust With {.y = 1, .x = New Cust With {.y = 1, .x = New Cust With {.y = 1, .x = New Cust With {.y = 1,
                        .x = New Cust With {.y = 1, .x = New Cust With {.y = 1, .x = New Cust With {.y = 1, .x = New Cust With {.y = 1, .x = New Cust With {.y = 1, .x = New Cust With {.y = 1, .x = New Cust With {.y = 1, .x = New Cust With {.y = 1, .x = New Cust With {.y = 1, .x = New Cust With {.y = 1,
                        .x = New Cust With {.y = 1, .x = New Cust With {.y = 1, .x = New Cust With {.y = 1, .x = New Cust With {.y = 1, .x = New Cust With {.y = 1, .x = New Cust With {.y = 1, .x = New Cust With {.y = 1, .x = New Cust With {.y = 1, .x = New Cust With {.y = 1, .x = New Cust With {.y = 1,
                        .x = nothing}
}}}}}}}}}}
}}}}}}}}}}
}}}}}}}}}}
}}}}}}}}}}
}}}}}}}}}}
}}}}}}}}}}
}}}}}}}}}}
}}}}}}}}}}
}}}}}}}}}}
}}}}}}}}}}
}}}}}}}}}}
}}}}}}}}}}
}}}}}}}}}}
}}}}}}}}}}
    End Sub
End Class
    </file>
</compilation>

            ' NOTE: Dev10 handled 416 levels of nesting, both algorithms are recursive, so there's not much to
            ' do for us here :(
            Dim compilation = CompilationUtils.CreateCompilationWithMscorlibAndVBRuntime(source)
            AssertTheseDiagnostics(compilation, <expected></expected>)
        End Sub

        <Fact()>
        Public Sub ObjectInitializerReferencingItself()
            Dim source =
<compilation name="ObjectInitializerReferencingItself">
    <file name="a.vb">
Structure NonEmptyStructure
    Public RefField1 As String
    Public ValField1 As Integer
    Public Property Goo As String
End Structure

Structure EmptyStructure
    Public Property Goo1 As Integer
    Public Property Goo2 As String
End Structure

Class RefClass
    Public RefField1 As String
    Public ValField1 As Integer
    Public Property Goo As String
    Public Property Goo1 As Integer
    Public Property Goo2 As String
End Class

Interface IMissingStuff2
    Property Goo1 As Integer
    Property Goo2 As String
End Interface

Class ObjectInitializerClass
    Public Sub TypeParameterNotDefined(Of T As {IMissingStuff2, New})()
        Dim var20 As New T() With {.Goo1 = .Goo2.Length}                        ' Receiver type unknown, no warning
        Dim var21 As New T() With {.Goo1 = var21.Goo2.Length}                   ' Receiver type unknown, no warning
        Dim var22 As T = New T() With {.Goo1 = .Goo2.Length}                    ' Receiver type unknown, no warning
        Dim var23 As T = New T() With {.Goo1 = var23.Goo2.Length}               ' Receiver type unknown, no warning
    End Sub

    Public Sub TypeParameterAsStructure(Of T As {Structure, IMissingStuff2})()
        Dim var24 As New T() With {.Goo1 = .Goo2.Length}                        ' no local referenced, no warning
        Dim var25 As New T() With {.Goo1 = var25.Goo2.Length}                   ' inplace initialized, no warning
        Dim var26 As T = New T() With {.Goo1 = .Goo2.Length}                    ' no local referenced, no warning
        Dim var27 As T = New T() With {.Goo1 = var27.Goo2.Length}               ' temporary used, warning

        Dim var28, var29 As New T() With {.Goo1 = var28.Goo2.Length}            ' no local referenced, no warning
        Dim var30, var31 As New T() With {.Goo1 = var31.Goo2.Length}            ' Receiver type unknown, no warning
    End Sub

    Public Sub DoStuff_3(Of T As {RefClass, New})()
        Dim var32 As New T() With {.Goo1 = .Goo2.Length}                        ' no local referenced, no warning
        Dim var33 As New T() With {.Goo1 = var33.Goo2.Length}                   ' not yet initialized, warning
        Dim var34 As T = New T() With {.Goo1 = .Goo2.Length}                    ' no local referenced, no warning
        Dim var35 As T = New T() With {.Goo1 = var35.Goo2.Length}               ' not yet initialized, warning
        Dim var36, var37 As New T() With {.Goo1 = var36.Goo2.Length}            ' not yet initialized, warning
        Dim var38, var39 As New T() With {.Goo1 = var39.Goo2.Length}            ' not yet initialized, warning
    End Sub

    Public Shared Sub Main()
        Dim var01 As New NonEmptyStructure() With {.ValField1 = var01.RefField1.Length, .RefField1 = var01.Goo} ' no warnings
        Dim var02, var03 As New NonEmptyStructure() With {.ValField1 = var03.RefField1.Length, .RefField1 = var03.Goo} ' warnings
        Dim var04, var05 As New NonEmptyStructure() With {.RefField1 = var04.Goo} ' no warnings

        Dim var06 As NonEmptyStructure = New NonEmptyStructure() With {.ValField1 = var06.RefField1.Length, .RefField1 = var06.Goo} ' warnings


        Dim var07 As New EmptyStructure() With {.Goo1 = var07.Goo2.Length} ' no warnings
        Dim var08, var09 As New EmptyStructure() With {.Goo1 = var09.Goo2.Length} ' warnings
        Dim var10, var11 As New EmptyStructure() With {.Goo1 = var10.Goo2.Length} ' no warnings

        Dim var12 As EmptyStructure = New EmptyStructure() With {.Goo1 = var12.Goo2.Length} ' warnings


        Dim var13 As New RefClass() With {.ValField1 = var13.RefField1.Length, .RefField1 = var13.Goo} ' no warnings
        Dim var14, var15 As New RefClass() With {.ValField1 = var15.RefField1.Length, .RefField1 = var15.Goo} ' warnings
        Dim var16, var17 As New RefClass() With {.ValField1 = var16.RefField1.Length, .RefField1 = var16.Goo} ' no warnings

        Dim var18 As RefClass = New RefClass() With {.ValField1 = var18.RefField1.Length, .RefField1 = var18.Goo} ' warnings


        Dim var19 = New RefClass() With {.ValField1 = var18.RefField1.Length, .RefField1 = var18.Goo} ' warnings
    End Sub
End Class

Class CObjInitBase(Of T)
    Public Overridable Sub TypeParameterValueTypeAsClassConstraint(Of U As {T, IMissingStuff2})()
    End Sub
End Class

Class CObjInitDerived
    Inherits CObjInitBase(Of NonEmptyStructure)

    Public Overrides Sub TypeParameterValueTypeAsClassConstraint(Of U As {NonEmptyStructure, IMissingStuff2})()
        Dim uinst1 As New U() With {.Goo1 = uinst1.Goo2.Length}
        Dim uinst2 As U = New U() With {.Goo1 = uinst2.Goo2.Length}
    End Sub
End Class
    </file>
</compilation>

            Dim compilation = CompilationUtils.CreateCompilationWithMscorlibAndVBRuntime(source)
            AssertTheseDiagnostics(compilation, <expected>
BC42109: Variable 'var27' is used before it has been assigned a value. A null reference exception could result at runtime. Make sure the structure or all the reference members are initialized before use
        Dim var27 As T = New T() With {.Goo1 = var27.Goo2.Length}               ' temporary used, warning
                                               ~~~~~
BC42109: Variable 'var31' is used before it has been assigned a value. A null reference exception could result at runtime. Make sure the structure or all the reference members are initialized before use
        Dim var30, var31 As New T() With {.Goo1 = var31.Goo2.Length}            ' Receiver type unknown, no warning
                                                  ~~~~~
BC42104: Variable 'var33' is used before it has been assigned a value. A null reference exception could result at runtime.
        Dim var33 As New T() With {.Goo1 = var33.Goo2.Length}                   ' not yet initialized, warning
                                           ~~~~~
BC42104: Variable 'var35' is used before it has been assigned a value. A null reference exception could result at runtime.
        Dim var35 As T = New T() With {.Goo1 = var35.Goo2.Length}               ' not yet initialized, warning
                                               ~~~~~
BC42104: Variable 'var36' is used before it has been assigned a value. A null reference exception could result at runtime.
        Dim var36, var37 As New T() With {.Goo1 = var36.Goo2.Length}            ' not yet initialized, warning
                                                  ~~~~~
BC42104: Variable 'var39' is used before it has been assigned a value. A null reference exception could result at runtime.
        Dim var38, var39 As New T() With {.Goo1 = var39.Goo2.Length}            ' not yet initialized, warning
                                                  ~~~~~
BC42104: Variable 'RefField1' is used before it has been assigned a value. A null reference exception could result at runtime.
        Dim var02, var03 As New NonEmptyStructure() With {.ValField1 = var03.RefField1.Length, .RefField1 = var03.Goo} ' warnings
                                                                       ~~~~~~~~~~~~~~~
BC42109: Variable 'var03' is used before it has been assigned a value. A null reference exception could result at runtime. Make sure the structure or all the reference members are initialized before use
        Dim var02, var03 As New NonEmptyStructure() With {.ValField1 = var03.RefField1.Length, .RefField1 = var03.Goo} ' warnings
                                                                                                            ~~~~~
BC42104: Variable 'RefField1' is used before it has been assigned a value. A null reference exception could result at runtime.
        Dim var06 As NonEmptyStructure = New NonEmptyStructure() With {.ValField1 = var06.RefField1.Length, .RefField1 = var06.Goo} ' warnings
                                                                                    ~~~~~~~~~~~~~~~
BC42109: Variable 'var06' is used before it has been assigned a value. A null reference exception could result at runtime. Make sure the structure or all the reference members are initialized before use
        Dim var06 As NonEmptyStructure = New NonEmptyStructure() With {.ValField1 = var06.RefField1.Length, .RefField1 = var06.Goo} ' warnings
                                                                                                                         ~~~~~
BC42109: Variable 'var09' is used before it has been assigned a value. A null reference exception could result at runtime. Make sure the structure or all the reference members are initialized before use
        Dim var08, var09 As New EmptyStructure() With {.Goo1 = var09.Goo2.Length} ' warnings
                                                               ~~~~~
BC42109: Variable 'var12' is used before it has been assigned a value. A null reference exception could result at runtime. Make sure the structure or all the reference members are initialized before use
        Dim var12 As EmptyStructure = New EmptyStructure() With {.Goo1 = var12.Goo2.Length} ' warnings
                                                                         ~~~~~
BC42104: Variable 'var13' is used before it has been assigned a value. A null reference exception could result at runtime.
        Dim var13 As New RefClass() With {.ValField1 = var13.RefField1.Length, .RefField1 = var13.Goo} ' no warnings
                                                       ~~~~~
BC42104: Variable 'var15' is used before it has been assigned a value. A null reference exception could result at runtime.
        Dim var14, var15 As New RefClass() With {.ValField1 = var15.RefField1.Length, .RefField1 = var15.Goo} ' warnings
                                                              ~~~~~
BC42104: Variable 'var16' is used before it has been assigned a value. A null reference exception could result at runtime.
        Dim var16, var17 As New RefClass() With {.ValField1 = var16.RefField1.Length, .RefField1 = var16.Goo} ' no warnings
                                                              ~~~~~
BC42104: Variable 'var18' is used before it has been assigned a value. A null reference exception could result at runtime.
        Dim var18 As RefClass = New RefClass() With {.ValField1 = var18.RefField1.Length, .RefField1 = var18.Goo} ' warnings
                                                                  ~~~~~
BC42109: Variable 'uinst2' is used before it has been assigned a value. A null reference exception could result at runtime. Make sure the structure or all the reference members are initialized before use
        Dim uinst2 As U = New U() With {.Goo1 = uinst2.Goo2.Length}
                                                ~~~~~~
                                           </expected>)
        End Sub

        <Fact(), WorkItem(567976, "http://vstfdevdiv:8080/DevDiv2/DevDiv/_workitems/edit/567976")>
        Public Sub Bug567976()
            Dim source =
<compilation>
    <file name="a.vb">
 Module Program
    'Sub Main()
        Dim b13() As New Integer() {1,2,3}
    End Sub
End Module
   </file>
</compilation>

            Dim compilation = CompilationUtils.CreateCompilationWithMscorlibAndVBRuntime(source)
            AssertTheseDiagnostics(compilation, <expected>
BC30053: Arrays cannot be declared with 'New'.
        Dim b13() As New Integer() {1,2,3}
            ~~~~~
BC30205: End of statement expected.
        Dim b13() As New Integer() {1,2,3}
                                   ~
BC30429: 'End Sub' must be preceded by a matching 'Sub'.
    End Sub
    ~~~~~~~
                                                </expected>)
        End Sub

        <Fact(), WorkItem(599393, "http://vstfdevdiv:8080/DevDiv2/DevDiv/_workitems/edit/599393")>
        Public Sub Bug599393()
            Dim source =
<compilation>
    <file name="a.vb"><![CDATA[
Imports System
Imports System.Xml.Linq
Imports System.Collections.Generic
Imports System.Linq
Module TestLiterals
End Module
        Class Cust
            Inherits XElement
 Sub New
  mybase.new("")
 End Sub
            Public Cust As Integer
            Private nme As String
            Public Shadows Property Name() As String
                Get
                    Return nme
                End Get
                Set(ByVal value As String)
                    nme = value
                End Set
            End Property
            Public e As XElement = <e><e/></e>
        End Class
Public Module Module1
        Sub Main()
            Try
                '<><%= ======================================================================================= %=></>
             Dim cust = New Cust With {.Cust = 1, .Name = .Value, .e = .<e>(0)}
                    Dim cust2 = New Cust With {.Cust = 1, .Name = .Name, .e = ...<e>(0)}
Console.writeline("Scenario 8")
Console.writeline(<e><e/></>.ToString)
Console.writeline( cust.e.ToString)
Console.writeline( "Scenario 8.1")
Console.writeline(<e><e/></>.ToString)
Console.writeline( cust2.e.ToString)

            Catch
            Finally
            End Try
        End Sub
    End Module
    ]]></file>
</compilation>

            Dim compilation = CompilationUtils.CreateCompilationWithMscorlibAndVBRuntimeAndReferences(source, additionalRefs:=XmlReferences)
            CompileAndVerify(compilation)
        End Sub

    End Class
End Namespace
<|MERGE_RESOLUTION|>--- conflicted
+++ resolved
@@ -1144,16 +1144,9 @@
       Initializers(1):
           ISimpleAssignmentExpression (OperationKind.SimpleAssignmentExpression, Type: System.Func(Of System.Int32)) (Syntax: '.Field2 = F ... nd Function')
             Left: IFieldReferenceExpression: C1.Field2 As System.Func(Of System.Int32) (OperationKind.FieldReferenceExpression, Type: System.Func(Of System.Int32)) (Syntax: 'Field2')
-<<<<<<< HEAD
-                Instance Receiver: IOperation:  (OperationKind.None) (Syntax: 'New C1 With ... d Function}')
+                Instance Receiver: IInstanceReferenceExpression (OperationKind.InstanceReferenceExpression, Type: C1) (Syntax: 'New C1 With ... d Function}')
             Right: IDelegateCreationExpression (OperationKind.DelegateCreationExpression, Type: System.Func(Of System.Int32)) (Syntax: 'Function()  ... nd Function')
                 Target: IAnonymousFunctionExpression (Symbol: Function () As System.Int32) (OperationKind.AnonymousFunctionExpression, Type: null) (Syntax: 'Function()  ... nd Function')
-=======
-                Instance Receiver: IInstanceReferenceExpression (OperationKind.InstanceReferenceExpression, Type: C1) (Syntax: 'New C1 With ... d Function}')
-            Right: IConversionExpression (Implicit, TryCast: False, Unchecked) (OperationKind.ConversionExpression, Type: System.Func(Of System.Int32)) (Syntax: 'Function()  ... nd Function')
-                Conversion: CommonConversion (Exists: True, IsIdentity: False, IsNumeric: False, IsReference: False, IsUserDefined: False) (MethodSymbol: null)
-                Operand: IAnonymousFunctionExpression (Symbol: Function () As System.Int32) (OperationKind.AnonymousFunctionExpression, Type: null) (Syntax: 'Function()  ... nd Function')
->>>>>>> dc4b052f
                     IBlockStatement (3 statements, 1 locals) (OperationKind.BlockStatement) (Syntax: 'Function()  ... nd Function')
                       Locals: Local_1: <anonymous local> As System.Int32
                       IReturnStatement (OperationKind.ReturnStatement) (Syntax: 'Return .Field')
@@ -1170,7 +1163,6 @@
             VerifyOperationTreeAndDiagnosticsForTest(Of ObjectCreationExpressionSyntax)(source.Value, expectedOperationTree, expectedDiagnostics)
         End Sub
 
-<<<<<<< HEAD
         <CompilerTrait(CompilerFeature.IOperation)>
         <Fact()>
         Public Sub ObjectInitializerCaptureFieldForLambda_JustFunctionBindingReturnsOnlyAnonymousFunctionExpression()
@@ -1225,8 +1217,6 @@
             VerifyOperationTreeAndDiagnosticsForTest(Of MultiLineLambdaExpressionSyntax)(source.Value, expectedOperationTree, expectedDiagnostics)
         End Sub
 
-=======
->>>>>>> dc4b052f
         <CompilerTrait(CompilerFeature.IOperation)>
         <Fact()>
         Public Sub ObjectInitializerUsedInFieldInitializers()
@@ -1482,16 +1472,9 @@
       Initializers(2):
           ISimpleAssignmentExpression (OperationKind.SimpleAssignmentExpression, Type: System.Func(Of System.Object)) (Syntax: '.Field = Fu ... nd Function')
             Left: IFieldReferenceExpression: C2.Field As System.Func(Of System.Object) (OperationKind.FieldReferenceExpression, Type: System.Func(Of System.Object)) (Syntax: 'Field')
-<<<<<<< HEAD
-                Instance Receiver: IOperation:  (OperationKind.None) (Syntax: 'As New C2 W ... d Function}')
+                Instance Receiver: IInstanceReferenceExpression (OperationKind.InstanceReferenceExpression, Type: C2) (Syntax: 'As New C2 W ... d Function}')
             Right: IDelegateCreationExpression (OperationKind.DelegateCreationExpression, Type: System.Func(Of System.Object)) (Syntax: 'Function()' ... nd Function')
                 Target: IAnonymousFunctionExpression (Symbol: Function () As System.Object) (OperationKind.AnonymousFunctionExpression, Type: null) (Syntax: 'Function()' ... nd Function')
-=======
-                Instance Receiver: IInstanceReferenceExpression (OperationKind.InstanceReferenceExpression, Type: C2) (Syntax: 'As New C2 W ... d Function}')
-            Right: IConversionExpression (Implicit, TryCast: False, Unchecked) (OperationKind.ConversionExpression, Type: System.Func(Of System.Object)) (Syntax: 'Function()' ... nd Function')
-                Conversion: CommonConversion (Exists: True, IsIdentity: False, IsNumeric: False, IsReference: False, IsUserDefined: False) (MethodSymbol: null)
-                Operand: IAnonymousFunctionExpression (Symbol: Function () As System.Object) (OperationKind.AnonymousFunctionExpression, Type: null) (Syntax: 'Function()' ... nd Function')
->>>>>>> dc4b052f
                     IBlockStatement (3 statements, 1 locals) (OperationKind.BlockStatement) (Syntax: 'Function()' ... nd Function')
                       Locals: Local_1: <anonymous local> As System.Object
                       IReturnStatement (OperationKind.ReturnStatement) (Syntax: 'Return .Field')
@@ -1505,16 +1488,9 @@
                         ReturnedValue: ILocalReferenceExpression:  (OperationKind.LocalReferenceExpression, Type: System.Object) (Syntax: 'End Function')
           ISimpleAssignmentExpression (OperationKind.SimpleAssignmentExpression, Type: System.Func(Of System.Object)) (Syntax: '.Field2 = F ... nd Function')
             Left: IFieldReferenceExpression: C2.Field2 As System.Func(Of System.Object) (OperationKind.FieldReferenceExpression, Type: System.Func(Of System.Object)) (Syntax: 'Field2')
-<<<<<<< HEAD
-                Instance Receiver: IOperation:  (OperationKind.None) (Syntax: 'As New C2 W ... d Function}')
+                Instance Receiver: IInstanceReferenceExpression (OperationKind.InstanceReferenceExpression, Type: C2) (Syntax: 'As New C2 W ... d Function}')
             Right: IDelegateCreationExpression (OperationKind.DelegateCreationExpression, Type: System.Func(Of System.Object)) (Syntax: 'Function() ... nd Function')
                 Target: IAnonymousFunctionExpression (Symbol: Function () As System.Object) (OperationKind.AnonymousFunctionExpression, Type: null) (Syntax: 'Function() ... nd Function')
-=======
-                Instance Receiver: IInstanceReferenceExpression (OperationKind.InstanceReferenceExpression, Type: C2) (Syntax: 'As New C2 W ... d Function}')
-            Right: IConversionExpression (Implicit, TryCast: False, Unchecked) (OperationKind.ConversionExpression, Type: System.Func(Of System.Object)) (Syntax: 'Function() ... nd Function')
-                Conversion: CommonConversion (Exists: True, IsIdentity: False, IsNumeric: False, IsReference: False, IsUserDefined: False) (MethodSymbol: null)
-                Operand: IAnonymousFunctionExpression (Symbol: Function () As System.Object) (OperationKind.AnonymousFunctionExpression, Type: null) (Syntax: 'Function() ... nd Function')
->>>>>>> dc4b052f
                     IBlockStatement (3 statements, 1 locals) (OperationKind.BlockStatement) (Syntax: 'Function() ... nd Function')
                       Locals: Local_1: <anonymous local> As System.Object
                       IReturnStatement (OperationKind.ReturnStatement) (Syntax: 'Return .Field')
@@ -1612,7 +1588,6 @@
 End Class]]>.Value
 
             Dim expectedOperationTree = <![CDATA[
-<<<<<<< HEAD
 IObjectCreationExpression (Constructor: Sub scen2..ctor()) (OperationKind.ObjectCreationExpression, Type: scen2) (Syntax: 'New scen2 W ... .Scen2 = 5}')
   Arguments(0)
   Initializer: IObjectOrCollectionInitializerExpression (OperationKind.ObjectOrCollectionInitializerExpression, Type: scen2) (Syntax: 'With {.Scen2 = 5}')
@@ -1623,20 +1598,6 @@
             Right: IConversionExpression (Implicit, TryCast: False, Unchecked) (OperationKind.ConversionExpression, Type: System.Int16, Constant: 5) (Syntax: '5')
                 Conversion: CommonConversion (Exists: True, IsIdentity: False, IsNumeric: True, IsReference: False, IsUserDefined: False) (MethodSymbol: null)
                 Operand: ILiteralExpression (OperationKind.LiteralExpression, Type: System.Int32, Constant: 5) (Syntax: '5')
-=======
-IConversionExpression (Implicit, TryCast: False, Unchecked) (OperationKind.ConversionExpression, Type: System.Object) (Syntax: 'New scen2 W ... .Scen2 = 5}')
-  Conversion: CommonConversion (Exists: True, IsIdentity: False, IsNumeric: False, IsReference: True, IsUserDefined: False) (MethodSymbol: null)
-  Operand: IObjectCreationExpression (Constructor: Sub scen2..ctor()) (OperationKind.ObjectCreationExpression, Type: scen2) (Syntax: 'New scen2 W ... .Scen2 = 5}')
-      Arguments(0)
-      Initializer: IObjectOrCollectionInitializerExpression (OperationKind.ObjectOrCollectionInitializerExpression, Type: scen2) (Syntax: 'With {.Scen2 = 5}')
-          Initializers(1):
-              ISimpleAssignmentExpression (OperationKind.SimpleAssignmentExpression, Type: System.Void) (Syntax: '.Scen2 = 5')
-                Left: IPropertyReferenceExpression: Property scen2.Scen2 As System.Int16 (OperationKind.PropertyReferenceExpression, Type: System.Int16) (Syntax: 'Scen2')
-                    Instance Receiver: IInstanceReferenceExpression (OperationKind.InstanceReferenceExpression, Type: scen2) (Syntax: 'New scen2 W ... .Scen2 = 5}')
-                Right: IConversionExpression (Implicit, TryCast: False, Unchecked) (OperationKind.ConversionExpression, Type: System.Int16, Constant: 5) (Syntax: '5')
-                    Conversion: CommonConversion (Exists: True, IsIdentity: False, IsNumeric: True, IsReference: False, IsUserDefined: False) (MethodSymbol: null)
-                    Operand: ILiteralExpression (OperationKind.LiteralExpression, Type: System.Int32, Constant: 5) (Syntax: '5')
->>>>>>> dc4b052f
 ]]>.Value
 
             Dim expectedDiagnostics = String.Empty
