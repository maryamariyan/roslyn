--- conflicted
+++ resolved
@@ -1658,24 +1658,15 @@
         r = x / y      
         r = x \ y      
         r = x Mod y    
-<<<<<<< HEAD
-        ' r = x ^ y  TODO: Bug https://github.com/dotnet/roslyn/issues/9174
-=======
         r = x ^ y
->>>>>>> 3a88e9f3
         r = x = y      
         r = x <> y     
         r = x < y      
         r = x > y      
         r = x <= y     
         r = x >= y     
-<<<<<<< HEAD
-        ' r = x Like y   TODO: Bug https://github.com/dotnet/roslyn/issues/9174
-        ' r = x & y      TODO: Bug https://github.com/dotnet/roslyn/issues/9174
-=======
         r = x Like y   ' TODO: Bug https://github.com/dotnet/roslyn/issues/9174
         r = x & y      ' TODO: Bug https://github.com/dotnet/roslyn/issues/9174
->>>>>>> 3a88e9f3
         r = x And y    
         r = x Or y     
         r = x Xor y    
@@ -1696,10 +1687,7 @@
                 Diagnostic(BinaryOperatorVBTestAnalyzer.BinaryUserDefinedOperatorDescriptor.Id, "x / y").WithArguments("OperatorMethodDivide").WithLocation(112, 13),
                 Diagnostic(BinaryOperatorVBTestAnalyzer.BinaryUserDefinedOperatorDescriptor.Id, "x \ y").WithArguments("OperatorMethodIntegerDivide").WithLocation(113, 13),
                 Diagnostic(BinaryOperatorVBTestAnalyzer.BinaryUserDefinedOperatorDescriptor.Id, "x Mod y").WithArguments("OperatorMethodRemainder").WithLocation(114, 13),
-<<<<<<< HEAD
-=======
                 Diagnostic(BinaryOperatorVBTestAnalyzer.BinaryUserDefinedOperatorDescriptor.Id, "x ^ y").WithArguments("OperatorMethodPower").WithLocation(115, 13),
->>>>>>> 3a88e9f3
                 Diagnostic(BinaryOperatorVBTestAnalyzer.BinaryUserDefinedOperatorDescriptor.Id, "x = y").WithArguments("OperatorMethodEquals").WithLocation(116, 13),
                 Diagnostic(BinaryOperatorVBTestAnalyzer.BinaryUserDefinedOperatorDescriptor.Id, "x <> y").WithArguments("OperatorMethodNotEquals").WithLocation(117, 13),
                 Diagnostic(BinaryOperatorVBTestAnalyzer.BinaryUserDefinedOperatorDescriptor.Id, "x < y").WithArguments("OperatorMethodLessThan").WithLocation(118, 13),
@@ -1714,8 +1702,6 @@
         End Sub
 
         <Fact>
-<<<<<<< HEAD
-=======
         Public Sub InvalidOperatorsVisualBasic()
             Dim source = <compilation>
                              <file name="c.vb">
@@ -1761,7 +1747,6 @@
         End Sub
 
         <Fact>
->>>>>>> 3a88e9f3
         Public Sub NullOperationSyntaxVisualBasic()
             Dim source = <compilation>
                              <file name="c.vb">
