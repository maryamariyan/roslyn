﻿' Copyright (c) Microsoft.  All Rights Reserved.  Licensed under the Apache License, Version 2.0.  See License.txt in the project root for license information.

Imports System.Collections.Concurrent
Imports System.Collections.Immutable
Imports Microsoft.CodeAnalysis.PooledObjects
Imports Microsoft.CodeAnalysis.VisualBasic
Imports Microsoft.CodeAnalysis.VisualBasic.Symbols
Imports Microsoft.CodeAnalysis.VisualBasic.Syntax

Namespace Microsoft.CodeAnalysis.Semantics
    Partial Friend NotInheritable Class VisualBasicOperationFactory

        Private ReadOnly _cache As ConcurrentDictionary(Of BoundNode, IOperation) =
            New ConcurrentDictionary(Of BoundNode, IOperation)(concurrencyLevel:=2, capacity:=10)

        Private ReadOnly _semanticModel As SemanticModel

        Public Sub New(semanticModel As SemanticModel)
            _semanticModel = semanticModel
        End Sub

        Public Function Create(boundNode As BoundNode) As IOperation
            If boundNode Is Nothing Then
                Return Nothing
            End If

            ' this should be removed once this issue is fixed
            ' https://github.com/dotnet/roslyn/issues/21186
            If TypeOf boundNode Is BoundValuePlaceholderBase Then
                ' since same place holder bound node appears in multiple places in the tree
                ' we can't use bound node to operation map.
                ' for now, we will just create new operation and return clone but we need to figure out
                ' what we want to do with place holder node such as just returning nothing
                Return _semanticModel.CloneOperation(CreateInternal(boundNode))
            End If

            ' this should be removed once this issue is fixed
            ' https://github.com/dotnet/roslyn/issues/21187
            If IsIgnoredNode(boundNode) Then
                ' due to how IOperation is set up, some of VB BoundNode must be ignored
                ' while generating IOperation. otherwise, 2 different IOperation trees will be created
                ' for nodes under same sub tree
                Return Nothing
            End If

            Return _cache.GetOrAdd(boundNode, Function(n) CreateInternal(n))
        End Function

        Private Shared Function IsIgnoredNode(boundNode As BoundNode) As Boolean
            ' since boundNode doesn't have parent pointer, it can't just look around using bound node
            ' it needs to use syntax node.  we ignore these because this will return its own operation tree
            ' that don't belong to its parent operation tree.
            Select Case boundNode.Kind
                Case BoundKind.LocalDeclaration
                    Return boundNode.Syntax.Kind() = SyntaxKind.ModifiedIdentifier AndAlso
                           If(boundNode.Syntax.Parent?.Kind() = SyntaxKind.VariableDeclarator, False)
                Case BoundKind.ExpressionStatement
                    Return boundNode.Syntax.Kind() = SyntaxKind.SelectStatement
                Case BoundKind.CaseBlock
                    Return True
                Case BoundKind.CaseStatement
                    Return True
                Case BoundKind.EventAccess
                    Return boundNode.Syntax.Parent.Kind() = SyntaxKind.AddHandlerStatement OrElse
                           boundNode.Syntax.Parent.Kind() = SyntaxKind.RemoveHandlerStatement OrElse
                           boundNode.Syntax.Parent.Kind() = SyntaxKind.RaiseEventAccessorStatement
            End Select

            Return False
        End Function

        Private Function CreateInternal(boundNode As BoundNode) As IOperation
            Select Case boundNode.Kind
                Case BoundKind.AssignmentOperator
                    Return CreateBoundAssignmentOperatorOperation(DirectCast(boundNode, BoundAssignmentOperator))
                Case BoundKind.MeReference
                    Return CreateBoundMeReferenceOperation(DirectCast(boundNode, BoundMeReference))
                Case BoundKind.MyBaseReference
                    Return CreateBoundMyBaseReferenceOperation(DirectCast(boundNode, BoundMyBaseReference))
                Case BoundKind.MyClassReference
                    Return CreateBoundMyClassReferenceOperation(DirectCast(boundNode, BoundMyClassReference))
                Case BoundKind.Literal
                    Return CreateBoundLiteralOperation(DirectCast(boundNode, BoundLiteral))
                Case BoundKind.AwaitOperator
                    Return CreateBoundAwaitOperatorOperation(DirectCast(boundNode, BoundAwaitOperator))
                Case BoundKind.NameOfOperator
                    Return CreateBoundNameOfOperatorOperation(DirectCast(boundNode, BoundNameOfOperator))
                Case BoundKind.Lambda
                    Return CreateBoundLambdaOperation(DirectCast(boundNode, BoundLambda))
                Case BoundKind.Call
                    Return CreateBoundCallOperation(DirectCast(boundNode, BoundCall))
                Case BoundKind.OmittedArgument
                    Return CreateBoundOmittedArgumentOperation(DirectCast(boundNode, BoundOmittedArgument))
                Case BoundKind.Parenthesized
                    Return CreateBoundParenthesizedOperation(DirectCast(boundNode, BoundParenthesized))
                Case BoundKind.ArrayAccess
                    Return CreateBoundArrayAccessOperation(DirectCast(boundNode, BoundArrayAccess))
                Case BoundKind.UnaryOperator
                    Return CreateBoundUnaryOperatorOperation(DirectCast(boundNode, BoundUnaryOperator))
                Case BoundKind.UserDefinedUnaryOperator
                    Return CreateBoundUserDefinedUnaryOperatorOperation(DirectCast(boundNode, BoundUserDefinedUnaryOperator))
                Case BoundKind.BinaryOperator
                    Return CreateBoundBinaryOperatorOperation(DirectCast(boundNode, BoundBinaryOperator))
                Case BoundKind.UserDefinedBinaryOperator
                    Return CreateBoundUserDefinedBinaryOperatorOperation(DirectCast(boundNode, BoundUserDefinedBinaryOperator))
                Case BoundKind.BinaryConditionalExpression
                    Return CreateBoundBinaryConditionalExpressionOperation(DirectCast(boundNode, BoundBinaryConditionalExpression))
                Case BoundKind.UserDefinedShortCircuitingOperator
                    Return CreateBoundUserDefinedShortCircuitingOperatorOperation(DirectCast(boundNode, BoundUserDefinedShortCircuitingOperator))
                Case BoundKind.BadExpression
                    Return CreateBoundBadExpressionOperation(DirectCast(boundNode, BoundBadExpression))
                Case BoundKind.TryCast
                    Return CreateBoundTryCastOperation(DirectCast(boundNode, BoundTryCast))
                Case BoundKind.DirectCast
                    Return CreateBoundDirectCastOperation(DirectCast(boundNode, BoundDirectCast))
                Case BoundKind.Conversion
                    Return CreateBoundConversionOperation(DirectCast(boundNode, BoundConversion))
                Case BoundKind.UserDefinedConversion
                    Return CreateBoundUserDefinedConversionOperation(DirectCast(boundNode, BoundUserDefinedConversion))
                Case BoundKind.TernaryConditionalExpression
                    Return CreateBoundTernaryConditionalExpressionOperation(DirectCast(boundNode, BoundTernaryConditionalExpression))
                Case BoundKind.TypeOf
                    Return CreateBoundTypeOfOperation(DirectCast(boundNode, BoundTypeOf))
                Case BoundKind.ObjectCreationExpression
                    Return CreateBoundObjectCreationExpressionOperation(DirectCast(boundNode, BoundObjectCreationExpression))
                Case BoundKind.ObjectInitializerExpression
                    Return CreateBoundObjectInitializerExpressionOperation(DirectCast(boundNode, BoundObjectInitializerExpression))
                Case BoundKind.CollectionInitializerExpression
                    Return CreateBoundCollectionInitializerExpressionOperation(DirectCast(boundNode, BoundCollectionInitializerExpression))
                Case BoundKind.NewT
                    Return CreateBoundNewTOperation(DirectCast(boundNode, BoundNewT))
                Case BoundKind.ArrayCreation
                    Return CreateBoundArrayCreationOperation(DirectCast(boundNode, BoundArrayCreation))
                Case BoundKind.ArrayInitialization
                    Return CreateBoundArrayInitializationOperation(DirectCast(boundNode, BoundArrayInitialization))
                Case BoundKind.PropertyAccess
                    Return CreateBoundPropertyAccessOperation(DirectCast(boundNode, BoundPropertyAccess))
                Case BoundKind.EventAccess
                    Return CreateBoundEventAccessOperation(DirectCast(boundNode, BoundEventAccess))
                Case BoundKind.FieldAccess
                    Return CreateBoundFieldAccessOperation(DirectCast(boundNode, BoundFieldAccess))
                Case BoundKind.ConditionalAccess
                    Return CreateBoundConditionalAccessOperation(DirectCast(boundNode, BoundConditionalAccess))
                Case BoundKind.ConditionalAccessReceiverPlaceholder
                    Return CreateBoundConditionalAccessReceiverPlaceholderOperation(DirectCast(boundNode, BoundConditionalAccessReceiverPlaceholder))
                Case BoundKind.Parameter
                    Return CreateBoundParameterOperation(DirectCast(boundNode, BoundParameter))
                Case BoundKind.Local
                    Return CreateBoundLocalOperation(DirectCast(boundNode, BoundLocal))
                Case BoundKind.LateMemberAccess
                    Return CreateBoundLateMemberAccessOperation(DirectCast(boundNode, BoundLateMemberAccess))
                Case BoundKind.FieldInitializer
                    Return CreateBoundFieldInitializerOperation(DirectCast(boundNode, BoundFieldInitializer))
                Case BoundKind.PropertyInitializer
                    Return CreateBoundPropertyInitializerOperation(DirectCast(boundNode, BoundPropertyInitializer))
                Case BoundKind.ParameterEqualsValue
                    Return CreateBoundParameterEqualsValueOperation(DirectCast(boundNode, BoundParameterEqualsValue))
                Case BoundKind.RValuePlaceholder
                    Return CreateBoundRValuePlaceholderOperation(DirectCast(boundNode, BoundRValuePlaceholder))
                Case BoundKind.IfStatement
                    Return CreateBoundIfStatementOperation(DirectCast(boundNode, BoundIfStatement))
                Case BoundKind.SelectStatement
                    Return CreateBoundSelectStatementOperation(DirectCast(boundNode, BoundSelectStatement))
                Case BoundKind.SimpleCaseClause
                    Return CreateBoundSimpleCaseClauseOperation(DirectCast(boundNode, BoundSimpleCaseClause))
                Case BoundKind.RangeCaseClause
                    Return CreateBoundRangeCaseClauseOperation(DirectCast(boundNode, BoundRangeCaseClause))
                Case BoundKind.RelationalCaseClause
                    Return CreateBoundRelationalCaseClauseOperation(DirectCast(boundNode, BoundRelationalCaseClause))
                Case BoundKind.DoLoopStatement
                    Return CreateBoundDoLoopStatementOperation(DirectCast(boundNode, BoundDoLoopStatement))
                Case BoundKind.ForToStatement
                    Return CreateBoundForToStatementOperation(DirectCast(boundNode, BoundForToStatement))
                Case BoundKind.ForEachStatement
                    Return CreateBoundForEachStatementOperation(DirectCast(boundNode, BoundForEachStatement))
                Case BoundKind.TryStatement
                    Return CreateBoundTryStatementOperation(DirectCast(boundNode, BoundTryStatement))
                Case BoundKind.CatchBlock
                    Return CreateBoundCatchBlockOperation(DirectCast(boundNode, BoundCatchBlock))
                Case BoundKind.Block
                    Return CreateBoundBlockOperation(DirectCast(boundNode, BoundBlock))
                Case BoundKind.BadStatement
                    Return CreateBoundBadStatementOperation(DirectCast(boundNode, BoundBadStatement))
                Case BoundKind.ReturnStatement
                    Return CreateBoundReturnStatementOperation(DirectCast(boundNode, BoundReturnStatement))
                Case BoundKind.ThrowStatement
                    Return CreateBoundThrowStatementOperation(DirectCast(boundNode, BoundThrowStatement))
                Case BoundKind.WhileStatement
                    Return CreateBoundWhileStatementOperation(DirectCast(boundNode, BoundWhileStatement))
                Case BoundKind.DimStatement
                    Return CreateBoundDimStatementOperation(DirectCast(boundNode, BoundDimStatement))
                Case BoundKind.YieldStatement
                    Return CreateBoundYieldStatementOperation(DirectCast(boundNode, BoundYieldStatement))
                Case BoundKind.LabelStatement
                    Return CreateBoundLabelStatementOperation(DirectCast(boundNode, BoundLabelStatement))
                Case BoundKind.GotoStatement
                    Return CreateBoundGotoStatementOperation(DirectCast(boundNode, BoundGotoStatement))
                Case BoundKind.ContinueStatement
                    Return CreateBoundContinueStatementOperation(DirectCast(boundNode, BoundContinueStatement))
                Case BoundKind.ExitStatement
                    Return CreateBoundExitStatementOperation(DirectCast(boundNode, BoundExitStatement))
                Case BoundKind.SyncLockStatement
                    Return CreateBoundSyncLockStatementOperation(DirectCast(boundNode, BoundSyncLockStatement))
                Case BoundKind.NoOpStatement
                    Return CreateBoundNoOpStatementOperation(DirectCast(boundNode, BoundNoOpStatement))
                Case BoundKind.StopStatement
                    Return CreateBoundStopStatementOperation(DirectCast(boundNode, BoundStopStatement))
                Case BoundKind.EndStatement
                    Return CreateBoundEndStatementOperation(DirectCast(boundNode, BoundEndStatement))
                Case BoundKind.WithStatement
                    Return CreateBoundWithStatementOperation(DirectCast(boundNode, BoundWithStatement))
                Case BoundKind.UsingStatement
                    Return CreateBoundUsingStatementOperation(DirectCast(boundNode, BoundUsingStatement))
                Case BoundKind.ExpressionStatement
                    Return CreateBoundExpressionStatementOperation(DirectCast(boundNode, BoundExpressionStatement))
                Case BoundKind.RaiseEventStatement
                    Return CreateBoundRaiseEventStatementOperation(DirectCast(boundNode, BoundRaiseEventStatement))
                Case BoundKind.AddHandlerStatement
                    Return CreateBoundAddHandlerStatementOperation(DirectCast(boundNode, BoundAddHandlerStatement))
                Case BoundKind.RemoveHandlerStatement
                    Return CreateBoundRemoveHandlerStatementOperation(DirectCast(boundNode, BoundRemoveHandlerStatement))
                Case BoundKind.TupleLiteral,
                     BoundKind.ConvertedTupleLiteral
                    Return CreateBoundTupleExpressionOperation(DirectCast(boundNode, BoundTupleExpression))
                Case BoundKind.InterpolatedStringExpression
                    Return CreateBoundInterpolatedStringExpressionOperation(DirectCast(boundNode, BoundInterpolatedStringExpression))
                Case BoundKind.Interpolation
                    Return CreateBoundInterpolationOperation(DirectCast(boundNode, BoundInterpolation))
                Case BoundKind.AnonymousTypeCreationExpression
                    Return CreateBoundAnonymousTypeCreationExpressionOperation(DirectCast(boundNode, BoundAnonymousTypeCreationExpression))
                Case BoundKind.AnonymousTypeFieldInitializer
                    Return Create(DirectCast(boundNode, BoundAnonymousTypeFieldInitializer).Value)
                Case BoundKind.AnonymousTypePropertyAccess
                    Return CreateBoundAnonymousTypePropertyAccessOperation(DirectCast(boundNode, BoundAnonymousTypePropertyAccess))
                Case Else
                    Dim constantValue = ConvertToOptional(TryCast(boundNode, BoundExpression)?.ConstantValueOpt)
                    Dim isImplicit As Boolean = boundNode.WasCompilerGenerated
                    Return Operation.CreateOperationNone(_semanticModel, boundNode.Syntax, constantValue, Function() GetIOperationChildren(boundNode), isImplicit)
            End Select
        End Function

        Private Function GetIOperationChildren(boundNode As BoundNode) As ImmutableArray(Of IOperation)
            Dim boundNodeWithChildren = DirectCast(boundNode, IBoundNodeWithIOperationChildren)
            If boundNodeWithChildren.Children.IsDefaultOrEmpty Then
                Return ImmutableArray(Of IOperation).Empty
            End If

            Dim builder = ArrayBuilder(Of IOperation).GetInstance(boundNodeWithChildren.Children.Length)
            For Each childNode In boundNodeWithChildren.Children
                Dim operation = Create(childNode)
                builder.Add(operation)
            Next

            Return builder.ToImmutableAndFree()
        End Function

        Private Function CreateBoundAssignmentOperatorOperation(boundAssignmentOperator As BoundAssignmentOperator) As IOperation
            Dim kind = GetAssignmentKind(boundAssignmentOperator)
            Dim isImplicit As Boolean = boundAssignmentOperator.WasCompilerGenerated
            If kind = OperationKind.CompoundAssignmentExpression Then
                ' convert Right to IOperation temporarily. we do this to get right operand, operator method and etc
                Dim temporaryRight = DirectCast(Create(boundAssignmentOperator.Right), IBinaryOperatorExpression)

                Dim operatorKind As BinaryOperatorKind = temporaryRight.OperatorKind
                Dim target As Lazy(Of IOperation) = New Lazy(Of IOperation)(Function() Create(boundAssignmentOperator.Left))

                ' right now, parent of right operand is set to the temporary IOperation, reset the parent
                ' we basically need to do this since we skip BoundAssignmentOperator.Right from IOperation tree
                Dim rightOperand = Operation.ResetParentOperation(temporaryRight.RightOperand)
                Dim value As Lazy(Of IOperation) = New Lazy(Of IOperation)(Function() rightOperand)

                Dim usesOperatorMethod As Boolean = temporaryRight.UsesOperatorMethod
                Dim operatorMethod As IMethodSymbol = temporaryRight.OperatorMethod
                Dim syntax As SyntaxNode = boundAssignmentOperator.Syntax
                Dim type As ITypeSymbol = boundAssignmentOperator.Type
                Dim constantValue As [Optional](Of Object) = ConvertToOptional(boundAssignmentOperator.ConstantValueOpt)
<<<<<<< HEAD
                Dim isLifted As Boolean = boundAssignmentOperator.Type.IsNullableType()
                Dim isChecked As Boolean = False
                Return New LazyCompoundAssignmentExpression(operatorKind, isLifted, isChecked, target, value, usesOperatorMethod, operatorMethod, _semanticModel, syntax, type, constantValue)
=======
                Return New LazyCompoundAssignmentExpression(binaryOperationKind, boundAssignmentOperator.Type.IsNullableType(), target, value, usesOperatorMethod, operatorMethod, _semanticModel, syntax, type, constantValue, isImplicit)
>>>>>>> 932bb7a8
            Else
                Dim target As Lazy(Of IOperation) = New Lazy(Of IOperation)(Function() Create(boundAssignmentOperator.Left))
                Dim value As Lazy(Of IOperation) = New Lazy(Of IOperation)(Function() Create(boundAssignmentOperator.Right))
                Dim syntax As SyntaxNode = boundAssignmentOperator.Syntax
                Dim type As ITypeSymbol = boundAssignmentOperator.Type
                Dim constantValue As [Optional](Of Object) = ConvertToOptional(boundAssignmentOperator.ConstantValueOpt)
                Return New LazySimpleAssignmentExpression(target, value, _semanticModel, syntax, type, constantValue, isImplicit)
            End If
        End Function

        Private Function CreateBoundMeReferenceOperation(boundMeReference As BoundMeReference) As IInstanceReferenceExpression
            Dim instanceReferenceKind As InstanceReferenceKind = If(boundMeReference.WasCompilerGenerated, InstanceReferenceKind.Implicit, InstanceReferenceKind.Explicit)
            Dim syntax As SyntaxNode = boundMeReference.Syntax
            Dim type As ITypeSymbol = boundMeReference.Type
            Dim constantValue As [Optional](Of Object) = ConvertToOptional(boundMeReference.ConstantValueOpt)
            Dim isImplicit As Boolean = boundMeReference.WasCompilerGenerated
            Return New InstanceReferenceExpression(instanceReferenceKind, _semanticModel, syntax, type, constantValue, isImplicit)
        End Function

        Private Function CreateBoundMyBaseReferenceOperation(boundMyBaseReference As BoundMyBaseReference) As IInstanceReferenceExpression
            Dim instanceReferenceKind As InstanceReferenceKind = InstanceReferenceKind.BaseClass
            Dim syntax As SyntaxNode = boundMyBaseReference.Syntax
            Dim type As ITypeSymbol = boundMyBaseReference.Type
            Dim constantValue As [Optional](Of Object) = ConvertToOptional(boundMyBaseReference.ConstantValueOpt)
            Dim isImplicit As Boolean = boundMyBaseReference.WasCompilerGenerated
            Return New InstanceReferenceExpression(instanceReferenceKind, _semanticModel, syntax, type, constantValue, isImplicit)
        End Function

        Private Function CreateBoundMyClassReferenceOperation(boundMyClassReference As BoundMyClassReference) As IInstanceReferenceExpression
            Dim instanceReferenceKind As InstanceReferenceKind = InstanceReferenceKind.ThisClass
            Dim syntax As SyntaxNode = boundMyClassReference.Syntax
            Dim type As ITypeSymbol = boundMyClassReference.Type
            Dim constantValue As [Optional](Of Object) = ConvertToOptional(boundMyClassReference.ConstantValueOpt)
            Dim isImplicit As Boolean = boundMyClassReference.WasCompilerGenerated
            Return New InstanceReferenceExpression(instanceReferenceKind, _semanticModel, syntax, type, constantValue, isImplicit)
        End Function

        Private Function CreateBoundLiteralOperation(boundLiteral As BoundLiteral) As ILiteralExpression
            Dim text As String = boundLiteral.Syntax.ToString()
            Dim syntax As SyntaxNode = boundLiteral.Syntax
            Dim type As ITypeSymbol = boundLiteral.Type
            Dim constantValue As [Optional](Of Object) = ConvertToOptional(boundLiteral.ConstantValueOpt)
            Dim isImplicit As Boolean = boundLiteral.WasCompilerGenerated
            Return New LiteralExpression(text, _semanticModel, syntax, type, constantValue, isImplicit)
        End Function

        Private Function CreateBoundAwaitOperatorOperation(boundAwaitOperator As BoundAwaitOperator) As IAwaitExpression
            Dim awaitedValue As Lazy(Of IOperation) = New Lazy(Of IOperation)(Function() Create(boundAwaitOperator.Operand))
            Dim syntax As SyntaxNode = boundAwaitOperator.Syntax
            Dim type As ITypeSymbol = boundAwaitOperator.Type
            Dim constantValue As [Optional](Of Object) = ConvertToOptional(boundAwaitOperator.ConstantValueOpt)
            Dim isImplicit As Boolean = boundAwaitOperator.WasCompilerGenerated
            Return New LazyAwaitExpression(awaitedValue, _semanticModel, syntax, type, constantValue, isImplicit)
        End Function

        Private Function CreateBoundNameOfOperatorOperation(boundNameOfOperator As BoundNameOfOperator) As INameOfExpression
            Dim argument As Lazy(Of IOperation) = New Lazy(Of IOperation)(Function() Create(boundNameOfOperator.Argument))
            Dim syntax As SyntaxNode = boundNameOfOperator.Syntax
            Dim type As ITypeSymbol = boundNameOfOperator.Type
            Dim constantValue As [Optional](Of Object) = ConvertToOptional(boundNameOfOperator.ConstantValueOpt)
            Dim isImplicit As Boolean = boundNameOfOperator.WasCompilerGenerated
            Return New LazyNameOfExpression(argument, _semanticModel, syntax, type, constantValue, isImplicit)
        End Function

        Private Function CreateBoundLambdaOperation(boundLambda As BoundLambda) As IAnonymousFunctionExpression
            Dim symbol As IMethodSymbol = boundLambda.LambdaSymbol
            Dim body As Lazy(Of IBlockStatement) = New Lazy(Of IBlockStatement)(Function() DirectCast(Create(boundLambda.Body), IBlockStatement))
            Dim syntax As SyntaxNode = boundLambda.Syntax
            Dim type As ITypeSymbol = boundLambda.Type
            Dim constantValue As [Optional](Of Object) = ConvertToOptional(boundLambda.ConstantValueOpt)
            Dim isImplicit As Boolean = boundLambda.WasCompilerGenerated
            Return New LazyAnonymousFunctionExpression(symbol, body, _semanticModel, syntax, type, constantValue, isImplicit)
        End Function

        Private Function CreateBoundCallOperation(boundCall As BoundCall) As IInvocationExpression
            Dim targetMethod As IMethodSymbol = boundCall.Method
            Dim receiver As IOperation = Create(boundCall.ReceiverOpt)

            Dim instance As Lazy(Of IOperation) = New Lazy(Of IOperation)(Function() If(targetMethod.IsShared, Nothing, receiver))
            Dim isVirtual As Boolean =
                targetMethod IsNot Nothing AndAlso
                instance IsNot Nothing AndAlso
                (targetMethod.IsVirtual OrElse targetMethod.IsAbstract OrElse targetMethod.IsOverride) AndAlso
                receiver.Kind <> BoundKind.MyBaseReference AndAlso
                receiver.Kind <> BoundKind.MyClassReference

            Dim argumentsInEvaluationOrder As Lazy(Of ImmutableArray(Of IArgument)) = New Lazy(Of ImmutableArray(Of IArgument))(
                Function()
                    Return DeriveArguments(boundCall.Arguments, boundCall.Method.Parameters)
                End Function)

            Dim syntax As SyntaxNode = boundCall.Syntax
            Dim type As ITypeSymbol = boundCall.Type
            Dim constantValue As [Optional](Of Object) = ConvertToOptional(boundCall.ConstantValueOpt)
            Dim isImplicit As Boolean = boundCall.WasCompilerGenerated
            Return New LazyInvocationExpression(targetMethod, instance, isVirtual, argumentsInEvaluationOrder, _semanticModel, syntax, type, constantValue, isImplicit)
        End Function

        Private Function CreateBoundOmittedArgumentOperation(boundOmittedArgument As BoundOmittedArgument) As IOmittedArgumentExpression
            Dim syntax As SyntaxNode = boundOmittedArgument.Syntax
            Dim type As ITypeSymbol = boundOmittedArgument.Type
            Dim constantValue As [Optional](Of Object) = ConvertToOptional(boundOmittedArgument.ConstantValueOpt)
            Dim isImplicit As Boolean = boundOmittedArgument.WasCompilerGenerated
            Return New OmittedArgumentExpression(_semanticModel, syntax, type, constantValue, isImplicit)
        End Function

        Private Function CreateBoundParenthesizedOperation(boundParenthesized As BoundParenthesized) As IParenthesizedExpression
            Dim operand As Lazy(Of IOperation) = New Lazy(Of IOperation)(Function() Create(boundParenthesized.Expression))
            Dim syntax As SyntaxNode = boundParenthesized.Syntax
            Dim type As ITypeSymbol = boundParenthesized.Type
            Dim constantValue As [Optional](Of Object) = ConvertToOptional(boundParenthesized.ConstantValueOpt)
            Dim isImplicit As Boolean = boundParenthesized.WasCompilerGenerated
            Return New LazyParenthesizedExpression(operand, _semanticModel, syntax, type, constantValue, isImplicit)
        End Function

        Private Function CreateBoundArrayAccessOperation(boundArrayAccess As BoundArrayAccess) As IArrayElementReferenceExpression
            Dim arrayReference As Lazy(Of IOperation) = New Lazy(Of IOperation)(Function() Create(boundArrayAccess.Expression))
            Dim indices As Lazy(Of ImmutableArray(Of IOperation)) = New Lazy(Of ImmutableArray(Of IOperation))(Function() boundArrayAccess.Indices.SelectAsArray(Function(n) DirectCast(Create(n), IOperation)))
            Dim syntax As SyntaxNode = boundArrayAccess.Syntax
            Dim type As ITypeSymbol = boundArrayAccess.Type
            Dim constantValue As [Optional](Of Object) = ConvertToOptional(boundArrayAccess.ConstantValueOpt)
            Dim isImplicit As Boolean = boundArrayAccess.WasCompilerGenerated
            Return New LazyArrayElementReferenceExpression(arrayReference, indices, _semanticModel, syntax, type, constantValue, isImplicit)
        End Function

        Private Function CreateBoundUnaryOperatorOperation(boundUnaryOperator As BoundUnaryOperator) As IUnaryOperatorExpression
            Dim operatorKind As UnaryOperatorKind = Helper.DeriveUnaryOperatorKind(boundUnaryOperator.OperatorKind)
            Dim operand As Lazy(Of IOperation) = New Lazy(Of IOperation)(Function() Create(boundUnaryOperator.Operand))
            Dim usesOperatorMethod As Boolean = False
            Dim operatorMethod As IMethodSymbol = Nothing
            Dim syntax As SyntaxNode = boundUnaryOperator.Syntax
            Dim type As ITypeSymbol = boundUnaryOperator.Type
            Dim constantValue As [Optional](Of Object) = ConvertToOptional(boundUnaryOperator.ConstantValueOpt)
<<<<<<< HEAD
            Dim isLifted As Boolean = (boundUnaryOperator.OperatorKind And VisualBasic.UnaryOperatorKind.Lifted) <> 0
            Dim isChecked As Boolean = boundUnaryOperator.Checked
            Return New LazyUnaryOperatorExpression(operatorKind, operand, isLifted, isChecked, usesOperatorMethod, operatorMethod, _semanticModel, syntax, type, constantValue)
=======
            Dim isLifted = (boundUnaryOperator.OperatorKind And UnaryOperatorKind.Lifted) <> 0
            Dim isImplicit As Boolean = boundUnaryOperator.WasCompilerGenerated
            Return New LazyUnaryOperatorExpression(unaryOperationKind, operand, isLifted, usesOperatorMethod, operatorMethod, _semanticModel, syntax, type, constantValue, isImplicit)
>>>>>>> 932bb7a8
        End Function

        Private Function CreateBoundUserDefinedUnaryOperatorOperation(boundUserDefinedUnaryOperator As BoundUserDefinedUnaryOperator) As IUnaryOperatorExpression
            Dim operatorKind As UnaryOperatorKind = Helper.DeriveUnaryOperatorKind(boundUserDefinedUnaryOperator.OperatorKind)
            Dim operand As Lazy(Of IOperation) = New Lazy(Of IOperation)(Function()
                                                                             If boundUserDefinedUnaryOperator.UnderlyingExpression.Kind = BoundKind.Call Then
                                                                                 Return Create(boundUserDefinedUnaryOperator.Operand)
                                                                             Else
                                                                                 Return GetChildOfBadExpression(boundUserDefinedUnaryOperator.UnderlyingExpression, 0)
                                                                             End If
                                                                         End Function)
            Dim operatorMethod As IMethodSymbol = If(boundUserDefinedUnaryOperator.UnderlyingExpression.Kind = BoundKind.Call, boundUserDefinedUnaryOperator.Call.Method, Nothing)
            Dim usesOperatorMethod As Boolean = operatorMethod IsNot Nothing
            Dim syntax As SyntaxNode = boundUserDefinedUnaryOperator.Syntax
            Dim type As ITypeSymbol = boundUserDefinedUnaryOperator.Type
            Dim constantValue As [Optional](Of Object) = ConvertToOptional(boundUserDefinedUnaryOperator.ConstantValueOpt)
<<<<<<< HEAD
            Dim isLifted As Boolean = (boundUserDefinedUnaryOperator.OperatorKind And VisualBasic.UnaryOperatorKind.Lifted) <> 0
            Dim isChecked As Boolean = False
            Return New LazyUnaryOperatorExpression(operatorKind, operand, isLifted, isChecked, usesOperatorMethod, operatorMethod, _semanticModel, syntax, type, constantValue)
=======
            Dim isImplicit As Boolean = boundUserDefinedUnaryOperator.WasCompilerGenerated
            Dim isLifted = (boundUserDefinedUnaryOperator.OperatorKind And UnaryOperatorKind.Lifted) <> 0
            Return New LazyUnaryOperatorExpression(unaryOperationKind, operand, isLifted, usesOperatorMethod, operatorMethod, _semanticModel, syntax, type, constantValue, isImplicit)
>>>>>>> 932bb7a8
        End Function

        Private Function CreateBoundBinaryOperatorOperation(boundBinaryOperator As BoundBinaryOperator) As IBinaryOperatorExpression
            Dim operatorKind As BinaryOperatorKind = Helper.DeriveBinaryOperatorKind(boundBinaryOperator.OperatorKind, boundBinaryOperator.Left)
            Dim leftOperand As Lazy(Of IOperation) = New Lazy(Of IOperation)(Function() Create(boundBinaryOperator.Left))
            Dim rightOperand As Lazy(Of IOperation) = New Lazy(Of IOperation)(Function() Create(boundBinaryOperator.Right))
            Dim usesOperatorMethod As Boolean = False
            Dim operatorMethod As IMethodSymbol = Nothing
            Dim syntax As SyntaxNode = boundBinaryOperator.Syntax
            Dim type As ITypeSymbol = boundBinaryOperator.Type
            Dim constantValue As [Optional](Of Object) = ConvertToOptional(boundBinaryOperator.ConstantValueOpt)
<<<<<<< HEAD
            Dim isLifted As Boolean = (boundBinaryOperator.OperatorKind And VisualBasic.BinaryOperatorKind.Lifted) <> 0
            Dim isChecked As Boolean = boundBinaryOperator.Checked
            Dim isCompareText As Boolean = (boundBinaryOperator.OperatorKind And VisualBasic.BinaryOperatorKind.CompareText) <> 0
            Return New LazyBinaryOperatorExpression(operatorKind, leftOperand, rightOperand, isLifted, isChecked, isCompareText, usesOperatorMethod, operatorMethod, _semanticModel, syntax, type, constantValue)
=======
            Dim isLifted = (boundBinaryOperator.OperatorKind And BinaryOperatorKind.Lifted) <> 0
            Dim isImplicit As Boolean = boundBinaryOperator.WasCompilerGenerated
            Return New LazyBinaryOperatorExpression(binaryOperationKind, leftOperand, rightOperand, isLifted, usesOperatorMethod, operatorMethod, _semanticModel, syntax, type, constantValue, isImplicit)
>>>>>>> 932bb7a8
        End Function

        Private Function CreateBoundUserDefinedBinaryOperatorOperation(boundUserDefinedBinaryOperator As BoundUserDefinedBinaryOperator) As IBinaryOperatorExpression
            Dim operatorKind As BinaryOperatorKind = Helper.DeriveBinaryOperatorKind(boundUserDefinedBinaryOperator.OperatorKind, leftOpt:=Nothing)
            Dim leftOperand As Lazy(Of IOperation) = New Lazy(Of IOperation)(Function() GetUserDefinedBinaryOperatorChild(boundUserDefinedBinaryOperator, 0))
            Dim rightOperand As Lazy(Of IOperation) = New Lazy(Of IOperation)(Function() GetUserDefinedBinaryOperatorChild(boundUserDefinedBinaryOperator, 1))
            Dim operatorMethod As IMethodSymbol = If(boundUserDefinedBinaryOperator.UnderlyingExpression.Kind = BoundKind.Call, boundUserDefinedBinaryOperator.Call.Method, Nothing)
            Dim usesOperatorMethod As Boolean = operatorMethod IsNot Nothing
            Dim syntax As SyntaxNode = boundUserDefinedBinaryOperator.Syntax
            Dim type As ITypeSymbol = boundUserDefinedBinaryOperator.Type
            Dim constantValue As [Optional](Of Object) = ConvertToOptional(boundUserDefinedBinaryOperator.ConstantValueOpt)
<<<<<<< HEAD
            Dim isLifted As Boolean = (boundUserDefinedBinaryOperator.OperatorKind And VisualBasic.BinaryOperatorKind.Lifted) <> 0
            Dim isChecked As Boolean = boundUserDefinedBinaryOperator.Checked
            Dim isCompareText As Boolean = False
            Return New LazyBinaryOperatorExpression(operatorKind, leftOperand, rightOperand, isLifted, isChecked, isCompareText, usesOperatorMethod, operatorMethod, _semanticModel, syntax, type, constantValue)
=======
            Dim isLifted = (boundUserDefinedBinaryOperator.OperatorKind And BinaryOperatorKind.Lifted) <> 0
            Dim isImplicit As Boolean = boundUserDefinedBinaryOperator.WasCompilerGenerated
            Return New LazyBinaryOperatorExpression(binaryOperationKind, leftOperand, rightOperand, isLifted, usesOperatorMethod, operatorMethod, _semanticModel, syntax, type, constantValue, isImplicit)
>>>>>>> 932bb7a8
        End Function

        Private Function CreateBoundBinaryConditionalExpressionOperation(boundBinaryConditionalExpression As BoundBinaryConditionalExpression) As ICoalesceExpression
            Dim expression As Lazy(Of IOperation) = New Lazy(Of IOperation)(Function() Create(boundBinaryConditionalExpression.TestExpression))
            Dim whenNull As Lazy(Of IOperation) = New Lazy(Of IOperation)(Function() Create(boundBinaryConditionalExpression.ElseExpression))
            Dim syntax As SyntaxNode = boundBinaryConditionalExpression.Syntax
            Dim type As ITypeSymbol = boundBinaryConditionalExpression.Type
            Dim constantValue As [Optional](Of Object) = ConvertToOptional(boundBinaryConditionalExpression.ConstantValueOpt)
            Dim isImplicit As Boolean = boundBinaryConditionalExpression.WasCompilerGenerated
            Return New LazyCoalesceExpression(expression, whenNull, _semanticModel, syntax, type, constantValue, isImplicit)
        End Function

        Private Function CreateBoundUserDefinedShortCircuitingOperatorOperation(boundUserDefinedShortCircuitingOperator As BoundUserDefinedShortCircuitingOperator) As IBinaryOperatorExpression
<<<<<<< HEAD
            Dim operatorKind As BinaryOperatorKind = If((boundUserDefinedShortCircuitingOperator.BitwiseOperator.OperatorKind And VisualBasic.BinaryOperatorKind.And) <> 0, BinaryOperatorKind.ConditionalAnd, BinaryOperatorKind.ConditionalOr)
=======
            Dim binaryOperationKind As BinaryOperationKind = If((boundUserDefinedShortCircuitingOperator.BitwiseOperator.OperatorKind And BinaryOperatorKind.And) <> 0, BinaryOperationKind.OperatorMethodConditionalAnd, BinaryOperationKind.OperatorMethodConditionalOr)
>>>>>>> 932bb7a8
            Dim leftOperand As Lazy(Of IOperation) = New Lazy(Of IOperation)(Function() Create(boundUserDefinedShortCircuitingOperator.LeftOperand))
            Dim rightOperand As Lazy(Of IOperation) = New Lazy(Of IOperation)(Function() Create(boundUserDefinedShortCircuitingOperator.BitwiseOperator.Right))
            Dim usesOperatorMethod As Boolean = True
            Dim operatorMethod As IMethodSymbol = boundUserDefinedShortCircuitingOperator.BitwiseOperator.Call.Method
            Dim syntax As SyntaxNode = boundUserDefinedShortCircuitingOperator.Syntax
            Dim type As ITypeSymbol = boundUserDefinedShortCircuitingOperator.Type
            Dim constantValue As [Optional](Of Object) = ConvertToOptional(boundUserDefinedShortCircuitingOperator.ConstantValueOpt)
<<<<<<< HEAD
            Dim isLifted As Boolean = (boundUserDefinedShortCircuitingOperator.BitwiseOperator.OperatorKind And VisualBasic.BinaryOperatorKind.Lifted) <> 0
            Dim isChecked As Boolean = False
            Dim isCompareText As Boolean = False
            Return New LazyBinaryOperatorExpression(operatorKind, leftOperand, rightOperand, isLifted, isChecked, isCompareText, usesOperatorMethod, operatorMethod, _semanticModel, syntax, type, constantValue)
=======
            Dim isLifted = (boundUserDefinedShortCircuitingOperator.BitwiseOperator.OperatorKind And BinaryOperatorKind.Lifted) <> 0
            Dim isImplicit As Boolean = boundUserDefinedShortCircuitingOperator.WasCompilerGenerated
            Return New LazyBinaryOperatorExpression(binaryOperationKind, leftOperand, rightOperand, isLifted, usesOperatorMethod, operatorMethod, _semanticModel, syntax, type, constantValue, isImplicit)
>>>>>>> 932bb7a8
        End Function

        Private Function CreateBoundBadExpressionOperation(boundBadExpression As BoundBadExpression) As IInvalidExpression
            Dim children As Lazy(Of ImmutableArray(Of IOperation)) = New Lazy(Of ImmutableArray(Of IOperation))(Function() boundBadExpression.ChildBoundNodes.SelectAsArray(Function(n) Create(n)))
            Dim syntax As SyntaxNode = boundBadExpression.Syntax
            Dim type As ITypeSymbol = boundBadExpression.Type
            Dim constantValue As [Optional](Of Object) = ConvertToOptional(boundBadExpression.ConstantValueOpt)
            Dim isImplicit As Boolean = boundBadExpression.WasCompilerGenerated
            Return New LazyInvalidExpression(children, _semanticModel, syntax, type, constantValue, isImplicit)
        End Function

        Private Function CreateBoundTryCastOperation(boundTryCast As BoundTryCast) As IConversionExpression
            Dim operand As Lazy(Of IOperation) = New Lazy(Of IOperation)(Function() Create(boundTryCast.Operand))
            Dim syntax As SyntaxNode = boundTryCast.Syntax
            Dim conversion As Conversion = _semanticModel.GetConversion(syntax)
            Dim isExplicitCastInCode As Boolean = True
            Dim isTryCast As Boolean = True
            Dim isChecked As Boolean = False
            Dim type As ITypeSymbol = boundTryCast.Type
            Dim constantValue As [Optional](Of Object) = ConvertToOptional(boundTryCast.ConstantValueOpt)
            Dim isImplicit As Boolean = boundTryCast.WasCompilerGenerated
            Return New LazyVisualBasicConversionExpression(operand, conversion, isExplicitCastInCode, isTryCast, isChecked, _semanticModel, syntax, type, constantValue, isImplicit)
        End Function

        Private Function CreateBoundDirectCastOperation(boundDirectCast As BoundDirectCast) As IConversionExpression
            Dim operand As Lazy(Of IOperation) = New Lazy(Of IOperation)(Function() Create(boundDirectCast.Operand))
            Dim syntax As SyntaxNode = boundDirectCast.Syntax
            Dim conversion As Conversion = _semanticModel.GetConversion(syntax)
            Dim isExplicit As Boolean = True
            Dim isTryCast As Boolean = False
            Dim isChecked As Boolean = False
            Dim type As ITypeSymbol = boundDirectCast.Type
            Dim constantValue As [Optional](Of Object) = ConvertToOptional(boundDirectCast.ConstantValueOpt)
            Dim isImplicit As Boolean = boundDirectCast.WasCompilerGenerated
            Return New LazyVisualBasicConversionExpression(operand, conversion, isExplicit, isTryCast, isChecked, _semanticModel, syntax, type, constantValue, isImplicit)
        End Function

        Private Function CreateBoundConversionOperation(boundConversion As BoundConversion) As IConversionExpression
            Dim operand As Lazy(Of IOperation) = New Lazy(Of IOperation)(Function() Create(boundConversion.Operand))
            Dim syntax As SyntaxNode = boundConversion.Syntax
            Dim conversion As Conversion = _semanticModel.GetConversion(syntax)
            Dim isExplicit As Boolean = boundConversion.ExplicitCastInCode
            Dim isTryCast As Boolean = False
            Dim isChecked As Boolean = False
            Dim type As ITypeSymbol = boundConversion.Type
            Dim constantValue As [Optional](Of Object) = ConvertToOptional(boundConversion.ConstantValueOpt)
            Dim isImplicit As Boolean = boundConversion.WasCompilerGenerated
            Return New LazyVisualBasicConversionExpression(operand, conversion, isExplicit, isTryCast, isChecked, _semanticModel, syntax, type, constantValue, isImplicit)
        End Function

        Private Function CreateBoundUserDefinedConversionOperation(boundUserDefinedConversion As BoundUserDefinedConversion) As IConversionExpression
            Dim operand As Lazy(Of IOperation) = New Lazy(Of IOperation)(Function() Create(boundUserDefinedConversion.Operand))
            Dim syntax As SyntaxNode = boundUserDefinedConversion.Syntax
            Dim conversion As Conversion = _semanticModel.GetConversion(syntax)
            Dim isExplicit As Boolean = Not boundUserDefinedConversion.WasCompilerGenerated
            Dim isTryCast As Boolean = False
            Dim isChecked As Boolean = False
            Dim type As ITypeSymbol = boundUserDefinedConversion.Type
            Dim constantValue As [Optional](Of Object) = ConvertToOptional(boundUserDefinedConversion.ConstantValueOpt)
            Dim isImplicit As Boolean = boundUserDefinedConversion.WasCompilerGenerated
            Return New LazyVisualBasicConversionExpression(operand, conversion, isExplicit, isTryCast, isChecked, _semanticModel, syntax, type, constantValue, isImplicit)
        End Function

        Private Function CreateBoundTernaryConditionalExpressionOperation(boundTernaryConditionalExpression As BoundTernaryConditionalExpression) As IConditionalChoiceExpression
            Dim condition As Lazy(Of IOperation) = New Lazy(Of IOperation)(Function() Create(boundTernaryConditionalExpression.Condition))
            Dim ifTrueValue As Lazy(Of IOperation) = New Lazy(Of IOperation)(Function() Create(boundTernaryConditionalExpression.WhenTrue))
            Dim ifFalseValue As Lazy(Of IOperation) = New Lazy(Of IOperation)(Function() Create(boundTernaryConditionalExpression.WhenFalse))
            Dim syntax As SyntaxNode = boundTernaryConditionalExpression.Syntax
            Dim type As ITypeSymbol = boundTernaryConditionalExpression.Type
            Dim constantValue As [Optional](Of Object) = ConvertToOptional(boundTernaryConditionalExpression.ConstantValueOpt)
            Dim isImplicit As Boolean = boundTernaryConditionalExpression.WasCompilerGenerated
            Return New LazyConditionalChoiceExpression(condition, ifTrueValue, ifFalseValue, _semanticModel, syntax, type, constantValue, isImplicit)
        End Function

        Private Function CreateBoundTypeOfOperation(boundTypeOf As BoundTypeOf) As IIsTypeExpression
            Dim operand As Lazy(Of IOperation) = New Lazy(Of IOperation)(Function() Create(boundTypeOf.Operand))
            Dim isType As ITypeSymbol = boundTypeOf.TargetType
            Dim syntax As SyntaxNode = boundTypeOf.Syntax
            Dim type As ITypeSymbol = boundTypeOf.Type
            Dim constantValue As [Optional](Of Object) = ConvertToOptional(boundTypeOf.ConstantValueOpt)
            Dim isImplicit As Boolean = boundTypeOf.WasCompilerGenerated
            Return New LazyIsTypeExpression(operand, isType, _semanticModel, syntax, type, constantValue, isImplicit)
        End Function

        Private Function CreateBoundObjectCreationExpressionOperation(boundObjectCreationExpression As BoundObjectCreationExpression) As IObjectCreationExpression
            Dim constructor As IMethodSymbol = boundObjectCreationExpression.ConstructorOpt
            Dim memberInitializers As Lazy(Of IObjectOrCollectionInitializerExpression) = New Lazy(Of IObjectOrCollectionInitializerExpression)(
                Function()
                    Return DirectCast(Create(boundObjectCreationExpression.InitializerOpt), IObjectOrCollectionInitializerExpression)
                End Function)

            Debug.Assert(boundObjectCreationExpression.ConstructorOpt IsNot Nothing OrElse boundObjectCreationExpression.Arguments.IsEmpty())
            Dim argumentsInEvaluationOrder As Lazy(Of ImmutableArray(Of IArgument)) = New Lazy(Of ImmutableArray(Of IArgument))(
                Function()
                    Return If(boundObjectCreationExpression.ConstructorOpt Is Nothing,
                        ImmutableArray(Of IArgument).Empty,
                        DeriveArguments(boundObjectCreationExpression.Arguments, boundObjectCreationExpression.ConstructorOpt.Parameters))
                End Function)

            Dim syntax As SyntaxNode = boundObjectCreationExpression.Syntax
            Dim type As ITypeSymbol = boundObjectCreationExpression.Type
            Dim constantValue As [Optional](Of Object) = ConvertToOptional(boundObjectCreationExpression.ConstantValueOpt)
            Dim isImplicit As Boolean = boundObjectCreationExpression.WasCompilerGenerated
            Return New LazyObjectCreationExpression(constructor, memberInitializers, argumentsInEvaluationOrder, _semanticModel, syntax, type, constantValue, isImplicit)
        End Function

        Private Function CreateBoundObjectInitializerExpressionOperation(boundObjectInitializerExpression As BoundObjectInitializerExpression) As IObjectOrCollectionInitializerExpression
            Dim initializers As Lazy(Of ImmutableArray(Of IOperation)) = New Lazy(Of ImmutableArray(Of IOperation))(Function() boundObjectInitializerExpression.Initializers.SelectAsArray(Function(n) Create(n)))
            Dim syntax As SyntaxNode = boundObjectInitializerExpression.Syntax
            Dim type As ITypeSymbol = boundObjectInitializerExpression.Type
            Dim constantValue As [Optional](Of Object) = ConvertToOptional(boundObjectInitializerExpression.ConstantValueOpt)
            Dim isImplicit As Boolean = boundObjectInitializerExpression.WasCompilerGenerated
            Return New LazyObjectOrCollectionInitializerExpression(initializers, _semanticModel, syntax, type, constantValue, isImplicit)
        End Function

        Private Function CreateBoundCollectionInitializerExpressionOperation(boundCollectionInitializerExpression As BoundCollectionInitializerExpression) As IObjectOrCollectionInitializerExpression
            Dim initializers As Lazy(Of ImmutableArray(Of IOperation)) = New Lazy(Of ImmutableArray(Of IOperation))(Function() boundCollectionInitializerExpression.Initializers.SelectAsArray(Function(n) CreateBoundCollectionElementInitializerOperation(n)))
            Dim syntax As SyntaxNode = boundCollectionInitializerExpression.Syntax
            Dim type As ITypeSymbol = boundCollectionInitializerExpression.Type
            Dim constantValue As [Optional](Of Object) = ConvertToOptional(boundCollectionInitializerExpression.ConstantValueOpt)
            Dim isImplicit As Boolean = boundCollectionInitializerExpression.WasCompilerGenerated
            Return New LazyObjectOrCollectionInitializerExpression(initializers, _semanticModel, syntax, type, constantValue, isImplicit)
        End Function

        Private Function CreateBoundCollectionElementInitializerOperation(boundExpression As BoundExpression) As IOperation
            If boundExpression.Kind <> BoundKind.Call Then
                ' Error case, not an Add method call for collection element initializer
                Return Create(boundExpression)
            End If
            Dim boundCall = DirectCast(boundExpression, BoundCall)
            Dim addMethod As IMethodSymbol = boundCall.Method
            Dim arguments As Lazy(Of ImmutableArray(Of IOperation)) = New Lazy(Of ImmutableArray(Of IOperation))(Function() boundCall.Arguments.SelectAsArray(Function(n) Create(n)))
            Dim isDynamic As Boolean = addMethod Is Nothing
            Dim syntax As SyntaxNode = boundExpression.Syntax
            Dim type As ITypeSymbol = boundExpression.Type
            Dim constantValue As [Optional](Of Object) = ConvertToOptional(boundExpression.ConstantValueOpt)
            Dim isImplicit As Boolean = boundExpression.WasCompilerGenerated
            Return New LazyCollectionElementInitializerExpression(addMethod, arguments, isDynamic, _semanticModel, syntax, type, constantValue, isImplicit)
        End Function

        Private Function CreateBoundNewTOperation(boundNewT As BoundNewT) As ITypeParameterObjectCreationExpression
            Dim initializer As Lazy(Of IObjectOrCollectionInitializerExpression) = New Lazy(Of IObjectOrCollectionInitializerExpression)(Function() DirectCast(Create(boundNewT.InitializerOpt), IObjectOrCollectionInitializerExpression))
            Dim syntax As SyntaxNode = boundNewT.Syntax
            Dim type As ITypeSymbol = boundNewT.Type
            Dim constantValue As [Optional](Of Object) = ConvertToOptional(boundNewT.ConstantValueOpt)
            Dim isImplicit As Boolean = boundNewT.WasCompilerGenerated
            Return New LazyTypeParameterObjectCreationExpression(initializer, _semanticModel, syntax, type, constantValue, isImplicit)
        End Function

        Private Function CreateBoundArrayCreationOperation(boundArrayCreation As BoundArrayCreation) As IArrayCreationExpression
            Dim elementType As ITypeSymbol = TryCast(boundArrayCreation.Type, IArrayTypeSymbol)?.ElementType
            Dim dimensionSizes As Lazy(Of ImmutableArray(Of IOperation)) = New Lazy(Of ImmutableArray(Of IOperation))(Function() boundArrayCreation.Bounds.SelectAsArray(Function(n) Create(n)))
            Dim initializer As Lazy(Of IArrayInitializer) = New Lazy(Of IArrayInitializer)(Function() DirectCast(Create(boundArrayCreation.InitializerOpt), IArrayInitializer))
            Dim syntax As SyntaxNode = boundArrayCreation.Syntax
            Dim type As ITypeSymbol = boundArrayCreation.Type
            Dim constantValue As [Optional](Of Object) = ConvertToOptional(boundArrayCreation.ConstantValueOpt)
            Dim isImplicit As Boolean = boundArrayCreation.WasCompilerGenerated
            Return New LazyArrayCreationExpression(elementType, dimensionSizes, initializer, _semanticModel, syntax, type, constantValue, isImplicit)
        End Function

        Private Function CreateBoundArrayInitializationOperation(boundArrayInitialization As BoundArrayInitialization) As IArrayInitializer
            Dim elementValues As Lazy(Of ImmutableArray(Of IOperation)) = New Lazy(Of ImmutableArray(Of IOperation))(Function() boundArrayInitialization.Initializers.SelectAsArray(Function(n) Create(n)))
            Dim syntax As SyntaxNode = boundArrayInitialization.Syntax
            Dim type As ITypeSymbol = boundArrayInitialization.Type
            Dim constantValue As [Optional](Of Object) = ConvertToOptional(boundArrayInitialization.ConstantValueOpt)
            Dim isImplicit As Boolean = boundArrayInitialization.WasCompilerGenerated
            Return New LazyArrayInitializer(elementValues, _semanticModel, syntax, type, constantValue, isImplicit)
        End Function

        Private Function CreateBoundPropertyAccessOperation(boundPropertyAccess As BoundPropertyAccess) As IPropertyReferenceExpression
            Dim instance As Lazy(Of IOperation) = New Lazy(Of IOperation)(
                Function()
                    If boundPropertyAccess.PropertySymbol.IsShared Then
                        Return Nothing
                    Else
                        Return Create(boundPropertyAccess.ReceiverOpt)
                    End If
                End Function)

            Dim [property] As IPropertySymbol = boundPropertyAccess.PropertySymbol
            Dim argumentsInEvaluationOrder As Lazy(Of ImmutableArray(Of IArgument)) = New Lazy(Of ImmutableArray(Of IArgument))(
                Function()
                    Return If(boundPropertyAccess.Arguments.Length = 0,
                        ImmutableArray(Of IArgument).Empty,
                        DeriveArguments(boundPropertyAccess.Arguments, boundPropertyAccess.PropertySymbol.Parameters))
                End Function)
            Dim syntax As SyntaxNode = boundPropertyAccess.Syntax
            Dim type As ITypeSymbol = boundPropertyAccess.Type
            Dim constantValue As [Optional](Of Object) = ConvertToOptional(boundPropertyAccess.ConstantValueOpt)
            Dim isImplicit As Boolean = boundPropertyAccess.WasCompilerGenerated
            Return New LazyPropertyReferenceExpression([property], instance, [property], argumentsInEvaluationOrder, _semanticModel, syntax, type, constantValue, isImplicit)
        End Function

        Private Function CreateBoundEventAccessOperation(boundEventAccess As BoundEventAccess) As IEventReferenceExpression
            Dim instance As Lazy(Of IOperation) = New Lazy(Of IOperation)(
                Function()
                    If boundEventAccess.EventSymbol.IsShared Then
                        Return Nothing
                    Else
                        Return Create(boundEventAccess.ReceiverOpt)
                    End If
                End Function)

            Dim [event] As IEventSymbol = boundEventAccess.EventSymbol
            Dim syntax As SyntaxNode = boundEventAccess.Syntax
            Dim type As ITypeSymbol = boundEventAccess.Type
            Dim constantValue As [Optional](Of Object) = ConvertToOptional(boundEventAccess.ConstantValueOpt)
            Dim isImplicit As Boolean = boundEventAccess.WasCompilerGenerated
            Return New LazyEventReferenceExpression([event], instance, [event], _semanticModel, syntax, type, constantValue, isImplicit)
        End Function

        Private Function CreateBoundFieldAccessOperation(boundFieldAccess As BoundFieldAccess) As IFieldReferenceExpression
            Dim field As IFieldSymbol = boundFieldAccess.FieldSymbol
            Dim instance As Lazy(Of IOperation) = New Lazy(Of IOperation)(
                Function()
                    If boundFieldAccess.FieldSymbol.IsShared Then
                        Return Nothing
                    Else
                        Return Create(boundFieldAccess.ReceiverOpt)
                    End If
                End Function)

            Dim member As ISymbol = boundFieldAccess.FieldSymbol
            Dim syntax As SyntaxNode = boundFieldAccess.Syntax
            Dim type As ITypeSymbol = boundFieldAccess.Type
            Dim constantValue As [Optional](Of Object) = ConvertToOptional(boundFieldAccess.ConstantValueOpt)
            Dim isImplicit As Boolean = boundFieldAccess.WasCompilerGenerated
            Return New LazyFieldReferenceExpression(field, instance, member, _semanticModel, syntax, type, constantValue, isImplicit)
        End Function

        Private Function CreateBoundConditionalAccessOperation(boundConditionalAccess As BoundConditionalAccess) As IConditionalAccessExpression
            Dim conditionalValue As Lazy(Of IOperation) = New Lazy(Of IOperation)(Function() Create(boundConditionalAccess.AccessExpression))
            Dim conditionalInstance As Lazy(Of IOperation) = New Lazy(Of IOperation)(Function() Create(boundConditionalAccess.Receiver))
            Dim syntax As SyntaxNode = boundConditionalAccess.Syntax
            Dim type As ITypeSymbol = boundConditionalAccess.Type
            Dim constantValue As [Optional](Of Object) = ConvertToOptional(boundConditionalAccess.ConstantValueOpt)
            Dim isImplicit As Boolean = boundConditionalAccess.WasCompilerGenerated
            Return New LazyConditionalAccessExpression(conditionalValue, conditionalInstance, _semanticModel, syntax, type, constantValue, isImplicit)
        End Function

        Private Function CreateBoundConditionalAccessReceiverPlaceholderOperation(boundConditionalAccessReceiverPlaceholder As BoundConditionalAccessReceiverPlaceholder) As IConditionalAccessInstanceExpression
            Dim syntax As SyntaxNode = boundConditionalAccessReceiverPlaceholder.Syntax
            Dim type As ITypeSymbol = boundConditionalAccessReceiverPlaceholder.Type
            Dim constantValue As [Optional](Of Object) = ConvertToOptional(boundConditionalAccessReceiverPlaceholder.ConstantValueOpt)
            Dim isImplicit As Boolean = boundConditionalAccessReceiverPlaceholder.WasCompilerGenerated
            Return New ConditionalAccessInstanceExpression(_semanticModel, syntax, type, constantValue, isImplicit)
        End Function

        Private Function CreateBoundParameterOperation(boundParameter As BoundParameter) As IParameterReferenceExpression
            Dim parameter As IParameterSymbol = boundParameter.ParameterSymbol
            Dim syntax As SyntaxNode = boundParameter.Syntax
            Dim type As ITypeSymbol = boundParameter.Type
            Dim constantValue As [Optional](Of Object) = ConvertToOptional(boundParameter.ConstantValueOpt)
            Dim isImplicit As Boolean = boundParameter.WasCompilerGenerated
            Return New ParameterReferenceExpression(parameter, _semanticModel, syntax, type, constantValue, isImplicit)
        End Function

        Private Function CreateBoundLocalOperation(boundLocal As BoundLocal) As ILocalReferenceExpression
            Dim local As ILocalSymbol = boundLocal.LocalSymbol
            Dim syntax As SyntaxNode = boundLocal.Syntax
            Dim type As ITypeSymbol = boundLocal.Type
            Dim constantValue As [Optional](Of Object) = ConvertToOptional(boundLocal.ConstantValueOpt)
            Dim isImplicit As Boolean = boundLocal.WasCompilerGenerated
            Return New LocalReferenceExpression(local, _semanticModel, syntax, type, constantValue, isImplicit)
        End Function

        Private Function CreateBoundLateMemberAccessOperation(boundLateMemberAccess As BoundLateMemberAccess) As IDynamicMemberReferenceExpression
            Dim instance As Lazy(Of IOperation) = New Lazy(Of IOperation)(Function() Create(boundLateMemberAccess.ReceiverOpt))
            Dim memberName As String = boundLateMemberAccess.NameOpt
            Dim typeArguments As ImmutableArray(Of ITypeSymbol) = ImmutableArray(Of ITypeSymbol).Empty
            If boundLateMemberAccess.TypeArgumentsOpt IsNot Nothing Then
                typeArguments = ImmutableArray(Of ITypeSymbol).CastUp(boundLateMemberAccess.TypeArgumentsOpt.Arguments)
            End If
            Dim containingType As ITypeSymbol = Nothing
            ' If there's nothing being late-bound against, something is very wrong
            Debug.Assert(boundLateMemberAccess.ReceiverOpt IsNot Nothing OrElse boundLateMemberAccess.ContainerTypeOpt IsNot Nothing)
            ' Only set containing type if the container is set to something, and either there is no reciever, or the receiver's type
            ' does not match the type of the containing type.
            If (boundLateMemberAccess.ContainerTypeOpt IsNot Nothing AndAlso
                (boundLateMemberAccess.ReceiverOpt Is Nothing OrElse
                 boundLateMemberAccess.ContainerTypeOpt <> boundLateMemberAccess.ReceiverOpt.Type)) Then
                containingType = boundLateMemberAccess.ContainerTypeOpt
            End If
            Dim syntax As SyntaxNode = boundLateMemberAccess.Syntax
            Dim type As ITypeSymbol = boundLateMemberAccess.Type
            Dim constantValue As [Optional](Of Object) = ConvertToOptional(boundLateMemberAccess.ConstantValueOpt)
            Dim isImplicit As Boolean = boundLateMemberAccess.WasCompilerGenerated
            Return New LazyDynamicMemberReferenceExpression(instance, memberName, typeArguments, containingType, _semanticModel, syntax, type, constantValue, isImplicit)
        End Function

        Private Function CreateBoundFieldInitializerOperation(boundFieldInitializer As BoundFieldInitializer) As IFieldInitializer
            Dim initializedFields As ImmutableArray(Of IFieldSymbol) = ImmutableArray(Of IFieldSymbol).CastUp(boundFieldInitializer.InitializedFields)
            Dim value As Lazy(Of IOperation) = New Lazy(Of IOperation)(Function() Create(boundFieldInitializer.InitialValue))
            Dim kind As OperationKind = OperationKind.FieldInitializer
            Dim syntax As SyntaxNode = boundFieldInitializer.Syntax
            Dim type As ITypeSymbol = Nothing
            Dim constantValue As [Optional](Of Object) = New [Optional](Of Object)()
            Dim isImplicit As Boolean = boundFieldInitializer.WasCompilerGenerated
            Return New LazyFieldInitializer(initializedFields, value, kind, _semanticModel, syntax, type, constantValue, isImplicit)
        End Function

        Private Function CreateBoundPropertyInitializerOperation(boundPropertyInitializer As BoundPropertyInitializer) As IPropertyInitializer
            Dim initializedProperty As IPropertySymbol = boundPropertyInitializer.InitializedProperties.FirstOrDefault()
            Dim value As Lazy(Of IOperation) = New Lazy(Of IOperation)(Function() Create(boundPropertyInitializer.InitialValue))
            Dim kind As OperationKind = OperationKind.PropertyInitializer
            Dim syntax As SyntaxNode = boundPropertyInitializer.Syntax
            Dim type As ITypeSymbol = Nothing
            Dim constantValue As [Optional](Of Object) = New [Optional](Of Object)()
            Dim isImplicit As Boolean = boundPropertyInitializer.WasCompilerGenerated
            Return New LazyPropertyInitializer(initializedProperty, value, kind, _semanticModel, syntax, type, constantValue, isImplicit)
        End Function

        Private Function CreateBoundParameterEqualsValueOperation(boundParameterEqualsValue As BoundParameterEqualsValue) As IParameterInitializer
            Dim parameter As IParameterSymbol = boundParameterEqualsValue.Parameter
            Dim value As Lazy(Of IOperation) = New Lazy(Of IOperation)(Function() Create(boundParameterEqualsValue.Value))
            Dim kind As OperationKind = OperationKind.ParameterInitializer
            Dim syntax As SyntaxNode = boundParameterEqualsValue.Syntax
            Dim type As ITypeSymbol = Nothing
            Dim constantValue As [Optional](Of Object) = New [Optional](Of Object)()
            Dim isImplicit As Boolean = boundParameterEqualsValue.WasCompilerGenerated
            Return New LazyParameterInitializer(parameter, value, kind, _semanticModel, syntax, type, constantValue, isImplicit)
        End Function

        Private Function CreateBoundRValuePlaceholderOperation(boundRValuePlaceholder As BoundRValuePlaceholder) As IPlaceholderExpression
            Dim syntax As SyntaxNode = boundRValuePlaceholder.Syntax
            Dim type As ITypeSymbol = boundRValuePlaceholder.Type
            Dim constantValue As [Optional](Of Object) = ConvertToOptional(boundRValuePlaceholder.ConstantValueOpt)
            Dim isImplicit As Boolean = boundRValuePlaceholder.WasCompilerGenerated
            Return New PlaceholderExpression(_semanticModel, syntax, type, constantValue, isImplicit)
        End Function

        Private Function CreateBoundIfStatementOperation(boundIfStatement As BoundIfStatement) As IIfStatement
            Dim condition As Lazy(Of IOperation) = New Lazy(Of IOperation)(Function() Create(boundIfStatement.Condition))
            Dim ifTrueStatement As Lazy(Of IOperation) = New Lazy(Of IOperation)(Function() Create(boundIfStatement.Consequence))
            Dim ifFalseStatement As Lazy(Of IOperation) = New Lazy(Of IOperation)(Function() Create(boundIfStatement.AlternativeOpt))
            Dim syntax As SyntaxNode = boundIfStatement.Syntax
            Dim type As ITypeSymbol = Nothing
            Dim constantValue As [Optional](Of Object) = New [Optional](Of Object)()
            Dim isImplicit As Boolean = boundIfStatement.WasCompilerGenerated
            Return New LazyIfStatement(condition, ifTrueStatement, ifFalseStatement, _semanticModel, syntax, type, constantValue, isImplicit)
        End Function

        Private Function CreateBoundSelectStatementOperation(boundSelectStatement As BoundSelectStatement) As ISwitchStatement
            Dim value As Lazy(Of IOperation) = New Lazy(Of IOperation)(Function() Create(boundSelectStatement.ExpressionStatement.Expression))
            Dim cases As Lazy(Of ImmutableArray(Of ISwitchCase)) = New Lazy(Of ImmutableArray(Of ISwitchCase))(Function() GetSwitchStatementCases(boundSelectStatement.CaseBlocks))
            Dim syntax As SyntaxNode = boundSelectStatement.Syntax
            Dim type As ITypeSymbol = Nothing
            Dim constantValue As [Optional](Of Object) = New [Optional](Of Object)()
            Dim isImplicit As Boolean = boundSelectStatement.WasCompilerGenerated
            Return New LazySwitchStatement(value, cases, _semanticModel, syntax, type, constantValue, isImplicit)
        End Function

        Private Function CreateBoundSimpleCaseClauseOperation(boundSimpleCaseClause As BoundSimpleCaseClause) As ISingleValueCaseClause
            Dim clauseValue = GetSingleValueCaseClauseValue(boundSimpleCaseClause)
            Dim value As Lazy(Of IOperation) = New Lazy(Of IOperation)(Function() Create(clauseValue))
            Dim CaseKind As CaseKind = CaseKind.SingleValue
            Dim syntax As SyntaxNode = boundSimpleCaseClause.Syntax
            Dim type As ITypeSymbol = Nothing
            Dim constantValue As [Optional](Of Object) = New [Optional](Of Object)()
<<<<<<< HEAD
            Return New LazySingleValueCaseClause(value, CaseKind, _semanticModel, syntax, type, constantValue)
=======
            Dim isImplicit As Boolean = boundSimpleCaseClause.WasCompilerGenerated
            Return New LazySingleValueCaseClause(value, equality, CaseKind, _semanticModel, syntax, type, constantValue, isImplicit)
>>>>>>> 932bb7a8
        End Function

        Private Function CreateBoundRangeCaseClauseOperation(boundRangeCaseClause As BoundRangeCaseClause) As IRangeCaseClause
            Dim minimumValue As Lazy(Of IOperation) = New Lazy(Of IOperation)(
                Function()
                    If boundRangeCaseClause.LowerBoundOpt IsNot Nothing Then
                        Return Create(boundRangeCaseClause.LowerBoundOpt)
                    End If

                    If boundRangeCaseClause.LowerBoundConditionOpt.Kind = BoundKind.BinaryOperator Then
                        Dim lowerBound As BoundBinaryOperator = DirectCast(boundRangeCaseClause.LowerBoundConditionOpt, BoundBinaryOperator)
                        If lowerBound.OperatorKind = VisualBasic.BinaryOperatorKind.GreaterThanOrEqual Then
                            Return Create(lowerBound.Right)
                        End If
                    End If

                    Return Nothing
                End Function)
            Dim maximumValue As Lazy(Of IOperation) = New Lazy(Of IOperation)(
                Function()
                    If boundRangeCaseClause.UpperBoundOpt IsNot Nothing Then
                        Return Create(boundRangeCaseClause.UpperBoundOpt)
                    End If

                    If boundRangeCaseClause.UpperBoundConditionOpt.Kind = BoundKind.BinaryOperator Then
                        Dim upperBound As BoundBinaryOperator = DirectCast(boundRangeCaseClause.UpperBoundConditionOpt, BoundBinaryOperator)
                        If upperBound.OperatorKind = VisualBasic.BinaryOperatorKind.LessThanOrEqual Then
                            Return Create(upperBound.Right)
                        End If
                    End If

                    Return Nothing
                End Function)
            Dim CaseKind As CaseKind = CaseKind.Range
            Dim syntax As SyntaxNode = boundRangeCaseClause.Syntax
            Dim type As ITypeSymbol = Nothing
            Dim constantValue As [Optional](Of Object) = New [Optional](Of Object)()
            Dim isImplicit As Boolean = boundRangeCaseClause.WasCompilerGenerated
            Return New LazyRangeCaseClause(minimumValue, maximumValue, CaseKind, _semanticModel, syntax, type, constantValue, isImplicit)
        End Function

        Private Function CreateBoundRelationalCaseClauseOperation(boundRelationalCaseClause As BoundRelationalCaseClause) As IRelationalCaseClause
            Dim valueExpression = GetRelationalCaseClauseValue(boundRelationalCaseClause)
            Dim value As Lazy(Of IOperation) = New Lazy(Of IOperation)(Function() Create(valueExpression))
            Dim relation As BinaryOperatorKind = If(valueExpression IsNot Nothing, Helper.DeriveBinaryOperatorKind(boundRelationalCaseClause.OperatorKind, leftOpt:=Nothing), BinaryOperatorKind.Invalid)
            Dim CaseKind As CaseKind = CaseKind.Relational
            Dim syntax As SyntaxNode = boundRelationalCaseClause.Syntax
            Dim type As ITypeSymbol = Nothing
            Dim constantValue As [Optional](Of Object) = New [Optional](Of Object)()
            Dim isImplicit As Boolean = boundRelationalCaseClause.WasCompilerGenerated
            Return New LazyRelationalCaseClause(value, relation, CaseKind, _semanticModel, syntax, type, constantValue, isImplicit)
        End Function

        Private Function CreateBoundDoLoopStatementOperation(boundDoLoopStatement As BoundDoLoopStatement) As IWhileUntilLoopStatement
            Dim isTopTest As Boolean = boundDoLoopStatement.ConditionIsTop
            Dim isWhile As Boolean = Not boundDoLoopStatement.ConditionIsUntil
            Dim condition As Lazy(Of IOperation) = New Lazy(Of IOperation)(Function() Create(boundDoLoopStatement.ConditionOpt))
            Dim LoopKind As LoopKind = LoopKind.WhileUntil
            Dim body As Lazy(Of IOperation) = New Lazy(Of IOperation)(Function() Create(boundDoLoopStatement.Body))
            Dim syntax As SyntaxNode = boundDoLoopStatement.Syntax
            Dim type As ITypeSymbol = Nothing
            Dim constantValue As [Optional](Of Object) = New [Optional](Of Object)()
            Dim isImplicit As Boolean = boundDoLoopStatement.WasCompilerGenerated
            Return New LazyWhileUntilLoopStatement(isTopTest, isWhile, condition, LoopKind, body, _semanticModel, syntax, type, constantValue, isImplicit)
        End Function

        Private Function CreateBoundForToStatementOperation(boundForToStatement As BoundForToStatement) As IForLoopStatement
            Dim before As Lazy(Of ImmutableArray(Of IOperation)) = New Lazy(Of ImmutableArray(Of IOperation))(
                Function()
                    Return GetForLoopStatementBefore(
                        boundForToStatement.ControlVariable,
                        boundForToStatement.InitialValue,
                        _semanticModel.CloneOperation(Create(boundForToStatement.LimitValue)),
                        _semanticModel.CloneOperation(Create(boundForToStatement.StepValue)))
                End Function)
            Dim atLoopBottom As Lazy(Of ImmutableArray(Of IOperation)) = New Lazy(Of ImmutableArray(Of IOperation))(
                Function()
                    Return GetForLoopStatementAtLoopBottom(
                        _semanticModel.CloneOperation(Create(boundForToStatement.ControlVariable)),
                        boundForToStatement.StepValue,
                        boundForToStatement.OperatorsOpt)
                End Function)
            Dim locals As ImmutableArray(Of ILocalSymbol) = ImmutableArray(Of ILocalSymbol).Empty
            Dim condition As Lazy(Of IOperation) = New Lazy(Of IOperation)(
                Function()
                    Return GetForWhileUntilLoopStatementCondition(
                        boundForToStatement.ControlVariable,
                        boundForToStatement.LimitValue,
                        boundForToStatement.StepValue,
                        boundForToStatement.OperatorsOpt)
                End Function)
            Dim LoopKind As LoopKind = LoopKind.For
            Dim body As Lazy(Of IOperation) = New Lazy(Of IOperation)(Function() Create(boundForToStatement.Body))
            Dim syntax As SyntaxNode = boundForToStatement.Syntax
            Dim type As ITypeSymbol = Nothing
            Dim constantValue As [Optional](Of Object) = New [Optional](Of Object)()
            Dim isImplicit As Boolean = boundForToStatement.WasCompilerGenerated
            Return New LazyForLoopStatement(before, atLoopBottom, locals, condition, LoopKind, body, _semanticModel, syntax, type, constantValue, isImplicit)
        End Function

        Private Function CreateBoundForEachStatementOperation(boundForEachStatement As BoundForEachStatement) As IForEachLoopStatement
            Dim iterationVariable As ILocalSymbol = Nothing ' Manual
            Dim collection As Lazy(Of IOperation) = New Lazy(Of IOperation)(Function() Create(boundForEachStatement.Collection))
            Dim LoopKind As LoopKind = LoopKind.ForEach
            Dim body As Lazy(Of IOperation) = New Lazy(Of IOperation)(Function() Create(boundForEachStatement.Body))
            Dim syntax As SyntaxNode = boundForEachStatement.Syntax
            Dim type As ITypeSymbol = Nothing
            Dim constantValue As [Optional](Of Object) = New [Optional](Of Object)()
            Dim isImplicit As Boolean = boundForEachStatement.WasCompilerGenerated
            Return New LazyForEachLoopStatement(iterationVariable, collection, LoopKind, body, _semanticModel, syntax, type, constantValue, isImplicit)
        End Function

        Private Function CreateBoundTryStatementOperation(boundTryStatement As BoundTryStatement) As ITryStatement
            Dim body As Lazy(Of IBlockStatement) = New Lazy(Of IBlockStatement)(Function() DirectCast(Create(boundTryStatement.TryBlock), IBlockStatement))
            Dim catches As Lazy(Of ImmutableArray(Of ICatchClause)) = New Lazy(Of ImmutableArray(Of ICatchClause))(Function() boundTryStatement.CatchBlocks.SelectAsArray(Function(n) DirectCast(Create(n), ICatchClause)))
            Dim finallyHandler As Lazy(Of IBlockStatement) = New Lazy(Of IBlockStatement)(Function() DirectCast(Create(boundTryStatement.FinallyBlockOpt), IBlockStatement))
            Dim syntax As SyntaxNode = boundTryStatement.Syntax
            Dim type As ITypeSymbol = Nothing
            Dim constantValue As [Optional](Of Object) = New [Optional](Of Object)()
            Dim isImplicit As Boolean = boundTryStatement.WasCompilerGenerated
            Return New LazyTryStatement(body, catches, finallyHandler, _semanticModel, syntax, type, constantValue, isImplicit)
        End Function

        Private Function CreateBoundCatchBlockOperation(boundCatchBlock As BoundCatchBlock) As ICatchClause
            Dim handler As Lazy(Of IBlockStatement) = New Lazy(Of IBlockStatement)(Function() DirectCast(Create(boundCatchBlock.Body), IBlockStatement))
            Dim caughtType As ITypeSymbol = Nothing ' Manual
            Dim filter As Lazy(Of IOperation) = New Lazy(Of IOperation)(Function() Create(boundCatchBlock.ExceptionFilterOpt))
            Dim exceptionLocal As ILocalSymbol = boundCatchBlock.LocalOpt
            Dim syntax As SyntaxNode = boundCatchBlock.Syntax
            Dim type As ITypeSymbol = Nothing
            Dim constantValue As [Optional](Of Object) = New [Optional](Of Object)()
            Dim isImplicit As Boolean = boundCatchBlock.WasCompilerGenerated
            Return New LazyCatchClause(handler, caughtType, filter, exceptionLocal, _semanticModel, syntax, type, constantValue, isImplicit)
        End Function

        Private Function CreateBoundBlockOperation(boundBlock As BoundBlock) As IBlockStatement
            Dim statements As Lazy(Of ImmutableArray(Of IOperation)) = New Lazy(Of ImmutableArray(Of IOperation))(
                Function()
                    Return boundBlock.Statements.Select(Function(n) Create(n)).Where(Function(s) s.Kind <> OperationKind.None).ToImmutableArray()
                End Function)
            Dim locals As ImmutableArray(Of ILocalSymbol) = boundBlock.Locals.As(Of ILocalSymbol)()
            Dim syntax As SyntaxNode = boundBlock.Syntax
            Dim type As ITypeSymbol = Nothing
            Dim constantValue As [Optional](Of Object) = New [Optional](Of Object)()
            Dim isImplicit As Boolean = boundBlock.WasCompilerGenerated
            Return New LazyBlockStatement(statements, locals, _semanticModel, syntax, type, constantValue, isImplicit)
        End Function

        Private Function CreateBoundBadStatementOperation(boundBadStatement As BoundBadStatement) As IInvalidStatement
            Dim children As Lazy(Of ImmutableArray(Of IOperation)) = New Lazy(Of ImmutableArray(Of IOperation))(
                Function()
                    Dim builder As ArrayBuilder(Of IOperation) = ArrayBuilder(Of IOperation).GetInstance(boundBadStatement.ChildBoundNodes.Length)
                    For Each childNode In boundBadStatement.ChildBoundNodes
                        Dim operation = Create(childNode)
                        If operation IsNot Nothing Then
                            builder.Add(operation)
                        End If
                    Next

                    Return builder.ToImmutableAndFree()
                End Function)
            Dim syntax As SyntaxNode = boundBadStatement.Syntax
            Dim type As ITypeSymbol = Nothing
            Dim constantValue As [Optional](Of Object) = New [Optional](Of Object)()
            Dim isImplicit As Boolean = boundBadStatement.WasCompilerGenerated
            Return New LazyInvalidStatement(children, _semanticModel, syntax, type, constantValue, isImplicit)
        End Function

        Private Function CreateBoundReturnStatementOperation(boundReturnStatement As BoundReturnStatement) As IReturnStatement
            Dim returnedValue As Lazy(Of IOperation) = New Lazy(Of IOperation)(Function() Create(boundReturnStatement.ExpressionOpt))
            Dim syntax As SyntaxNode = boundReturnStatement.Syntax
            Dim type As ITypeSymbol = Nothing
            Dim constantValue As [Optional](Of Object) = New [Optional](Of Object)()
            Dim isImplicit As Boolean = boundReturnStatement.WasCompilerGenerated
            Return New LazyReturnStatement(OperationKind.ReturnStatement, returnedValue, _semanticModel, syntax, type, constantValue, isImplicit)
        End Function

        Private Function CreateBoundThrowStatementOperation(boundThrowStatement As BoundThrowStatement) As IExpressionStatement
            Dim thrownObject As Lazy(Of IOperation) = New Lazy(Of IOperation)(Function() Create(boundThrowStatement.ExpressionOpt))
            Dim syntax As SyntaxNode = boundThrowStatement.Syntax
            Dim expressionType As ITypeSymbol = boundThrowStatement.ExpressionOpt?.Type
            Dim statementType As ITypeSymbol = Nothing
            Dim constantValue As [Optional](Of Object) = New [Optional](Of Object)()
            Dim isImplicit As Boolean = boundThrowStatement.WasCompilerGenerated
            Dim throwExpression As IOperation = New LazyThrowExpression(thrownObject, _semanticModel, syntax, expressionType, constantValue, isImplicit)
            Return New ExpressionStatement(throwExpression, _semanticModel, syntax, statementType, constantValue, isImplicit)
        End Function

        Private Function CreateBoundWhileStatementOperation(boundWhileStatement As BoundWhileStatement) As IWhileUntilLoopStatement
            Dim isTopTest As Boolean = True
            Dim isWhile As Boolean = True
            Dim condition As Lazy(Of IOperation) = New Lazy(Of IOperation)(Function() Create(boundWhileStatement.Condition))
            Dim LoopKind As LoopKind = LoopKind.WhileUntil
            Dim body As Lazy(Of IOperation) = New Lazy(Of IOperation)(Function() Create(boundWhileStatement.Body))
            Dim syntax As SyntaxNode = boundWhileStatement.Syntax
            Dim type As ITypeSymbol = Nothing
            Dim constantValue As [Optional](Of Object) = New [Optional](Of Object)()
            Dim isImplicit As Boolean = boundWhileStatement.WasCompilerGenerated
            Return New LazyWhileUntilLoopStatement(isTopTest, isWhile, condition, LoopKind, body, _semanticModel, syntax, type, constantValue, isImplicit)
        End Function

        Private Function CreateBoundDimStatementOperation(boundDimStatement As BoundDimStatement) As IVariableDeclarationStatement
            Dim declarations As Lazy(Of ImmutableArray(Of IVariableDeclaration)) = New Lazy(Of ImmutableArray(Of IVariableDeclaration))(Function() GetVariableDeclarationStatementVariables(boundDimStatement))
            Dim syntax As SyntaxNode = boundDimStatement.Syntax
            Dim type As ITypeSymbol = Nothing
            Dim constantValue As [Optional](Of Object) = New [Optional](Of Object)()
            Dim isImplicit As Boolean = boundDimStatement.WasCompilerGenerated
            Return New LazyVariableDeclarationStatement(declarations, _semanticModel, syntax, type, constantValue, isImplicit)
        End Function

        Private Function CreateBoundYieldStatementOperation(boundYieldStatement As BoundYieldStatement) As IReturnStatement
            Dim returnedValue As Lazy(Of IOperation) = New Lazy(Of IOperation)(Function() Create(boundYieldStatement.Expression))
            Dim syntax As SyntaxNode = boundYieldStatement.Syntax
            Dim type As ITypeSymbol = Nothing
            Dim constantValue As [Optional](Of Object) = New [Optional](Of Object)()
            Dim isImplicit As Boolean = boundYieldStatement.WasCompilerGenerated
            Return New LazyReturnStatement(OperationKind.YieldReturnStatement, returnedValue, _semanticModel, syntax, type, constantValue, isImplicit)
        End Function

        Private Function CreateBoundLabelStatementOperation(boundLabelStatement As BoundLabelStatement) As ILabelStatement
            Dim label As ILabelSymbol = boundLabelStatement.Label
            Dim labeledStatement As Lazy(Of IOperation) = New Lazy(Of IOperation)(Function() Nothing)
            Dim syntax As SyntaxNode = boundLabelStatement.Syntax
            Dim type As ITypeSymbol = Nothing
            Dim constantValue As [Optional](Of Object) = New [Optional](Of Object)()
            Dim isImplicit As Boolean = boundLabelStatement.WasCompilerGenerated
            Return New LazyLabelStatement(label, labeledStatement, _semanticModel, syntax, type, constantValue, isImplicit)
        End Function

        Private Function CreateBoundGotoStatementOperation(boundGotoStatement As BoundGotoStatement) As IBranchStatement
            Dim target As ILabelSymbol = boundGotoStatement.Label
            Dim branchKind As BranchKind = BranchKind.GoTo
            Dim syntax As SyntaxNode = boundGotoStatement.Syntax
            Dim type As ITypeSymbol = Nothing
            Dim constantValue As [Optional](Of Object) = New [Optional](Of Object)()
            Dim isImplicit As Boolean = boundGotoStatement.WasCompilerGenerated
            Return New BranchStatement(target, branchKind, _semanticModel, syntax, type, constantValue, isImplicit)
        End Function

        Private Function CreateBoundContinueStatementOperation(boundContinueStatement As BoundContinueStatement) As IBranchStatement
            Dim target As ILabelSymbol = boundContinueStatement.Label
            Dim branchKind As BranchKind = BranchKind.Continue
            Dim syntax As SyntaxNode = boundContinueStatement.Syntax
            Dim type As ITypeSymbol = Nothing
            Dim constantValue As [Optional](Of Object) = New [Optional](Of Object)()
            Dim isImplicit As Boolean = boundContinueStatement.WasCompilerGenerated
            Return New BranchStatement(target, branchKind, _semanticModel, syntax, type, constantValue, isImplicit)
        End Function

        Private Function CreateBoundExitStatementOperation(boundExitStatement As BoundExitStatement) As IBranchStatement
            Dim target As ILabelSymbol = boundExitStatement.Label
            Dim branchKind As BranchKind = BranchKind.Break
            Dim syntax As SyntaxNode = boundExitStatement.Syntax
            Dim type As ITypeSymbol = Nothing
            Dim constantValue As [Optional](Of Object) = New [Optional](Of Object)()
            Dim isImplicit As Boolean = boundExitStatement.WasCompilerGenerated
            Return New BranchStatement(target, branchKind, _semanticModel, syntax, type, constantValue, isImplicit)
        End Function

        Private Function CreateBoundSyncLockStatementOperation(boundSyncLockStatement As BoundSyncLockStatement) As ILockStatement
            Dim expression As Lazy(Of IOperation) = New Lazy(Of IOperation)(Function() Create(boundSyncLockStatement.LockExpression))
            Dim body As Lazy(Of IOperation) = New Lazy(Of IOperation)(Function() Create(boundSyncLockStatement.Body))
            Dim syntax As SyntaxNode = boundSyncLockStatement.Syntax
            Dim type As ITypeSymbol = Nothing
            Dim constantValue As [Optional](Of Object) = New [Optional](Of Object)()
            Dim isImplicit As Boolean = boundSyncLockStatement.WasCompilerGenerated
            Return New LazyLockStatement(expression, body, _semanticModel, syntax, type, constantValue, isImplicit)
        End Function

        Private Function CreateBoundNoOpStatementOperation(boundNoOpStatement As BoundNoOpStatement) As IEmptyStatement
            Dim syntax As SyntaxNode = boundNoOpStatement.Syntax
            Dim type As ITypeSymbol = Nothing
            Dim constantValue As [Optional](Of Object) = New [Optional](Of Object)()
            Dim isImplicit As Boolean = boundNoOpStatement.WasCompilerGenerated
            Return New EmptyStatement(_semanticModel, syntax, type, constantValue, isImplicit)
        End Function

        Private Function CreateBoundStopStatementOperation(boundStopStatement As BoundStopStatement) As IStopStatement
            Dim syntax As SyntaxNode = boundStopStatement.Syntax
            Dim type As ITypeSymbol = Nothing
            Dim constantValue As [Optional](Of Object) = New [Optional](Of Object)()
            Dim isImplicit As Boolean = boundStopStatement.WasCompilerGenerated
            Return New StopStatement(_semanticModel, syntax, type, constantValue, isImplicit)
        End Function

        Private Function CreateBoundEndStatementOperation(boundEndStatement As BoundEndStatement) As IEndStatement
            Dim syntax As SyntaxNode = boundEndStatement.Syntax
            Dim type As ITypeSymbol = Nothing
            Dim constantValue As [Optional](Of Object) = New [Optional](Of Object)()
            Dim isImplicit As Boolean = boundEndStatement.WasCompilerGenerated
            Return New EndStatement(_semanticModel, syntax, type, constantValue, isImplicit)
        End Function

        Private Function CreateBoundWithStatementOperation(boundWithStatement As BoundWithStatement) As IWithStatement
            Dim body As Lazy(Of IOperation) = New Lazy(Of IOperation)(Function() Create(boundWithStatement.Body))
            Dim value As Lazy(Of IOperation) = New Lazy(Of IOperation)(Function() Create(boundWithStatement.OriginalExpression))
            Dim syntax As SyntaxNode = boundWithStatement.Syntax
            Dim type As ITypeSymbol = Nothing
            Dim constantValue As [Optional](Of Object) = New [Optional](Of Object)()
            Dim isImplicit As Boolean = boundWithStatement.WasCompilerGenerated
            Return New LazyWithStatement(body, value, _semanticModel, syntax, type, constantValue, isImplicit)
        End Function

        Private Function CreateBoundUsingStatementOperation(boundUsingStatement As BoundUsingStatement) As IUsingStatement
            Dim body As Lazy(Of IOperation) = New Lazy(Of IOperation)(Function() Create(boundUsingStatement.Body))
            Dim declaration As Lazy(Of IVariableDeclarationStatement) = New Lazy(Of IVariableDeclarationStatement)(
                Function()
                    Return GetUsingStatementDeclaration(boundUsingStatement.ResourceList, DirectCast(boundUsingStatement.Syntax, UsingBlockSyntax).UsingStatement)
                End Function)
            Dim value As Lazy(Of IOperation) = New Lazy(Of IOperation)(Function() Create(boundUsingStatement.ResourceExpressionOpt))
            Dim syntax As SyntaxNode = boundUsingStatement.Syntax
            Dim type As ITypeSymbol = Nothing
            Dim constantValue As [Optional](Of Object) = New [Optional](Of Object)()
            Dim isImplicit As Boolean = boundUsingStatement.WasCompilerGenerated
            Return New LazyUsingStatement(body, declaration, value, _semanticModel, syntax, type, constantValue, isImplicit)
        End Function

        Private Function CreateBoundExpressionStatementOperation(boundExpressionStatement As BoundExpressionStatement) As IExpressionStatement
            Dim expression As Lazy(Of IOperation) = New Lazy(Of IOperation)(Function() Create(boundExpressionStatement.Expression))
            Dim syntax As SyntaxNode = boundExpressionStatement.Syntax
            Dim type As ITypeSymbol = Nothing
            Dim constantValue As [Optional](Of Object) = New [Optional](Of Object)()
            Dim isImplicit As Boolean = boundExpressionStatement.WasCompilerGenerated
            Return New LazyExpressionStatement(expression, _semanticModel, syntax, type, constantValue, isImplicit)
        End Function

        Private Function CreateBoundRaiseEventStatementOperation(boundRaiseEventStatement As BoundRaiseEventStatement) As IExpressionStatement
            Dim expression As Lazy(Of IOperation) = New Lazy(Of IOperation)(Function() Create(boundRaiseEventStatement.EventInvocation))
            Dim syntax As SyntaxNode = boundRaiseEventStatement.Syntax
            Dim type As ITypeSymbol = Nothing
            Dim constantValue As [Optional](Of Object) = New [Optional](Of Object)()
            Dim isImplicit As Boolean = boundRaiseEventStatement.WasCompilerGenerated
            Return New LazyExpressionStatement(expression, _semanticModel, syntax, type, constantValue, isImplicit)
        End Function

        Private Function CreateBoundAddHandlerStatementOperation(boundAddHandlerStatement As BoundAddHandlerStatement) As IExpressionStatement
            Dim expression As Lazy(Of IOperation) = New Lazy(Of IOperation)(Function() GetAddRemoveHandlerStatementExpression(boundAddHandlerStatement))
            Dim syntax As SyntaxNode = boundAddHandlerStatement.Syntax
            Dim type As ITypeSymbol = Nothing
            Dim constantValue As [Optional](Of Object) = New [Optional](Of Object)()
            Dim isImplicit As Boolean = boundAddHandlerStatement.WasCompilerGenerated
            Return New LazyExpressionStatement(expression, _semanticModel, syntax, type, constantValue, isImplicit)
        End Function

        Private Function CreateBoundRemoveHandlerStatementOperation(boundRemoveHandlerStatement As BoundRemoveHandlerStatement) As IExpressionStatement
            Dim expression As Lazy(Of IOperation) = New Lazy(Of IOperation)(Function() GetAddRemoveHandlerStatementExpression(boundRemoveHandlerStatement))
            Dim syntax As SyntaxNode = boundRemoveHandlerStatement.Syntax
            Dim type As ITypeSymbol = Nothing
            Dim constantValue As [Optional](Of Object) = New [Optional](Of Object)()
            Dim isImplicit As Boolean = boundRemoveHandlerStatement.WasCompilerGenerated
            Return New LazyExpressionStatement(expression, _semanticModel, syntax, type, constantValue, isImplicit)
        End Function

        Private Function CreateBoundTupleExpressionOperation(boundTupleExpression As BoundTupleExpression) As ITupleExpression
            Dim elements As New Lazy(Of ImmutableArray(Of IOperation))(Function() boundTupleExpression.Arguments.SelectAsArray(Function(element) Create(element)))
            Dim syntax As SyntaxNode = boundTupleExpression.Syntax
            Dim type As ITypeSymbol = boundTupleExpression.Type
            Dim constantValue As [Optional](Of Object) = Nothing
            Dim isImplicit As Boolean = boundTupleExpression.WasCompilerGenerated
            Return New LazyTupleExpression(elements, _semanticModel, syntax, type, constantValue, isImplicit)
        End Function

        Private Function CreateBoundInterpolatedStringExpressionOperation(boundInterpolatedString As BoundInterpolatedStringExpression) As IInterpolatedStringExpression
            Dim parts As New Lazy(Of ImmutableArray(Of IInterpolatedStringContent))(
                Function()
                    Return boundInterpolatedString.Contents.SelectAsArray(Function(interpolatedStringContent) CreateBoundInterpolatedStringContentOperation(interpolatedStringContent))
                End Function)

            Dim syntax As SyntaxNode = boundInterpolatedString.Syntax
            Dim type As ITypeSymbol = boundInterpolatedString.Type
            Dim constantValue As [Optional](Of Object) = ConvertToOptional(boundInterpolatedString.ConstantValueOpt)
            Dim isImplicit As Boolean = boundInterpolatedString.WasCompilerGenerated
            Return New LazyInterpolatedStringExpression(parts, _semanticModel, syntax, type, constantValue, isImplicit)
        End Function

        Private Function CreateBoundInterpolatedStringContentOperation(boundNode As BoundNode) As IInterpolatedStringContent
            If boundNode.Kind = BoundKind.Interpolation Then
                Return DirectCast(Create(boundNode), IInterpolatedStringContent)
            Else
                Return CreateBoundInterpolatedStringTextOperation(boundNode)
            End If
        End Function

        Private Function CreateBoundInterpolationOperation(boundInterpolation As BoundInterpolation) As IInterpolation
            Dim expression As Lazy(Of IOperation) = New Lazy(Of IOperation)(Function() Create(boundInterpolation.Expression))
            Dim alignment As Lazy(Of IOperation) = New Lazy(Of IOperation)(Function() Create(boundInterpolation.AlignmentOpt))
            Dim format As Lazy(Of IOperation) = New Lazy(Of IOperation)(Function() Create(boundInterpolation.FormatStringOpt))
            Dim syntax As SyntaxNode = boundInterpolation.Syntax
            Dim type As ITypeSymbol = Nothing
            Dim constantValue As [Optional](Of Object) = Nothing
            Dim isImplicit As Boolean = boundInterpolation.WasCompilerGenerated
            Return New LazyInterpolation(expression, alignment, format, _semanticModel, syntax, type, constantValue, isImplicit)
        End Function

        Private Function CreateBoundInterpolatedStringTextOperation(boundNode As BoundNode) As IInterpolatedStringText
            Dim text As Lazy(Of IOperation) = New Lazy(Of IOperation)(Function() Create(boundNode))
            Dim syntax As SyntaxNode = boundNode.Syntax
            Dim type As ITypeSymbol = Nothing
            Dim constantValue As [Optional](Of Object) = Nothing
            Dim isImplicit As Boolean = boundNode.WasCompilerGenerated
            Return New LazyInterpolatedStringText(text, _semanticModel, syntax, type, constantValue, isImplicit)
        End Function

        Private Function CreateBoundAnonymousTypeCreationExpressionOperation(boundAnonymousTypeCreationExpression As BoundAnonymousTypeCreationExpression) As IAnonymousObjectCreationExpression
            Dim initializers As Lazy(Of ImmutableArray(Of IOperation)) = New Lazy(Of ImmutableArray(Of IOperation))(
                Function()
                    Return GetAnonymousTypeCreationInitializers(boundAnonymousTypeCreationExpression)
                End Function)

            Dim syntax As SyntaxNode = boundAnonymousTypeCreationExpression.Syntax
            Dim type As ITypeSymbol = boundAnonymousTypeCreationExpression.Type
            Dim constantValue As [Optional](Of Object) = ConvertToOptional(boundAnonymousTypeCreationExpression.ConstantValueOpt)
            Dim isImplicit As Boolean = boundAnonymousTypeCreationExpression.WasCompilerGenerated
            Return New LazyAnonymousObjectCreationExpression(initializers, _semanticModel, syntax, type, constantValue, isImplicit)
        End Function

        Private Function CreateBoundAnonymousTypePropertyAccessOperation(boundAnonymousTypePropertyAccess As BoundAnonymousTypePropertyAccess) As IPropertyReferenceExpression
            Dim instance As Lazy(Of IOperation) = New Lazy(Of IOperation)(Function() Nothing)
            Dim [property] As IPropertySymbol = DirectCast(boundAnonymousTypePropertyAccess.ExpressionSymbol, IPropertySymbol)
            Dim argumentsInEvaluationOrder As Lazy(Of ImmutableArray(Of IArgument)) = New Lazy(Of ImmutableArray(Of IArgument))(Function() ImmutableArray(Of IArgument).Empty)
            Dim syntax As SyntaxNode = boundAnonymousTypePropertyAccess.Syntax
            Dim type As ITypeSymbol = boundAnonymousTypePropertyAccess.Type
            Dim constantValue As [Optional](Of Object) = ConvertToOptional(boundAnonymousTypePropertyAccess.ConstantValueOpt)
            Dim isImplicit As Boolean = boundAnonymousTypePropertyAccess.WasCompilerGenerated
            Return New LazyPropertyReferenceExpression([property], instance, [property], argumentsInEvaluationOrder, _semanticModel, syntax, type, constantValue, isImplicit)
        End Function
    End Class
End Namespace

<|MERGE_RESOLUTION|>--- conflicted
+++ resolved
@@ -274,13 +274,9 @@
                 Dim syntax As SyntaxNode = boundAssignmentOperator.Syntax
                 Dim type As ITypeSymbol = boundAssignmentOperator.Type
                 Dim constantValue As [Optional](Of Object) = ConvertToOptional(boundAssignmentOperator.ConstantValueOpt)
-<<<<<<< HEAD
                 Dim isLifted As Boolean = boundAssignmentOperator.Type.IsNullableType()
                 Dim isChecked As Boolean = False
-                Return New LazyCompoundAssignmentExpression(operatorKind, isLifted, isChecked, target, value, usesOperatorMethod, operatorMethod, _semanticModel, syntax, type, constantValue)
-=======
-                Return New LazyCompoundAssignmentExpression(binaryOperationKind, boundAssignmentOperator.Type.IsNullableType(), target, value, usesOperatorMethod, operatorMethod, _semanticModel, syntax, type, constantValue, isImplicit)
->>>>>>> 932bb7a8
+                Return New LazyCompoundAssignmentExpression(operatorKind, isLifted, isChecked, target, value, usesOperatorMethod, operatorMethod, _semanticModel, syntax, type, constantValue, isImplicit)
             Else
                 Dim target As Lazy(Of IOperation) = New Lazy(Of IOperation)(Function() Create(boundAssignmentOperator.Left))
                 Dim value As Lazy(Of IOperation) = New Lazy(Of IOperation)(Function() Create(boundAssignmentOperator.Right))
@@ -414,15 +410,10 @@
             Dim syntax As SyntaxNode = boundUnaryOperator.Syntax
             Dim type As ITypeSymbol = boundUnaryOperator.Type
             Dim constantValue As [Optional](Of Object) = ConvertToOptional(boundUnaryOperator.ConstantValueOpt)
-<<<<<<< HEAD
             Dim isLifted As Boolean = (boundUnaryOperator.OperatorKind And VisualBasic.UnaryOperatorKind.Lifted) <> 0
             Dim isChecked As Boolean = boundUnaryOperator.Checked
-            Return New LazyUnaryOperatorExpression(operatorKind, operand, isLifted, isChecked, usesOperatorMethod, operatorMethod, _semanticModel, syntax, type, constantValue)
-=======
-            Dim isLifted = (boundUnaryOperator.OperatorKind And UnaryOperatorKind.Lifted) <> 0
             Dim isImplicit As Boolean = boundUnaryOperator.WasCompilerGenerated
-            Return New LazyUnaryOperatorExpression(unaryOperationKind, operand, isLifted, usesOperatorMethod, operatorMethod, _semanticModel, syntax, type, constantValue, isImplicit)
->>>>>>> 932bb7a8
+            Return New LazyUnaryOperatorExpression(operatorKind, operand, isLifted, isChecked, usesOperatorMethod, operatorMethod, _semanticModel, syntax, type, constantValue, isImplicit)
         End Function
 
         Private Function CreateBoundUserDefinedUnaryOperatorOperation(boundUserDefinedUnaryOperator As BoundUserDefinedUnaryOperator) As IUnaryOperatorExpression
@@ -439,15 +430,10 @@
             Dim syntax As SyntaxNode = boundUserDefinedUnaryOperator.Syntax
             Dim type As ITypeSymbol = boundUserDefinedUnaryOperator.Type
             Dim constantValue As [Optional](Of Object) = ConvertToOptional(boundUserDefinedUnaryOperator.ConstantValueOpt)
-<<<<<<< HEAD
             Dim isLifted As Boolean = (boundUserDefinedUnaryOperator.OperatorKind And VisualBasic.UnaryOperatorKind.Lifted) <> 0
             Dim isChecked As Boolean = False
-            Return New LazyUnaryOperatorExpression(operatorKind, operand, isLifted, isChecked, usesOperatorMethod, operatorMethod, _semanticModel, syntax, type, constantValue)
-=======
             Dim isImplicit As Boolean = boundUserDefinedUnaryOperator.WasCompilerGenerated
-            Dim isLifted = (boundUserDefinedUnaryOperator.OperatorKind And UnaryOperatorKind.Lifted) <> 0
-            Return New LazyUnaryOperatorExpression(unaryOperationKind, operand, isLifted, usesOperatorMethod, operatorMethod, _semanticModel, syntax, type, constantValue, isImplicit)
->>>>>>> 932bb7a8
+            Return New LazyUnaryOperatorExpression(operatorKind, operand, isLifted, isChecked, usesOperatorMethod, operatorMethod, _semanticModel, syntax, type, constantValue, isImplicit)
         End Function
 
         Private Function CreateBoundBinaryOperatorOperation(boundBinaryOperator As BoundBinaryOperator) As IBinaryOperatorExpression
@@ -459,16 +445,11 @@
             Dim syntax As SyntaxNode = boundBinaryOperator.Syntax
             Dim type As ITypeSymbol = boundBinaryOperator.Type
             Dim constantValue As [Optional](Of Object) = ConvertToOptional(boundBinaryOperator.ConstantValueOpt)
-<<<<<<< HEAD
             Dim isLifted As Boolean = (boundBinaryOperator.OperatorKind And VisualBasic.BinaryOperatorKind.Lifted) <> 0
             Dim isChecked As Boolean = boundBinaryOperator.Checked
             Dim isCompareText As Boolean = (boundBinaryOperator.OperatorKind And VisualBasic.BinaryOperatorKind.CompareText) <> 0
-            Return New LazyBinaryOperatorExpression(operatorKind, leftOperand, rightOperand, isLifted, isChecked, isCompareText, usesOperatorMethod, operatorMethod, _semanticModel, syntax, type, constantValue)
-=======
-            Dim isLifted = (boundBinaryOperator.OperatorKind And BinaryOperatorKind.Lifted) <> 0
             Dim isImplicit As Boolean = boundBinaryOperator.WasCompilerGenerated
-            Return New LazyBinaryOperatorExpression(binaryOperationKind, leftOperand, rightOperand, isLifted, usesOperatorMethod, operatorMethod, _semanticModel, syntax, type, constantValue, isImplicit)
->>>>>>> 932bb7a8
+            Return New LazyBinaryOperatorExpression(operatorKind, leftOperand, rightOperand, isLifted, isChecked, isCompareText, usesOperatorMethod, operatorMethod, _semanticModel, syntax, type, constantValue, isImplicit)
         End Function
 
         Private Function CreateBoundUserDefinedBinaryOperatorOperation(boundUserDefinedBinaryOperator As BoundUserDefinedBinaryOperator) As IBinaryOperatorExpression
@@ -480,16 +461,11 @@
             Dim syntax As SyntaxNode = boundUserDefinedBinaryOperator.Syntax
             Dim type As ITypeSymbol = boundUserDefinedBinaryOperator.Type
             Dim constantValue As [Optional](Of Object) = ConvertToOptional(boundUserDefinedBinaryOperator.ConstantValueOpt)
-<<<<<<< HEAD
             Dim isLifted As Boolean = (boundUserDefinedBinaryOperator.OperatorKind And VisualBasic.BinaryOperatorKind.Lifted) <> 0
             Dim isChecked As Boolean = boundUserDefinedBinaryOperator.Checked
             Dim isCompareText As Boolean = False
-            Return New LazyBinaryOperatorExpression(operatorKind, leftOperand, rightOperand, isLifted, isChecked, isCompareText, usesOperatorMethod, operatorMethod, _semanticModel, syntax, type, constantValue)
-=======
-            Dim isLifted = (boundUserDefinedBinaryOperator.OperatorKind And BinaryOperatorKind.Lifted) <> 0
             Dim isImplicit As Boolean = boundUserDefinedBinaryOperator.WasCompilerGenerated
-            Return New LazyBinaryOperatorExpression(binaryOperationKind, leftOperand, rightOperand, isLifted, usesOperatorMethod, operatorMethod, _semanticModel, syntax, type, constantValue, isImplicit)
->>>>>>> 932bb7a8
+            Return New LazyBinaryOperatorExpression(operatorKind, leftOperand, rightOperand, isLifted, isChecked, isCompareText, usesOperatorMethod, operatorMethod, _semanticModel, syntax, type, constantValue, isImplicit)
         End Function
 
         Private Function CreateBoundBinaryConditionalExpressionOperation(boundBinaryConditionalExpression As BoundBinaryConditionalExpression) As ICoalesceExpression
@@ -503,11 +479,7 @@
         End Function
 
         Private Function CreateBoundUserDefinedShortCircuitingOperatorOperation(boundUserDefinedShortCircuitingOperator As BoundUserDefinedShortCircuitingOperator) As IBinaryOperatorExpression
-<<<<<<< HEAD
             Dim operatorKind As BinaryOperatorKind = If((boundUserDefinedShortCircuitingOperator.BitwiseOperator.OperatorKind And VisualBasic.BinaryOperatorKind.And) <> 0, BinaryOperatorKind.ConditionalAnd, BinaryOperatorKind.ConditionalOr)
-=======
-            Dim binaryOperationKind As BinaryOperationKind = If((boundUserDefinedShortCircuitingOperator.BitwiseOperator.OperatorKind And BinaryOperatorKind.And) <> 0, BinaryOperationKind.OperatorMethodConditionalAnd, BinaryOperationKind.OperatorMethodConditionalOr)
->>>>>>> 932bb7a8
             Dim leftOperand As Lazy(Of IOperation) = New Lazy(Of IOperation)(Function() Create(boundUserDefinedShortCircuitingOperator.LeftOperand))
             Dim rightOperand As Lazy(Of IOperation) = New Lazy(Of IOperation)(Function() Create(boundUserDefinedShortCircuitingOperator.BitwiseOperator.Right))
             Dim usesOperatorMethod As Boolean = True
@@ -515,16 +487,11 @@
             Dim syntax As SyntaxNode = boundUserDefinedShortCircuitingOperator.Syntax
             Dim type As ITypeSymbol = boundUserDefinedShortCircuitingOperator.Type
             Dim constantValue As [Optional](Of Object) = ConvertToOptional(boundUserDefinedShortCircuitingOperator.ConstantValueOpt)
-<<<<<<< HEAD
             Dim isLifted As Boolean = (boundUserDefinedShortCircuitingOperator.BitwiseOperator.OperatorKind And VisualBasic.BinaryOperatorKind.Lifted) <> 0
             Dim isChecked As Boolean = False
             Dim isCompareText As Boolean = False
-            Return New LazyBinaryOperatorExpression(operatorKind, leftOperand, rightOperand, isLifted, isChecked, isCompareText, usesOperatorMethod, operatorMethod, _semanticModel, syntax, type, constantValue)
-=======
-            Dim isLifted = (boundUserDefinedShortCircuitingOperator.BitwiseOperator.OperatorKind And BinaryOperatorKind.Lifted) <> 0
             Dim isImplicit As Boolean = boundUserDefinedShortCircuitingOperator.WasCompilerGenerated
-            Return New LazyBinaryOperatorExpression(binaryOperationKind, leftOperand, rightOperand, isLifted, usesOperatorMethod, operatorMethod, _semanticModel, syntax, type, constantValue, isImplicit)
->>>>>>> 932bb7a8
+            Return New LazyBinaryOperatorExpression(operatorKind, leftOperand, rightOperand, isLifted, isChecked, isCompareText, usesOperatorMethod, operatorMethod, _semanticModel, syntax, type, constantValue, isImplicit)
         End Function
 
         Private Function CreateBoundBadExpressionOperation(boundBadExpression As BoundBadExpression) As IInvalidExpression
@@ -884,12 +851,8 @@
             Dim syntax As SyntaxNode = boundSimpleCaseClause.Syntax
             Dim type As ITypeSymbol = Nothing
             Dim constantValue As [Optional](Of Object) = New [Optional](Of Object)()
-<<<<<<< HEAD
-            Return New LazySingleValueCaseClause(value, CaseKind, _semanticModel, syntax, type, constantValue)
-=======
             Dim isImplicit As Boolean = boundSimpleCaseClause.WasCompilerGenerated
-            Return New LazySingleValueCaseClause(value, equality, CaseKind, _semanticModel, syntax, type, constantValue, isImplicit)
->>>>>>> 932bb7a8
+            Return New LazySingleValueCaseClause(value, CaseKind, _semanticModel, syntax, type, constantValue, isImplicit)
         End Function
 
         Private Function CreateBoundRangeCaseClauseOperation(boundRangeCaseClause As BoundRangeCaseClause) As IRangeCaseClause
