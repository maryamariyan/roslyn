--- conflicted
+++ resolved
@@ -5537,27 +5537,25 @@
   <data name="ICompoundAssignmentOperationIsNotVisualBasicCompoundAssignment" xml:space="preserve">
     <value>{0} is not a valid Visual Basic compound assignment operation</value>
   </data>
-<<<<<<< HEAD
+  <data name="FEATURE_InterpolatedStrings" xml:space="preserve">
+    <value>interpolated strings</value>
+  </data>
+  <data name="FEATURE_UnconstrainedTypeParameterInConditional" xml:space="preserve">
+    <value>unconstrained type parameters in binary conditional expressions</value>
+  </data>
+  <data name="ERR_MultipleAnalyzerConfigsInSameDir" xml:space="preserve">
+    <value>Multiple analyzer config files cannot be in the same directory ('{0}').</value>
+  </data>
+  <data name="ERR_DefaultInterfaceImplementationInNoPIAType" xml:space="preserve">
+    <value>Type '{0}' cannot be embedded because it has a non-abstract member. Consider setting the 'Embed Interop Types' property to false.</value>
+  </data>
+  <data name="ERR_ReAbstractionInNoPIAType" xml:space="preserve">
+    <value>Type '{0}' cannot be embedded because it has a re-abstraction of a member from base interface. Consider setting the 'Embed Interop Types' property to false.</value>
+  </data>
   <data name="WRN_AttributeNotSupportedInVB" xml:space="preserve">
     <value>'{0}' is not supported in VB.</value>
   </data>
   <data name="WRN_AttributeNotSupportedInVB_Title" xml:space="preserve">
     <value>Attribute is not supported in VB</value>
-=======
-  <data name="FEATURE_InterpolatedStrings" xml:space="preserve">
-    <value>interpolated strings</value>
-  </data>
-  <data name="FEATURE_UnconstrainedTypeParameterInConditional" xml:space="preserve">
-    <value>unconstrained type parameters in binary conditional expressions</value>
-  </data>
-  <data name="ERR_MultipleAnalyzerConfigsInSameDir" xml:space="preserve">
-    <value>Multiple analyzer config files cannot be in the same directory ('{0}').</value>
-  </data>
-  <data name="ERR_DefaultInterfaceImplementationInNoPIAType" xml:space="preserve">
-    <value>Type '{0}' cannot be embedded because it has a non-abstract member. Consider setting the 'Embed Interop Types' property to false.</value>
-  </data>
-  <data name="ERR_ReAbstractionInNoPIAType" xml:space="preserve">
-    <value>Type '{0}' cannot be embedded because it has a re-abstraction of a member from base interface. Consider setting the 'Embed Interop Types' property to false.</value>
->>>>>>> 1bd191ea
   </data>
 </root>