﻿// Licensed to the .NET Foundation under one or more agreements.
// The .NET Foundation licenses this file to you under the MIT license.
// See the LICENSE file in the project root for more information.

#nullable disable

using System;
using Microsoft.CodeAnalysis.CSharp.Test.Utilities;
using Microsoft.CodeAnalysis.Test.Utilities;
using Roslyn.Test.Utilities;
using Xunit;
using Xunit.Abstractions;

namespace Microsoft.CodeAnalysis.CSharp.UnitTests
{
    public class LambdaParameterParsingTests : ParsingTests
    {
        public LambdaParameterParsingTests(ITestOutputHelper output) : base(output) { }

        protected override SyntaxTree ParseTree(string text, CSharpParseOptions options)
        {
            return SyntaxFactory.ParseSyntaxTree(text, options: options);
        }

        protected override CSharpSyntaxNode ParseNode(string text, CSharpParseOptions options)
        {
            return SyntaxFactory.ParseExpression(text, options: options);
        }

        [Fact]
        public void EndOfFileAfterOut()
        {
            UsingTree(@"
class C {
     void Goo() {
          System.Func<int, int> f = (out 
");
            N(SyntaxKind.CompilationUnit);
            {
                N(SyntaxKind.ClassDeclaration);
                {
                    N(SyntaxKind.ClassKeyword);
                    N(SyntaxKind.IdentifierToken, "C");
                    N(SyntaxKind.OpenBraceToken);
                    N(SyntaxKind.MethodDeclaration);
                    {
                        N(SyntaxKind.PredefinedType);
                        {
                            N(SyntaxKind.VoidKeyword);
                        }
                        N(SyntaxKind.IdentifierToken, "Goo");
                        N(SyntaxKind.ParameterList);
                        {
                            N(SyntaxKind.OpenParenToken);
                            N(SyntaxKind.CloseParenToken);
                        }
                        N(SyntaxKind.Block);
                        {
                            N(SyntaxKind.OpenBraceToken);
                            N(SyntaxKind.LocalDeclarationStatement);
                            {
                                N(SyntaxKind.VariableDeclaration);
                                {
                                    N(SyntaxKind.QualifiedName);
                                    {
                                        N(SyntaxKind.IdentifierName);
                                        {
                                            N(SyntaxKind.IdentifierToken, "System");
                                        }
                                        N(SyntaxKind.DotToken);
                                        N(SyntaxKind.GenericName);
                                        {
                                            N(SyntaxKind.IdentifierToken, "Func");
                                            N(SyntaxKind.TypeArgumentList);
                                            {
                                                N(SyntaxKind.LessThanToken);
                                                N(SyntaxKind.PredefinedType);
                                                {
                                                    N(SyntaxKind.IntKeyword);
                                                }
                                                N(SyntaxKind.CommaToken);
                                                N(SyntaxKind.PredefinedType);
                                                {
                                                    N(SyntaxKind.IntKeyword);
                                                }
                                                N(SyntaxKind.GreaterThanToken);
                                            }
                                        }
                                    }
                                    N(SyntaxKind.VariableDeclarator);
                                    {
                                        N(SyntaxKind.IdentifierToken, "f");
                                        N(SyntaxKind.EqualsValueClause);
                                        {
                                            N(SyntaxKind.EqualsToken);
                                            N(SyntaxKind.ParenthesizedExpression);
                                            {
                                                N(SyntaxKind.OpenParenToken);
                                                M(SyntaxKind.IdentifierName);
                                                {
                                                    M(SyntaxKind.IdentifierToken);
                                                }
                                                M(SyntaxKind.CloseParenToken);
                                            }
                                        }
                                    }
                                }
                                M(SyntaxKind.SemicolonToken);
                            }
                            M(SyntaxKind.CloseBraceToken);
                        }
                    }
                    M(SyntaxKind.CloseBraceToken);
                }
                N(SyntaxKind.EndOfFileToken);
            }
            EOF();
        }

        [Fact]
        public void EndOfFileAfterOutType()
        {
            UsingTree(@"
class C {
     void Goo() {
          System.Func<int, int> f = (out C
");
            N(SyntaxKind.CompilationUnit);
            {
                N(SyntaxKind.ClassDeclaration);
                {
                    N(SyntaxKind.ClassKeyword);
                    N(SyntaxKind.IdentifierToken, "C");
                    N(SyntaxKind.OpenBraceToken);
                    N(SyntaxKind.MethodDeclaration);
                    {
                        N(SyntaxKind.PredefinedType);
                        {
                            N(SyntaxKind.VoidKeyword);
                        }
                        N(SyntaxKind.IdentifierToken, "Goo");
                        N(SyntaxKind.ParameterList);
                        {
                            N(SyntaxKind.OpenParenToken);
                            N(SyntaxKind.CloseParenToken);
                        }
                        N(SyntaxKind.Block);
                        {
                            N(SyntaxKind.OpenBraceToken);
                            N(SyntaxKind.LocalDeclarationStatement);
                            {
                                N(SyntaxKind.VariableDeclaration);
                                {
                                    N(SyntaxKind.QualifiedName);
                                    {
                                        N(SyntaxKind.IdentifierName);
                                        {
                                            N(SyntaxKind.IdentifierToken, "System");
                                        }
                                        N(SyntaxKind.DotToken);
                                        N(SyntaxKind.GenericName);
                                        {
                                            N(SyntaxKind.IdentifierToken, "Func");
                                            N(SyntaxKind.TypeArgumentList);
                                            {
                                                N(SyntaxKind.LessThanToken);
                                                N(SyntaxKind.PredefinedType);
                                                {
                                                    N(SyntaxKind.IntKeyword);
                                                }
                                                N(SyntaxKind.CommaToken);
                                                N(SyntaxKind.PredefinedType);
                                                {
                                                    N(SyntaxKind.IntKeyword);
                                                }
                                                N(SyntaxKind.GreaterThanToken);
                                            }
                                        }
                                    }
                                    N(SyntaxKind.VariableDeclarator);
                                    {
                                        N(SyntaxKind.IdentifierToken, "f");
                                        N(SyntaxKind.EqualsValueClause);
                                        {
                                            N(SyntaxKind.EqualsToken);
                                            N(SyntaxKind.ParenthesizedExpression);
                                            {
                                                N(SyntaxKind.OpenParenToken);
                                                M(SyntaxKind.IdentifierName);
                                                {
                                                    M(SyntaxKind.IdentifierToken);
                                                }
                                                M(SyntaxKind.CloseParenToken);
                                            }
                                        }
                                    }
                                }
                                M(SyntaxKind.SemicolonToken);
                            }
                            N(SyntaxKind.ExpressionStatement);
                            {
                                N(SyntaxKind.IdentifierName);
                                {
                                    N(SyntaxKind.IdentifierToken, "C");
                                }
                                M(SyntaxKind.SemicolonToken);
                            }
                            M(SyntaxKind.CloseBraceToken);
                        }
                    }
                    M(SyntaxKind.CloseBraceToken);
                }
                N(SyntaxKind.EndOfFileToken);
            }
            EOF();
        }

        [Fact]
        public void EndOfFileAfterOutTypeIdentifier()
        {
            UsingTree(@"
class C {
     void Goo() {
          System.Func<int, int> f = (out C c
");
            N(SyntaxKind.CompilationUnit);
            {
                N(SyntaxKind.ClassDeclaration);
                {
                    N(SyntaxKind.ClassKeyword);
                    N(SyntaxKind.IdentifierToken, "C");
                    N(SyntaxKind.OpenBraceToken);
                    N(SyntaxKind.MethodDeclaration);
                    {
                        N(SyntaxKind.PredefinedType);
                        {
                            N(SyntaxKind.VoidKeyword);
                        }
                        N(SyntaxKind.IdentifierToken, "Goo");
                        N(SyntaxKind.ParameterList);
                        {
                            N(SyntaxKind.OpenParenToken);
                            N(SyntaxKind.CloseParenToken);
                        }
                        N(SyntaxKind.Block);
                        {
                            N(SyntaxKind.OpenBraceToken);
                            N(SyntaxKind.LocalDeclarationStatement);
                            {
                                N(SyntaxKind.VariableDeclaration);
                                {
                                    N(SyntaxKind.QualifiedName);
                                    {
                                        N(SyntaxKind.IdentifierName);
                                        {
                                            N(SyntaxKind.IdentifierToken, "System");
                                        }
                                        N(SyntaxKind.DotToken);
                                        N(SyntaxKind.GenericName);
                                        {
                                            N(SyntaxKind.IdentifierToken, "Func");
                                            N(SyntaxKind.TypeArgumentList);
                                            {
                                                N(SyntaxKind.LessThanToken);
                                                N(SyntaxKind.PredefinedType);
                                                {
                                                    N(SyntaxKind.IntKeyword);
                                                }
                                                N(SyntaxKind.CommaToken);
                                                N(SyntaxKind.PredefinedType);
                                                {
                                                    N(SyntaxKind.IntKeyword);
                                                }
                                                N(SyntaxKind.GreaterThanToken);
                                            }
                                        }
                                    }
                                    N(SyntaxKind.VariableDeclarator);
                                    {
                                        N(SyntaxKind.IdentifierToken, "f");
                                        N(SyntaxKind.EqualsValueClause);
                                        {
                                            N(SyntaxKind.EqualsToken);
                                            N(SyntaxKind.ParenthesizedExpression);
                                            {
                                                N(SyntaxKind.OpenParenToken);
                                                M(SyntaxKind.IdentifierName);
                                                {
                                                    M(SyntaxKind.IdentifierToken);
                                                }
                                                M(SyntaxKind.CloseParenToken);
                                            }
                                        }
                                    }
                                }
                                M(SyntaxKind.SemicolonToken);
                            }
                            N(SyntaxKind.LocalDeclarationStatement);
                            {
                                N(SyntaxKind.VariableDeclaration);
                                {
                                    N(SyntaxKind.IdentifierName);
                                    {
                                        N(SyntaxKind.IdentifierToken, "C");
                                    }
                                    N(SyntaxKind.VariableDeclarator);
                                    {
                                        N(SyntaxKind.IdentifierToken, "c");
                                    }
                                }
                                M(SyntaxKind.SemicolonToken);
                            }
                            M(SyntaxKind.CloseBraceToken);
                        }
                    }
                    M(SyntaxKind.CloseBraceToken);
                }
                N(SyntaxKind.EndOfFileToken);
            }
            EOF();
        }

        [Fact]
        public void EndOfFileAfterOutTypeIdentifierParen()
        {
            UsingTree(@"
class C {
     void Goo() {
          System.Func<int, int> f = (out C c
");
            N(SyntaxKind.CompilationUnit);
            {
                N(SyntaxKind.ClassDeclaration);
                {
                    N(SyntaxKind.ClassKeyword);
                    N(SyntaxKind.IdentifierToken, "C");
                    N(SyntaxKind.OpenBraceToken);
                    N(SyntaxKind.MethodDeclaration);
                    {
                        N(SyntaxKind.PredefinedType);
                        {
                            N(SyntaxKind.VoidKeyword);
                        }
                        N(SyntaxKind.IdentifierToken, "Goo");
                        N(SyntaxKind.ParameterList);
                        {
                            N(SyntaxKind.OpenParenToken);
                            N(SyntaxKind.CloseParenToken);
                        }
                        N(SyntaxKind.Block);
                        {
                            N(SyntaxKind.OpenBraceToken);
                            N(SyntaxKind.LocalDeclarationStatement);
                            {
                                N(SyntaxKind.VariableDeclaration);
                                {
                                    N(SyntaxKind.QualifiedName);
                                    {
                                        N(SyntaxKind.IdentifierName);
                                        {
                                            N(SyntaxKind.IdentifierToken, "System");
                                        }
                                        N(SyntaxKind.DotToken);
                                        N(SyntaxKind.GenericName);
                                        {
                                            N(SyntaxKind.IdentifierToken, "Func");
                                            N(SyntaxKind.TypeArgumentList);
                                            {
                                                N(SyntaxKind.LessThanToken);
                                                N(SyntaxKind.PredefinedType);
                                                {
                                                    N(SyntaxKind.IntKeyword);
                                                }
                                                N(SyntaxKind.CommaToken);
                                                N(SyntaxKind.PredefinedType);
                                                {
                                                    N(SyntaxKind.IntKeyword);
                                                }
                                                N(SyntaxKind.GreaterThanToken);
                                            }
                                        }
                                    }
                                    N(SyntaxKind.VariableDeclarator);
                                    {
                                        N(SyntaxKind.IdentifierToken, "f");
                                        N(SyntaxKind.EqualsValueClause);
                                        {
                                            N(SyntaxKind.EqualsToken);
                                            N(SyntaxKind.ParenthesizedExpression);
                                            {
                                                N(SyntaxKind.OpenParenToken);
                                                M(SyntaxKind.IdentifierName);
                                                {
                                                    M(SyntaxKind.IdentifierToken);
                                                }
                                                M(SyntaxKind.CloseParenToken);
                                            }
                                        }
                                    }
                                }
                                M(SyntaxKind.SemicolonToken);
                            }
                            N(SyntaxKind.LocalDeclarationStatement);
                            {
                                N(SyntaxKind.VariableDeclaration);
                                {
                                    N(SyntaxKind.IdentifierName);
                                    {
                                        N(SyntaxKind.IdentifierToken, "C");
                                    }
                                    N(SyntaxKind.VariableDeclarator);
                                    {
                                        N(SyntaxKind.IdentifierToken, "c");
                                    }
                                }
                                M(SyntaxKind.SemicolonToken);
                            }
                            M(SyntaxKind.CloseBraceToken);
                        }
                    }
                    M(SyntaxKind.CloseBraceToken);
                }
                N(SyntaxKind.EndOfFileToken);
            }
            EOF();
        }

        [Fact]
        public void EndOfFileAfterOutTypeIdentifierComma()
        {
            UsingTree(@"
class C {
     void Goo() {
          System.Func<int, int> f = (out C c,
");
            N(SyntaxKind.CompilationUnit);
            {
                N(SyntaxKind.ClassDeclaration);
                {
                    N(SyntaxKind.ClassKeyword);
                    N(SyntaxKind.IdentifierToken, "C");
                    N(SyntaxKind.OpenBraceToken);
                    N(SyntaxKind.MethodDeclaration);
                    {
                        N(SyntaxKind.PredefinedType);
                        {
                            N(SyntaxKind.VoidKeyword);
                        }
                        N(SyntaxKind.IdentifierToken, "Goo");
                        N(SyntaxKind.ParameterList);
                        {
                            N(SyntaxKind.OpenParenToken);
                            N(SyntaxKind.CloseParenToken);
                        }
                        N(SyntaxKind.Block);
                        {
                            N(SyntaxKind.OpenBraceToken);
                            N(SyntaxKind.LocalDeclarationStatement);
                            {
                                N(SyntaxKind.VariableDeclaration);
                                {
                                    N(SyntaxKind.QualifiedName);
                                    {
                                        N(SyntaxKind.IdentifierName);
                                        {
                                            N(SyntaxKind.IdentifierToken, "System");
                                        }
                                        N(SyntaxKind.DotToken);
                                        N(SyntaxKind.GenericName);
                                        {
                                            N(SyntaxKind.IdentifierToken, "Func");
                                            N(SyntaxKind.TypeArgumentList);
                                            {
                                                N(SyntaxKind.LessThanToken);
                                                N(SyntaxKind.PredefinedType);
                                                {
                                                    N(SyntaxKind.IntKeyword);
                                                }
                                                N(SyntaxKind.CommaToken);
                                                N(SyntaxKind.PredefinedType);
                                                {
                                                    N(SyntaxKind.IntKeyword);
                                                }
                                                N(SyntaxKind.GreaterThanToken);
                                            }
                                        }
                                    }
                                    N(SyntaxKind.VariableDeclarator);
                                    {
                                        N(SyntaxKind.IdentifierToken, "f");
                                        N(SyntaxKind.EqualsValueClause);
                                        {
                                            N(SyntaxKind.EqualsToken);
                                            N(SyntaxKind.ParenthesizedExpression);
                                            {
                                                N(SyntaxKind.OpenParenToken);
                                                M(SyntaxKind.IdentifierName);
                                                {
                                                    M(SyntaxKind.IdentifierToken);
                                                }
                                                M(SyntaxKind.CloseParenToken);
                                            }
                                        }
                                    }
                                }
                                M(SyntaxKind.SemicolonToken);
                            }
                            N(SyntaxKind.LocalDeclarationStatement);
                            {
                                N(SyntaxKind.VariableDeclaration);
                                {
                                    N(SyntaxKind.IdentifierName);
                                    {
                                        N(SyntaxKind.IdentifierToken, "C");
                                    }
                                    N(SyntaxKind.VariableDeclarator);
                                    {
                                        N(SyntaxKind.IdentifierToken, "c");
                                    }
                                    N(SyntaxKind.CommaToken);
                                    M(SyntaxKind.VariableDeclarator);
                                    {
                                        M(SyntaxKind.IdentifierToken);
                                    }
                                }
                                M(SyntaxKind.SemicolonToken);
                            }
                            M(SyntaxKind.CloseBraceToken);
                        }
                    }
                    M(SyntaxKind.CloseBraceToken);
                }
                N(SyntaxKind.EndOfFileToken);
            }
            EOF();
        }

        [Fact, WorkItem(14167, "https://github.com/dotnet/roslyn/issues/14167")]
        public void HangingLambdaParsing_Bug14167()
        {
            var tree = UsingNode(@"(int a, int b Main();");
            tree.GetDiagnostics().Verify(
                // (1,1): error CS1073: Unexpected token 'b'
                // (int a, int b Main();
                Diagnostic(ErrorCode.ERR_UnexpectedToken, "(int a, int ").WithArguments("b").WithLocation(1, 1),
                // (1,9): error CS1525: Invalid expression term 'int'
                // (int a, int b Main();
                Diagnostic(ErrorCode.ERR_InvalidExprTerm, "int").WithArguments("int").WithLocation(1, 9),
                // (1,13): error CS1026: ) expected
                // (int a, int b Main();
                Diagnostic(ErrorCode.ERR_CloseParenExpected, "b").WithLocation(1, 13)
                );
            N(SyntaxKind.TupleExpression);
            {
                N(SyntaxKind.OpenParenToken);
                N(SyntaxKind.Argument);
                {
                    N(SyntaxKind.DeclarationExpression);
                    {
                        N(SyntaxKind.PredefinedType);
                        {
                            N(SyntaxKind.IntKeyword);
                        }
                        N(SyntaxKind.SingleVariableDesignation);
                        {
                            N(SyntaxKind.IdentifierToken, "a");
                        }
                    }
                }
                N(SyntaxKind.CommaToken);
                N(SyntaxKind.Argument);
                {
                    N(SyntaxKind.PredefinedType);
                    {
                        N(SyntaxKind.IntKeyword);
                    }
                }
                M(SyntaxKind.CloseParenToken);
            }
            EOF();
        }

        [Fact]
        public void Arglist_01()
        {
            string source = "(__arglist) => { }";
            UsingExpression(source,
                // (1,1): error CS1073: Unexpected token '=>'
                // (__arglist) => { }
                Diagnostic(ErrorCode.ERR_UnexpectedToken, "(__arglist)").WithArguments("=>").WithLocation(1, 1));

            N(SyntaxKind.ParenthesizedExpression);
            {
                N(SyntaxKind.OpenParenToken);
                N(SyntaxKind.ArgListExpression);
                {
                    N(SyntaxKind.ArgListKeyword);
                }
                N(SyntaxKind.CloseParenToken);
            }
            EOF();
        }

        [Fact]
        public void Arglist_02()
        {
            string source = "(int x, __arglist) => { }";
            UsingExpression(source,
                // (1,1): error CS1073: Unexpected token '=>'
                // (int x, __arglist) => { }
                Diagnostic(ErrorCode.ERR_UnexpectedToken, "(int x, __arglist)").WithArguments("=>").WithLocation(1, 1));

            N(SyntaxKind.TupleExpression);
            {
                N(SyntaxKind.OpenParenToken);
                N(SyntaxKind.Argument);
                {
                    N(SyntaxKind.DeclarationExpression);
                    {
                        N(SyntaxKind.PredefinedType);
                        {
                            N(SyntaxKind.IntKeyword);
                        }
                        N(SyntaxKind.SingleVariableDesignation);
                        {
                            N(SyntaxKind.IdentifierToken, "x");
                        }
                    }
                }
                N(SyntaxKind.CommaToken);
                N(SyntaxKind.Argument);
                {
                    N(SyntaxKind.ArgListExpression);
                    {
                        N(SyntaxKind.ArgListKeyword);
                    }
                }
                N(SyntaxKind.CloseParenToken);
            }
            EOF();
        }

        [Fact]
        public void Arglist_03()
        {
            string source = "static (__arglist) => { }";
            UsingExpression(source,
                // (1,9): error CS1041: Identifier expected; '__arglist' is a keyword
                // static (__arglist) => { }
                Diagnostic(ErrorCode.ERR_IdentifierExpectedKW, "__arglist").WithArguments("", "__arglist").WithLocation(1, 9));

            N(SyntaxKind.ParenthesizedLambdaExpression);
            {
                N(SyntaxKind.StaticKeyword);
                N(SyntaxKind.ParameterList);
                {
                    N(SyntaxKind.OpenParenToken);
                    N(SyntaxKind.CloseParenToken);
                }
                N(SyntaxKind.EqualsGreaterThanToken);
                N(SyntaxKind.Block);
                {
                    N(SyntaxKind.OpenBraceToken);
                    N(SyntaxKind.CloseBraceToken);
                }
            }
            EOF();
        }
<<<<<<< HEAD
=======

        [Fact]
        public void TestLambdaWithNullValidation()
        {
            UsingDeclaration("Func<string, string> func1 = x!! => x + \"1\";", options: TestOptions.RegularPreview);
            N(SyntaxKind.FieldDeclaration);
            {
                N(SyntaxKind.VariableDeclaration);
                {
                    N(SyntaxKind.GenericName);
                    N(SyntaxKind.IdentifierToken, "Func");
                    N(SyntaxKind.TypeArgumentList);
                    {
                        N(SyntaxKind.LessThanToken);
                        N(SyntaxKind.PredefinedType);
                        {
                            N(SyntaxKind.StringKeyword);
                        }
                        N(SyntaxKind.CommaToken);
                        N(SyntaxKind.PredefinedType);
                        {
                            N(SyntaxKind.StringKeyword);
                        }
                        N(SyntaxKind.GreaterThanToken);
                    }
                }
                N(SyntaxKind.VariableDeclarator);
                {
                    N(SyntaxKind.IdentifierToken, "func1");
                }
                N(SyntaxKind.EqualsValueClause);
                {
                    N(SyntaxKind.EqualsToken);
                    N(SyntaxKind.SimpleLambdaExpression);
                    {
                        N(SyntaxKind.Parameter);
                        {
                            N(SyntaxKind.IdentifierToken);
                            N(SyntaxKind.ExclamationExclamationToken);
                        }
                        N(SyntaxKind.EqualsGreaterThanToken);
                        N(SyntaxKind.AddExpression);
                        {
                            N(SyntaxKind.IdentifierName);
                            {
                                N(SyntaxKind.IdentifierToken);
                            }
                            N(SyntaxKind.PlusToken);
                            N(SyntaxKind.StringLiteralExpression);
                            {
                                N(SyntaxKind.StringLiteralToken);
                            }
                        }
                    }
                }
                N(SyntaxKind.SemicolonToken);
            }
        }

        [Fact]
        public void TestLambdaWithNullValidationParams()
        {
            UsingDeclaration("Func<int, int, bool> func1 = (x!!, y) => x == y;", options: TestOptions.RegularPreview);
            N(SyntaxKind.FieldDeclaration);
            {
                N(SyntaxKind.VariableDeclaration);
                {
                    N(SyntaxKind.GenericName);
                    N(SyntaxKind.IdentifierToken, "Func");
                    N(SyntaxKind.TypeArgumentList);
                    {
                        N(SyntaxKind.LessThanToken);
                        N(SyntaxKind.PredefinedType);
                        {
                            N(SyntaxKind.IntKeyword);
                        }
                        N(SyntaxKind.CommaToken);
                        N(SyntaxKind.PredefinedType);
                        {
                            N(SyntaxKind.IntKeyword);
                        }
                        N(SyntaxKind.CommaToken);
                        N(SyntaxKind.PredefinedType);
                        {
                            N(SyntaxKind.BoolKeyword);
                        }
                        N(SyntaxKind.GreaterThanToken);
                    }
                }
                N(SyntaxKind.VariableDeclarator);
                {
                    N(SyntaxKind.IdentifierToken, "func1");
                }
                N(SyntaxKind.EqualsValueClause);
                {
                    N(SyntaxKind.EqualsToken);
                    N(SyntaxKind.ParenthesizedLambdaExpression);
                    {
                        N(SyntaxKind.ParameterList);
                        {
                            N(SyntaxKind.OpenParenToken);
                            N(SyntaxKind.Parameter);
                            {
                                N(SyntaxKind.IdentifierToken, "x");
                                N(SyntaxKind.ExclamationExclamationToken);
                            }
                            N(SyntaxKind.CommaToken);
                            N(SyntaxKind.Parameter);
                            {
                                N(SyntaxKind.IdentifierToken, "y");
                            }
                            N(SyntaxKind.CloseParenToken);
                        }
                        N(SyntaxKind.EqualsGreaterThanToken);
                        N(SyntaxKind.EqualsExpression);
                        {
                            N(SyntaxKind.IdentifierName);
                            {
                                N(SyntaxKind.IdentifierToken);
                            }
                            N(SyntaxKind.EqualsEqualsToken);
                            N(SyntaxKind.IdentifierName);
                            {
                                N(SyntaxKind.IdentifierToken);
                            }
                        }
                    }
                }
                N(SyntaxKind.SemicolonToken);
            }
        }

        [Fact]
        public void TestNullCheckedSingleParamInParens()
        {
            UsingDeclaration("Func<int, int> func1 = (x!!) => x;", options: TestOptions.RegularPreview);
            N(SyntaxKind.FieldDeclaration);
            {
                N(SyntaxKind.VariableDeclaration);
                {
                    N(SyntaxKind.GenericName);
                    N(SyntaxKind.IdentifierToken, "Func");
                    N(SyntaxKind.TypeArgumentList);
                    {
                        N(SyntaxKind.LessThanToken);
                        N(SyntaxKind.PredefinedType);
                        {
                            N(SyntaxKind.IntKeyword);
                        }
                        N(SyntaxKind.CommaToken);
                        N(SyntaxKind.PredefinedType);
                        {
                            N(SyntaxKind.IntKeyword);
                        }
                        N(SyntaxKind.GreaterThanToken);
                    }
                }
                N(SyntaxKind.VariableDeclarator);
                {
                    N(SyntaxKind.IdentifierToken, "func1");
                }
                N(SyntaxKind.EqualsValueClause);
                {
                    N(SyntaxKind.EqualsToken);
                    N(SyntaxKind.ParenthesizedLambdaExpression);
                    {
                        N(SyntaxKind.ParameterList);
                        {
                            N(SyntaxKind.OpenParenToken);
                            N(SyntaxKind.Parameter);
                            {
                                N(SyntaxKind.IdentifierToken, "x");
                                N(SyntaxKind.ExclamationExclamationToken);
                            }
                            N(SyntaxKind.CloseParenToken);
                        }
                        N(SyntaxKind.EqualsGreaterThanToken);
                        N(SyntaxKind.IdentifierName);
                        {
                            N(SyntaxKind.IdentifierToken);
                        }
                    }
                }
                N(SyntaxKind.SemicolonToken);
            }
        }

        [Fact]
        public void TestNullCheckedSingleParamNoSpaces()
        {
            UsingDeclaration("Func<int, int> func1 = x!!=>x;", options: TestOptions.RegularPreview, expectedErrors: new DiagnosticDescription[0]);
            N(SyntaxKind.FieldDeclaration);
            {
                N(SyntaxKind.VariableDeclaration);
                {
                    N(SyntaxKind.GenericName);
                    N(SyntaxKind.IdentifierToken, "Func");
                    N(SyntaxKind.TypeArgumentList);
                    {
                        N(SyntaxKind.LessThanToken);
                        N(SyntaxKind.PredefinedType);
                        {
                            N(SyntaxKind.IntKeyword);
                        }
                        N(SyntaxKind.CommaToken);
                        N(SyntaxKind.PredefinedType);
                        {
                            N(SyntaxKind.IntKeyword);
                        }
                        N(SyntaxKind.GreaterThanToken);
                    }
                }
                N(SyntaxKind.VariableDeclarator);
                {
                    N(SyntaxKind.IdentifierToken, "func1");
                }
                N(SyntaxKind.EqualsValueClause);
                {
                    N(SyntaxKind.EqualsToken);
                    N(SyntaxKind.SimpleLambdaExpression);
                    {
                        N(SyntaxKind.Parameter);
                        {
                            N(SyntaxKind.IdentifierToken, "x");
                            N(SyntaxKind.ExclamationExclamationToken);
                        }
                        N(SyntaxKind.EqualsGreaterThanToken);
                        N(SyntaxKind.IdentifierName);
                        {
                            N(SyntaxKind.IdentifierToken);
                        }
                    }
                }
                N(SyntaxKind.SemicolonToken);
            }
        }

        [Fact]
        public void TestNullCheckedTypedSingleParamInParen()
        {
            UsingDeclaration("Func<int, int> func1 = (int x!!) => x;", options: TestOptions.RegularPreview);
            N(SyntaxKind.FieldDeclaration);
            {
                N(SyntaxKind.VariableDeclaration);
                {
                    N(SyntaxKind.GenericName);
                    N(SyntaxKind.IdentifierToken, "Func");
                    N(SyntaxKind.TypeArgumentList);
                    {
                        N(SyntaxKind.LessThanToken);
                        N(SyntaxKind.PredefinedType);
                        {
                            N(SyntaxKind.IntKeyword);
                        }
                        N(SyntaxKind.CommaToken);
                        N(SyntaxKind.PredefinedType);
                        {
                            N(SyntaxKind.IntKeyword);
                        }
                        N(SyntaxKind.GreaterThanToken);
                    }
                }
                N(SyntaxKind.VariableDeclarator);
                {
                    N(SyntaxKind.IdentifierToken, "func1");
                }
                N(SyntaxKind.EqualsValueClause);
                {
                    N(SyntaxKind.EqualsToken);
                    N(SyntaxKind.ParenthesizedLambdaExpression);
                    {
                        N(SyntaxKind.ParameterList);
                        {
                            N(SyntaxKind.OpenParenToken);
                            N(SyntaxKind.Parameter);
                            {
                                N(SyntaxKind.PredefinedType);
                                {
                                    N(SyntaxKind.IntKeyword);
                                }
                                N(SyntaxKind.IdentifierToken, "x");
                                N(SyntaxKind.ExclamationExclamationToken);
                            }
                            N(SyntaxKind.CloseParenToken);
                        }
                        N(SyntaxKind.EqualsGreaterThanToken);
                        N(SyntaxKind.IdentifierName);
                        {
                            N(SyntaxKind.IdentifierToken);
                        }
                    }
                }
                N(SyntaxKind.SemicolonToken);
            }
        }

        [Fact]
        public void TestNullCheckedTypedManyParams()
        {
            UsingDeclaration("Func<int, int, int> func1 = (int x!!, int y) => x;", options: TestOptions.RegularPreview);
            N(SyntaxKind.FieldDeclaration);
            {
                N(SyntaxKind.VariableDeclaration);
                {
                    N(SyntaxKind.GenericName);
                    N(SyntaxKind.IdentifierToken, "Func");
                    N(SyntaxKind.TypeArgumentList);
                    {
                        N(SyntaxKind.LessThanToken);
                        N(SyntaxKind.PredefinedType);
                        {
                            N(SyntaxKind.IntKeyword);
                        }
                        N(SyntaxKind.CommaToken);
                        N(SyntaxKind.PredefinedType);
                        {
                            N(SyntaxKind.IntKeyword);
                        }
                        N(SyntaxKind.CommaToken);
                        N(SyntaxKind.PredefinedType);
                        {
                            N(SyntaxKind.IntKeyword);
                        }
                        N(SyntaxKind.GreaterThanToken);
                    }
                }
                N(SyntaxKind.VariableDeclarator);
                {
                    N(SyntaxKind.IdentifierToken, "func1");
                }
                N(SyntaxKind.EqualsValueClause);
                {
                    N(SyntaxKind.EqualsToken);
                    N(SyntaxKind.ParenthesizedLambdaExpression);
                    {
                        N(SyntaxKind.ParameterList);
                        {
                            N(SyntaxKind.OpenParenToken);
                            N(SyntaxKind.Parameter);
                            {
                                N(SyntaxKind.PredefinedType);
                                {
                                    N(SyntaxKind.IntKeyword);
                                }
                                N(SyntaxKind.IdentifierToken, "x");
                                N(SyntaxKind.ExclamationExclamationToken);
                            }
                            N(SyntaxKind.CommaToken);
                            N(SyntaxKind.Parameter);
                            {
                                N(SyntaxKind.PredefinedType);
                                {
                                    N(SyntaxKind.IntKeyword);
                                }
                                N(SyntaxKind.IdentifierToken, "y");
                            }
                            N(SyntaxKind.CloseParenToken);
                        }
                        N(SyntaxKind.EqualsGreaterThanToken);
                        N(SyntaxKind.IdentifierName);
                        {
                            N(SyntaxKind.IdentifierToken);
                        }
                    }
                }
                N(SyntaxKind.SemicolonToken);
            }
        }

        [Fact]
        public void TestManyNullCheckedTypedParams()
        {
            UsingDeclaration("Func<int, int, int> func1 = (int x!!, int y!!) => x;", options: TestOptions.RegularPreview);
            N(SyntaxKind.FieldDeclaration);
            {
                N(SyntaxKind.VariableDeclaration);
                {
                    N(SyntaxKind.GenericName);
                    N(SyntaxKind.IdentifierToken, "Func");
                    N(SyntaxKind.TypeArgumentList);
                    {
                        N(SyntaxKind.LessThanToken);
                        N(SyntaxKind.PredefinedType);
                        {
                            N(SyntaxKind.IntKeyword);
                        }
                        N(SyntaxKind.CommaToken);
                        N(SyntaxKind.PredefinedType);
                        {
                            N(SyntaxKind.IntKeyword);
                        }
                        N(SyntaxKind.CommaToken);
                        N(SyntaxKind.PredefinedType);
                        {
                            N(SyntaxKind.IntKeyword);
                        }
                        N(SyntaxKind.GreaterThanToken);
                    }
                }
                N(SyntaxKind.VariableDeclarator);
                {
                    N(SyntaxKind.IdentifierToken, "func1");
                }
                N(SyntaxKind.EqualsValueClause);
                {
                    N(SyntaxKind.EqualsToken);
                    N(SyntaxKind.ParenthesizedLambdaExpression);
                    {
                        N(SyntaxKind.ParameterList);
                        {
                            N(SyntaxKind.OpenParenToken);
                            N(SyntaxKind.Parameter);
                            {
                                N(SyntaxKind.PredefinedType);
                                {
                                    N(SyntaxKind.IntKeyword);
                                }
                                N(SyntaxKind.IdentifierToken, "x");
                                N(SyntaxKind.ExclamationExclamationToken);
                            }
                            N(SyntaxKind.CommaToken);
                            N(SyntaxKind.Parameter);
                            {
                                N(SyntaxKind.PredefinedType);
                                {
                                    N(SyntaxKind.IntKeyword);
                                }
                                N(SyntaxKind.IdentifierToken, "y");
                                N(SyntaxKind.ExclamationExclamationToken);
                            }
                            N(SyntaxKind.CloseParenToken);
                        }
                        N(SyntaxKind.EqualsGreaterThanToken);
                        N(SyntaxKind.IdentifierName);
                        {
                            N(SyntaxKind.IdentifierToken);
                        }
                    }
                }
                N(SyntaxKind.SemicolonToken);
            }
        }

        [Fact]
        public void TestNullCheckedNoParams()
        {
            UsingDeclaration("Func<int> func1 = (!!) => 42;", options: TestOptions.RegularPreview, expectedErrors: new DiagnosticDescription[]
            {
                    // (1,22): error CS1525: Invalid expression term ')'
                    // Func<int> func1 = (!!) => 42;
                    Diagnostic(ErrorCode.ERR_InvalidExprTerm, ")").WithArguments(")").WithLocation(1, 22),
                    // (1,24): error CS1003: Syntax error, ',' expected
                    // Func<int> func1 = (!!) => 42;
                    Diagnostic(ErrorCode.ERR_SyntaxError, "=>").WithArguments(",", "=>").WithLocation(1, 24)
            });
            N(SyntaxKind.FieldDeclaration);
            {
                N(SyntaxKind.VariableDeclaration);
                {
                    N(SyntaxKind.GenericName);
                    {
                        N(SyntaxKind.IdentifierToken, "Func");
                        N(SyntaxKind.TypeArgumentList);
                        {
                            N(SyntaxKind.LessThanToken);
                            N(SyntaxKind.PredefinedType);
                            {
                                N(SyntaxKind.IntKeyword);
                            }
                            N(SyntaxKind.GreaterThanToken);
                        }
                    }
                    N(SyntaxKind.VariableDeclarator);
                    {
                        N(SyntaxKind.IdentifierToken, "func1");
                        N(SyntaxKind.EqualsValueClause);
                        {
                            N(SyntaxKind.EqualsToken);
                            N(SyntaxKind.ParenthesizedExpression);
                            {
                                N(SyntaxKind.OpenParenToken);
                                N(SyntaxKind.LogicalNotExpression);
                                {
                                    N(SyntaxKind.ExclamationToken);
                                    N(SyntaxKind.LogicalNotExpression);
                                    {
                                        N(SyntaxKind.ExclamationToken);
                                        M(SyntaxKind.IdentifierName);
                                        {
                                            M(SyntaxKind.IdentifierToken);
                                        }
                                    }
                                }
                                N(SyntaxKind.CloseParenToken);
                            }
                        }
                    }
                }
                N(SyntaxKind.SemicolonToken);
            }
        }

        [Fact]
        public void TestNullCheckedDiscard()
        {
            UsingDeclaration("Func<int, int> func1 = (_!!) => 42;", options: TestOptions.RegularPreview);
            N(SyntaxKind.FieldDeclaration);
            {
                N(SyntaxKind.VariableDeclaration);
                {
                    N(SyntaxKind.GenericName);
                    N(SyntaxKind.IdentifierToken, "Func");
                    N(SyntaxKind.TypeArgumentList);
                    {
                        N(SyntaxKind.LessThanToken);
                        N(SyntaxKind.PredefinedType);
                        {
                            N(SyntaxKind.IntKeyword);
                        }
                        N(SyntaxKind.CommaToken);
                        N(SyntaxKind.PredefinedType);
                        {
                            N(SyntaxKind.IntKeyword);
                        }
                        N(SyntaxKind.GreaterThanToken);
                    }
                }
                N(SyntaxKind.VariableDeclarator);
                {
                    N(SyntaxKind.IdentifierToken, "func1");
                }
                N(SyntaxKind.EqualsValueClause);
                {
                    N(SyntaxKind.EqualsToken);
                    N(SyntaxKind.ParenthesizedLambdaExpression);
                    {
                        N(SyntaxKind.ParameterList);
                        {
                            N(SyntaxKind.OpenParenToken);
                            N(SyntaxKind.Parameter);
                            {
                                N(SyntaxKind.IdentifierToken, "_");
                                N(SyntaxKind.ExclamationExclamationToken);
                            }
                            N(SyntaxKind.CloseParenToken);
                        }
                        N(SyntaxKind.EqualsGreaterThanToken);
                        N(SyntaxKind.NumericLiteralExpression);
                        {
                            N(SyntaxKind.NumericLiteralToken);
                        }
                    }
                }
                N(SyntaxKind.SemicolonToken);
            }
        }

        [Fact]
        public void TestNullCheckedSyntaxCorrection0()
        {
            UsingDeclaration("Func<string, string> func0 = x!=> x;", options: TestOptions.RegularPreview,
                    // (1,31): error CS1003: Syntax error, '!!' expected
                    // Func<string, string> func0 = x!=> x;
                    Diagnostic(ErrorCode.ERR_SyntaxError, "!").WithArguments("!!", "!").WithLocation(1, 31));
            N(SyntaxKind.FieldDeclaration);
            {
                N(SyntaxKind.VariableDeclaration);
                {
                    N(SyntaxKind.GenericName);
                    {
                        N(SyntaxKind.IdentifierToken, "Func");
                        N(SyntaxKind.TypeArgumentList);
                        {
                            N(SyntaxKind.LessThanToken);
                            N(SyntaxKind.PredefinedType);
                            {
                                N(SyntaxKind.StringKeyword);
                            }
                            N(SyntaxKind.CommaToken);
                            N(SyntaxKind.PredefinedType);
                            {
                                N(SyntaxKind.StringKeyword);
                            }
                            N(SyntaxKind.GreaterThanToken);
                        }
                    }
                    N(SyntaxKind.VariableDeclarator);
                    {
                        N(SyntaxKind.IdentifierToken, "func0");
                        N(SyntaxKind.EqualsValueClause);
                        {
                            N(SyntaxKind.EqualsToken);
                            N(SyntaxKind.SimpleLambdaExpression);
                            {
                                N(SyntaxKind.Parameter);
                                {
                                    N(SyntaxKind.IdentifierToken, "x");
                                    N(SyntaxKind.ExclamationExclamationToken);
                                }
                                N(SyntaxKind.EqualsGreaterThanToken);
                                N(SyntaxKind.IdentifierName);
                                {
                                    N(SyntaxKind.IdentifierToken, "x");
                                }
                            }
                        }
                    }
                }
                N(SyntaxKind.SemicolonToken);
            }
            EOF();
        }

        [Fact]
        public void TestNullCheckedSyntaxCorrection1()
        {
            UsingDeclaration("Func<string, string> func1 = x !=> x;", options: TestOptions.RegularPreview,
                    // (1,32): error CS1003: Syntax error, '!!' expected
                    // Func<string, string> func1 = x !=> x;
                    Diagnostic(ErrorCode.ERR_SyntaxError, "!").WithArguments("!!", "!").WithLocation(1, 32));
            N(SyntaxKind.FieldDeclaration);
            {
                N(SyntaxKind.VariableDeclaration);
                {
                    N(SyntaxKind.GenericName);
                    {
                        N(SyntaxKind.IdentifierToken, "Func");
                        N(SyntaxKind.TypeArgumentList);
                        {
                            N(SyntaxKind.LessThanToken);
                            N(SyntaxKind.PredefinedType);
                            {
                                N(SyntaxKind.StringKeyword);
                            }
                            N(SyntaxKind.CommaToken);
                            N(SyntaxKind.PredefinedType);
                            {
                                N(SyntaxKind.StringKeyword);
                            }
                            N(SyntaxKind.GreaterThanToken);
                        }
                    }
                    N(SyntaxKind.VariableDeclarator);
                    {
                        N(SyntaxKind.IdentifierToken, "func1");
                        N(SyntaxKind.EqualsValueClause);
                        {
                            N(SyntaxKind.EqualsToken);
                            N(SyntaxKind.SimpleLambdaExpression);
                            {
                                N(SyntaxKind.Parameter);
                                {
                                    N(SyntaxKind.IdentifierToken, "x");
                                    N(SyntaxKind.ExclamationExclamationToken);
                                }
                                N(SyntaxKind.EqualsGreaterThanToken);
                                N(SyntaxKind.IdentifierName);
                                {
                                    N(SyntaxKind.IdentifierToken, "x");
                                }
                            }
                        }
                    }
                }
                N(SyntaxKind.SemicolonToken);
            }
            EOF();
        }

        [Fact]
        public void TestNullCheckedSyntaxCorrection2()
        {
            UsingDeclaration("Func<string, string> func2 = x != > x;", options: TestOptions.RegularPreview,
                    // (1,32): error CS1003: Syntax error, '!!' expected
                    // Func<string, string> func2 = x != > x;
                    Diagnostic(ErrorCode.ERR_SyntaxError, "!").WithArguments("!!", "!").WithLocation(1, 32),
                    // (1,33): error CS1003: Syntax error, '=>' expected
                    // Func<string, string> func2 = x != > x;
                    Diagnostic(ErrorCode.ERR_SyntaxError, "=").WithArguments("=>", "=").WithLocation(1, 33));
            N(SyntaxKind.FieldDeclaration);
            {
                N(SyntaxKind.VariableDeclaration);
                {
                    N(SyntaxKind.GenericName);
                    {
                        N(SyntaxKind.IdentifierToken, "Func");
                        N(SyntaxKind.TypeArgumentList);
                        {
                            N(SyntaxKind.LessThanToken);
                            N(SyntaxKind.PredefinedType);
                            {
                                N(SyntaxKind.StringKeyword);
                            }
                            N(SyntaxKind.CommaToken);
                            N(SyntaxKind.PredefinedType);
                            {
                                N(SyntaxKind.StringKeyword);
                            }
                            N(SyntaxKind.GreaterThanToken);
                        }
                    }
                    N(SyntaxKind.VariableDeclarator);
                    {
                        N(SyntaxKind.IdentifierToken, "func2");
                        N(SyntaxKind.EqualsValueClause);
                        {
                            N(SyntaxKind.EqualsToken);
                            N(SyntaxKind.SimpleLambdaExpression);
                            {
                                N(SyntaxKind.Parameter);
                                {
                                    N(SyntaxKind.IdentifierToken, "x");
                                    N(SyntaxKind.ExclamationExclamationToken);
                                }
                                N(SyntaxKind.EqualsGreaterThanToken);
                                N(SyntaxKind.IdentifierName);
                                {
                                    N(SyntaxKind.IdentifierToken, "x");
                                }
                            }
                        }
                    }
                }
                N(SyntaxKind.SemicolonToken);
            }
            EOF();
        }

        [Fact]
        public void TestNullCheckedSyntaxCorrection3()
        {
            UsingDeclaration("Func<string, string> func3 = x! => x;", options: TestOptions.RegularPreview,
                    // (1,33): error CS1003: Syntax error, ',' expected
                    // Func<string, string> func3 = x! => x;
                    Diagnostic(ErrorCode.ERR_SyntaxError, "=>").WithArguments(",", "=>").WithLocation(1, 33));
            N(SyntaxKind.FieldDeclaration);
            {
                N(SyntaxKind.VariableDeclaration);
                {
                    N(SyntaxKind.GenericName);
                    {
                        N(SyntaxKind.IdentifierToken, "Func");
                        N(SyntaxKind.TypeArgumentList);
                        {
                            N(SyntaxKind.LessThanToken);
                            N(SyntaxKind.PredefinedType);
                            {
                                N(SyntaxKind.StringKeyword);
                            }
                            N(SyntaxKind.CommaToken);
                            N(SyntaxKind.PredefinedType);
                            {
                                N(SyntaxKind.StringKeyword);
                            }
                            N(SyntaxKind.GreaterThanToken);
                        }
                    }
                    N(SyntaxKind.VariableDeclarator);
                    {
                        N(SyntaxKind.IdentifierToken, "func3");
                        N(SyntaxKind.EqualsValueClause);
                        {
                            N(SyntaxKind.EqualsToken);
                            N(SyntaxKind.SuppressNullableWarningExpression);
                            {
                                N(SyntaxKind.IdentifierName);
                                {
                                    N(SyntaxKind.IdentifierToken, "x");
                                }
                                N(SyntaxKind.ExclamationToken);
                            }
                        }
                    }
                }
                N(SyntaxKind.SemicolonToken);
            }
        }

        [Fact]
        public void TestNullCheckedSyntaxCorrection4()
        {
            UsingDeclaration("Func<string, string> func4 = x ! => x;", options: TestOptions.RegularPreview,
                    // (1,34): error CS1003: Syntax error, ',' expected
                    // Func<string, string> func4 = x ! => x;
                    Diagnostic(ErrorCode.ERR_SyntaxError, "=>").WithArguments(",", "=>").WithLocation(1, 34));
            N(SyntaxKind.FieldDeclaration);
            {
                N(SyntaxKind.VariableDeclaration);
                {
                    N(SyntaxKind.GenericName);
                    {
                        N(SyntaxKind.IdentifierToken, "Func");
                        N(SyntaxKind.TypeArgumentList);
                        {
                            N(SyntaxKind.LessThanToken);
                            N(SyntaxKind.PredefinedType);
                            {
                                N(SyntaxKind.StringKeyword);
                            }
                            N(SyntaxKind.CommaToken);
                            N(SyntaxKind.PredefinedType);
                            {
                                N(SyntaxKind.StringKeyword);
                            }
                            N(SyntaxKind.GreaterThanToken);
                        }
                    }
                    N(SyntaxKind.VariableDeclarator);
                    {
                        N(SyntaxKind.IdentifierToken, "func4");
                        N(SyntaxKind.EqualsValueClause);
                        {
                            N(SyntaxKind.EqualsToken);
                            N(SyntaxKind.SuppressNullableWarningExpression);
                            {
                                N(SyntaxKind.IdentifierName);
                                {
                                    N(SyntaxKind.IdentifierToken, "x");
                                }
                                N(SyntaxKind.ExclamationToken);
                            }
                        }
                    }
                }
                N(SyntaxKind.SemicolonToken);
            }
        }

        [Fact]
        public void TestNullCheckedSyntaxCorrection5()
        {
            UsingDeclaration("Func<string, string> func5 = x !!=> x;", options: TestOptions.RegularPreview);
            N(SyntaxKind.FieldDeclaration);
            {
                N(SyntaxKind.VariableDeclaration);
                {
                    N(SyntaxKind.GenericName);
                    {
                        N(SyntaxKind.IdentifierToken, "Func");
                        N(SyntaxKind.TypeArgumentList);
                        {
                            N(SyntaxKind.LessThanToken);
                            N(SyntaxKind.PredefinedType);
                            {
                                N(SyntaxKind.StringKeyword);
                            }
                            N(SyntaxKind.CommaToken);
                            N(SyntaxKind.PredefinedType);
                            {
                                N(SyntaxKind.StringKeyword);
                            }
                            N(SyntaxKind.GreaterThanToken);
                        }
                    }
                    N(SyntaxKind.VariableDeclarator);
                    {
                        N(SyntaxKind.IdentifierToken, "func5");
                        N(SyntaxKind.EqualsValueClause);
                        {
                            N(SyntaxKind.EqualsToken);
                            N(SyntaxKind.SimpleLambdaExpression);
                            {
                                N(SyntaxKind.Parameter);
                                {
                                    N(SyntaxKind.IdentifierToken, "x");
                                    N(SyntaxKind.ExclamationExclamationToken);
                                }
                                N(SyntaxKind.EqualsGreaterThanToken);
                                N(SyntaxKind.IdentifierName);
                                {
                                    N(SyntaxKind.IdentifierToken, "x");
                                }
                            }
                        }
                    }
                }
                N(SyntaxKind.SemicolonToken);
            }
        }

        [Fact]
        public void TestNullCheckedSyntaxCorrection6()
        {
            UsingDeclaration("Func<string, string> func6 = x !!= > x;", options: TestOptions.RegularPreview,
                    // (1,34): error CS1003: Syntax error, '=>' expected
                    // Func<string, string> func6 = x !!= > x;
                    Diagnostic(ErrorCode.ERR_SyntaxError, "=").WithArguments("=>", "=").WithLocation(1, 34));
            N(SyntaxKind.FieldDeclaration);
            {
                N(SyntaxKind.VariableDeclaration);
                {
                    N(SyntaxKind.GenericName);
                    {
                        N(SyntaxKind.IdentifierToken, "Func");
                        N(SyntaxKind.TypeArgumentList);
                        {
                            N(SyntaxKind.LessThanToken);
                            N(SyntaxKind.PredefinedType);
                            {
                                N(SyntaxKind.StringKeyword);
                            }
                            N(SyntaxKind.CommaToken);
                            N(SyntaxKind.PredefinedType);
                            {
                                N(SyntaxKind.StringKeyword);
                            }
                            N(SyntaxKind.GreaterThanToken);
                        }
                    }
                    N(SyntaxKind.VariableDeclarator);
                    {
                        N(SyntaxKind.IdentifierToken, "func6");
                        N(SyntaxKind.EqualsValueClause);
                        {
                            N(SyntaxKind.EqualsToken);
                            N(SyntaxKind.SimpleLambdaExpression);
                            {
                                N(SyntaxKind.Parameter);
                                {
                                    N(SyntaxKind.IdentifierToken, "x");
                                    N(SyntaxKind.ExclamationExclamationToken);
                                }
                                N(SyntaxKind.EqualsGreaterThanToken);
                                N(SyntaxKind.IdentifierName);
                                {
                                    N(SyntaxKind.IdentifierToken, "x");
                                }
                            }
                        }
                    }
                }
                N(SyntaxKind.SemicolonToken);
            }
            EOF();
        }

        [Fact]
        public void TestNullCheckedSyntaxCorrection7()
        {
            UsingDeclaration("Func<string, string> func7 = x!! => x;", options: TestOptions.RegularPreview);
            N(SyntaxKind.FieldDeclaration);
            {
                N(SyntaxKind.VariableDeclaration);
                {
                    N(SyntaxKind.GenericName);
                    {
                        N(SyntaxKind.IdentifierToken, "Func");
                        N(SyntaxKind.TypeArgumentList);
                        {
                            N(SyntaxKind.LessThanToken);
                            N(SyntaxKind.PredefinedType);
                            {
                                N(SyntaxKind.StringKeyword);
                            }
                            N(SyntaxKind.CommaToken);
                            N(SyntaxKind.PredefinedType);
                            {
                                N(SyntaxKind.StringKeyword);
                            }
                            N(SyntaxKind.GreaterThanToken);
                        }
                    }
                    N(SyntaxKind.VariableDeclarator);
                    {
                        N(SyntaxKind.IdentifierToken, "func7");
                        N(SyntaxKind.EqualsValueClause);
                        {
                            N(SyntaxKind.EqualsToken);
                            N(SyntaxKind.SimpleLambdaExpression);
                            {
                                N(SyntaxKind.Parameter);
                                {
                                    N(SyntaxKind.IdentifierToken, "x");
                                    N(SyntaxKind.ExclamationExclamationToken);
                                }
                                N(SyntaxKind.EqualsGreaterThanToken);
                                N(SyntaxKind.IdentifierName);
                                {
                                    N(SyntaxKind.IdentifierToken, "x");
                                }
                            }
                        }
                    }
                }
                N(SyntaxKind.SemicolonToken);
            }
        }

        [Fact]
        public void TestNullCheckedSyntaxCorrection8()
        {
            UsingDeclaration("Func<string, string> func8 = x! !=> x;", options: TestOptions.RegularPreview,
                    // (1,31): error CS1003: Syntax error, '!!' expected
                    // Func<string, string> func8 = x! !=> x;
                    Diagnostic(ErrorCode.ERR_SyntaxError, "!").WithArguments("!!", "!").WithLocation(1, 31));
            N(SyntaxKind.FieldDeclaration);
            {
                N(SyntaxKind.VariableDeclaration);
                {
                    N(SyntaxKind.GenericName);
                    {
                        N(SyntaxKind.IdentifierToken, "Func");
                        N(SyntaxKind.TypeArgumentList);
                        {
                            N(SyntaxKind.LessThanToken);
                            N(SyntaxKind.PredefinedType);
                            {
                                N(SyntaxKind.StringKeyword);
                            }
                            N(SyntaxKind.CommaToken);
                            N(SyntaxKind.PredefinedType);
                            {
                                N(SyntaxKind.StringKeyword);
                            }
                            N(SyntaxKind.GreaterThanToken);
                        }
                    }
                    N(SyntaxKind.VariableDeclarator);
                    {
                        N(SyntaxKind.IdentifierToken, "func8");
                        N(SyntaxKind.EqualsValueClause);
                        {
                            N(SyntaxKind.EqualsToken);
                            N(SyntaxKind.SimpleLambdaExpression);
                            {
                                N(SyntaxKind.Parameter);
                                {
                                    N(SyntaxKind.IdentifierToken, "x");
                                    N(SyntaxKind.ExclamationExclamationToken);
                                }
                                N(SyntaxKind.EqualsGreaterThanToken);
                                N(SyntaxKind.IdentifierName);
                                {
                                    N(SyntaxKind.IdentifierToken, "x");
                                }
                            }
                        }
                    }
                }
                N(SyntaxKind.SemicolonToken);
            }
            EOF();
        }

        [Fact]
        public void TestNullCheckedSyntaxCorrection9()
        {
            UsingDeclaration("Func<string, string> func9 = x! ! => x;", options: TestOptions.RegularPreview,
                    // (1,31): error CS1003: Syntax error, '!!' expected
                    // Func<string, string> func9 = x! ! => x;
                    Diagnostic(ErrorCode.ERR_SyntaxError, "! ").WithArguments("!!", "!").WithLocation(1, 31));
            N(SyntaxKind.FieldDeclaration);
            {
                N(SyntaxKind.VariableDeclaration);
                {
                    N(SyntaxKind.GenericName);
                    {
                        N(SyntaxKind.IdentifierToken, "Func");
                        N(SyntaxKind.TypeArgumentList);
                        {
                            N(SyntaxKind.LessThanToken);
                            N(SyntaxKind.PredefinedType);
                            {
                                N(SyntaxKind.StringKeyword);
                            }
                            N(SyntaxKind.CommaToken);
                            N(SyntaxKind.PredefinedType);
                            {
                                N(SyntaxKind.StringKeyword);
                            }
                            N(SyntaxKind.GreaterThanToken);
                        }
                    }
                    N(SyntaxKind.VariableDeclarator);
                    {
                        N(SyntaxKind.IdentifierToken, "func9");
                        N(SyntaxKind.EqualsValueClause);
                        {
                            N(SyntaxKind.EqualsToken);
                            N(SyntaxKind.SimpleLambdaExpression);
                            {
                                N(SyntaxKind.Parameter);
                                {
                                    N(SyntaxKind.IdentifierToken, "x");
                                    N(SyntaxKind.ExclamationExclamationToken);
                                }
                                N(SyntaxKind.EqualsGreaterThanToken);
                                N(SyntaxKind.IdentifierName);
                                {
                                    N(SyntaxKind.IdentifierToken, "x");
                                }
                            }
                        }
                    }
                }
                N(SyntaxKind.SemicolonToken);
            }
            EOF();
        }

        [Fact]
        public void TestBracesAfterSimpleLambdaName()
        {
            UsingDeclaration("Func<string[], string> func0 = x[] => x;", options: TestOptions.RegularPreview,
                    // (1,34): error CS0443: Syntax error; value expected
                    // Func<string[], string> func0 = x[] => x;
                    Diagnostic(ErrorCode.ERR_ValueExpected, "]").WithLocation(1, 34),
                    // (1,36): error CS1003: Syntax error, ',' expected
                    // Func<string[], string> func0 = x[] => x;
                    Diagnostic(ErrorCode.ERR_SyntaxError, "=>").WithArguments(",", "=>").WithLocation(1, 36));
            N(SyntaxKind.FieldDeclaration);
            {
                N(SyntaxKind.VariableDeclaration);
                {
                    N(SyntaxKind.GenericName);
                    {
                        N(SyntaxKind.IdentifierToken, "Func");
                        N(SyntaxKind.TypeArgumentList);
                        {
                            N(SyntaxKind.LessThanToken);
                            N(SyntaxKind.ArrayType);
                            {
                                N(SyntaxKind.PredefinedType);
                                {
                                    N(SyntaxKind.StringKeyword);
                                }
                                N(SyntaxKind.ArrayRankSpecifier);
                                {
                                    N(SyntaxKind.OpenBracketToken);
                                    N(SyntaxKind.OmittedArraySizeExpression);
                                    {
                                        N(SyntaxKind.OmittedArraySizeExpressionToken);
                                    }
                                    N(SyntaxKind.CloseBracketToken);
                                }
                            }
                            N(SyntaxKind.CommaToken);
                            N(SyntaxKind.PredefinedType);
                            {
                                N(SyntaxKind.StringKeyword);
                            }
                            N(SyntaxKind.GreaterThanToken);
                        }
                    }
                    N(SyntaxKind.VariableDeclarator);
                    {
                        N(SyntaxKind.IdentifierToken, "func0");
                        N(SyntaxKind.EqualsValueClause);
                        {
                            N(SyntaxKind.EqualsToken);
                            N(SyntaxKind.ElementAccessExpression);
                            {
                                N(SyntaxKind.IdentifierName);
                                {
                                    N(SyntaxKind.IdentifierToken, "x");
                                }
                                N(SyntaxKind.BracketedArgumentList);
                                {
                                    N(SyntaxKind.OpenBracketToken);
                                    M(SyntaxKind.Argument);
                                    {
                                        M(SyntaxKind.IdentifierName);
                                        {
                                            M(SyntaxKind.IdentifierToken);
                                        }
                                    }
                                    N(SyntaxKind.CloseBracketToken);
                                }
                            }
                        }
                    }
                }
                N(SyntaxKind.SemicolonToken);
            }
            EOF();
        }

        [Fact]
        public void TestBracesAfterParenthesizedLambdaName()
        {
            UsingDeclaration("Func<string[], string> func0 = (x[]) => x;", options: TestOptions.RegularPreview,
                    // (1,36): error CS1001: Identifier expected
                    // Func<string[], string> func0 = (x[]) => x;
                    Diagnostic(ErrorCode.ERR_IdentifierExpected, ")").WithLocation(1, 36));
            N(SyntaxKind.FieldDeclaration);
            {
                N(SyntaxKind.VariableDeclaration);
                {
                    N(SyntaxKind.GenericName);
                    {
                        N(SyntaxKind.IdentifierToken, "Func");
                        N(SyntaxKind.TypeArgumentList);
                        {
                            N(SyntaxKind.LessThanToken);
                            N(SyntaxKind.ArrayType);
                            {
                                N(SyntaxKind.PredefinedType);
                                {
                                    N(SyntaxKind.StringKeyword);
                                }
                                N(SyntaxKind.ArrayRankSpecifier);
                                {
                                    N(SyntaxKind.OpenBracketToken);
                                    N(SyntaxKind.OmittedArraySizeExpression);
                                    {
                                        N(SyntaxKind.OmittedArraySizeExpressionToken);
                                    }
                                    N(SyntaxKind.CloseBracketToken);
                                }
                            }
                            N(SyntaxKind.CommaToken);
                            N(SyntaxKind.PredefinedType);
                            {
                                N(SyntaxKind.StringKeyword);
                            }
                            N(SyntaxKind.GreaterThanToken);
                        }
                    }
                    N(SyntaxKind.VariableDeclarator);
                    {
                        N(SyntaxKind.IdentifierToken, "func0");
                        N(SyntaxKind.EqualsValueClause);
                        {
                            N(SyntaxKind.EqualsToken);
                            N(SyntaxKind.ParenthesizedLambdaExpression);
                            {
                                N(SyntaxKind.ParameterList);
                                {
                                    N(SyntaxKind.OpenParenToken);
                                    N(SyntaxKind.Parameter);
                                    {
                                        N(SyntaxKind.ArrayType);
                                        {
                                            N(SyntaxKind.IdentifierName);
                                            {
                                                N(SyntaxKind.IdentifierToken, "x");
                                            }
                                            N(SyntaxKind.ArrayRankSpecifier);
                                            {
                                                N(SyntaxKind.OpenBracketToken);
                                                N(SyntaxKind.OmittedArraySizeExpression);
                                                {
                                                    N(SyntaxKind.OmittedArraySizeExpressionToken);
                                                }
                                                N(SyntaxKind.CloseBracketToken);
                                            }
                                        }
                                        M(SyntaxKind.IdentifierToken);
                                    }
                                    N(SyntaxKind.CloseParenToken);
                                }
                                N(SyntaxKind.EqualsGreaterThanToken);
                                N(SyntaxKind.IdentifierName);
                                {
                                    N(SyntaxKind.IdentifierToken, "x");
                                }
                            }
                        }
                    }
                }
                N(SyntaxKind.SemicolonToken);
            }
            EOF();
        }

        [Fact]
        public void TestBracesAfterParenthesizedLambdaTypeAndName()
        {
            UsingDeclaration("Func<string[], string> func0 = (string x[]) => x;", options: TestOptions.RegularPreview,
                    // (1,33): error CS1525: Invalid expression term 'string'
                    // Func<string[], string> func0 = (string x[]) => x;
                    Diagnostic(ErrorCode.ERR_InvalidExprTerm, "string").WithArguments("string").WithLocation(1, 33),
                    // (1,40): error CS1026: ) expected
                    // Func<string[], string> func0 = (string x[]) => x;
                    Diagnostic(ErrorCode.ERR_CloseParenExpected, "x").WithLocation(1, 40),
                    // (1,40): error CS1003: Syntax error, ',' expected
                    // Func<string[], string> func0 = (string x[]) => x;
                    Diagnostic(ErrorCode.ERR_SyntaxError, "x").WithArguments(",", "").WithLocation(1, 40));
            N(SyntaxKind.FieldDeclaration);
            {
                N(SyntaxKind.VariableDeclaration);
                {
                    N(SyntaxKind.GenericName);
                    {
                        N(SyntaxKind.IdentifierToken, "Func");
                        N(SyntaxKind.TypeArgumentList);
                        {
                            N(SyntaxKind.LessThanToken);
                            N(SyntaxKind.ArrayType);
                            {
                                N(SyntaxKind.PredefinedType);
                                {
                                    N(SyntaxKind.StringKeyword);
                                }
                                N(SyntaxKind.ArrayRankSpecifier);
                                {
                                    N(SyntaxKind.OpenBracketToken);
                                    N(SyntaxKind.OmittedArraySizeExpression);
                                    {
                                        N(SyntaxKind.OmittedArraySizeExpressionToken);
                                    }
                                    N(SyntaxKind.CloseBracketToken);
                                }
                            }
                            N(SyntaxKind.CommaToken);
                            N(SyntaxKind.PredefinedType);
                            {
                                N(SyntaxKind.StringKeyword);
                            }
                            N(SyntaxKind.GreaterThanToken);
                        }
                    }
                    N(SyntaxKind.VariableDeclarator);
                    {
                        N(SyntaxKind.IdentifierToken, "func0");
                        N(SyntaxKind.EqualsValueClause);
                        {
                            N(SyntaxKind.EqualsToken);
                            N(SyntaxKind.ParenthesizedExpression);
                            {
                                N(SyntaxKind.OpenParenToken);
                                N(SyntaxKind.PredefinedType);
                                {
                                    N(SyntaxKind.StringKeyword);
                                }
                                M(SyntaxKind.CloseParenToken);
                            }
                        }
                    }
                }
                N(SyntaxKind.SemicolonToken);
            }
            EOF();
        }

        [Fact]
        public void TestDefaultValueSimpleLambda()
        {
            UsingDeclaration("Func<string, string> func0 = x = null => x;", options: TestOptions.RegularPreview,
                    // (1,39): error CS1003: Syntax error, ',' expected
                    // Func<string, string> func0 = x = null => x;
                    Diagnostic(ErrorCode.ERR_SyntaxError, "=>").WithArguments(",", "=>").WithLocation(1, 39));
            N(SyntaxKind.FieldDeclaration);
            {
                N(SyntaxKind.VariableDeclaration);
                {
                    N(SyntaxKind.GenericName);
                    {
                        N(SyntaxKind.IdentifierToken, "Func");
                        N(SyntaxKind.TypeArgumentList);
                        {
                            N(SyntaxKind.LessThanToken);
                            N(SyntaxKind.PredefinedType);
                            {
                                N(SyntaxKind.StringKeyword);
                            }
                            N(SyntaxKind.CommaToken);
                            N(SyntaxKind.PredefinedType);
                            {
                                N(SyntaxKind.StringKeyword);
                            }
                            N(SyntaxKind.GreaterThanToken);
                        }
                    }
                    N(SyntaxKind.VariableDeclarator);
                    {
                        N(SyntaxKind.IdentifierToken, "func0");
                        N(SyntaxKind.EqualsValueClause);
                        {
                            N(SyntaxKind.EqualsToken);
                            N(SyntaxKind.SimpleAssignmentExpression);
                            {
                                N(SyntaxKind.IdentifierName);
                                {
                                    N(SyntaxKind.IdentifierToken, "x");
                                }
                                N(SyntaxKind.EqualsToken);
                                N(SyntaxKind.NullLiteralExpression);
                                {
                                    N(SyntaxKind.NullKeyword);
                                }
                            }
                        }
                    }
                }
                N(SyntaxKind.SemicolonToken);
            }
            EOF();
        }

        [Fact]
        public void TestDefaultValueParenthesizedLambda1()
        {
            UsingDeclaration("Func<string, string> func0 = (x = null) => x;", options: TestOptions.RegularPreview,
                    // (1,41): error CS1003: Syntax error, ',' expected
                    // Func<string, string> func0 = (x = null) => x;
                    Diagnostic(ErrorCode.ERR_SyntaxError, "=>").WithArguments(",", "=>").WithLocation(1, 41));
            N(SyntaxKind.FieldDeclaration);
            {
                N(SyntaxKind.VariableDeclaration);
                {
                    N(SyntaxKind.GenericName);
                    {
                        N(SyntaxKind.IdentifierToken, "Func");
                        N(SyntaxKind.TypeArgumentList);
                        {
                            N(SyntaxKind.LessThanToken);
                            N(SyntaxKind.PredefinedType);
                            {
                                N(SyntaxKind.StringKeyword);
                            }
                            N(SyntaxKind.CommaToken);
                            N(SyntaxKind.PredefinedType);
                            {
                                N(SyntaxKind.StringKeyword);
                            }
                            N(SyntaxKind.GreaterThanToken);
                        }
                    }
                    N(SyntaxKind.VariableDeclarator);
                    {
                        N(SyntaxKind.IdentifierToken, "func0");
                        N(SyntaxKind.EqualsValueClause);
                        {
                            N(SyntaxKind.EqualsToken);
                            N(SyntaxKind.ParenthesizedExpression);
                            {
                                N(SyntaxKind.OpenParenToken);
                                N(SyntaxKind.SimpleAssignmentExpression);
                                {
                                    N(SyntaxKind.IdentifierName);
                                    {
                                        N(SyntaxKind.IdentifierToken, "x");
                                    }
                                    N(SyntaxKind.EqualsToken);
                                    N(SyntaxKind.NullLiteralExpression);
                                    {
                                        N(SyntaxKind.NullKeyword);
                                    }
                                }
                                N(SyntaxKind.CloseParenToken);
                            }
                        }
                    }
                }
                N(SyntaxKind.SemicolonToken);
            }
            EOF();
        }

        [Fact]
        public void TestDefaultValueParenthesizedLambda2()
        {
            UsingDeclaration("Func<string, string> func0 = (y, x = null) => x;", options: TestOptions.RegularPreview,
                    // (1,44): error CS1003: Syntax error, ',' expected
                    // Func<string, string> func0 = (y, x = null) => x;
                    Diagnostic(ErrorCode.ERR_SyntaxError, "=>").WithArguments(",", "=>").WithLocation(1, 44));
            N(SyntaxKind.FieldDeclaration);
            {
                N(SyntaxKind.VariableDeclaration);
                {
                    N(SyntaxKind.GenericName);
                    {
                        N(SyntaxKind.IdentifierToken, "Func");
                        N(SyntaxKind.TypeArgumentList);
                        {
                            N(SyntaxKind.LessThanToken);
                            N(SyntaxKind.PredefinedType);
                            {
                                N(SyntaxKind.StringKeyword);
                            }
                            N(SyntaxKind.CommaToken);
                            N(SyntaxKind.PredefinedType);
                            {
                                N(SyntaxKind.StringKeyword);
                            }
                            N(SyntaxKind.GreaterThanToken);
                        }
                    }
                    N(SyntaxKind.VariableDeclarator);
                    {
                        N(SyntaxKind.IdentifierToken, "func0");
                        N(SyntaxKind.EqualsValueClause);
                        {
                            N(SyntaxKind.EqualsToken);
                            N(SyntaxKind.TupleExpression);
                            {
                                N(SyntaxKind.OpenParenToken);
                                N(SyntaxKind.Argument);
                                {
                                    N(SyntaxKind.IdentifierName);
                                    {
                                        N(SyntaxKind.IdentifierToken, "y");
                                    }
                                }
                                N(SyntaxKind.CommaToken);
                                N(SyntaxKind.Argument);
                                {
                                    N(SyntaxKind.SimpleAssignmentExpression);
                                    {
                                        N(SyntaxKind.IdentifierName);
                                        {
                                            N(SyntaxKind.IdentifierToken, "x");
                                        }
                                        N(SyntaxKind.EqualsToken);
                                        N(SyntaxKind.NullLiteralExpression);
                                        {
                                            N(SyntaxKind.NullKeyword);
                                        }
                                    }
                                }
                                N(SyntaxKind.CloseParenToken);
                            }
                        }
                    }
                }
                N(SyntaxKind.SemicolonToken);
            }
            EOF();
        }

        [Fact]
        public void TestDefaultValueParenthesizedLambdaWithType1()
        {
            UsingDeclaration("Func<string, string> func0 = (string x = null) => x;", options: TestOptions.RegularPreview,
                    // (1,31): error CS1525: Invalid expression term 'string'
                    // Func<string, string> func0 = (string x = null) => x;
                    Diagnostic(ErrorCode.ERR_InvalidExprTerm, "string").WithArguments("string").WithLocation(1, 31),
                    // (1,38): error CS1026: ) expected
                    // Func<string, string> func0 = (string x = null) => x;
                    Diagnostic(ErrorCode.ERR_CloseParenExpected, "x").WithLocation(1, 38),
                    // (1,38): error CS1003: Syntax error, ',' expected
                    // Func<string, string> func0 = (string x = null) => x;
                    Diagnostic(ErrorCode.ERR_SyntaxError, "x").WithArguments(",", "").WithLocation(1, 38));
            N(SyntaxKind.FieldDeclaration);
            {
                N(SyntaxKind.VariableDeclaration);
                {
                    N(SyntaxKind.GenericName);
                    {
                        N(SyntaxKind.IdentifierToken, "Func");
                        N(SyntaxKind.TypeArgumentList);
                        {
                            N(SyntaxKind.LessThanToken);
                            N(SyntaxKind.PredefinedType);
                            {
                                N(SyntaxKind.StringKeyword);
                            }
                            N(SyntaxKind.CommaToken);
                            N(SyntaxKind.PredefinedType);
                            {
                                N(SyntaxKind.StringKeyword);
                            }
                            N(SyntaxKind.GreaterThanToken);
                        }
                    }
                    N(SyntaxKind.VariableDeclarator);
                    {
                        N(SyntaxKind.IdentifierToken, "func0");
                        N(SyntaxKind.EqualsValueClause);
                        {
                            N(SyntaxKind.EqualsToken);
                            N(SyntaxKind.ParenthesizedExpression);
                            {
                                N(SyntaxKind.OpenParenToken);
                                N(SyntaxKind.PredefinedType);
                                {
                                    N(SyntaxKind.StringKeyword);
                                }
                                M(SyntaxKind.CloseParenToken);
                            }
                        }
                    }
                }
                N(SyntaxKind.SemicolonToken);
            }
            EOF();
        }

        [Fact]
        public void TestDefaultValueParenthesizedLambdaWithType2()
        {
            UsingDeclaration("Func<string, string> func0 = (string y, string x = null) => x;", options: TestOptions.RegularPreview,
                    // (1,41): error CS1525: Invalid expression term 'string'
                    // Func<string, string> func0 = (string y, string x = null) => x;
                    Diagnostic(ErrorCode.ERR_InvalidExprTerm, "string").WithArguments("string").WithLocation(1, 41),
                    // (1,48): error CS1026: ) expected
                    // Func<string, string> func0 = (string y, string x = null) => x;
                    Diagnostic(ErrorCode.ERR_CloseParenExpected, "x").WithLocation(1, 48),
                    // (1,48): error CS1003: Syntax error, ',' expected
                    // Func<string, string> func0 = (string y, string x = null) => x;
                    Diagnostic(ErrorCode.ERR_SyntaxError, "x").WithArguments(",", "").WithLocation(1, 48));
            N(SyntaxKind.FieldDeclaration);
            {
                N(SyntaxKind.VariableDeclaration);
                {
                    N(SyntaxKind.GenericName);
                    {
                        N(SyntaxKind.IdentifierToken, "Func");
                        N(SyntaxKind.TypeArgumentList);
                        {
                            N(SyntaxKind.LessThanToken);
                            N(SyntaxKind.PredefinedType);
                            {
                                N(SyntaxKind.StringKeyword);
                            }
                            N(SyntaxKind.CommaToken);
                            N(SyntaxKind.PredefinedType);
                            {
                                N(SyntaxKind.StringKeyword);
                            }
                            N(SyntaxKind.GreaterThanToken);
                        }
                    }
                    N(SyntaxKind.VariableDeclarator);
                    {
                        N(SyntaxKind.IdentifierToken, "func0");
                        N(SyntaxKind.EqualsValueClause);
                        {
                            N(SyntaxKind.EqualsToken);
                            N(SyntaxKind.TupleExpression);
                            {
                                N(SyntaxKind.OpenParenToken);
                                N(SyntaxKind.Argument);
                                {
                                    N(SyntaxKind.DeclarationExpression);
                                    {
                                        N(SyntaxKind.PredefinedType);
                                        {
                                            N(SyntaxKind.StringKeyword);
                                        }
                                        N(SyntaxKind.SingleVariableDesignation);
                                        {
                                            N(SyntaxKind.IdentifierToken, "y");
                                        }
                                    }
                                }
                                N(SyntaxKind.CommaToken);
                                N(SyntaxKind.Argument);
                                {
                                    N(SyntaxKind.PredefinedType);
                                    {
                                        N(SyntaxKind.StringKeyword);
                                    }
                                }
                                M(SyntaxKind.CloseParenToken);
                            }
                        }
                    }
                }
                N(SyntaxKind.SemicolonToken);
            }
            EOF();
        }

        [Fact]
        public void TestNullCheckedDefaultValueSimpleLambda()
        {
            UsingDeclaration("Func<string, string> func0 = x!! = null => x;", options: TestOptions.RegularPreview,
                    // (1,41): error CS1003: Syntax error, ',' expected
                    // Func<string, string> func0 = x!! = null => x;
                    Diagnostic(ErrorCode.ERR_SyntaxError, "=>").WithArguments(",", "=>").WithLocation(1, 41));
            N(SyntaxKind.FieldDeclaration);
            {
                N(SyntaxKind.VariableDeclaration);
                {
                    N(SyntaxKind.GenericName);
                    {
                        N(SyntaxKind.IdentifierToken, "Func");
                        N(SyntaxKind.TypeArgumentList);
                        {
                            N(SyntaxKind.LessThanToken);
                            N(SyntaxKind.PredefinedType);
                            {
                                N(SyntaxKind.StringKeyword);
                            }
                            N(SyntaxKind.CommaToken);
                            N(SyntaxKind.PredefinedType);
                            {
                                N(SyntaxKind.StringKeyword);
                            }
                            N(SyntaxKind.GreaterThanToken);
                        }
                    }
                    N(SyntaxKind.VariableDeclarator);
                    {
                        N(SyntaxKind.IdentifierToken, "func0");
                        N(SyntaxKind.EqualsValueClause);
                        {
                            N(SyntaxKind.EqualsToken);
                            N(SyntaxKind.SimpleAssignmentExpression);
                            {
                                N(SyntaxKind.SuppressNullableWarningExpression);
                                {
                                    N(SyntaxKind.SuppressNullableWarningExpression);
                                    {
                                        N(SyntaxKind.IdentifierName);
                                        {
                                            N(SyntaxKind.IdentifierToken, "x");
                                        }
                                        N(SyntaxKind.ExclamationToken);
                                    }
                                    N(SyntaxKind.ExclamationToken);
                                }
                                N(SyntaxKind.EqualsToken);
                                N(SyntaxKind.NullLiteralExpression);
                                {
                                    N(SyntaxKind.NullKeyword);
                                }
                            }
                        }
                    }
                }
                N(SyntaxKind.SemicolonToken);
            }
            EOF();
        }

        [Fact]
        public void TestNullCheckedDefaultValueParenthesizedLambda1()
        {
            UsingDeclaration("Func<string, string> func0 = (x!! = null) => x;", options: TestOptions.RegularPreview,
                    // (1,43): error CS1003: Syntax error, ',' expected
                    // Func<string, string> func0 = (x!! = null) => x;
                    Diagnostic(ErrorCode.ERR_SyntaxError, "=>").WithArguments(",", "=>").WithLocation(1, 43));
            N(SyntaxKind.FieldDeclaration);
            {
                N(SyntaxKind.VariableDeclaration);
                {
                    N(SyntaxKind.GenericName);
                    {
                        N(SyntaxKind.IdentifierToken, "Func");
                        N(SyntaxKind.TypeArgumentList);
                        {
                            N(SyntaxKind.LessThanToken);
                            N(SyntaxKind.PredefinedType);
                            {
                                N(SyntaxKind.StringKeyword);
                            }
                            N(SyntaxKind.CommaToken);
                            N(SyntaxKind.PredefinedType);
                            {
                                N(SyntaxKind.StringKeyword);
                            }
                            N(SyntaxKind.GreaterThanToken);
                        }
                    }
                    N(SyntaxKind.VariableDeclarator);
                    {
                        N(SyntaxKind.IdentifierToken, "func0");
                        N(SyntaxKind.EqualsValueClause);
                        {
                            N(SyntaxKind.EqualsToken);
                            N(SyntaxKind.ParenthesizedExpression);
                            {
                                N(SyntaxKind.OpenParenToken);
                                N(SyntaxKind.SimpleAssignmentExpression);
                                {
                                    N(SyntaxKind.SuppressNullableWarningExpression);
                                    {
                                        N(SyntaxKind.SuppressNullableWarningExpression);
                                        {
                                            N(SyntaxKind.IdentifierName);
                                            {
                                                N(SyntaxKind.IdentifierToken, "x");
                                            }
                                            N(SyntaxKind.ExclamationToken);
                                        }
                                        N(SyntaxKind.ExclamationToken);
                                    }
                                    N(SyntaxKind.EqualsToken);
                                    N(SyntaxKind.NullLiteralExpression);
                                    {
                                        N(SyntaxKind.NullKeyword);
                                    }
                                }
                                N(SyntaxKind.CloseParenToken);
                            }
                        }
                    }
                }
                N(SyntaxKind.SemicolonToken);
            }
            EOF();
        }

        [Fact]
        public void TestNullCheckedDefaultValueParenthesizedLambda2()
        {
            UsingDeclaration("Func<string, string> func0 = (y, x!! = null) => x;", options: TestOptions.RegularPreview,
                    // (1,46): error CS1003: Syntax error, ',' expected
                    // Func<string, string> func0 = (y, x!! = null) => x;
                    Diagnostic(ErrorCode.ERR_SyntaxError, "=>").WithArguments(",", "=>").WithLocation(1, 46));
            N(SyntaxKind.FieldDeclaration);
            {
                N(SyntaxKind.VariableDeclaration);
                {
                    N(SyntaxKind.GenericName);
                    {
                        N(SyntaxKind.IdentifierToken, "Func");
                        N(SyntaxKind.TypeArgumentList);
                        {
                            N(SyntaxKind.LessThanToken);
                            N(SyntaxKind.PredefinedType);
                            {
                                N(SyntaxKind.StringKeyword);
                            }
                            N(SyntaxKind.CommaToken);
                            N(SyntaxKind.PredefinedType);
                            {
                                N(SyntaxKind.StringKeyword);
                            }
                            N(SyntaxKind.GreaterThanToken);
                        }
                    }
                    N(SyntaxKind.VariableDeclarator);
                    {
                        N(SyntaxKind.IdentifierToken, "func0");
                        N(SyntaxKind.EqualsValueClause);
                        {
                            N(SyntaxKind.EqualsToken);
                            N(SyntaxKind.TupleExpression);
                            {
                                N(SyntaxKind.OpenParenToken);
                                N(SyntaxKind.Argument);
                                {
                                    N(SyntaxKind.IdentifierName);
                                    {
                                        N(SyntaxKind.IdentifierToken, "y");
                                    }
                                }
                                N(SyntaxKind.CommaToken);
                                N(SyntaxKind.Argument);
                                {
                                    N(SyntaxKind.SimpleAssignmentExpression);
                                    {
                                        N(SyntaxKind.SuppressNullableWarningExpression);
                                        {
                                            N(SyntaxKind.SuppressNullableWarningExpression);
                                            {
                                                N(SyntaxKind.IdentifierName);
                                                {
                                                    N(SyntaxKind.IdentifierToken, "x");
                                                }
                                                N(SyntaxKind.ExclamationToken);
                                            }
                                            N(SyntaxKind.ExclamationToken);
                                        }
                                        N(SyntaxKind.EqualsToken);
                                        N(SyntaxKind.NullLiteralExpression);
                                        {
                                            N(SyntaxKind.NullKeyword);
                                        }
                                    }
                                }
                                N(SyntaxKind.CloseParenToken);
                            }
                        }
                    }
                }
                N(SyntaxKind.SemicolonToken);
            }
            EOF();
        }

        [Fact]
        public void TestNullCheckedDefaultValueParenthesizedLambdaWithType1()
        {
            UsingDeclaration("Func<string, string> func0 = (string x!! = null) => x;", options: TestOptions.RegularPreview,
                    // (1,31): error CS1525: Invalid expression term 'string'
                    // Func<string, string> func0 = (string x!! = null) => x;
                    Diagnostic(ErrorCode.ERR_InvalidExprTerm, "string").WithArguments("string").WithLocation(1, 31),
                    // (1,38): error CS1026: ) expected
                    // Func<string, string> func0 = (string x!! = null) => x;
                    Diagnostic(ErrorCode.ERR_CloseParenExpected, "x").WithLocation(1, 38),
                    // (1,38): error CS1003: Syntax error, ',' expected
                    // Func<string, string> func0 = (string x!! = null) => x;
                    Diagnostic(ErrorCode.ERR_SyntaxError, "x").WithArguments(",", "").WithLocation(1, 38));
            N(SyntaxKind.FieldDeclaration);
            {
                N(SyntaxKind.VariableDeclaration);
                {
                    N(SyntaxKind.GenericName);
                    {
                        N(SyntaxKind.IdentifierToken, "Func");
                        N(SyntaxKind.TypeArgumentList);
                        {
                            N(SyntaxKind.LessThanToken);
                            N(SyntaxKind.PredefinedType);
                            {
                                N(SyntaxKind.StringKeyword);
                            }
                            N(SyntaxKind.CommaToken);
                            N(SyntaxKind.PredefinedType);
                            {
                                N(SyntaxKind.StringKeyword);
                            }
                            N(SyntaxKind.GreaterThanToken);
                        }
                    }
                    N(SyntaxKind.VariableDeclarator);
                    {
                        N(SyntaxKind.IdentifierToken, "func0");
                        N(SyntaxKind.EqualsValueClause);
                        {
                            N(SyntaxKind.EqualsToken);
                            N(SyntaxKind.ParenthesizedExpression);
                            {
                                N(SyntaxKind.OpenParenToken);
                                N(SyntaxKind.PredefinedType);
                                {
                                    N(SyntaxKind.StringKeyword);
                                }
                                M(SyntaxKind.CloseParenToken);
                            }
                        }
                    }
                }
                N(SyntaxKind.SemicolonToken);
            }
            EOF();
        }

        [Fact]
        public void TestNullCheckedDefaultValueParenthesizedLambdaWithType2()
        {
            UsingDeclaration("Func<string, string> func0 = (string y, string x!! = null) => x;", options: TestOptions.RegularPreview,
                // (1,41): error CS1525: Invalid expression term 'string'
                // Func<string, string> func0 = (string y, string x!! = null) => x;
                Diagnostic(ErrorCode.ERR_InvalidExprTerm, "string").WithArguments("string").WithLocation(1, 41),
                // (1,48): error CS1026: ) expected
                // Func<string, string> func0 = (string y, string x!! = null) => x;
                Diagnostic(ErrorCode.ERR_CloseParenExpected, "x").WithLocation(1, 48),
                // (1,48): error CS1003: Syntax error, ',' expected
                // Func<string, string> func0 = (string y, string x!! = null) => x;
                Diagnostic(ErrorCode.ERR_SyntaxError, "x").WithArguments(",", "").WithLocation(1, 48));
            N(SyntaxKind.FieldDeclaration);
            {
                N(SyntaxKind.VariableDeclaration);
                {
                    N(SyntaxKind.GenericName);
                    {
                        N(SyntaxKind.IdentifierToken, "Func");
                        N(SyntaxKind.TypeArgumentList);
                        {
                            N(SyntaxKind.LessThanToken);
                            N(SyntaxKind.PredefinedType);
                            {
                                N(SyntaxKind.StringKeyword);
                            }
                            N(SyntaxKind.CommaToken);
                            N(SyntaxKind.PredefinedType);
                            {
                                N(SyntaxKind.StringKeyword);
                            }
                            N(SyntaxKind.GreaterThanToken);
                        }
                    }
                    N(SyntaxKind.VariableDeclarator);
                    {
                        N(SyntaxKind.IdentifierToken, "func0");
                        N(SyntaxKind.EqualsValueClause);
                        {
                            N(SyntaxKind.EqualsToken);
                            N(SyntaxKind.TupleExpression);
                            {
                                N(SyntaxKind.OpenParenToken);
                                N(SyntaxKind.Argument);
                                {
                                    N(SyntaxKind.DeclarationExpression);
                                    {
                                        N(SyntaxKind.PredefinedType);
                                        {
                                            N(SyntaxKind.StringKeyword);
                                        }
                                        N(SyntaxKind.SingleVariableDesignation);
                                        {
                                            N(SyntaxKind.IdentifierToken, "y");
                                        }
                                    }
                                }
                                N(SyntaxKind.CommaToken);
                                N(SyntaxKind.Argument);
                                {
                                    N(SyntaxKind.PredefinedType);
                                    {
                                        N(SyntaxKind.StringKeyword);
                                    }
                                }
                                M(SyntaxKind.CloseParenToken);
                            }
                        }
                    }
                }
                N(SyntaxKind.SemicolonToken);
            }
            EOF();
        }

        [Fact]
        public void TestNullCheckedSpaceBetweenSimpleLambda()
        {
            UsingDeclaration("Func<string, string> func0 = x! ! => x;", options: TestOptions.RegularPreview,
                    // (1,31): error CS1003: Syntax error, '!!' expected
                    // Func<string, string> func0 = x! ! => x;
                    Diagnostic(ErrorCode.ERR_SyntaxError, "! ").WithArguments("!!", "!").WithLocation(1, 31));
            N(SyntaxKind.FieldDeclaration);
            {
                N(SyntaxKind.VariableDeclaration);
                {
                    N(SyntaxKind.GenericName);
                    {
                        N(SyntaxKind.IdentifierToken, "Func");
                        N(SyntaxKind.TypeArgumentList);
                        {
                            N(SyntaxKind.LessThanToken);
                            N(SyntaxKind.PredefinedType);
                            {
                                N(SyntaxKind.StringKeyword);
                            }
                            N(SyntaxKind.CommaToken);
                            N(SyntaxKind.PredefinedType);
                            {
                                N(SyntaxKind.StringKeyword);
                            }
                            N(SyntaxKind.GreaterThanToken);
                        }
                    }
                    N(SyntaxKind.VariableDeclarator);
                    {
                        N(SyntaxKind.IdentifierToken, "func0");
                        N(SyntaxKind.EqualsValueClause);
                        {
                            N(SyntaxKind.EqualsToken);
                            N(SyntaxKind.SimpleLambdaExpression);
                            {
                                N(SyntaxKind.Parameter);
                                {
                                    N(SyntaxKind.IdentifierToken, "x");
                                    N(SyntaxKind.ExclamationExclamationToken);
                                }
                                N(SyntaxKind.EqualsGreaterThanToken);
                                N(SyntaxKind.IdentifierName);
                                {
                                    N(SyntaxKind.IdentifierToken, "x");
                                }
                            }
                        }
                    }
                }
                N(SyntaxKind.SemicolonToken);
            }
            EOF();
        }

        [Fact]
        public void TestNullCheckedSpaceBetweenParenthesizedLambda1()
        {
            UsingDeclaration("Func<string, string> func0 = (x! !) => x;", options: TestOptions.RegularPreview,
                    // (1,32): error CS1003: Syntax error, '!!' expected
                    // Func<string, string> func0 = (x! !) => x;
                    Diagnostic(ErrorCode.ERR_SyntaxError, "!").WithArguments("!!", "!").WithLocation(1, 32));
            N(SyntaxKind.FieldDeclaration);
            {
                N(SyntaxKind.VariableDeclaration);
                {
                    N(SyntaxKind.GenericName);
                    {
                        N(SyntaxKind.IdentifierToken, "Func");
                        N(SyntaxKind.TypeArgumentList);
                        {
                            N(SyntaxKind.LessThanToken);
                            N(SyntaxKind.PredefinedType);
                            {
                                N(SyntaxKind.StringKeyword);
                            }
                            N(SyntaxKind.CommaToken);
                            N(SyntaxKind.PredefinedType);
                            {
                                N(SyntaxKind.StringKeyword);
                            }
                            N(SyntaxKind.GreaterThanToken);
                        }
                    }
                    N(SyntaxKind.VariableDeclarator);
                    {
                        N(SyntaxKind.IdentifierToken, "func0");
                        N(SyntaxKind.EqualsValueClause);
                        {
                            N(SyntaxKind.EqualsToken);
                            N(SyntaxKind.ParenthesizedLambdaExpression);
                            {
                                N(SyntaxKind.ParameterList);
                                {
                                    N(SyntaxKind.OpenParenToken);
                                    N(SyntaxKind.Parameter);
                                    {
                                        N(SyntaxKind.IdentifierToken, "x");
                                        N(SyntaxKind.ExclamationExclamationToken);
                                    }
                                    N(SyntaxKind.CloseParenToken);
                                }
                                N(SyntaxKind.EqualsGreaterThanToken);
                                N(SyntaxKind.IdentifierName);
                                {
                                    N(SyntaxKind.IdentifierToken, "x");
                                }
                            }
                        }
                    }
                }
                N(SyntaxKind.SemicolonToken);
            }
            EOF();
        }

        [Fact]
        public void TestNullCheckedSpaceBetweenParenthesizedLambda2()
        {
            UsingDeclaration("Func<string, string> func0 = (y, x! !) => x;", options: TestOptions.RegularPreview,
                    // (1,35): error CS1003: Syntax error, '!!' expected
                    // Func<string, string> func0 = (y, x! !) => x;
                    Diagnostic(ErrorCode.ERR_SyntaxError, "!").WithArguments("!!", "!").WithLocation(1, 35));
            N(SyntaxKind.FieldDeclaration);
            {
                N(SyntaxKind.VariableDeclaration);
                {
                    N(SyntaxKind.GenericName);
                    {
                        N(SyntaxKind.IdentifierToken, "Func");
                        N(SyntaxKind.TypeArgumentList);
                        {
                            N(SyntaxKind.LessThanToken);
                            N(SyntaxKind.PredefinedType);
                            {
                                N(SyntaxKind.StringKeyword);
                            }
                            N(SyntaxKind.CommaToken);
                            N(SyntaxKind.PredefinedType);
                            {
                                N(SyntaxKind.StringKeyword);
                            }
                            N(SyntaxKind.GreaterThanToken);
                        }
                    }
                    N(SyntaxKind.VariableDeclarator);
                    {
                        N(SyntaxKind.IdentifierToken, "func0");
                        N(SyntaxKind.EqualsValueClause);
                        {
                            N(SyntaxKind.EqualsToken);
                            N(SyntaxKind.ParenthesizedLambdaExpression);
                            {
                                N(SyntaxKind.ParameterList);
                                {
                                    N(SyntaxKind.OpenParenToken);
                                    N(SyntaxKind.Parameter);
                                    {
                                        N(SyntaxKind.IdentifierToken, "y");
                                    }
                                    N(SyntaxKind.CommaToken);
                                    N(SyntaxKind.Parameter);
                                    {
                                        N(SyntaxKind.IdentifierToken, "x");
                                        N(SyntaxKind.ExclamationExclamationToken);
                                    }
                                    N(SyntaxKind.CloseParenToken);
                                }
                                N(SyntaxKind.EqualsGreaterThanToken);
                                N(SyntaxKind.IdentifierName);
                                {
                                    N(SyntaxKind.IdentifierToken, "x");
                                }
                            }
                        }
                    }
                }
                N(SyntaxKind.SemicolonToken);
            }
            EOF();
        }

        [Fact]
        public void TestNullCheckedSpaceBetweenLambdaWithType1()
        {
            UsingDeclaration("Func<string, string> func0 = (string x! !) => x;", options: TestOptions.RegularPreview,
                    // (1,39): error CS1003: Syntax error, '!!' expected
                    // Func<string, string> func0 = (string x! !) => x;
                    Diagnostic(ErrorCode.ERR_SyntaxError, "!").WithArguments("!!", "!").WithLocation(1, 39));
            N(SyntaxKind.FieldDeclaration);
            {
                N(SyntaxKind.VariableDeclaration);
                {
                    N(SyntaxKind.GenericName);
                    {
                        N(SyntaxKind.IdentifierToken, "Func");
                        N(SyntaxKind.TypeArgumentList);
                        {
                            N(SyntaxKind.LessThanToken);
                            N(SyntaxKind.PredefinedType);
                            {
                                N(SyntaxKind.StringKeyword);
                            }
                            N(SyntaxKind.CommaToken);
                            N(SyntaxKind.PredefinedType);
                            {
                                N(SyntaxKind.StringKeyword);
                            }
                            N(SyntaxKind.GreaterThanToken);
                        }
                    }
                    N(SyntaxKind.VariableDeclarator);
                    {
                        N(SyntaxKind.IdentifierToken, "func0");
                        N(SyntaxKind.EqualsValueClause);
                        {
                            N(SyntaxKind.EqualsToken);
                            N(SyntaxKind.ParenthesizedLambdaExpression);
                            {
                                N(SyntaxKind.ParameterList);
                                {
                                    N(SyntaxKind.OpenParenToken);
                                    N(SyntaxKind.Parameter);
                                    {
                                        N(SyntaxKind.PredefinedType);
                                        {
                                            N(SyntaxKind.StringKeyword);
                                        }
                                        N(SyntaxKind.IdentifierToken, "x");
                                        N(SyntaxKind.ExclamationExclamationToken);
                                    }
                                    N(SyntaxKind.CloseParenToken);
                                }
                                N(SyntaxKind.EqualsGreaterThanToken);
                                N(SyntaxKind.IdentifierName);
                                {
                                    N(SyntaxKind.IdentifierToken, "x");
                                }
                            }
                        }
                    }
                }
                N(SyntaxKind.SemicolonToken);
            }
            EOF();
        }

        [Fact]
        public void TestNullCheckedSpaceBetweenLambdaWithType2()
        {
            UsingDeclaration("Func<string, string> func0 = (string y, string x! !) => x;", options: TestOptions.RegularPreview,
                    // (1,49): error CS1003: Syntax error, '!!' expected
                    // Func<string, string> func0 = (string y, string x! !) => x;
                    Diagnostic(ErrorCode.ERR_SyntaxError, "!").WithArguments("!!", "!").WithLocation(1, 49));
            N(SyntaxKind.FieldDeclaration);
            {
                N(SyntaxKind.VariableDeclaration);
                {
                    N(SyntaxKind.GenericName);
                    {
                        N(SyntaxKind.IdentifierToken, "Func");
                        N(SyntaxKind.TypeArgumentList);
                        {
                            N(SyntaxKind.LessThanToken);
                            N(SyntaxKind.PredefinedType);
                            {
                                N(SyntaxKind.StringKeyword);
                            }
                            N(SyntaxKind.CommaToken);
                            N(SyntaxKind.PredefinedType);
                            {
                                N(SyntaxKind.StringKeyword);
                            }
                            N(SyntaxKind.GreaterThanToken);
                        }
                    }
                    N(SyntaxKind.VariableDeclarator);
                    {
                        N(SyntaxKind.IdentifierToken, "func0");
                        N(SyntaxKind.EqualsValueClause);
                        {
                            N(SyntaxKind.EqualsToken);
                            N(SyntaxKind.ParenthesizedLambdaExpression);
                            {
                                N(SyntaxKind.ParameterList);
                                {
                                    N(SyntaxKind.OpenParenToken);
                                    N(SyntaxKind.Parameter);
                                    {
                                        N(SyntaxKind.PredefinedType);
                                        {
                                            N(SyntaxKind.StringKeyword);
                                        }
                                        N(SyntaxKind.IdentifierToken, "y");
                                    }
                                    N(SyntaxKind.CommaToken);
                                    N(SyntaxKind.Parameter);
                                    {
                                        N(SyntaxKind.PredefinedType);
                                        {
                                            N(SyntaxKind.StringKeyword);
                                        }
                                        N(SyntaxKind.IdentifierToken, "x");
                                        N(SyntaxKind.ExclamationExclamationToken);
                                    }
                                    N(SyntaxKind.CloseParenToken);
                                }
                                N(SyntaxKind.EqualsGreaterThanToken);
                                N(SyntaxKind.IdentifierName);
                                {
                                    N(SyntaxKind.IdentifierToken, "x");
                                }
                            }
                        }
                    }
                }
                N(SyntaxKind.SemicolonToken);
            }
            EOF();
        }

        [Fact]
        public void AsyncAwaitInLambda()
        {
            UsingStatement(@"F(async () => await Task.FromResult(4));");
            N(SyntaxKind.ExpressionStatement);
            {
                N(SyntaxKind.InvocationExpression);
                {
                    N(SyntaxKind.IdentifierName);
                    {
                        N(SyntaxKind.IdentifierToken, "F");
                    }
                    N(SyntaxKind.ArgumentList);
                    {
                        N(SyntaxKind.OpenParenToken);
                        N(SyntaxKind.Argument);
                        {
                            N(SyntaxKind.ParenthesizedLambdaExpression);
                            {
                                N(SyntaxKind.AsyncKeyword);
                                N(SyntaxKind.ParameterList);
                                {
                                    N(SyntaxKind.OpenParenToken);
                                    N(SyntaxKind.CloseParenToken);
                                }
                                N(SyntaxKind.EqualsGreaterThanToken);
                                N(SyntaxKind.AwaitExpression);
                                {
                                    N(SyntaxKind.AwaitKeyword);
                                    N(SyntaxKind.InvocationExpression);
                                    {
                                        N(SyntaxKind.SimpleMemberAccessExpression);
                                        {
                                            N(SyntaxKind.IdentifierName);
                                            {
                                                N(SyntaxKind.IdentifierToken, "Task");
                                            }
                                            N(SyntaxKind.DotToken);
                                            N(SyntaxKind.IdentifierName);
                                            {
                                                N(SyntaxKind.IdentifierToken, "FromResult");
                                            }
                                        }
                                        N(SyntaxKind.ArgumentList);
                                        {
                                            N(SyntaxKind.OpenParenToken);
                                            N(SyntaxKind.Argument);
                                            {
                                                N(SyntaxKind.NumericLiteralExpression);
                                                {
                                                    N(SyntaxKind.NumericLiteralToken, "4");
                                                }
                                            }
                                            N(SyntaxKind.CloseParenToken);
                                        }
                                    }
                                }
                            }
                        }
                        N(SyntaxKind.CloseParenToken);
                    }
                }
                N(SyntaxKind.SemicolonToken);
            }
            EOF();
        }
>>>>>>> 67d940c4
    }
}<|MERGE_RESOLUTION|>--- conflicted
+++ resolved
@@ -666,8 +666,6 @@
             }
             EOF();
         }
-<<<<<<< HEAD
-=======
 
         [Fact]
         public void TestLambdaWithNullValidation()
@@ -3055,6 +3053,5 @@
             }
             EOF();
         }
->>>>>>> 67d940c4
     }
 }