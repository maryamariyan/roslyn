--- conflicted
+++ resolved
@@ -2717,12 +2717,6 @@
             verifyParsedAsRecord();
 
             UsingTree(text, options: TestOptions.Regular8,
-<<<<<<< HEAD
-                // (1,1): error CS8400: Feature 'top-level statements' is not available in C# 8.0. Please use language version 9.0 or greater.
-                // record struct C(int X, int Y);
-                Diagnostic(ErrorCode.ERR_FeatureNotAvailableInVersion8, "record ").WithArguments("top-level statements", "9.0").WithLocation(1, 1),
-=======
->>>>>>> 4b579bbe
                 // (1,8): error CS1001: Identifier expected
                 // record struct C(int X, int Y);
                 Diagnostic(ErrorCode.ERR_IdentifierExpected, "struct").WithLocation(1, 8),
@@ -2735,8 +2729,6 @@
                 // (1,16): error CS1513: } expected
                 // record struct C(int X, int Y);
                 Diagnostic(ErrorCode.ERR_RbraceExpected, "(").WithLocation(1, 16),
-<<<<<<< HEAD
-=======
                 // (1,16): error CS8803: Top-level statements must precede namespace and type declarations.
                 // record struct C(int X, int Y);
                 Diagnostic(ErrorCode.ERR_TopLevelStatementAfterNamespaceOrType, "(int X, int Y);").WithLocation(1, 16));
@@ -2760,7 +2752,6 @@
                 // (1,16): error CS1513: } expected
                 // record struct C(int X, int Y);
                 Diagnostic(ErrorCode.ERR_RbraceExpected, "(").WithLocation(1, 16),
->>>>>>> 4b579bbe
                 // (1,16): error CS8803: Top-level statements must precede namespace and type declarations.
                 // record struct C(int X, int Y);
                 Diagnostic(ErrorCode.ERR_TopLevelStatementAfterNamespaceOrType, "(int X, int Y);").WithLocation(1, 16),
@@ -2962,14 +2953,6 @@
             UsingTree(text, options: TestOptions.Regular9);
             verifyParsedAsRecord();
 
-<<<<<<< HEAD
-            UsingTree(text, options: TestOptions.Regular8,
-                // (1,1): error CS8400: Feature 'top-level statements' is not available in C# 8.0. Please use language version 9.0 or greater.
-                // record class C(int X, int Y);
-                Diagnostic(ErrorCode.ERR_FeatureNotAvailableInVersion8, "record ").WithArguments("top-level statements", "9.0").WithLocation(1, 1),
-                // (1,8): error CS1001: Identifier expected
-                // record class C(int X, int Y);
-=======
             CreateCompilation(text, parseOptions: TestOptions.Regular8).VerifyDiagnostics(
                 // (1,1): error CS8400: Feature 'top-level statements' is not available in C# 8.0. Please use language version 9.0 or greater.
                 // record class C(int X, int Y);
@@ -2979,7 +2962,6 @@
                 Diagnostic(ErrorCode.ERR_SingleTypeNameNotFound, "record").WithArguments("record").WithLocation(1, 1),
                 // (1,8): error CS1001: Identifier expected
                 // record class C(int X, int Y);
->>>>>>> 4b579bbe
                 Diagnostic(ErrorCode.ERR_IdentifierExpected, "class").WithLocation(1, 8),
                 // (1,8): error CS1002: ; expected
                 // record class C(int X, int Y);
@@ -2990,8 +2972,6 @@
                 // (1,15): error CS1513: } expected
                 // record class C(int X, int Y);
                 Diagnostic(ErrorCode.ERR_RbraceExpected, "(").WithLocation(1, 15),
-<<<<<<< HEAD
-=======
                 // (1,15): error CS8803: Top-level statements must precede namespace and type declarations.
                 // record class C(int X, int Y);
                 Diagnostic(ErrorCode.ERR_TopLevelStatementAfterNamespaceOrType, "(int X, int Y);").WithLocation(1, 15),
@@ -3024,7 +3004,6 @@
                 // (1,15): error CS1513: } expected
                 // record class C(int X, int Y);
                 Diagnostic(ErrorCode.ERR_RbraceExpected, "(").WithLocation(1, 15),
->>>>>>> 4b579bbe
                 // (1,15): error CS8803: Top-level statements must precede namespace and type declarations.
                 // record class C(int X, int Y);
                 Diagnostic(ErrorCode.ERR_TopLevelStatementAfterNamespaceOrType, "(int X, int Y);").WithLocation(1, 15));
