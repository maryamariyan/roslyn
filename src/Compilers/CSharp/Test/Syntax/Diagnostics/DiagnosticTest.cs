﻿// Copyright (c) Microsoft.  All Rights Reserved.  Licensed under the Apache License, Version 2.0.  See License.txt in the project root for license information.

using System;
using System.Collections.Generic;
using System.Globalization;
using System.Linq;
using System.Runtime.InteropServices;
using Microsoft.CodeAnalysis.CSharp.Test.Utilities;
using Microsoft.CodeAnalysis.Emit;
using Microsoft.CodeAnalysis.Test.Utilities;
using Microsoft.CodeAnalysis.Text;
using Roslyn.Test.Utilities;
using Roslyn.Utilities;
using Xunit;

namespace Microsoft.CodeAnalysis.CSharp.UnitTests
{
    public partial class DiagnosticTest : CSharpTestBase
    {
        /// <summary>
        /// Ensure string resources are included.
        /// </summary>
        [Fact]
        public void Resources()
        {
            var excludedErrorCodes = new[]
            {
                ErrorCode.Void,
                ErrorCode.Unknown,
                ErrorCode.WRN_ALinkWarn, // Not reported, but retained to allow configuring class of related warnings. See CSharpDiagnosticFilter.Filter.
            };
            foreach (ErrorCode code in Enum.GetValues(typeof(ErrorCode)))
            {
                if (Array.IndexOf(excludedErrorCodes, code) >= 0)
                {
                    continue;
                }

                Assert.False(string.IsNullOrEmpty(ErrorFacts.GetMessage(code, CultureInfo.InvariantCulture)));
            }
        }

        /// <summary>
        /// ErrorCode should not have duplicates.
        /// </summary>
        [Fact]
        public void NoDuplicates()
        {
            var values = Enum.GetValues(typeof(ErrorCode));
            var set = new HashSet<ErrorCode>();
            foreach (ErrorCode value in values)
            {
                Assert.True(set.Add(value));
            }
        }

        [Fact]
        public void TestDiagnostic()
        {
            MockMessageProvider provider = new MockMessageProvider();
            SyntaxTree syntaxTree = new MockSyntaxTree();
            CultureInfo englishCulture = CultureHelpers.EnglishCulture;

            DiagnosticInfo di1 = new DiagnosticInfo(provider, 1);
            Assert.Equal(1, di1.Code);
            Assert.Equal(DiagnosticSeverity.Error, di1.Severity);
            Assert.Equal("MOCK0001", di1.MessageIdentifier);
            Assert.Equal("The first error", di1.GetMessage(englishCulture));

            DiagnosticInfo di2 = new DiagnosticInfo(provider, 1002, "Elvis", "Mort");
            Assert.Equal(1002, di2.Code);
            Assert.Equal(DiagnosticSeverity.Warning, di2.Severity);
            Assert.Equal("MOCK1002", di2.MessageIdentifier);
            Assert.Equal("The second warning about Elvis and Mort", di2.GetMessage(englishCulture));

            Location l1 = new SourceLocation(syntaxTree, new TextSpan(5, 8));
            var d1 = new CSDiagnostic(di2, l1);
            Assert.Equal(l1, d1.Location);
            Assert.Same(syntaxTree, d1.Location.SourceTree);
            Assert.Equal(new TextSpan(5, 8), d1.Location.SourceSpan);
            Assert.Equal(0, d1.AdditionalLocations.Count());
            Assert.Same(di2, d1.Info);
        }

        [Fact]
        public void TestCustomErrorInfo()
        {
            MockMessageProvider provider = new MockMessageProvider();
            SyntaxTree syntaxTree = new MockSyntaxTree();

            DiagnosticInfo di3 = new CustomErrorInfo(provider, "OtherSymbol", new SourceLocation(syntaxTree, new TextSpan(14, 8)));
            var d3 = new CSDiagnostic(di3, new SourceLocation(syntaxTree, new TextSpan(1, 1)));
            Assert.Same(syntaxTree, d3.Location.SourceTree);
            Assert.Equal(new TextSpan(1, 1), d3.Location.SourceSpan);
            Assert.Equal(1, d3.AdditionalLocations.Count());
            Assert.Equal(new TextSpan(14, 8), d3.AdditionalLocations.First().SourceSpan);
            Assert.Equal("OtherSymbol", (d3.Info as CustomErrorInfo).OtherSymbol);
        }

        [WorkItem(537801, "http://vstfdevdiv:8080/DevDiv2/DevDiv/_workitems/edit/537801")]
        [Fact]
        public void MissingNamespaceOpenBracket()
        {
            var text = @"namespace NS

    interface ITest {
        void Method();
    }

End namespace
";

            var comp = CreateCompilation(text);
            var actualErrors = comp.GetDiagnostics();
            Assert.InRange(actualErrors.Count(), 1, int.MaxValue);
        }

        [WorkItem(540086, "http://vstfdevdiv:8080/DevDiv2/DevDiv/_workitems/edit/540086")]
        [Fact]
        public void ErrorApplyIndexingToMethod()
        {
            var text = @"using System;
public class A
{
    static void Main(string[] args)
    {
        Console.WriteLine(goo[0]);
    }

    static int[] goo()
    {
        return new int[0];
    }
}";

            var comp = DiagnosticsUtils.VerifyErrorsAndGetCompilationWithMscorlib(text,
                new ErrorDescription { Code = (int)ErrorCode.ERR_BadIndexLHS, Line = 6, Column = 27 });

            text = @"
public class A
{
    static void Main(string[] args)
    {        
    }

    void goo(object o)
    {
        System.Console.WriteLine(o.GetType().GetMethods[0].Name);
    }
}";
            comp = DiagnosticsUtils.VerifyErrorsAndGetCompilationWithMscorlib(text,
                new ErrorDescription { Code = (int)ErrorCode.ERR_BadIndexLHS, Line = 10, Column = 34 });
        }

        [WorkItem(540329, "http://vstfdevdiv:8080/DevDiv2/DevDiv/_workitems/edit/540329")]
        [Fact]
        public void ErrorMemberAccessOnLiteralToken()
        {
            var text = @"
class X
{
    static void Main()
    {
        // this statement should produce an error
        int x = null.Length;
        // this statement is valid
        string three = 3.ToString();
    }
}";

            CreateCompilation(text).VerifyDiagnostics(
                // (6,17): error CS0023: Operator '.' cannot be applied to operand of type '<null>'
                Diagnostic(ErrorCode.ERR_BadUnaryOp, @"null.Length").WithArguments(".", "<null>"));
        }

        [WorkItem(542911, "http://vstfdevdiv:8080/DevDiv2/DevDiv/_workitems/edit/542911")]
        [Fact]
        public void WarningLevel_1()
        {
            foreach (ErrorCode errorCode in Enum.GetValues(typeof(ErrorCode)))
            {
                string errorCodeName = errorCode.ToString();
                if (errorCodeName.StartsWith("WRN", StringComparison.Ordinal))
                {
                    Assert.True(ErrorFacts.IsWarning(errorCode));
                    Assert.NotEqual(0, ErrorFacts.GetWarningLevel(errorCode));
                }
                else if (errorCodeName.StartsWith("ERR", StringComparison.Ordinal))
                {
                    Assert.False(ErrorFacts.IsWarning(errorCode));
                    Assert.Equal(0, ErrorFacts.GetWarningLevel(errorCode));
                }
            }
        }

        [WorkItem(542911, "http://vstfdevdiv:8080/DevDiv2/DevDiv/_workitems/edit/542911")]
        [Fact]
        public void WarningLevel_2()
        {
            // Check a few warning levels recently added

            Assert.Equal(2, ErrorFacts.GetWarningLevel(ErrorCode.WRN_DeprecatedCollectionInitAddStr));
            Assert.Equal(1, ErrorFacts.GetWarningLevel(ErrorCode.WRN_DefaultValueForUnconsumedLocation));
            Assert.Equal(2, ErrorFacts.GetWarningLevel(ErrorCode.WRN_UnmatchedParamRefTag));
            Assert.Equal(2, ErrorFacts.GetWarningLevel(ErrorCode.WRN_UnmatchedTypeParamRefTag));
            Assert.Equal(1, ErrorFacts.GetWarningLevel(ErrorCode.WRN_ReferencedAssemblyReferencesLinkedPIA));
            Assert.Equal(2, ErrorFacts.GetWarningLevel(ErrorCode.WRN_DynamicDispatchToConditionalMethod));
            Assert.Equal(3, ErrorFacts.GetWarningLevel(ErrorCode.WRN_IsDynamicIsConfusing));
            Assert.Equal(2, ErrorFacts.GetWarningLevel(ErrorCode.WRN_NoSources));

            // If a new warning is added, this test will fail and adding the new case with the expected error level will be required.

            foreach (ErrorCode errorCode in Enum.GetValues(typeof(ErrorCode)))
            {
                if ((int)errorCode < 7000)
                {
                    continue;
                }

                string errorCodeName = errorCode.ToString();
                if (errorCodeName.StartsWith("WRN", StringComparison.Ordinal))
                {
                    Assert.True(ErrorFacts.IsWarning(errorCode));
                    switch (errorCode)
                    {
                        case ErrorCode.WRN_DelaySignButNoKey:
                        case ErrorCode.WRN_AttributeIgnoredWhenPublicSigning:
                        case ErrorCode.WRN_UnimplementedCommandLineSwitch:
                        case ErrorCode.WRN_CallerFilePathPreferredOverCallerMemberName:
                        case ErrorCode.WRN_CallerLineNumberPreferredOverCallerMemberName:
                        case ErrorCode.WRN_CallerLineNumberPreferredOverCallerFilePath:
                        case ErrorCode.WRN_AssemblyAttributeFromModuleIsOverridden:
                        case ErrorCode.WRN_RefCultureMismatch:
                        case ErrorCode.WRN_ConflictingMachineAssembly:
                        case ErrorCode.WRN_FilterIsConstantFalse:
                        case ErrorCode.WRN_FilterIsConstantTrue:
                        case ErrorCode.WRN_FilterIsConstantFalseRedundantTryCatch:
                        case ErrorCode.WRN_AnalyzerCannotBeCreated:
                        case ErrorCode.WRN_NoAnalyzerInAssembly:
                        case ErrorCode.WRN_UnableToLoadAnalyzer:
                        case ErrorCode.WRN_ReferencedAssemblyDoesNotHaveStrongName:
                        case ErrorCode.WRN_AlignmentMagnitude:
                        case ErrorCode.WRN_TupleLiteralNameMismatch:
                        case ErrorCode.WRN_Experimental:
                        case ErrorCode.WRN_AttributesOnBackingFieldsNotAvailable:
<<<<<<< HEAD
                        case ErrorCode.WRN_SwitchExpressionNotExhaustive:
=======
                        case ErrorCode.WRN_TupleBinopLiteralNameMismatch:
>>>>>>> ec3dd157
                            Assert.Equal(1, ErrorFacts.GetWarningLevel(errorCode));
                            break;
                        case ErrorCode.WRN_MainIgnored:
                        case ErrorCode.WRN_NubExprIsConstBool2:
                        case ErrorCode.WRN_UnqualifiedNestedTypeInCref:
                        case ErrorCode.WRN_NoRuntimeMetadataVersion:
                            Assert.Equal(2, ErrorFacts.GetWarningLevel(errorCode));
                            break;
                        case ErrorCode.WRN_PdbLocalNameTooLong:
                        case ErrorCode.WRN_UnreferencedLocalFunction:
                            Assert.Equal(3, ErrorFacts.GetWarningLevel(errorCode));
                            break;
                        case ErrorCode.WRN_InvalidVersionFormat:
                            Assert.Equal(4, ErrorFacts.GetWarningLevel(errorCode));
                            break;
                        default:
                            // If a new warning is added, this test will fail
                            // and whoever is adding the new warning will have to update it with the expected error level.
                            Assert.True(false, "Please update this test case with a proper warning level for '" + errorCodeName + "'");
                            break;
                    }
                }
            }
        }

        [Fact]
        public void Warning_1()
        {
            var text = @"


public class C
{
    static private volatile int i;
    static public void Test (ref int i) {}
    public static void Main()
    {
        Test (ref i);
    }	
}
";

            CreateCompilation(text, options: TestOptions.ReleaseExe).VerifyDiagnostics(
                // (10,19): warning CS0420: 'C.i': a reference to a volatile field will not be treated as volatile
                //         Test (ref i);
                Diagnostic(ErrorCode.WRN_VolatileByRef, "i").WithArguments("C.i"));

            IDictionary<string, ReportDiagnostic> warnings = new Dictionary<string, ReportDiagnostic>();
            warnings.Add(MessageProvider.Instance.GetIdForErrorCode(420), ReportDiagnostic.Suppress);
            CSharpCompilationOptions option = TestOptions.ReleaseExe.WithSpecificDiagnosticOptions(warnings);
            CreateCompilation(text, options: option).VerifyDiagnostics();

            option = TestOptions.ReleaseExe.WithGeneralDiagnosticOption(ReportDiagnostic.Error);
            CreateCompilation(text, options: option).VerifyDiagnostics(
                // (10,19): error CS0420: Warning as Error: 'C.i': a reference to a volatile field will not be treated as volatile
                //         Test (ref i);
                Diagnostic(ErrorCode.WRN_VolatileByRef, "i").WithArguments("C.i").WithWarningAsError(true));

            warnings[MessageProvider.Instance.GetIdForErrorCode(420)] = ReportDiagnostic.Error;
            option = TestOptions.ReleaseExe.WithGeneralDiagnosticOption(ReportDiagnostic.Default).WithSpecificDiagnosticOptions(warnings);
            CreateCompilation(text, options: option).VerifyDiagnostics(
                // (10,19): error CS0420: Warning as Error: 'C.i': a reference to a volatile field will not be treated as volatile
                //         Test (ref i);
                Diagnostic(ErrorCode.WRN_VolatileByRef, "i").WithArguments("C.i").WithWarningAsError(true));
        }

        [Fact]
        public void Warning_2()
        {
            var text = @"


public class C
{
    public static void Main()
    {
	int x;
	int j = 0;
    }	
}
";

            CSharpCompilationOptions commonoption = TestOptions.ReleaseExe;
            CreateCompilation(text, options: commonoption).VerifyDiagnostics(
                // (8,6): warning CS0168: The variable 'x' is declared but never used
                // 	int x;
                Diagnostic(ErrorCode.WRN_UnreferencedVar, "x").WithArguments("x"),
                // (9,6): warning CS0219: The variable 'j' is assigned but its value is never used
                // 	int j = 0;
                Diagnostic(ErrorCode.WRN_UnreferencedVarAssg, "j").WithArguments("j"));

            IDictionary<string, ReportDiagnostic> warnings = new Dictionary<string, ReportDiagnostic>();
            warnings.Add(MessageProvider.Instance.GetIdForErrorCode(168), ReportDiagnostic.Suppress);
            CSharpCompilationOptions option = commonoption.WithSpecificDiagnosticOptions(warnings);
            CreateCompilation(text, options: option).VerifyDiagnostics(
                // (9,6): warning CS0219: The variable 'j' is assigned but its value is never used
                // 	int j = 0;
                Diagnostic(ErrorCode.WRN_UnreferencedVarAssg, "j").WithArguments("j"));

            warnings[MessageProvider.Instance.GetIdForErrorCode(168)] = ReportDiagnostic.Error;
            option = commonoption.WithSpecificDiagnosticOptions(warnings);
            CreateCompilation(text, options: option).VerifyDiagnostics(
                // (8,6): error CS0168: Warning as Error: The variable 'x' is declared but never used
                // 	int x;
                Diagnostic(ErrorCode.WRN_UnreferencedVar, "x").WithArguments("x").WithWarningAsError(true),
                // (9,6): warning CS0219: The variable 'j' is assigned but its value is never used
                // 	int j = 0;
                Diagnostic(ErrorCode.WRN_UnreferencedVarAssg, "j").WithArguments("j"));

            option = commonoption.WithWarningLevel(3);
            CreateCompilation(text, options: option).VerifyDiagnostics(
                // (8,6): warning CS0168: The variable 'x' is declared but never used
                // 	int x;
                Diagnostic(ErrorCode.WRN_UnreferencedVar, "x").WithArguments("x"),
                // (9,6): warning CS0219: The variable 'j' is assigned but its value is never used
                // 	int j = 0;
                Diagnostic(ErrorCode.WRN_UnreferencedVarAssg, "j").WithArguments("j"));

            option = commonoption.WithWarningLevel(2);
            CreateCompilation(text, options: option).VerifyDiagnostics();

            option = commonoption.WithWarningLevel(2).WithGeneralDiagnosticOption(ReportDiagnostic.Error);
            CreateCompilation(text, options: option).VerifyDiagnostics();

            option = commonoption.WithWarningLevel(2).WithSpecificDiagnosticOptions(warnings);
            CreateCompilation(text, options: option).VerifyDiagnostics();
        }

        [Fact]
        public void PragmaWarning_NoErrorCodes1()
        {
            var text = @"
public class C
{
    public static void Main()
    {
#pragma warning disable
        int x;      // CS0168
        int y = 0;  // CS0219
#pragma warning restore
        int z;
    }
}
";

            CSharpCompilationOptions commonoption = TestOptions.ReleaseExe;
            CreateCompilation(text, options: commonoption).VerifyDiagnostics(
                // (10,13): warning CS0168: The variable 'z' is declared but never used
                //         int z;
                Diagnostic(ErrorCode.WRN_UnreferencedVar, "z").WithArguments("z"));

            IDictionary<string, ReportDiagnostic> warnings = new Dictionary<string, ReportDiagnostic>();
            warnings.Add(MessageProvider.Instance.GetIdForErrorCode(168), ReportDiagnostic.Error);
            CSharpCompilationOptions option = commonoption.WithSpecificDiagnosticOptions(warnings);
            CreateCompilation(text, options: option).VerifyDiagnostics(
                // (10,13): error CS0168: Warning as Error: The variable 'z' is declared but never used
                //         int z;
                Diagnostic(ErrorCode.WRN_UnreferencedVar, "z").WithArguments("z").WithWarningAsError(true));

            option = commonoption.WithWarningLevel(3);
            CreateCompilation(text, options: option).VerifyDiagnostics(
                // (10,13): warning CS0168: The variable 'z' is declared but never used
                //         int z;
                Diagnostic(ErrorCode.WRN_UnreferencedVar, "z").WithArguments("z"));

            option = commonoption.WithWarningLevel(2);
            CreateCompilation(text, options: option).VerifyDiagnostics();

            option = commonoption.WithWarningLevel(2).WithGeneralDiagnosticOption(ReportDiagnostic.Error);
            CreateCompilation(text, options: option).VerifyDiagnostics();

            option = commonoption.WithWarningLevel(2).WithSpecificDiagnosticOptions(warnings);
            CreateCompilation(text, options: option).VerifyDiagnostics();
        }

        [Fact]
        public void PragmaWarning_NoErrorCodes2()
        {
            var text = @"

public class C
{
    public static void Main()
    {
#pragma warning restore // comment
        int x;      // CS0168
        int y = 0;  // CS0219
#pragma warning disable // comment
        int z;
    }
}
";

            CSharpCompilationOptions commonoption = TestOptions.ReleaseExe;
            CreateCompilation(text, options: commonoption).VerifyDiagnostics(
                // (8,13): warning CS0168: The variable 'x' is declared but never used
                //         int x;      // CS0168
                Diagnostic(ErrorCode.WRN_UnreferencedVar, "x").WithArguments("x"),
                // (9,13): warning CS0219: The variable 'y' is assigned but its value is never used
                //         int y = 0;  // CS0219
                Diagnostic(ErrorCode.WRN_UnreferencedVarAssg, "y").WithArguments("y"));

            IDictionary<string, ReportDiagnostic> warnings = new Dictionary<string, ReportDiagnostic>();
            warnings.Add(MessageProvider.Instance.GetIdForErrorCode(168), ReportDiagnostic.Error);
            CSharpCompilationOptions option = commonoption.WithSpecificDiagnosticOptions(warnings);
            CreateCompilation(text, options: option).VerifyDiagnostics(
                // (8,13): error CS0168: Warning as Error: The variable 'x' is declared but never used
                //         int x;      // CS0168
                Diagnostic(ErrorCode.WRN_UnreferencedVar, "x").WithArguments("x").WithWarningAsError(true),
                // (9,13): warning CS0219: The variable 'y' is assigned but its value is never used
                //         int y = 0;  // CS0219
                Diagnostic(ErrorCode.WRN_UnreferencedVarAssg, "y").WithArguments("y"));

            option = commonoption.WithWarningLevel(3);
            CreateCompilation(text, options: option).VerifyDiagnostics(
                // (8,13): warning CS0168: The variable 'x' is declared but never used
                //         int x;      // CS0168
                Diagnostic(ErrorCode.WRN_UnreferencedVar, "x").WithArguments("x"),
                // (9,13): warning CS0219: The variable 'y' is assigned but its value is never used
                //         int y = 0;  // CS0219
                Diagnostic(ErrorCode.WRN_UnreferencedVarAssg, "y").WithArguments("y"));

            option = commonoption.WithWarningLevel(2);
            CreateCompilation(text, options: option).VerifyDiagnostics();

            option = commonoption.WithWarningLevel(2).WithGeneralDiagnosticOption(ReportDiagnostic.Error);
            CreateCompilation(text, options: option).VerifyDiagnostics();

            option = commonoption.WithWarningLevel(2).WithSpecificDiagnosticOptions(warnings);
            CreateCompilation(text, options: option).VerifyDiagnostics();
        }

        [Fact]
        public void PragmaWarning_NumericErrorCodes1()
        {
            var text = @"
public class C
{
    public static void Main()
    {
#pragma warning disable 168
        int x;      // CS0168
        int y = 0;  // CS0219
#pragma warning restore 168 // comment
        int z;
    }
}
";

            CSharpCompilationOptions commonoption = TestOptions.ReleaseExe;
            CreateCompilation(text, options: commonoption).VerifyDiagnostics(
                // (8,13): warning CS0219: The variable 'y' is assigned but its value is never used
                //         int y = 0;  // CS0219
                Diagnostic(ErrorCode.WRN_UnreferencedVarAssg, "y").WithArguments("y"),
                // (10,13): warning CS0168: The variable 'z' is declared but never used
                //         int z;
                Diagnostic(ErrorCode.WRN_UnreferencedVar, "z").WithArguments("z"));

            IDictionary<string, ReportDiagnostic> warnings = new Dictionary<string, ReportDiagnostic>();
            warnings.Add(MessageProvider.Instance.GetIdForErrorCode(168), ReportDiagnostic.Error);
            CSharpCompilationOptions option = commonoption.WithSpecificDiagnosticOptions(warnings);
            CreateCompilation(text, options: option).VerifyDiagnostics(
                // (8,13): warning CS0219: The variable 'y' is assigned but its value is never used
                //         int y = 0;  // CS0219
                Diagnostic(ErrorCode.WRN_UnreferencedVarAssg, "y").WithArguments("y"),
                // (10,13): error CS0168: Warning as Error: The variable 'z' is declared but never used
                //         int z;
                Diagnostic(ErrorCode.WRN_UnreferencedVar, "z").WithArguments("z").WithWarningAsError(true));

            option = commonoption.WithWarningLevel(3);
            CreateCompilation(text, options: option).VerifyDiagnostics(
                // (8,13): warning CS0219: The variable 'y' is assigned but its value is never used
                //         int y = 0;  // CS0219
                Diagnostic(ErrorCode.WRN_UnreferencedVarAssg, "y").WithArguments("y"),
                // (10,13): warning CS0168: The variable 'z' is declared but never used
                //         int z;
                Diagnostic(ErrorCode.WRN_UnreferencedVar, "z").WithArguments("z"));

            option = commonoption.WithWarningLevel(2);
            CreateCompilation(text, options: option).VerifyDiagnostics();

            option = commonoption.WithWarningLevel(2).WithGeneralDiagnosticOption(ReportDiagnostic.Error);
            CreateCompilation(text, options: option).VerifyDiagnostics();

            option = commonoption.WithWarningLevel(2).WithSpecificDiagnosticOptions(warnings);
            CreateCompilation(text, options: option).VerifyDiagnostics();
        }

        [Fact]
        public void PragmaWarning_IdentifierErrorCodes1()
        {
            var text = @"
public class C
{
    public static void Main()
    {
#pragma warning disable CS0168 // comment
        int x;      // CS0168
        int y = 0;  // CS0219
#pragma warning restore CS0168
        int z;
    }
}
";

            CSharpCompilationOptions commonoption = TestOptions.ReleaseExe;
            CreateCompilation(text, options: commonoption).VerifyDiagnostics(
                // (8,13): warning CS0219: The variable 'y' is assigned but its value is never used
                //         int y = 0;  // CS0219
                Diagnostic(ErrorCode.WRN_UnreferencedVarAssg, "y").WithArguments("y"),
                // (10,13): warning CS0168: The variable 'z' is declared but never used
                //         int z;
                Diagnostic(ErrorCode.WRN_UnreferencedVar, "z").WithArguments("z"));

            IDictionary<string, ReportDiagnostic> warnings = new Dictionary<string, ReportDiagnostic>();
            warnings.Add(MessageProvider.Instance.GetIdForErrorCode(168), ReportDiagnostic.Error);
            CSharpCompilationOptions option = commonoption.WithSpecificDiagnosticOptions(warnings);
            CreateCompilation(text, options: option).VerifyDiagnostics(
                // (8,13): warning CS0219: The variable 'y' is assigned but its value is never used
                //         int y = 0;  // CS0219
                Diagnostic(ErrorCode.WRN_UnreferencedVarAssg, "y").WithArguments("y"),
                // (10,13): error CS0168: Warning as Error: The variable 'z' is declared but never used
                //         int z;
                Diagnostic(ErrorCode.WRN_UnreferencedVar, "z").WithArguments("z").WithWarningAsError(true));

            option = commonoption.WithWarningLevel(3);
            CreateCompilation(text, options: option).VerifyDiagnostics(
                // (8,13): warning CS0219: The variable 'y' is assigned but its value is never used
                //         int y = 0;  // CS0219
                Diagnostic(ErrorCode.WRN_UnreferencedVarAssg, "y").WithArguments("y"),
                // (10,13): warning CS0168: The variable 'z' is declared but never used
                //         int z;
                Diagnostic(ErrorCode.WRN_UnreferencedVar, "z").WithArguments("z"));

            option = commonoption.WithWarningLevel(2);
            CreateCompilation(text, options: option).VerifyDiagnostics();

            option = commonoption.WithWarningLevel(2).WithGeneralDiagnosticOption(ReportDiagnostic.Error);
            CreateCompilation(text, options: option).VerifyDiagnostics();

            option = commonoption.WithWarningLevel(2).WithSpecificDiagnosticOptions(warnings);
            CreateCompilation(text, options: option).VerifyDiagnostics();
        }

        [Fact]
        public void PragmaWarning_NumericErrorCodes2()
        {
            var text = @"


public class C
{
    public static void Main()
    {
#pragma warning restore 168
        int x;      // CS0168
        int y = 0;  // CS0219
#pragma warning disable 168
        int z;
    }
}
";

            CSharpCompilationOptions commonoption = TestOptions.ReleaseExe;
            CreateCompilation(text, options: commonoption).VerifyDiagnostics(
                // (9,13): warning CS0168: The variable 'x' is declared but never used
                //         int x;      // CS0168
                Diagnostic(ErrorCode.WRN_UnreferencedVar, "x").WithArguments("x"),
                // (10,13): warning CS0219: The variable 'y' is assigned but its value is never used
                //         int y = 0;  // CS0219
                Diagnostic(ErrorCode.WRN_UnreferencedVarAssg, "y").WithArguments("y"));

            IDictionary<string, ReportDiagnostic> warnings = new Dictionary<string, ReportDiagnostic>();
            warnings.Add(MessageProvider.Instance.GetIdForErrorCode(168), ReportDiagnostic.Error);
            CSharpCompilationOptions option = commonoption.WithSpecificDiagnosticOptions(warnings);
            CreateCompilation(text, options: option).VerifyDiagnostics(
                // (9,13): error CS0168: Warning as Error: The variable 'x' is declared but never used
                //         int x;      // CS0168
                Diagnostic(ErrorCode.WRN_UnreferencedVar, "x").WithArguments("x").WithWarningAsError(true),
                // (10,13): warning CS0219: The variable 'y' is assigned but its value is never used
                //         int y = 0;  // CS0219
                Diagnostic(ErrorCode.WRN_UnreferencedVarAssg, "y").WithArguments("y"));

            option = commonoption.WithWarningLevel(3);
            CreateCompilation(text, options: option).VerifyDiagnostics(
                // (9,13): warning CS0168: The variable 'x' is declared but never used
                //         int x;      // CS0168
                Diagnostic(ErrorCode.WRN_UnreferencedVar, "x").WithArguments("x"),
                // (10,13): warning CS0219: The variable 'y' is assigned but its value is never used
                //         int y = 0;  // CS0219
                Diagnostic(ErrorCode.WRN_UnreferencedVarAssg, "y").WithArguments("y"));

            option = commonoption.WithWarningLevel(2);
            CreateCompilation(text, options: option).VerifyDiagnostics();

            option = commonoption.WithWarningLevel(2).WithGeneralDiagnosticOption(ReportDiagnostic.Error);
            CreateCompilation(text, options: option).VerifyDiagnostics();

            option = commonoption.WithWarningLevel(2).WithSpecificDiagnosticOptions(warnings);
            CreateCompilation(text, options: option).VerifyDiagnostics();
        }

        [Fact]
        public void PragmaWarning_IdentifierErrorCodes2()
        {
            var text = @"


public class C
{
    public static void Main()
    {
#pragma warning restore CS0168
        int x;      // CS0168
        int y = 0;  // CS0219
#pragma warning disable CS0168
        int z;
    }
}
";

            CSharpCompilationOptions commonoption = TestOptions.ReleaseExe;
            CreateCompilation(text, options: commonoption).VerifyDiagnostics(
                // (9,13): warning CS0168: The variable 'x' is declared but never used
                //         int x;      // CS0168
                Diagnostic(ErrorCode.WRN_UnreferencedVar, "x").WithArguments("x"),
                // (10,13): warning CS0219: The variable 'y' is assigned but its value is never used
                //         int y = 0;  // CS0219
                Diagnostic(ErrorCode.WRN_UnreferencedVarAssg, "y").WithArguments("y"));

            IDictionary<string, ReportDiagnostic> warnings = new Dictionary<string, ReportDiagnostic>();
            warnings.Add(MessageProvider.Instance.GetIdForErrorCode(168), ReportDiagnostic.Error);
            CSharpCompilationOptions option = commonoption.WithSpecificDiagnosticOptions(warnings);
            CreateCompilation(text, options: option).VerifyDiagnostics(
                // (9,13): error CS0168: Warning as Error: The variable 'x' is declared but never used
                //         int x;      // CS0168
                Diagnostic(ErrorCode.WRN_UnreferencedVar, "x").WithArguments("x").WithWarningAsError(true),
                // (10,13): warning CS0219: The variable 'y' is assigned but its value is never used
                //         int y = 0;  // CS0219
                Diagnostic(ErrorCode.WRN_UnreferencedVarAssg, "y").WithArguments("y"));

            option = commonoption.WithWarningLevel(3);
            CreateCompilation(text, options: option).VerifyDiagnostics(
                // (9,13): warning CS0168: The variable 'x' is declared but never used
                //         int x;      // CS0168
                Diagnostic(ErrorCode.WRN_UnreferencedVar, "x").WithArguments("x"),
                // (10,13): warning CS0219: The variable 'y' is assigned but its value is never used
                //         int y = 0;  // CS0219
                Diagnostic(ErrorCode.WRN_UnreferencedVarAssg, "y").WithArguments("y"));

            option = commonoption.WithWarningLevel(2);
            CreateCompilation(text, options: option).VerifyDiagnostics();

            option = commonoption.WithWarningLevel(2).WithGeneralDiagnosticOption(ReportDiagnostic.Error);
            CreateCompilation(text, options: option).VerifyDiagnostics();

            option = commonoption.WithWarningLevel(2).WithSpecificDiagnosticOptions(warnings);
            CreateCompilation(text, options: option).VerifyDiagnostics();
        }

        [Fact]
        public void PragmaWarning_IdentifierErrorCodesAreCaseSensitive()
        {
            var text = @"
public class C
{
    public static void Main()
    {
#pragma warning disable cs0168
        int x;      // CS0168
        int y = 0;  // CS0219
#pragma warning restore cs0168
        int z;
    }
}
";

            CSharpCompilationOptions commonoption = TestOptions.ReleaseExe;
            CreateCompilation(text, options: commonoption).VerifyDiagnostics(
                // (7,13): warning CS0168: The variable 'x' is declared but never used
                //         int x;      // CS0168
                Diagnostic(ErrorCode.WRN_UnreferencedVar, "x").WithArguments("x").WithLocation(7, 13),
                // (8,13): warning CS0219: The variable 'y' is assigned but its value is never used
                //         int y = 0;  // CS0219
                Diagnostic(ErrorCode.WRN_UnreferencedVarAssg, "y").WithArguments("y").WithLocation(8, 13),
                // (10,13): warning CS0168: The variable 'z' is declared but never used
                //         int z;
                Diagnostic(ErrorCode.WRN_UnreferencedVar, "z").WithArguments("z").WithLocation(10, 13));

            IDictionary<string, ReportDiagnostic> warnings = new Dictionary<string, ReportDiagnostic>();
            warnings.Add(MessageProvider.Instance.GetIdForErrorCode(168), ReportDiagnostic.Error);
            CSharpCompilationOptions option = commonoption.WithSpecificDiagnosticOptions(warnings);
            CreateCompilation(text, options: option).VerifyDiagnostics(
                // (7,13): error CS0168: Warning as Error: The variable 'x' is declared but never used
                //         int x;      // CS0168
                Diagnostic(ErrorCode.WRN_UnreferencedVar, "x").WithArguments("x").WithLocation(7, 13).WithWarningAsError(true),
                // (8,13): warning CS0219: The variable 'y' is assigned but its value is never used
                //         int y = 0;  // CS0219
                Diagnostic(ErrorCode.WRN_UnreferencedVarAssg, "y").WithArguments("y").WithLocation(8, 13),
                // (10,13): error CS0168: Warning as Error: The variable 'z' is declared but never used
                //         int z;
                Diagnostic(ErrorCode.WRN_UnreferencedVar, "z").WithArguments("z").WithLocation(10, 13).WithWarningAsError(true));

            option = commonoption.WithWarningLevel(3);
            CreateCompilation(text, options: option).VerifyDiagnostics(
                // (7,13): warning CS0168: The variable 'x' is declared but never used
                //         int x;      // CS0168
                Diagnostic(ErrorCode.WRN_UnreferencedVar, "x").WithArguments("x").WithLocation(7, 13),
                // (8,13): warning CS0219: The variable 'y' is assigned but its value is never used
                //         int y = 0;  // CS0219
                Diagnostic(ErrorCode.WRN_UnreferencedVarAssg, "y").WithArguments("y").WithLocation(8, 13),
                // (10,13): warning CS0168: The variable 'z' is declared but never used
                //         int z;
                Diagnostic(ErrorCode.WRN_UnreferencedVar, "z").WithArguments("z").WithLocation(10, 13));

            option = commonoption.WithWarningLevel(2);
            CreateCompilation(text, options: option).VerifyDiagnostics();

            option = commonoption.WithWarningLevel(2).WithGeneralDiagnosticOption(ReportDiagnostic.Error);
            CreateCompilation(text, options: option).VerifyDiagnostics();

            option = commonoption.WithWarningLevel(2).WithSpecificDiagnosticOptions(warnings);
            CreateCompilation(text, options: option).VerifyDiagnostics();
        }

        [Fact]
        public void PragmaWarning_IdentifierErrorCodesMustMatchExactly1()
        {
            var text = @"
public class C
{
    public static void Main()
    {
#pragma warning disable CS168, CS0219L
        int x;      // CS0168
        int y = 0;  // CS0219
#pragma warning restore CS0219L
        int z;      // CS0168
#pragma warning disable CS00168
        int w;      // CS0168
    }
}
";

            CSharpCompilationOptions commonoption = TestOptions.ReleaseExe;
            CreateCompilation(text, options: commonoption).VerifyDiagnostics(
                // (7,13): warning CS0168: The variable 'x' is declared but never used
                //         int x;      // CS0168
                Diagnostic(ErrorCode.WRN_UnreferencedVar, "x").WithArguments("x").WithLocation(7, 13),
                // (8,13): warning CS0219: The variable 'y' is assigned but its value is never used
                //         int y = 0;  // CS0219
                Diagnostic(ErrorCode.WRN_UnreferencedVarAssg, "y").WithArguments("y").WithLocation(8, 13),
                // (10,13): warning CS0168: The variable 'z' is declared but never used
                //         int z;
                Diagnostic(ErrorCode.WRN_UnreferencedVar, "z").WithArguments("z").WithLocation(10, 13),
                // (12,13): warning CS0168: The variable 'w' is declared but never used
                //         int w;
                Diagnostic(ErrorCode.WRN_UnreferencedVar, "w").WithArguments("w").WithLocation(12, 13));

            IDictionary<string, ReportDiagnostic> warnings = new Dictionary<string, ReportDiagnostic>();
            warnings.Add(MessageProvider.Instance.GetIdForErrorCode(168), ReportDiagnostic.Error);
            CSharpCompilationOptions option = commonoption.WithSpecificDiagnosticOptions(warnings);
            CreateCompilation(text, options: option).VerifyDiagnostics(
                // (7,13): error CS0168: Warning as Error: The variable 'x' is declared but never used
                //         int x;      // CS0168
                Diagnostic(ErrorCode.WRN_UnreferencedVar, "x").WithArguments("x").WithLocation(7, 13).WithWarningAsError(true),
                // (8,13): warning CS0219: The variable 'y' is assigned but its value is never used
                //         int y = 0;  // CS0219
                Diagnostic(ErrorCode.WRN_UnreferencedVarAssg, "y").WithArguments("y").WithLocation(8, 13),
                // (10,13): error CS0168: Warning as Error: The variable 'z' is declared but never used
                //         int z;
                Diagnostic(ErrorCode.WRN_UnreferencedVar, "z").WithArguments("z").WithLocation(10, 13).WithWarningAsError(true),
                // (12,13): error CS0168: Warning as Error: The variable 'w' is declared but never used
                //         int w;
                Diagnostic(ErrorCode.WRN_UnreferencedVar, "w").WithArguments("w").WithLocation(12, 13).WithWarningAsError(true));

            option = commonoption.WithWarningLevel(3);
            CreateCompilation(text, options: option).VerifyDiagnostics(
                // (7,13): warning CS0168: The variable 'x' is declared but never used
                //         int x;      // CS0168
                Diagnostic(ErrorCode.WRN_UnreferencedVar, "x").WithArguments("x").WithLocation(7, 13),
                // (8,13): warning CS0219: The variable 'y' is assigned but its value is never used
                //         int y = 0;  // CS0219
                Diagnostic(ErrorCode.WRN_UnreferencedVarAssg, "y").WithArguments("y").WithLocation(8, 13),
                // (10,13): warning CS0168: The variable 'z' is declared but never used
                //         int z;
                Diagnostic(ErrorCode.WRN_UnreferencedVar, "z").WithArguments("z").WithLocation(10, 13),
                // (12,13): warning CS0168: The variable 'w' is declared but never used
                //         int w;
                Diagnostic(ErrorCode.WRN_UnreferencedVar, "w").WithArguments("w").WithLocation(12, 13));

            option = commonoption.WithWarningLevel(2);
            CreateCompilation(text, options: option).VerifyDiagnostics();

            option = commonoption.WithWarningLevel(2).WithGeneralDiagnosticOption(ReportDiagnostic.Error);
            CreateCompilation(text, options: option).VerifyDiagnostics();

            option = commonoption.WithWarningLevel(2).WithSpecificDiagnosticOptions(warnings);
            CreateCompilation(text, options: option).VerifyDiagnostics();
        }

        [Fact]
        public void PragmaWarning_IdentifierErrorCodesMustMatchExactly2()
        {
            var text = @"
public class C
{
    public static void Main()
    {
#pragma warning disable ＣＳ０１６８
        int x;      // CS0168
        int y = 0;  // CS0219
#pragma warning restore ＣＳ０１６８
        int z;
    }
}
";

            CSharpCompilationOptions commonoption = TestOptions.ReleaseExe;
            CreateCompilation(text, options: commonoption).VerifyDiagnostics(
                // (7,13): warning CS0168: The variable 'x' is declared but never used
                //         int x;      // CS0168
                Diagnostic(ErrorCode.WRN_UnreferencedVar, "x").WithArguments("x").WithLocation(7, 13),
                // (8,13): warning CS0219: The variable 'y' is assigned but its value is never used
                //         int y = 0;  // CS0219
                Diagnostic(ErrorCode.WRN_UnreferencedVarAssg, "y").WithArguments("y").WithLocation(8, 13),
                // (10,13): warning CS0168: The variable 'z' is declared but never used
                //         int z;
                Diagnostic(ErrorCode.WRN_UnreferencedVar, "z").WithArguments("z").WithLocation(10, 13));

            IDictionary<string, ReportDiagnostic> warnings = new Dictionary<string, ReportDiagnostic>();
            warnings.Add(MessageProvider.Instance.GetIdForErrorCode(168), ReportDiagnostic.Error);
            CSharpCompilationOptions option = commonoption.WithSpecificDiagnosticOptions(warnings);
            CreateCompilation(text, options: option).VerifyDiagnostics(
                // (7,13): error CS0168: Warning as Error: The variable 'x' is declared but never used
                //         int x;      // CS0168
                Diagnostic(ErrorCode.WRN_UnreferencedVar, "x").WithArguments("x").WithLocation(7, 13).WithWarningAsError(true),
                // (8,13): warning CS0219: The variable 'y' is assigned but its value is never used
                //         int y = 0;  // CS0219
                Diagnostic(ErrorCode.WRN_UnreferencedVarAssg, "y").WithArguments("y").WithLocation(8, 13),
                // (10,13): error CS0168: Warning as Error: The variable 'z' is declared but never used
                //         int z;
                Diagnostic(ErrorCode.WRN_UnreferencedVar, "z").WithArguments("z").WithLocation(10, 13).WithWarningAsError(true));

            option = commonoption.WithWarningLevel(3);
            CreateCompilation(text, options: option).VerifyDiagnostics(
                // (7,13): warning CS0168: The variable 'x' is declared but never used
                //         int x;      // CS0168
                Diagnostic(ErrorCode.WRN_UnreferencedVar, "x").WithArguments("x").WithLocation(7, 13),
                // (8,13): warning CS0219: The variable 'y' is assigned but its value is never used
                //         int y = 0;  // CS0219
                Diagnostic(ErrorCode.WRN_UnreferencedVarAssg, "y").WithArguments("y").WithLocation(8, 13),
                // (10,13): warning CS0168: The variable 'z' is declared but never used
                //         int z;
                Diagnostic(ErrorCode.WRN_UnreferencedVar, "z").WithArguments("z").WithLocation(10, 13));

            option = commonoption.WithWarningLevel(2);
            CreateCompilation(text, options: option).VerifyDiagnostics();

            option = commonoption.WithWarningLevel(2).WithGeneralDiagnosticOption(ReportDiagnostic.Error);
            CreateCompilation(text, options: option).VerifyDiagnostics();

            option = commonoption.WithWarningLevel(2).WithSpecificDiagnosticOptions(warnings);
            CreateCompilation(text, options: option).VerifyDiagnostics();
        }

        [Fact]
        public void PragmaWarning_BlockScopeIsNotSignificant1()
        {
            var text = @"
public class C
{
    public static void Run()
    {
#pragma warning disable
        int _x; // CS0168
    }

    public static void Main()
    {
        int x;      // CS0168
        int y = 0;  // CS0219
        Run();
#pragma warning restore
        int z;
    }
}
";

            CSharpCompilationOptions commonoption = TestOptions.ReleaseExe;
            CreateCompilation(text, options: commonoption).VerifyDiagnostics(
                // (12,13): warning CS0168: The variable 'z' is declared but never used
                //         int z;
                Diagnostic(ErrorCode.WRN_UnreferencedVar, "z").WithArguments("z"));

            IDictionary<string, ReportDiagnostic> warnings = new Dictionary<string, ReportDiagnostic>();
            warnings.Add(MessageProvider.Instance.GetIdForErrorCode(168), ReportDiagnostic.Error);
            CSharpCompilationOptions option = commonoption.WithSpecificDiagnosticOptions(warnings);
            CreateCompilation(text, options: option).VerifyDiagnostics(
                // (17,13): error CS0168: Warning as Error: The variable 'z' is declared but never used
                //         int z;
                Diagnostic(ErrorCode.WRN_UnreferencedVar, "z").WithArguments("z").WithWarningAsError(true));

            option = commonoption.WithWarningLevel(3);
            CreateCompilation(text, options: option).VerifyDiagnostics(
                // (12,13): warning CS0168: The variable 'z' is declared but never used
                //         int z;
                Diagnostic(ErrorCode.WRN_UnreferencedVar, "z").WithArguments("z"));

            option = commonoption.WithWarningLevel(2);
            CreateCompilation(text, options: option).VerifyDiagnostics();

            option = commonoption.WithWarningLevel(2).WithGeneralDiagnosticOption(ReportDiagnostic.Error);
            CreateCompilation(text, options: option).VerifyDiagnostics();

            option = commonoption.WithWarningLevel(2).WithSpecificDiagnosticOptions(warnings);
            CreateCompilation(text, options: option).VerifyDiagnostics();
        }

        [Fact]
        public void PragmaWarning_BlockScopeIsNotSignificant2()
        {
            var text = @"
#pragma warning disable
public class C
{
    public static void Run()
    {
        int _x; // CS0168
    }

    public static void Main()
    {
        int x;      // CS0168
        int y = 0;  // CS0219
        Run();
#pragma warning restore
        int z;
    }
}
";

            CSharpCompilationOptions commonoption = TestOptions.ReleaseExe;
            CreateCompilation(text, options: commonoption).VerifyDiagnostics(
                // (11,13): warning CS0168: The variable 'z' is declared but never used
                //         int z;
                Diagnostic(ErrorCode.WRN_UnreferencedVar, "z").WithArguments("z"));

            IDictionary<string, ReportDiagnostic> warnings = new Dictionary<string, ReportDiagnostic>();
            warnings.Add(MessageProvider.Instance.GetIdForErrorCode(168), ReportDiagnostic.Error);
            CSharpCompilationOptions option = commonoption.WithSpecificDiagnosticOptions(warnings);
            CreateCompilation(text, options: option).VerifyDiagnostics(
                // (16,13): error CS0168: Warning as Error: The variable 'z' is declared but never used
                //         int z;
                Diagnostic(ErrorCode.WRN_UnreferencedVar, "z").WithArguments("z").WithWarningAsError(true));

            option = commonoption.WithWarningLevel(3);
            CreateCompilation(text, options: option).VerifyDiagnostics(
                // (11,13): warning CS0168: The variable 'z' is declared but never used
                //         int z;
                Diagnostic(ErrorCode.WRN_UnreferencedVar, "z").WithArguments("z"));

            option = commonoption.WithWarningLevel(2);
            CreateCompilation(text, options: option).VerifyDiagnostics();

            option = commonoption.WithWarningLevel(2).WithGeneralDiagnosticOption(ReportDiagnostic.Error);
            CreateCompilation(text, options: option).VerifyDiagnostics();

            option = commonoption.WithWarningLevel(2).WithSpecificDiagnosticOptions(warnings);
            CreateCompilation(text, options: option).VerifyDiagnostics();
        }

        [Fact]
        public void PragmaWarning_NumericAndIdentifierErrorCodes1()
        {
            var text = @"

#pragma warning disable 168, CS0219
public class C
{
    public static void Run()
    {
        int _x; // CS0168
    }

    public static void Main()
    {
        int x;      // CS0168
        int y = 0;  // CS0219
        Run();
#pragma warning restore
        int z;
    }
}
";

            CSharpCompilationOptions commonoption = TestOptions.ReleaseExe;
            CreateCompilation(text, options: commonoption).VerifyDiagnostics(
                // (12,13): warning CS0168: The variable 'z' is declared but never used
                //         int z;
                Diagnostic(ErrorCode.WRN_UnreferencedVar, "z").WithArguments("z"));

            IDictionary<string, ReportDiagnostic> warnings = new Dictionary<string, ReportDiagnostic>();
            warnings.Add(MessageProvider.Instance.GetIdForErrorCode(168), ReportDiagnostic.Error);
            CSharpCompilationOptions option = commonoption.WithSpecificDiagnosticOptions(warnings);
            CreateCompilation(text, options: option).VerifyDiagnostics(
                // (17,13): error CS0168: Warning as Error: The variable 'z' is declared but never used
                //         int z;
                Diagnostic(ErrorCode.WRN_UnreferencedVar, "z").WithArguments("z").WithWarningAsError(true));

            option = commonoption.WithWarningLevel(3);
            CreateCompilation(text, options: option).VerifyDiagnostics(
                // (12,13): warning CS0168: The variable 'z' is declared but never used
                //         int z;
                Diagnostic(ErrorCode.WRN_UnreferencedVar, "z").WithArguments("z"));

            option = commonoption.WithWarningLevel(2);
            CreateCompilation(text, options: option).VerifyDiagnostics();

            option = commonoption.WithWarningLevel(2).WithGeneralDiagnosticOption(ReportDiagnostic.Error);
            CreateCompilation(text, options: option).VerifyDiagnostics();

            option = commonoption.WithWarningLevel(2).WithSpecificDiagnosticOptions(warnings);
            CreateCompilation(text, options: option).VerifyDiagnostics();
        }

        [Fact]
        public void PragmaWarning_NumericAndIdentifierErrorCodes2()
        {
            var text = @"
#pragma warning disable 168, CS0219 // comment
public class C
{
    public static void Run()
    {
        int _x; // CS0168
    }

    public static void Main()
    {
        int x;      // CS0168
        int y = 0;  // CS0219
        Run();
#pragma warning restore CS0219
        int z;
    }
}
";

            CSharpCompilationOptions commonoption = TestOptions.ReleaseExe;
            CreateCompilation(text, options: commonoption).VerifyDiagnostics();

            IDictionary<string, ReportDiagnostic> warnings = new Dictionary<string, ReportDiagnostic>();
            warnings.Add(MessageProvider.Instance.GetIdForErrorCode(168), ReportDiagnostic.Error);
            CSharpCompilationOptions option = commonoption.WithSpecificDiagnosticOptions(warnings);
            CreateCompilation(text, options: option).VerifyDiagnostics();

            option = commonoption.WithWarningLevel(3);
            CreateCompilation(text, options: option).VerifyDiagnostics();

            option = commonoption.WithWarningLevel(2);
            CreateCompilation(text, options: option).VerifyDiagnostics();

            option = commonoption.WithWarningLevel(2).WithGeneralDiagnosticOption(ReportDiagnostic.Error);
            CreateCompilation(text, options: option).VerifyDiagnostics();

            option = commonoption.WithWarningLevel(2).WithSpecificDiagnosticOptions(warnings);
            CreateCompilation(text, options: option).VerifyDiagnostics();
        }

        [Fact]
        public void PragmaWarning_NumericAndIdentifierErrorCodes3()
        {
            var text = @"
#pragma warning disable CS0465, 168, CS0219
public class C
{
    public static void Run()
    {
        int _x; // CS0168
    }

    public virtual void Finalize() // CS0465
    {
    }

    public static void Main()
    {
        int x;      // CS0168
        int y = 0;  // CS0219
        Run();
#pragma warning restore
        int z;
    }
}
";
            // Verify that warnings can be disabled using a mixed list of numeric literals and identifier
            CSharpCompilationOptions commonoption = TestOptions.ReleaseExe;
            CreateCompilation(text, options: commonoption).VerifyDiagnostics(
                // (20,13): warning CS0168: The variable 'z' is declared but never used
                //         int z;
                Diagnostic(ErrorCode.WRN_UnreferencedVar, "z").WithArguments("z"));

            var warnings = new Dictionary<string, ReportDiagnostic>();
            warnings.Add(MessageProvider.Instance.GetIdForErrorCode(168), ReportDiagnostic.Error);
            CSharpCompilationOptions option = commonoption.WithSpecificDiagnosticOptions(warnings);
            CreateCompilation(text, options: option).VerifyDiagnostics(
                // (20,13): error CS0168: Warning as Error: The variable 'z' is declared but never used
                //         int z;
                Diagnostic(ErrorCode.WRN_UnreferencedVar, "z").WithArguments("z").WithWarningAsError(true));

            option = commonoption.WithWarningLevel(3);
            CreateCompilation(text, options: option).VerifyDiagnostics(
                // (20,13): warning CS0168: The variable 'z' is declared but never used
                //         int z;
                Diagnostic(ErrorCode.WRN_UnreferencedVar, "z").WithArguments("z"));

            option = commonoption.WithWarningLevel(2);
            CreateCompilation(text, options: option).VerifyDiagnostics();

            option = commonoption.WithWarningLevel(2).WithGeneralDiagnosticOption(ReportDiagnostic.Error);
            CreateCompilation(text, options: option).VerifyDiagnostics();

            option = commonoption.WithWarningLevel(2).WithSpecificDiagnosticOptions(warnings);
            CreateCompilation(text, options: option).VerifyDiagnostics();
        }

        [Fact]
        public void PragmaWarning_BadSyntax1()
        {
            var text = @"

public class C
{
    public static void Main()
    {
#pragma
        int x;      // CS0168
        int y = 0;  // CS0219
#pragma warning restore
        int z;
    }
}";

            CSharpCompilationOptions commonoption = TestOptions.ReleaseExe;
            CreateCompilation(text, options: commonoption).VerifyDiagnostics(
                // (7,8): warning CS1633: Unrecognized #pragma directive
                // #pragma
                Diagnostic(ErrorCode.WRN_IllegalPragma, ""),
                // (8,17): warning CS0168: The variable 'x' is declared but never used
                //             int x;      // CS0168
                Diagnostic(ErrorCode.WRN_UnreferencedVar, "x").WithArguments("x"),
                // (9,17): warning CS0219: The variable 'y' is assigned but its value is never used
                //             int y = 0;  // CS0219
                Diagnostic(ErrorCode.WRN_UnreferencedVarAssg, "y").WithArguments("y"),
                // (11,17): warning CS0168: The variable 'z' is declared but never used
                //             int z;
                Diagnostic(ErrorCode.WRN_UnreferencedVar, "z").WithArguments("z"));

            IDictionary<string, ReportDiagnostic> warnings = new Dictionary<string, ReportDiagnostic>();
            warnings.Add(MessageProvider.Instance.GetIdForErrorCode(168), ReportDiagnostic.Error);
            CSharpCompilationOptions option = commonoption.WithSpecificDiagnosticOptions(warnings);
            CreateCompilation(text, options: option).VerifyDiagnostics(
                // (7,8): warning CS1633: Unrecognized #pragma directive
                // #pragma
                Diagnostic(ErrorCode.WRN_IllegalPragma, ""),
                // (8,17): error CS0168: Warning as Error: The variable 'x' is declared but never used
                //             int x;      // CS0168
                Diagnostic(ErrorCode.WRN_UnreferencedVar, "x").WithArguments("x").WithWarningAsError(true),
                // (9,17): warning CS0219: The variable 'y' is assigned but its value is never used
                //             int y = 0;  // CS0219
                Diagnostic(ErrorCode.WRN_UnreferencedVarAssg, "y").WithArguments("y"),
                // (11,17): error CS0168: Warning as Error: The variable 'z' is declared but never used
                //             int z;
                Diagnostic(ErrorCode.WRN_UnreferencedVar, "z").WithArguments("z").WithWarningAsError(true));

            warnings = new Dictionary<string, ReportDiagnostic>();
            warnings.Add(MessageProvider.Instance.GetIdForErrorCode(1633), ReportDiagnostic.Suppress);
            option = commonoption.WithSpecificDiagnosticOptions(warnings);
            CreateCompilation(text, options: option).VerifyDiagnostics(
                // (8,17): warning CS0168: The variable 'x' is declared but never used
                //             int x;      // CS0168
                Diagnostic(ErrorCode.WRN_UnreferencedVar, "x").WithArguments("x"),
                // (9,17): warning CS0219: The variable 'y' is assigned but its value is never used
                //             int y = 0;  // CS0219
                Diagnostic(ErrorCode.WRN_UnreferencedVarAssg, "y").WithArguments("y"),
                // (11,17): warning CS0168: The variable 'z' is declared but never used
                //             int z;
                Diagnostic(ErrorCode.WRN_UnreferencedVar, "z").WithArguments("z"));

            option = commonoption.WithWarningLevel(2);
            CreateCompilation(text, options: option).VerifyDiagnostics(
                // (7,8): warning CS1633: Unrecognized #pragma directive
                // #pragma
                Diagnostic(ErrorCode.WRN_IllegalPragma, ""));
        }

        [Fact]
        public void PragmaWarning_BadSyntax2()
        {
            var text = @"
public class C
{
    public static void Main()
    {
#pragma warning disable 1633
#pragma
        int x;      // CS0168
        int y = 0;  // CS0219
#pragma warning restore
        int z;
    }
}";

            CSharpCompilationOptions commonoption = TestOptions.ReleaseExe;
            CreateCompilation(text, options: commonoption).VerifyDiagnostics(
                // (8,13): warning CS0168: The variable 'x' is declared but never used
                //         int x;      // CS0168
                Diagnostic(ErrorCode.WRN_UnreferencedVar, "x").WithArguments("x"),
                // (9,13): warning CS0219: The variable 'y' is assigned but its value is never used
                //         int y = 0;  // CS0219
                Diagnostic(ErrorCode.WRN_UnreferencedVarAssg, "y").WithArguments("y"),
                // (11,13): warning CS0168: The variable 'z' is declared but never used
                //         int z;
                Diagnostic(ErrorCode.WRN_UnreferencedVar, "z").WithArguments("z"));

            IDictionary<string, ReportDiagnostic> warnings = new Dictionary<string, ReportDiagnostic>();
            warnings.Add(MessageProvider.Instance.GetIdForErrorCode(168), ReportDiagnostic.Error);
            CSharpCompilationOptions option = commonoption.WithSpecificDiagnosticOptions(warnings);
            CreateCompilation(text, options: option).VerifyDiagnostics(
                // (8,13): error CS0168: Warning as Error: The variable 'x' is declared but never used
                //         int x;      // CS0168
                Diagnostic(ErrorCode.WRN_UnreferencedVar, "x").WithArguments("x").WithWarningAsError(true),
                // (9,13): warning CS0219: The variable 'y' is assigned but its value is never used
                //         int y = 0;  // CS0219
                Diagnostic(ErrorCode.WRN_UnreferencedVarAssg, "y").WithArguments("y"),
                // (11,13): error CS0168: Warning as Error: The variable 'z' is declared but never used
                //         int z;
                Diagnostic(ErrorCode.WRN_UnreferencedVar, "z").WithArguments("z").WithWarningAsError(true));

            option = commonoption.WithWarningLevel(2);
            CreateCompilation(text, options: option).VerifyDiagnostics();
        }

        [Fact]
        public void PragmaWarning_BadSyntax3()
        {
            var text = @"

public class C
{
    public static void Main()
   {
#pragma warning
        int x;      // CS0168
        int y = 0;  // CS0219
#pragma warning restore
        int z;
    }
}";

            CSharpCompilationOptions commonoption = TestOptions.ReleaseExe;
            CreateCompilation(text, options: commonoption).VerifyDiagnostics(
                // (7,16): warning CS1634: Expected disable or restore
                // #pragma warning
                Diagnostic(ErrorCode.WRN_IllegalPPWarning, ""),
                // (8,13): warning CS0168: The variable 'x' is declared but never used
                //         int x;      // CS0168
                Diagnostic(ErrorCode.WRN_UnreferencedVar, "x").WithArguments("x"),
                // (9,13): warning CS0219: The variable 'y' is assigned but its value is never used
                //         int y = 0;  // CS0219
                Diagnostic(ErrorCode.WRN_UnreferencedVarAssg, "y").WithArguments("y"),
                // (11,13): warning CS0168: The variable 'z' is declared but never used
                //         int z;
                Diagnostic(ErrorCode.WRN_UnreferencedVar, "z").WithArguments("z"));

            IDictionary<string, ReportDiagnostic> warnings = new Dictionary<string, ReportDiagnostic>();
            warnings.Add(MessageProvider.Instance.GetIdForErrorCode(168), ReportDiagnostic.Error);
            CSharpCompilationOptions option = commonoption.WithSpecificDiagnosticOptions(warnings);
            CreateCompilation(text, options: option).VerifyDiagnostics(
                // (7,16): warning CS1634: Expected disable or restore
                // #pragma warning
                Diagnostic(ErrorCode.WRN_IllegalPPWarning, ""),
                // (8,13): error CS0168: Warning as Error: The variable 'x' is declared but never used
                //         int x;      // CS0168
                Diagnostic(ErrorCode.WRN_UnreferencedVar, "x").WithArguments("x").WithWarningAsError(true),
                // (9,13): warning CS0219: The variable 'y' is assigned but its value is never used
                //         int y = 0;  // CS0219
                Diagnostic(ErrorCode.WRN_UnreferencedVarAssg, "y").WithArguments("y"),
                // (11,13): error CS0168: Warning as Error: The variable 'z' is declared but never used
                //         int z;
                Diagnostic(ErrorCode.WRN_UnreferencedVar, "z").WithArguments("z").WithWarningAsError(true));

            option = commonoption.WithWarningLevel(2);
            CreateCompilation(text, options: option).VerifyDiagnostics(
                // (7,16): warning CS1634: Expected disable or restore
                // #pragma warning
                Diagnostic(ErrorCode.WRN_IllegalPPWarning, ""));
        }

        [Fact]
        public void PragmaWarning_NoValidationForErrorCodes1()
        {
            // Previous versions of the compiler used to report a warning (CS1691)
            // whenever an unrecognized warning code was supplied in a #pragma directive.
            // We no longer generate a warning in such cases.
            var text = @"
public class C
{
    public static void Main()
    {
#pragma warning disable 1
#pragma warning disable CS168
        int x;      // CS0168
        int y = 0;  // CS0219
#pragma warning restore all
        int z;
    }
}";

            CSharpCompilationOptions commonoption = TestOptions.ReleaseExe;
            CreateCompilation(text, options: commonoption).VerifyDiagnostics(
                // (7,13): warning CS0168: The variable 'x' is declared but never used
                //         int x;      // CS0168
                Diagnostic(ErrorCode.WRN_UnreferencedVar, "x").WithArguments("x"),
                // (8,13): warning CS0219: The variable 'y' is assigned but its value is never used
                //         int y = 0;  // CS0219
                Diagnostic(ErrorCode.WRN_UnreferencedVarAssg, "y").WithArguments("y"),
                // (10,13): warning CS0168: The variable 'z' is declared but never used
                //         int z;
                Diagnostic(ErrorCode.WRN_UnreferencedVar, "z").WithArguments("z"));

            IDictionary<string, ReportDiagnostic> warnings = new Dictionary<string, ReportDiagnostic>();
            warnings.Add(MessageProvider.Instance.GetIdForErrorCode(168), ReportDiagnostic.Error);
            CSharpCompilationOptions option = commonoption.WithSpecificDiagnosticOptions(warnings);
            CreateCompilation(text, options: option).VerifyDiagnostics(
                // (7,13): error CS0168: Warning as Error: The variable 'x' is declared but never used
                //         int x;      // CS0168
                Diagnostic(ErrorCode.WRN_UnreferencedVar, "x").WithArguments("x").WithWarningAsError(true),
                // (8,13): warning CS0219: The variable 'y' is assigned but its value is never used
                //         int y = 0;  // CS0219
                Diagnostic(ErrorCode.WRN_UnreferencedVarAssg, "y").WithArguments("y"),
                // (10,13): error CS0168: Warning as Error: The variable 'z' is declared but never used
                //         int z;
                Diagnostic(ErrorCode.WRN_UnreferencedVar, "z").WithArguments("z").WithWarningAsError(true));

            option = commonoption.WithWarningLevel(2);
            CreateCompilation(text, options: option).VerifyDiagnostics();
        }

        [Fact]
        public void PragmaWarning_NoValidationForErrorCodes2()
        {
            // Previous versions of the compiler used to report a warning (CS1691)
            // whenever an unrecognized warning code was supplied in a #pragma directive.
            // We no longer generate a warning in such cases.
            var text = @"

public class C
{
    public static void Main()
    {
#pragma warning disable CS0001, 168, all
        int x;      // CS0168
        int y = 0;  // CS0219
#pragma warning restore
        int z;
    }
}";

            CSharpCompilationOptions commonoption = TestOptions.ReleaseExe;
            CreateCompilation(text, options: commonoption).VerifyDiagnostics(
                // (9,13): warning CS0219: The variable 'y' is assigned but its value is never used
                //         int y = 0;  // CS0219
                Diagnostic(ErrorCode.WRN_UnreferencedVarAssg, "y").WithArguments("y"),
                // (11,13): warning CS0168: The variable 'z' is declared but never used
                //         int z;
                Diagnostic(ErrorCode.WRN_UnreferencedVar, "z").WithArguments("z"));

            IDictionary<string, ReportDiagnostic> warnings = new Dictionary<string, ReportDiagnostic>();
            warnings.Add(MessageProvider.Instance.GetIdForErrorCode(168), ReportDiagnostic.Error);
            CSharpCompilationOptions option = commonoption.WithSpecificDiagnosticOptions(warnings);
            CreateCompilation(text, options: option).VerifyDiagnostics(
                // (9,13): warning CS0219: The variable 'y' is assigned but its value is never used
                //         int y = 0;  // CS0219
                Diagnostic(ErrorCode.WRN_UnreferencedVarAssg, "y").WithArguments("y"),
                // (11,13): error CS0168: Warning as Error: The variable 'z' is declared but never used
                //         int z;
                Diagnostic(ErrorCode.WRN_UnreferencedVar, "z").WithArguments("z").WithWarningAsError(true));

            option = commonoption.WithWarningLevel(2);
            CreateCompilation(text, options: option).VerifyDiagnostics();
        }

        [Fact]
        public void PragmaWarning_NoValidationForErrorCodes3()
        {
            // Previous versions of the compiler used to report a warning (CS1691)
            // whenever an unrecognized warning code was supplied in a #pragma directive.
            // We no longer generate a warning in such cases.
            var text = @"
public class C
{
    public static void Main()
    {
#pragma warning disable
        int x;      // CS0168
        int y = 0;  // CS0219
#pragma warning restore 1
        int z;
    }
}";

            CSharpCompilationOptions commonoption = TestOptions.ReleaseExe;
            CreateCompilation(text, options: commonoption).VerifyDiagnostics();

            IDictionary<string, ReportDiagnostic> warnings = new Dictionary<string, ReportDiagnostic>();
            warnings.Add(MessageProvider.Instance.GetIdForErrorCode(168), ReportDiagnostic.Error);
            CSharpCompilationOptions option = commonoption.WithSpecificDiagnosticOptions(warnings);
            CreateCompilation(text, options: option).VerifyDiagnostics();

            option = commonoption.WithWarningLevel(2);
            CreateCompilation(text, options: option).VerifyDiagnostics();
        }

        [Fact]
        public void PragmaWarning_OnlyRestoreWithoutDisableIsNoOp()
        {
            var text = @"

public class C
{
    public static void Main()
    {
#pragma warning restore
        int x;      // CS0168
        int y = 0;  // CS0219
    }
}";

            CSharpCompilationOptions commonoption = TestOptions.ReleaseExe;
            CreateCompilation(text, options: commonoption).VerifyDiagnostics(
                // (8,13): warning CS0168: The variable 'x' is declared but never used
                //         int x;      // CS0168
                Diagnostic(ErrorCode.WRN_UnreferencedVar, "x").WithArguments("x"),
                // (9,13): warning CS0219: The variable 'y' is assigned but its value is never used
                //         int y = 0;  // CS0219
                Diagnostic(ErrorCode.WRN_UnreferencedVarAssg, "y").WithArguments("y"));

            IDictionary<string, ReportDiagnostic> warnings = new Dictionary<string, ReportDiagnostic>();
            warnings.Add(MessageProvider.Instance.GetIdForErrorCode(168), ReportDiagnostic.Error);
            CSharpCompilationOptions option = commonoption.WithSpecificDiagnosticOptions(warnings);
            CreateCompilation(text, options: option).VerifyDiagnostics(
                // (8,13): error CS0168: Warning as Error: The variable 'x' is declared but never used
                //         int x;      // CS0168
                Diagnostic(ErrorCode.WRN_UnreferencedVar, "x").WithArguments("x").WithWarningAsError(true),
                // (9,13): warning CS0219: The variable 'y' is assigned but its value is never used
                //         int y = 0;  // CS0219
                Diagnostic(ErrorCode.WRN_UnreferencedVarAssg, "y").WithArguments("y"));

            warnings[MessageProvider.Instance.GetIdForErrorCode(168)] = ReportDiagnostic.Suppress;
            option = commonoption.WithSpecificDiagnosticOptions(warnings);
            CreateCompilation(text, options: option).VerifyDiagnostics(
                // (9,13): warning CS0219: The variable 'y' is assigned but its value is never used
                //         int y = 0;  // CS0219
                Diagnostic(ErrorCode.WRN_UnreferencedVarAssg, "y").WithArguments("y"));

            option = commonoption.WithWarningLevel(2);
            CreateCompilation(text, options: option).VerifyDiagnostics();
        }

        [Fact]
        public void PragmaWarning_StringLiteralsAreNotAllowed()
        {
            var text = @"

public class C
{
    public static void Main()
    {
#pragma warning disable ""CS0168
        int x;      // CS0168
        int y = 0;  // CS0219
#pragma warning restore
    }
}";
            CSharpCompilationOptions commonoption = TestOptions.ReleaseExe;
            CreateCompilation(text, options: commonoption).VerifyDiagnostics(
                // (7,25): warning CS1072: Expected identifier or numeric literal.
                // #pragma warning disable "CS0168
                Diagnostic(ErrorCode.WRN_IdentifierOrNumericLiteralExpected, @"""CS0168").WithLocation(7, 25),
                // (8,13): warning CS0168: The variable 'x' is declared but never used
                //         int x;      // CS0168
                Diagnostic(ErrorCode.WRN_UnreferencedVar, "x").WithArguments("x"),
                // (9,13): warning CS0219: The variable 'y' is assigned but its value is never used
                //         int y = 0;  // CS0219
                Diagnostic(ErrorCode.WRN_UnreferencedVarAssg, "y").WithArguments("y"));

            var warnings = new Dictionary<string, ReportDiagnostic>();
            warnings.Add(MessageProvider.Instance.GetIdForErrorCode(168), ReportDiagnostic.Error);
            CSharpCompilationOptions option = commonoption.WithSpecificDiagnosticOptions(warnings);
            CreateCompilation(text, options: option).VerifyDiagnostics(
                // (7,25): warning CS1072: Expected identifier or numeric literal.
                // #pragma warning disable "CS0168
                Diagnostic(ErrorCode.WRN_IdentifierOrNumericLiteralExpected, @"""CS0168").WithLocation(7, 25),
                // (8,13): error CS0168: Warning as Error: The variable 'x' is declared but never used
                //         int x;      // CS0168
                Diagnostic(ErrorCode.WRN_UnreferencedVar, "x").WithArguments("x").WithWarningAsError(true),
                // (9,13): warning CS0219: The variable 'y' is assigned but its value is never used
                //         int y = 0;  // CS0219
                Diagnostic(ErrorCode.WRN_UnreferencedVarAssg, "y").WithArguments("y"));

            warnings[MessageProvider.Instance.GetIdForErrorCode(168)] = ReportDiagnostic.Suppress;
            option = commonoption.WithSpecificDiagnosticOptions(warnings);
            CreateCompilation(text, options: option).VerifyDiagnostics(
                // (7,25): warning CS1072: Expected identifier or numeric literal.
                // #pragma warning disable "CS0168
                Diagnostic(ErrorCode.WRN_IdentifierOrNumericLiteralExpected, @"""CS0168").WithLocation(7, 25),
                // (9,13): warning CS0219: The variable 'y' is assigned but its value is never used
                //         int y = 0;  // CS0219
                Diagnostic(ErrorCode.WRN_UnreferencedVarAssg, "y").WithArguments("y"));

            option = commonoption.WithWarningLevel(2);
            CreateCompilation(text, options: option).VerifyDiagnostics(
                // (7,25): warning CS1072: Expected identifier or numeric literal.
                // #pragma warning disable "CS0168
                Diagnostic(ErrorCode.WRN_IdentifierOrNumericLiteralExpected, @"""CS0168").WithLocation(7, 25));
        }

        [Fact]
        public void PragmaWarning_MostKeywordsAreAllowedAsErrorCodes()
        {
            // Lexing / parsing of identifiers inside #pragma is identical to that inside #define for the below cases.
            // The #define cases below also produce no errors in previous versions of the compiler.
            var text = @"
#define class
#define static
#define int
#define public
#define null
#define warning
#define define
public class C
{
    public static void Main()
    {
#pragma warning disable class, static, int
        int x;      // CS0168
        int y = 0;  // CS0219
#pragma warning restore warning
#pragma warning restore public, null, define
    }
}";
            CSharpCompilationOptions commonoption = TestOptions.ReleaseExe;
            CreateCompilation(text, options: commonoption).VerifyDiagnostics(
                // (12,13): warning CS0168: The variable 'x' is declared but never used
                //         int x;      // CS0168
                Diagnostic(ErrorCode.WRN_UnreferencedVar, "x").WithArguments("x").WithLocation(14, 13),
                // (13,13): warning CS0219: The variable 'y' is assigned but its value is never used
                //         int y = 0;  // CS0219
                Diagnostic(ErrorCode.WRN_UnreferencedVarAssg, "y").WithArguments("y").WithLocation(15, 13));
        }

        /// <remarks>
        /// See <see cref="SyntaxFacts.IsPreprocessorContextualKeyword"/>.
        /// </remarks>
        [Fact]
        public void PragmaWarning_SomeKeywordsAreNotAllowedAsErrorCodes()
        {
            // A small number of keywords are not legal as error codes inside #pragma. This is because
            // the lexer processes these keywords specially inside preprocessor directives i.e. it returns
            // keyword tokens instead of identifier tokens for these.
            // Lexing / parsing of identifiers inside #pragma is identical to that inside #define for the below cases.
            // The #define cases below also produce identical errors in previous versions of the compiler.
            var text = @"
#define true
#define default
#define hidden
#define disable
#define checksum
#define restore
#define false
public class C
{
    public static void Main()
    {
#pragma warning disable true
#pragma warning disable default
#pragma warning disable hidden
#pragma warning disable disable
#pragma warning restore checksum
#pragma warning restore restore
#pragma warning restore false
    }
}";
            CSharpCompilationOptions commonoption = TestOptions.ReleaseExe;
            CreateCompilation(text, options: commonoption).VerifyDiagnostics(
                // (2,9): error CS1001: Identifier expected
                // #define true
                Diagnostic(ErrorCode.ERR_IdentifierExpected, "true").WithLocation(2, 9),
                // (3,9): error CS1001: Identifier expected
                // #define default
                Diagnostic(ErrorCode.ERR_IdentifierExpected, "default").WithLocation(3, 9),
                // (4,9): error CS1001: Identifier expected
                // #define hidden
                Diagnostic(ErrorCode.ERR_IdentifierExpected, "hidden").WithLocation(4, 9),
                // (5,9): error CS1001: Identifier expected
                // #define disable
                Diagnostic(ErrorCode.ERR_IdentifierExpected, "disable").WithLocation(5, 9),
                // (6,9): error CS1001: Identifier expected
                // #define checksum
                Diagnostic(ErrorCode.ERR_IdentifierExpected, "checksum").WithLocation(6, 9),
                // (7,9): error CS1001: Identifier expected
                // #define restore
                Diagnostic(ErrorCode.ERR_IdentifierExpected, "restore").WithLocation(7, 9),
                // (8,9): error CS1001: Identifier expected
                // #define false
                Diagnostic(ErrorCode.ERR_IdentifierExpected, "false").WithLocation(8, 9),
                // (13,25): warning CS1072: Expected identifier or numeric literal.
                // #pragma warning disable true
                Diagnostic(ErrorCode.WRN_IdentifierOrNumericLiteralExpected, "true").WithLocation(13, 25),
                // (14,25): warning CS1072: Expected identifier or numeric literal.
                // #pragma warning disable default
                Diagnostic(ErrorCode.WRN_IdentifierOrNumericLiteralExpected, "default").WithLocation(14, 25),
                // (15,25): warning CS1072: Expected identifier or numeric literal.
                // #pragma warning disable hidden
                Diagnostic(ErrorCode.WRN_IdentifierOrNumericLiteralExpected, "hidden").WithLocation(15, 25),
                // (16,25): warning CS1072: Expected identifier or numeric literal.
                // #pragma warning disable disable
                Diagnostic(ErrorCode.WRN_IdentifierOrNumericLiteralExpected, "disable").WithLocation(16, 25),
                // (17,25): warning CS1072: Expected identifier or numeric literal.
                // #pragma warning restore checksum
                Diagnostic(ErrorCode.WRN_IdentifierOrNumericLiteralExpected, "checksum").WithLocation(17, 25),
                // (18,25): warning CS1072: Expected identifier or numeric literal.
                // #pragma warning restore restore
                Diagnostic(ErrorCode.WRN_IdentifierOrNumericLiteralExpected, "restore").WithLocation(18, 25),
                // (19,25): warning CS1072: Expected identifier or numeric literal.
                // #pragma warning restore false
                Diagnostic(ErrorCode.WRN_IdentifierOrNumericLiteralExpected, "false").WithLocation(19, 25));
        }

        [Fact]
        public void PragmaWarning_VeryLongIdentifiersAreAllowed()
        {
            var text = @"
#define __A_123456789012345678901234567890123456789012345678901234567890123456789012345678901234567890123456789012345678901234567890123456789023456789012345678901234567890123456789012345678901234567890123456789012345678901234567890123456789012345678901234567890123456789012345678901234567890123456789012345678901234567890123456789012345678901234567890123456789012345678901234567890123456789012345678902345678901234567890123456789012345678901234567890123456789012345678901234567890123456789012345678901234567890123456789012345678901234567890123456789012345678901234567890123456789012345678901234567890123456789012345678901234567890123456789012345678901234567890234567890123456789012345678901234567890123456789012345678901234567890123456789012345678901234567890123456789012345678901234567890123456789012345678901234567890123456789012345678901234567890123456789012345678901234567890123456789012345678901234567890123456789023456789012345678901234567890123456789012345678901234567890123456789012345678901234567890123456789012345678901234567890123456789012345678901234567890123456789012345678901234567890123456789012345678901234567890123456789012345678901234567890123456789012345678902345678901234567890123456789012345678901234567890123456789012345678901234567890123456789012345678901234567890123456789012345678901234567890123456789012345678901234567890123456789012345678901234567890123456789012345678901234567890123456789012345678901234567890234567890123456789012345678901234567890123456789012345678901234567890123456789012345678901234567890123456789012345678901234567890123456789012345678901234567890123456789012345678901234567890123456789012345678901234567890123456789012345678901234567890123456789023456789012345678901234567890123456789012345678901234567890123456789012345678901234567890123456789012345678901234567890123456789012345678901234567890123456789012345678901234567890123456789012345678901234567890123456789012345678901234567890123456789012345678902345678901234567890123456789012345678901234567890123456789012345678901234567890123456789012345678901234567890123456789012345678901234567890123456789012345678901234567890123456789012345678901234567890123456789012345678901234567890123456789012345678901234567890234567890123456789012345678901234567890123456789012345678901234567890123456789012345678901234567890123456789012345678901234567890
public class C
{
    public static void Main()
    {
#pragma warning disable __B_123456789012345678901234567890123456789012345678901234567890123456789012345678901234567890123456789012345678901234567890123456789023456789012345678901234567890123456789012345678901234567890123456789012345678901234567890123456789012345678901234567890123456789012345678901234567890123456789012345678901234567890123456789012345678901234567890123456789012345678901234567890123456789012345678902345678901234567890123456789012345678901234567890123456789012345678901234567890123456789012345678901234567890123456789012345678901234567890123456789012345678901234567890123456789012345678901234567890123456789012345678901234567890123456789012345678901234567890234567890123456789012345678901234567890123456789012345678901234567890123456789012345678901234567890123456789012345678901234567890123456789012345678901234567890123456789012345678901234567890123456789012345678901234567890123456789012345678901234567890123456789023456789012345678901234567890123456789012345678901234567890123456789012345678901234567890123456789012345678901234567890123456789012345678901234567890123456789012345678901234567890123456789012345678901234567890123456789012345678901234567890123456789012345678902345678901234567890123456789012345678901234567890123456789012345678901234567890123456789012345678901234567890123456789012345678901234567890123456789012345678901234567890123456789012345678901234567890123456789012345678901234567890123456789012345678901234567890234567890123456789012345678901234567890123456789012345678901234567890123456789012345678901234567890123456789012345678901234567890123456789012345678901234567890123456789012345678901234567890123456789012345678901234567890123456789012345678901234567890123456789023456789012345678901234567890123456789012345678901234567890123456789012345678901234567890123456789012345678901234567890123456789012345678901234567890123456789012345678901234567890123456789012345678901234567890123456789012345678901234567890123456789012345678902345678901234567890123456789012345678901234567890123456789012345678901234567890123456789012345678901234567890123456789012345678901234567890123456789012345678901234567890123456789012345678901234567890123456789012345678901234567890123456789012345678901234567890234567890123456789012345678901234567890123456789012345678901234567890123456789012345678901234567890123456789012345678901234567890, CS0168, CS0219
        int x;      // CS0168
        int y = 0;  // CS0219
#pragma warning restore __B_123456789012345678901234567890123456789012345678901234567890123456789012345678901234567890123456789012345678901234567890123456789023456789012345678901234567890123456789012345678901234567890123456789012345678901234567890123456789012345678901234567890123456789012345678901234567890123456789012345678901234567890123456789012345678901234567890123456789012345678901234567890123456789012345678902345678901234567890123456789012345678901234567890123456789012345678901234567890123456789012345678901234567890123456789012345678901234567890123456789012345678901234567890123456789012345678901234567890123456789012345678901234567890123456789012345678901234567890234567890123456789012345678901234567890123456789012345678901234567890123456789012345678901234567890123456789012345678901234567890123456789012345678901234567890123456789012345678901234567890123456789012345678901234567890123456789012345678901234567890123456789023456789012345678901234567890123456789012345678901234567890123456789012345678901234567890123456789012345678901234567890123456789012345678901234567890123456789012345678901234567890123456789012345678901234567890123456789012345678901234567890123456789012345678902345678901234567890123456789012345678901234567890123456789012345678901234567890123456789012345678901234567890123456789012345678901234567890123456789012345678901234567890123456789012345678901234567890123456789012345678901234567890123456789012345678901234567890234567890123456789012345678901234567890123456789012345678901234567890123456789012345678901234567890123456789012345678901234567890123456789012345678901234567890123456789012345678901234567890123456789012345678901234567890123456789012345678901234567890123456789023456789012345678901234567890123456789012345678901234567890123456789012345678901234567890123456789012345678901234567890123456789012345678901234567890123456789012345678901234567890123456789012345678901234567890123456789012345678901234567890123456789012345678902345678901234567890123456789012345678901234567890123456789012345678901234567890123456789012345678901234567890123456789012345678901234567890123456789012345678901234567890123456789012345678901234567890123456789012345678901234567890123456789012345678901234567890234567890123456789012345678901234567890123456789012345678901234567890123456789012345678901234567890123456789012345678901234567890, CS0168, CS0219
    }
}";
            CSharpCompilationOptions commonoption = TestOptions.ReleaseExe;
            CreateCompilation(text, options: commonoption).VerifyDiagnostics();

            var nodes = ParseWithRoundTripCheck(text).GetRoot().DescendantNodes(descendIntoTrivia: true);
            var defineName = nodes.OfType<Syntax.DefineDirectiveTriviaSyntax>().Single().Name;
            var errorCodeName = nodes.OfType<Syntax.PragmaWarningDirectiveTriviaSyntax>().First()
                                     .ErrorCodes.OfType<Syntax.IdentifierNameSyntax>().First().Identifier;

            // Lexing / parsing of identifiers inside #pragma warning directives is identical
            // to that inside #define directives except that very long identifiers inside #define
            // are truncated to 128 characters to maintain backwards compatibility with previous
            // versions of the compiler.
            Assert.Equal(128, defineName.ValueText.Length);
            Assert.Equal(2335, defineName.Text.Length);

            // Since support for identifiers inside #pragma warning directives is new, 
            // we don't have any backwards compatibility constraints. So we can preserve the
            // identifier exactly as it appears in source.
            Assert.Equal(2335, errorCodeName.ValueText.Length);
            Assert.Equal(2335, errorCodeName.Text.Length);
        }

        [Fact]
        public void PragmaWarning_EscapedKeywordsAreNotAllowedAsErrorCodes()
        {
            var text = @"
#define @true
#define @class
public class C
{
    public static void Main()
    {
#pragma warning disable @true
#pragma warning restore @class
    }
}";
            CSharpCompilationOptions commonoption = TestOptions.ReleaseExe;
            CreateCompilation(text, options: commonoption).VerifyDiagnostics(
                // (2,9): error CS1001: Identifier expected
                // #define @true
                Diagnostic(ErrorCode.ERR_IdentifierExpected, "@").WithLocation(2, 9),
                // (3,9): error CS1001: Identifier expected
                // #define @class
                Diagnostic(ErrorCode.ERR_IdentifierExpected, "@").WithLocation(3, 9),
                // (8,25): warning CS1072: Expected identifier or numeric literal.
                // #pragma warning disable @true
                Diagnostic(ErrorCode.WRN_IdentifierOrNumericLiteralExpected, "@").WithLocation(8, 25),
                // (9,25): warning CS1072: Expected identifier or numeric literal.
                // #pragma warning restore @class
                Diagnostic(ErrorCode.WRN_IdentifierOrNumericLiteralExpected, "@").WithLocation(9, 25));
        }

        [Fact]
        public void PragmaWarning_ExpressionsAreNotAllowedAsErrorCodes()
        {
            var text = @"
public class C
{
    public static void Main()
    {
#pragma warning disable CS0168 + CS0219
        int x;      // CS0168
        int y = 0;  // CS0219
#pragma warning restore CS0168.Empty

#pragma warning disable (CS0168)
        int z;      // CS0168
#pragma warning restore -168
#pragma warning restore 168.1
#pragma warning restore 168L
    }
}";
            CSharpCompilationOptions commonoption = TestOptions.ReleaseExe;
            CreateCompilation(text, options: commonoption).VerifyDiagnostics(
                // (6,32): warning CS1696: Single-line comment or end-of-line expected
                // #pragma warning disable CS0168 + CS0219
                Diagnostic(ErrorCode.WRN_EndOfPPLineExpected, "+").WithLocation(6, 32),
                // (9,31): warning CS1696: Single-line comment or end-of-line expected
                // #pragma warning restore CS0168.Empty
                Diagnostic(ErrorCode.WRN_EndOfPPLineExpected, ".").WithLocation(9, 31),
                // (11,25): warning CS1072: Expected identifier or numeric literal.
                // #pragma warning disable (CS0168)
                Diagnostic(ErrorCode.WRN_IdentifierOrNumericLiteralExpected, "(").WithLocation(11, 25),
                // (13,25): warning CS1072: Expected identifier or numeric literal.
                // #pragma warning restore -168
                Diagnostic(ErrorCode.WRN_IdentifierOrNumericLiteralExpected, "-").WithLocation(13, 25),
                // (14,28): warning CS1696: Single-line comment or end-of-line expected
                // #pragma warning restore 168.1
                Diagnostic(ErrorCode.WRN_EndOfPPLineExpected, ".").WithLocation(14, 28),
                // (15,28): warning CS1696: Single-line comment or end-of-line expected
                // #pragma warning restore 168L
                Diagnostic(ErrorCode.WRN_EndOfPPLineExpected, "L").WithLocation(15, 28),
                // (8,13): warning CS0219: The variable 'y' is assigned but its value is never used
                //         int y = 0;  // CS0219
                Diagnostic(ErrorCode.WRN_UnreferencedVarAssg, "y").WithArguments("y").WithLocation(8, 13),
                // (12,13): warning CS0168: The variable 'z' is declared but never used
                //         int z;
                Diagnostic(ErrorCode.WRN_UnreferencedVar, "z").WithArguments("z").WithLocation(12, 13));
        }

        [Fact]
        public void PragmaWarning_WarningsForBadPragmaSyntaxCanBeSuppressed()
        {
            var text = @"
public class C
{
    public static void Main()
    {
#pragma warning disable CS1072, CS1634
#pragma warning disable ~class
#pragma warning restore ""CS0219
#pragma warning blah
#pragma warning restore

#pragma warning disable @class
#pragma warning restore ""CS0168
#pragma warning blah
    }
}";
            CSharpCompilationOptions commonoption = TestOptions.ReleaseExe;
            CreateCompilation(text, options: commonoption).VerifyDiagnostics(
                // (12,25): warning CS1072: Expected identifier or numeric literal.
                // #pragma warning disable @class
                Diagnostic(ErrorCode.WRN_IdentifierOrNumericLiteralExpected, "@").WithLocation(12, 25),
                // (13,25): warning CS1072: Expected identifier or numeric literal.
                // #pragma warning restore "CS0168
                Diagnostic(ErrorCode.WRN_IdentifierOrNumericLiteralExpected, @"""CS0168").WithLocation(13, 25),
                // (14,17): warning CS1634: Expected disable or restore
                // #pragma warning blah
                Diagnostic(ErrorCode.WRN_IllegalPPWarning, "blah").WithLocation(14, 17));
        }

        [Fact]
        public void PragmaWarning_ErrorsCantBeSuppressed()
        {
            var text = @"
public class C
{
    public static void Main()
    {
#pragma warning disable CS0029
        int x = string.Empty;
#pragma warning restore CS0029
#pragma warning disable 29
        int y = string.Empty;
#pragma warning restore 29

    }
}";
            CSharpCompilationOptions commonoption = TestOptions.ReleaseExe;
            CreateCompilation(text, options: commonoption).VerifyDiagnostics(
                // (7,17): error CS0029: Cannot implicitly convert type 'string' to 'int'
                //         int x = string.Empty;
                Diagnostic(ErrorCode.ERR_NoImplicitConv, "string.Empty").WithArguments("string", "int").WithLocation(7, 17),
                // (10,17): error CS0029: Cannot implicitly convert type 'string' to 'int'
                //         int y = string.Empty;
                Diagnostic(ErrorCode.ERR_NoImplicitConv, "string.Empty").WithArguments("string", "int").WithLocation(10, 17));
        }

        [Fact]
        public void PragmaWarning_MissingErrorCodes()
        {
            var text = @"
public class C
{
    public static void Main()
    {
#pragma warning disable ,
        int x;      // CS0168
#pragma warning restore , ,
        int z;
    }
}";

            CSharpCompilationOptions commonoption = TestOptions.ReleaseExe;
            CreateCompilation(text, options: commonoption).VerifyDiagnostics(
                // (6,25): warning CS1072: Expected identifier or numeric literal.
                // #pragma warning disable ,
                Diagnostic(ErrorCode.WRN_IdentifierOrNumericLiteralExpected, ","),
                // (8,25): warning CS1072: Expected identifier or numeric literal.
                // #pragma warning restore , ,
                Diagnostic(ErrorCode.WRN_IdentifierOrNumericLiteralExpected, ","),
                // (8,27): warning CS1072: Expected identifier or numeric literal.
                // #pragma warning restore , ,
                Diagnostic(ErrorCode.WRN_IdentifierOrNumericLiteralExpected, ","),
                // (7,13): warning CS0168: The variable 'x' is declared but never used
                //         int x;      // CS0168
                Diagnostic(ErrorCode.WRN_UnreferencedVar, "x").WithArguments("x"),
                // (9,13): warning CS0168: The variable 'z' is declared but never used
                //         int z;
                Diagnostic(ErrorCode.WRN_UnreferencedVar, "z").WithArguments("z"));

            var warnings = new Dictionary<string, ReportDiagnostic>();
            warnings.Add(MessageProvider.Instance.GetIdForErrorCode(168), ReportDiagnostic.Error);
            CSharpCompilationOptions option = commonoption.WithSpecificDiagnosticOptions(warnings);
            CreateCompilation(text, options: option).VerifyDiagnostics(
                // (6,25): warning CS1072: Expected identifier or numeric literal.
                // #pragma warning disable ,
                Diagnostic(ErrorCode.WRN_IdentifierOrNumericLiteralExpected, ","),
                // (8,25): warning CS1072: Expected identifier or numeric literal.
                // #pragma warning restore , ,
                Diagnostic(ErrorCode.WRN_IdentifierOrNumericLiteralExpected, ","),
                // (8,27): warning CS1072: Expected identifier or numeric literal.
                // #pragma warning restore , ,
                Diagnostic(ErrorCode.WRN_IdentifierOrNumericLiteralExpected, ","),
                // (7,13): error CS0168: Warning as Error: The variable 'x' is declared but never used
                //         int x;      // CS0168
                Diagnostic(ErrorCode.WRN_UnreferencedVar, "x").WithArguments("x").WithWarningAsError(true),
                // (9,13): error CS0168: Warning as Error: The variable 'z' is declared but never used
                //         int z;
                Diagnostic(ErrorCode.WRN_UnreferencedVar, "z").WithArguments("z").WithWarningAsError(true));

            warnings[MessageProvider.Instance.GetIdForErrorCode(168)] = ReportDiagnostic.Suppress;
            option = commonoption.WithSpecificDiagnosticOptions(warnings);
            CreateCompilation(text, options: option).VerifyDiagnostics(
                // (6,25): warning CS1072: Expected identifier or numeric literal.
                // #pragma warning disable ,
                Diagnostic(ErrorCode.WRN_IdentifierOrNumericLiteralExpected, ","),
                // (8,25): warning CS1072: Expected identifier or numeric literal.
                // #pragma warning restore , ,
                Diagnostic(ErrorCode.WRN_IdentifierOrNumericLiteralExpected, ","),
                // (8,27): warning CS1072: Expected identifier or numeric literal.
                // #pragma warning restore , ,
                Diagnostic(ErrorCode.WRN_IdentifierOrNumericLiteralExpected, ","));

            option = commonoption.WithWarningLevel(2);
            CreateCompilation(text, options: option).VerifyDiagnostics(
                // (6,25): warning CS1072: Expected identifier or numeric literal.
                // #pragma warning disable ,
                Diagnostic(ErrorCode.WRN_IdentifierOrNumericLiteralExpected, ","),
                // (8,25): warning CS1072: Expected identifier or numeric literal.
                // #pragma warning restore , ,
                Diagnostic(ErrorCode.WRN_IdentifierOrNumericLiteralExpected, ","),
                // (8,27): warning CS1072: Expected identifier or numeric literal.
                // #pragma warning restore , ,
                Diagnostic(ErrorCode.WRN_IdentifierOrNumericLiteralExpected, ","));
        }

        [WorkItem(546814, "http://vstfdevdiv:8080/DevDiv2/DevDiv/_workitems/edit/546814")]
        [Fact]
        public void PragmaWarning_NoValidationForErrorCodes4()
        {
            // Previous versions of the compiler used to report a warning (CS1691)
            // whenever an unrecognized warning code was supplied in a #pragma directive.
            // We no longer generate a warning in such cases.
            var text = @"
using System;

class Program
{
#pragma warning disable 1691
#pragma warning disable 59526
        public static void Main() { Console.Read(); }

#pragma warning restore 1691, 56529
} ";

            CSharpCompilationOptions commonoption = TestOptions.ReleaseExe;
            CreateCompilation(text, options: commonoption).VerifyDiagnostics();
        }

        [WorkItem(546814, "http://vstfdevdiv:8080/DevDiv2/DevDiv/_workitems/edit/546814")]
        [Fact]
        public void PragmaWarning_NoValidationForErrorCodes5()
        {
            // Previous versions of the compiler used to report a warning (CS1691)
            // whenever an unrecognized warning code was supplied in a #pragma directive.
            // We no longer generate a warning in such cases.
            var text = @"
using System;

class Program
{
#pragma warning disable 1691, 59526
        public static void Main() { Console.Read(); }

#pragma warning restore 1691, 56529
} ";

            CSharpCompilationOptions commonoption = TestOptions.ReleaseExe;
            CreateCompilation(text, options: commonoption).VerifyDiagnostics();
        }

        [Fact]
        public void PragmaWarningDirectiveMap()
        {
            var text = @"
using System;
public class C
{
#pragma warning disable 
    public static void Main()
#pragma warning restore 168
    {
        int x;
#pragma warning disable CS0168
        int y;      // CS0168
#pragma warning restore
        int z = 0;  // CS0219
    }
}";
            SyntaxTree syntaxTree = SyntaxFactory.ParseSyntaxTree(text, path: "goo.cs");
            Assert.Equal(ReportDiagnostic.Default, syntaxTree.GetPragmaDirectiveWarningState(MessageProvider.Instance.GetIdForErrorCode(168), GetSpanIn(syntaxTree, "public class").Start));
            Assert.Equal(ReportDiagnostic.Suppress, syntaxTree.GetPragmaDirectiveWarningState(MessageProvider.Instance.GetIdForErrorCode(168), GetSpanIn(syntaxTree, "public static").Start));
            Assert.Equal(ReportDiagnostic.Suppress, syntaxTree.GetPragmaDirectiveWarningState(MessageProvider.Instance.GetIdForErrorCode(219), GetSpanIn(syntaxTree, "public static").Start));
            Assert.Equal(ReportDiagnostic.Default, syntaxTree.GetPragmaDirectiveWarningState(MessageProvider.Instance.GetIdForErrorCode(168), GetSpanIn(syntaxTree, "int x").Start));
            Assert.Equal(ReportDiagnostic.Suppress, syntaxTree.GetPragmaDirectiveWarningState(MessageProvider.Instance.GetIdForErrorCode(219), GetSpanIn(syntaxTree, "int x").Start));
            Assert.Equal(ReportDiagnostic.Suppress, syntaxTree.GetPragmaDirectiveWarningState(MessageProvider.Instance.GetIdForErrorCode(168), GetSpanIn(syntaxTree, "int y").Start));
            Assert.Equal(ReportDiagnostic.Suppress, syntaxTree.GetPragmaDirectiveWarningState(MessageProvider.Instance.GetIdForErrorCode(219), GetSpanIn(syntaxTree, "int y").Start));
            Assert.Equal(ReportDiagnostic.Default, syntaxTree.GetPragmaDirectiveWarningState(MessageProvider.Instance.GetIdForErrorCode(168), GetSpanIn(syntaxTree, "int z").Start));
            Assert.Equal(ReportDiagnostic.Default, syntaxTree.GetPragmaDirectiveWarningState(MessageProvider.Instance.GetIdForErrorCode(219), GetSpanIn(syntaxTree, "int z").Start));
        }

        [Fact]
        public void PragmaWarningDirectiveMapWithIfDirective()
        {
            var text = @"
using System;
class Program
{
    static void Main(string[] args)
    {
#pragma warning disable
        var x = 10;
#if false
#pragma warning restore
#endif
        var y = 10;
    }
}";
            SyntaxTree syntaxTree = SyntaxFactory.ParseSyntaxTree(text, path: "goo.cs");
            Assert.Equal(ReportDiagnostic.Default, syntaxTree.GetPragmaDirectiveWarningState(MessageProvider.Instance.GetIdForErrorCode(168), GetSpanIn(syntaxTree, "static void").Start));
            Assert.Equal(ReportDiagnostic.Suppress, syntaxTree.GetPragmaDirectiveWarningState(MessageProvider.Instance.GetIdForErrorCode(168), GetSpanIn(syntaxTree, "var x").Start));
            Assert.Equal(ReportDiagnostic.Suppress, syntaxTree.GetPragmaDirectiveWarningState(MessageProvider.Instance.GetIdForErrorCode(219), GetSpanIn(syntaxTree, "var y").Start));
        }

        [WorkItem(545407, "http://vstfdevdiv:8080/DevDiv2/DevDiv/_workitems/edit/545407")]
        [Fact]
        public void PragmaWarningDirectiveMapAtTheFirstLine()
        {
            var text = @"#pragma warning disable
using System;
class Program
{
    static void Main(string[] args)
    {
    }
}";
            SyntaxTree syntaxTree = SyntaxFactory.ParseSyntaxTree(text, path: "goo.cs");
            Assert.Equal(ReportDiagnostic.Suppress, syntaxTree.GetPragmaDirectiveWarningState(MessageProvider.Instance.GetIdForErrorCode(168), GetSpanIn(syntaxTree, "static void").Start));
        }

        private TextSpan GetSpanIn(SyntaxTree syntaxTree, string textToFind)
        {
            string s = syntaxTree.GetText().ToString();
            int index = s.IndexOf(textToFind, StringComparison.Ordinal);
            Assert.True(index >= 0, "textToFind not found in the tree");
            return new TextSpan(index, textToFind.Length);
        }

        [WorkItem(543705, "http://vstfdevdiv:8080/DevDiv2/DevDiv/_workitems/edit/543705")]
        [Fact]
        public void GetDiagnosticsCalledTwice()
        {
            var text = @"
interface IMyEnumerator { }

public class Test
{
    static IMyEnumerator Goo()
    {
        yield break;
    }

    public static int Main()
    {
        return 1;
    }
}";
            var compilation = CreateCompilation(text);

            Assert.Equal(1, compilation.GetDiagnostics().Length);
            Assert.Equal(1, compilation.GetDiagnostics().Length);
        }

        [Fact]
        public void TestArgumentEquality()
        {
            var text = @"
using System;

public class Test
{
    public static void Main()
    {
        (Console).WriteLine();
    }
}";
            var tree = Parse(text);

            // (8,10): error CS0119: 'Console' is a type, which is not valid in the given context
            AssertEx.Equal(CreateCompilation(tree).GetDiagnostics(), CreateCompilation(tree).GetDiagnostics());
        }

        /// <summary>
        /// Test that invalid type argument lists produce clean error messages
        /// with minimal noise
        /// </summary>
        [WorkItem(7177, "https://github.com/dotnet/roslyn/issues/7177")]
        [Fact]
        public void InvalidTypeArgumentList()
        {
            var text = @"using System;
public class A
{
    static void Main(string[] args)
    {
        // Invalid type arguments
        object a1 = typeof(Action<0>);
        object a2 = typeof(Action<static>);

        // Valid type arguments
        object a3 = typeof(Action<string>);
        object a4 = typeof(Action<>);

        // Invalid with multiple types
        object a5 = typeof(Func<0,1>);
        object a6 = typeof(Func<0,bool>);
        object a7 = typeof(Func<static,bool>);

        // Valid with multiple types
        object a8 = typeof(Func<string,bool>);
        object a9 = typeof(Func<,>);

        // Invalid with nested types
        object a10 = typeof(Action<Action<0>>);
        object a11 = typeof(Action<Action<static>>);
        object a12 = typeof(Action<Action<>>);

        // Valid with nested types
        object a13 = typeof(Action<Action<string>>);
    }
}";

            CSharpCompilationOptions options = TestOptions.ReleaseExe;
            CreateCompilation(text, options: options).VerifyDiagnostics(
                // (7,35): error CS1031: Type expected
                //         object a1 = typeof(Action<0>);
                Diagnostic(ErrorCode.ERR_TypeExpected, "0").WithLocation(7, 35),
                // (8,35): error CS1031: Type expected
                //         object a2 = typeof(Action<static>);
                Diagnostic(ErrorCode.ERR_TypeExpected, "static").WithLocation(8, 35),
                // (15,33): error CS1031: Type expected
                //         object a5 = typeof(Func<0,1>);
                Diagnostic(ErrorCode.ERR_TypeExpected, "0").WithLocation(15, 33),
                // (15,35): error CS1031: Type expected
                //         object a5 = typeof(Func<0,1>);
                Diagnostic(ErrorCode.ERR_TypeExpected, "1").WithLocation(15, 35),
                // (16,33): error CS1031: Type expected
                //         object a6 = typeof(Func<0,bool>);
                Diagnostic(ErrorCode.ERR_TypeExpected, "0").WithLocation(16, 33),
                // (17,33): error CS1031: Type expected
                //         object a7 = typeof(Func<static,bool>);
                Diagnostic(ErrorCode.ERR_TypeExpected, "static").WithLocation(17, 33),
                // (24,43): error CS1031: Type expected
                //         object a10 = typeof(Action<Action<0>>);
                Diagnostic(ErrorCode.ERR_TypeExpected, "0").WithLocation(24, 43),
                // (25,43): error CS1031: Type expected
                //         object a11 = typeof(Action<Action<static>>);
                Diagnostic(ErrorCode.ERR_TypeExpected, "static").WithLocation(25, 43),
                // (26,36): error CS7003: Unexpected use of an unbound generic name
                //         object a12 = typeof(Action<Action<>>);
                Diagnostic(ErrorCode.ERR_UnexpectedUnboundGenericName, "Action<>").WithLocation(26, 36));
        }

        /// <summary>
        ///    Tests if CS0075 - "To cast a negative value, you must enclose the value in parentheses" is correctly emitted.
        /// </summary>
        [Fact]
        public void PossibleBadNegCast()
        {
            var source = @"using System;
class Program
{
    static void Main()
    {
        var y = (ConsoleColor) - 1;
        var z = (System.ConsoleColor) - 1;
    }
}";

            var compilation = CreateCompilation(source);
            compilation.VerifyDiagnostics(new[]
            {
                // (6,18): error CS0119: 'ConsoleColor' is a type, which is not valid in the given context
                //         var y = (ConsoleColor) - 1;
                Diagnostic(ErrorCode.ERR_BadSKunknown, "ConsoleColor").WithArguments("System.ConsoleColor", "type").WithLocation(6, 18),
                // (6,17): error CS0075: To cast a negative value, you must enclose the value in parentheses.
                //         var y = (ConsoleColor) - 1;
                Diagnostic(ErrorCode.ERR_PossibleBadNegCast, "(ConsoleColor) - 1").WithLocation(6, 17),
                // (6,18): error CS0119: 'ConsoleColor' is a type, which is not valid in the given context
                //         var y = (ConsoleColor) - 1;
                Diagnostic(ErrorCode.ERR_BadSKunknown, "ConsoleColor").WithArguments("System.ConsoleColor", "type").WithLocation(6, 18),
                // (7,18): error CS0119: 'ConsoleColor' is a type, which is not valid in the given context
                //         var z = (System.ConsoleColor) - 1;
                Diagnostic(ErrorCode.ERR_BadSKunknown, "System.ConsoleColor").WithArguments("System.ConsoleColor", "type").WithLocation(7, 18),
                // (7,17): error CS0075: To cast a negative value, you must enclose the value in parentheses.
                //         var z = (System.ConsoleColor) - 1;
                Diagnostic(ErrorCode.ERR_PossibleBadNegCast, "(System.ConsoleColor) - 1").WithLocation(7, 17),
                // (7,18): error CS0119: 'ConsoleColor' is a type, which is not valid in the given context
                //         var z = (System.ConsoleColor) - 1;
                Diagnostic(ErrorCode.ERR_BadSKunknown, "System.ConsoleColor").WithArguments("System.ConsoleColor", "type").WithLocation(7, 18)
            });
        }

        /// <summary>
        ///    Tests if fixing CS0075 - "To cast a negative value, you must enclose the value in parentheses" works. (fixed version of <see cref="PossibleBadNegCast"/>).
        /// </summary>
        [Fact]
        public void PossibleBadNegCastFixed()
        {
            var source = @"using System;
class Program
{
    static void Main()
    {
        var y = (ConsoleColor) (- 1);
        var z = (System.ConsoleColor) (- 1);
    }
}";

            var compilation = CreateCompilation(source);
            compilation.VerifyDiagnostics(new[]
            {
                // (6,13): warning CS0219: The variable 'y' is assigned but its value is never used
                //         var y = (ConsoleColor) (- 1);
                Diagnostic(ErrorCode.WRN_UnreferencedVarAssg, "y").WithArguments("y").WithLocation(6, 13),
                // (7,13): warning CS0219: The variable 'z' is assigned but its value is never used
                //         var z = (System.ConsoleColor) (- 1);
                Diagnostic(ErrorCode.WRN_UnreferencedVarAssg, "z").WithArguments("z").WithLocation(7, 13)
            });
        }

        /// <summary>
        ///    Tests if CS0075 - "To cast a negative value, you must enclose the value in parentheses" is only emitted if the left side is (would be) a cast expression.
        /// </summary>
        [Fact]
        public void PossibleBadNegCastNotEmitted()
        {
            var source = @"using System;

class Program
{
    static void Main()
    {
        var w = ((ConsoleColor)) - 1;
        var x = ConsoleColor - 1;
        var y = ((System.ConsoleColor)) - 1;
        var z = System.ConsoleColor - 1;
    }
}";

            var compilation = CreateCompilation(source);
            compilation.VerifyDiagnostics(new[]
            {
                // (7,19): error CS0119: 'ConsoleColor' is a type, which is not valid in the given context
                //         var w = ((ConsoleColor)) - 1;
                Diagnostic(ErrorCode.ERR_BadSKunknown, "ConsoleColor").WithArguments("System.ConsoleColor", "type").WithLocation(7, 19),
                // (7,19): error CS0119: 'ConsoleColor' is a type, which is not valid in the given context
                //         var w = ((ConsoleColor)) - 1;
                Diagnostic(ErrorCode.ERR_BadSKunknown, "ConsoleColor").WithArguments("System.ConsoleColor", "type").WithLocation(7, 19),
                // (7,19): error CS0119: 'ConsoleColor' is a type, which is not valid in the given context
                //         var w = ((ConsoleColor)) - 1;
                Diagnostic(ErrorCode.ERR_BadSKunknown, "ConsoleColor").WithArguments("System.ConsoleColor", "type").WithLocation(7, 19),
                // (8,17): error CS0119: 'ConsoleColor' is a type, which is not valid in the given context
                //         var x = ConsoleColor - 1;
                Diagnostic(ErrorCode.ERR_BadSKunknown, "ConsoleColor").WithArguments("System.ConsoleColor", "type").WithLocation(8, 17),
                // (9,19): error CS0119: 'ConsoleColor' is a type, which is not valid in the given context
                //         var y = ((System.ConsoleColor)) - 1;
                Diagnostic(ErrorCode.ERR_BadSKunknown, "System.ConsoleColor").WithArguments("System.ConsoleColor", "type").WithLocation(9, 19),
                // (9,19): error CS0119: 'ConsoleColor' is a type, which is not valid in the given context
                //         var y = ((System.ConsoleColor)) - 1;
                Diagnostic(ErrorCode.ERR_BadSKunknown, "System.ConsoleColor").WithArguments("System.ConsoleColor", "type").WithLocation(9, 19),
                // (9,19): error CS0119: 'ConsoleColor' is a type, which is not valid in the given context
                //         var y = ((System.ConsoleColor)) - 1;
                Diagnostic(ErrorCode.ERR_BadSKunknown, "System.ConsoleColor").WithArguments("System.ConsoleColor", "type").WithLocation(9, 19),
                // (10,17): error CS0119: 'ConsoleColor' is a type, which is not valid in the given context
                //         var z = System.ConsoleColor - 1;
                Diagnostic(ErrorCode.ERR_BadSKunknown, "System.ConsoleColor").WithArguments("System.ConsoleColor", "type").WithLocation(10, 17)
            });
        }

        /// <summary>
        ///    Tests if CS0075 - "To cast a negative value, you must enclose the value in parentheses" is also emitted for dynamic casts.
        /// </summary>
        [Fact]
        public void PossibleBadNegCastDynamic()
        {
            var source = @"class Program
{
    static void Main()
    {
        var y = (dynamic) - 1;
        var z = (@dynamic) - 1;
    }
}";

            var compilation = CreateCompilation(source);
            compilation.VerifyDiagnostics(new[]
            {
                // (5,18): error CS0103: The name 'dynamic' does not exist in the current context
                //         var y = (dynamic) - 1;
                Diagnostic(ErrorCode.ERR_NameNotInContext, "dynamic").WithArguments("dynamic").WithLocation(5, 18),
                // (5,17): error CS0075: To cast a negative value, you must enclose the value in parentheses.
                //         var y = (dynamic) - 1;
                Diagnostic(ErrorCode.ERR_PossibleBadNegCast, "(dynamic) - 1").WithLocation(5, 17),
                // (6,18): error CS0103: The name 'dynamic' does not exist in the current context
                //         var z = (@dynamic) - 1;
                Diagnostic(ErrorCode.ERR_NameNotInContext, "@dynamic").WithArguments("dynamic").WithLocation(6, 18),
                // (6,17): error CS0075: To cast a negative value, you must enclose the value in parentheses.
                //         var z = (@dynamic) - 1;
                Diagnostic(ErrorCode.ERR_PossibleBadNegCast, "(@dynamic) - 1").WithLocation(6, 17)
            });
        }

        /// <summary>
        ///    Tests if CS0075 - "To cast a negative value, you must enclose the value in parentheses" is also emitted for dynamic casts when a local variable called 'dynamic' is defined.
        /// </summary>
        [Fact]
        public void PossibleBadNegCastDynamicWithLocal()
        {
            var source = @"class Program
{
    static void Main()
    {
        var dynamic = 1;
        var y = (dynamic) - 1;
        var z = (@dynamic) - 1;
    }
}";

            var compilation = CreateCompilation(source);
            compilation.VerifyDiagnostics();
        }

        /// <summary>
        ///    Tests if CS0075 - "To cast a negative value, you must enclose the value in parentheses" is also emitted for dynamic casts when a method called 'dynamic' is defined.
        /// </summary>
        [Fact]
        public void PossibleBadNegCastDynamicWithMethod()
        {
            var source = @"class Program
{
    static void Main()
    {
        var y = (dynamic) - 1;
        var z = (@dynamic) - 1;
    }

    static void dynamic() {}
}";

            var compilation = CreateCompilation(source);
            compilation.VerifyDiagnostics(new[]
            {
                // (5,17): error CS0019: Operator '-' cannot be applied to operands of type 'method group' and 'int'
                //         var y = (dynamic) - 1;
                Diagnostic(ErrorCode.ERR_BadBinaryOps, "(dynamic) - 1").WithArguments("-", "method group", "int").WithLocation(5, 17),
                // (6,17): error CS0019: Operator '-' cannot be applied to operands of type 'method group' and 'int'
                //         var z = (@dynamic) - 1;
                Diagnostic(ErrorCode.ERR_BadBinaryOps, "(@dynamic) - 1").WithArguments("-", "method group", "int").WithLocation(6, 17)
            });
        }

        #region Mocks
        internal class CustomErrorInfo : DiagnosticInfo
        {
            public readonly object OtherSymbol;
            public readonly Location OtherLocation;
            public override IReadOnlyList<Location> AdditionalLocations
            {
                get
                {
                    return new Location[1] { OtherLocation };
                }
            }

            public CustomErrorInfo(CommonMessageProvider provider, object otherSymbol, Location otherLocation)
                : base(provider, 2)
            {
                this.OtherSymbol = otherSymbol;
                this.OtherLocation = otherLocation;
            }
        }

        internal class MockMessageProvider : TestMessageProvider
        {
            public override DiagnosticSeverity GetSeverity(int code)
            {
                if (code >= 1000)
                {
                    return DiagnosticSeverity.Warning;
                }
                else
                {
                    return DiagnosticSeverity.Error;
                }
            }

            public override string LoadMessage(int code, CultureInfo language)
            {
                switch (code)
                {
                    case 1:
                        return "The first error";
                    case 2:
                        return "The second error is associated with symbol {0}";
                    case 1001:
                        return "The first warning";
                    case 1002:
                        return "The second warning about {0} and {1}";
                    default:
                        return null;
                }
            }

            public override LocalizableString GetDescription(int code)
            {
                return string.Empty;
            }

            public override LocalizableString GetTitle(int code)
            {
                return string.Empty;
            }

            public override LocalizableString GetMessageFormat(int code)
            {
                return string.Empty;
            }

            public override string GetHelpLink(int code)
            {
                return string.Empty;
            }

            public override string GetCategory(int code)
            {
                return string.Empty;
            }

            public override string CodePrefix
            {
                get { return "MOCK"; }
            }

            public override int GetWarningLevel(int code)
            {
                if (code >= 1000)
                {
                    return code % 4 + 1;
                }
                else
                {
                    return 0;
                }
            }

            public override string GetErrorDisplayString(ISymbol symbol)
            {
                return MessageProvider.Instance.GetErrorDisplayString(symbol);
            }
        }

        #endregion

        #region CoreCLR Signing Tests
        // These aren't actually syntax tests, but this is in one of only two assemblies tested on linux
        [ConditionalFact(typeof(UnixLikeOnly), typeof(ClrOnly)), WorkItem(9288, "https://github.com/dotnet/roslyn/issues/9288")]
        public void Bug9288_keyfile()
        {
            var snk = Temp.CreateFile().WriteAllBytes(TestResources.General.snKey);
            var snkPath = snk.Path;

            const string source = "";
            var options = TestOptions.ReleaseDll.WithStrongNameProvider(new DesktopStrongNameProvider()).WithCryptoKeyFile(snkPath);

            var ca = CreateCompilation(source, options: options);

            ca.VerifyEmitDiagnostics(EmitOptions.Default.WithDebugInformationFormat(DebugInformationFormat.PortablePdb),
                // error CS7027: Error signing output with public key from file '{temp path}' -- Assembly signing not supported.
                Diagnostic(ErrorCode.ERR_PublicKeyFileFailure).WithArguments(snkPath, "Assembly signing not supported.").WithLocation(1, 1)
            );
        }

        [ConditionalFact(typeof(UnixLikeOnly), typeof(ClrOnly)), WorkItem(9288, "https://github.com/dotnet/roslyn/issues/9288")]
        public void Bug9288_keycontainer()
        {
            const string source = "";

            var ca = CreateCompilation(source, options: TestOptions.ReleaseDll.WithStrongNameProvider(new DesktopStrongNameProvider()).WithCryptoKeyContainer("bogus"));

            ca.VerifyEmitDiagnostics(EmitOptions.Default.WithDebugInformationFormat(DebugInformationFormat.PortablePdb),
                // error CS7028: Error signing output with public key from container 'bogus' -- Assembly signing not supported.
                Diagnostic(ErrorCode.ERR_PublicKeyContainerFailure).WithArguments("bogus", "Assembly signing not supported.").WithLocation(1, 1)
            );
        }

        // There are three places where we catch a ClrStrongNameMissingException,
        // but the third cannot happen - only if a key is successfully retrieved
        // from a keycontainer, and then we fail to get IClrStrongName afterwards
        // for the actual signing. However, we error on the key read, and can never
        // get to the third case (but there's still error handling if that changes)

        #endregion

        #region PathMap Linux Tests
        // Like the above (CoreCLR Signing Tests), these aren't actually syntax tests, but this is in one of only two assemblies tested on linux

        [Theory]
        [InlineData("C:\\", "/", "C:\\", "/")]
        [InlineData("C:\\temp\\", "/temp/", "C:\\temp", "/temp")]
        [InlineData("C:\\temp\\", "/temp/", "C:\\temp\\", "/temp/")]
        [InlineData("/", "C:\\", "/", "C:\\")]
        [InlineData("/temp/", "C:\\temp\\", "/temp", "C:\\temp")]
        [InlineData("/temp/", "C:\\temp\\", "/temp/", "C:\\temp\\")]
        public void PathMapKeepsCrossPlatformRoot(string expectedFrom, string expectedTo, string sourceFrom, string sourceTo)
        {
            var pathmapArg = $"/pathmap:{sourceFrom}={sourceTo}";
            var parsedArgs = CSharpCommandLineParser.Default.Parse(new[] { pathmapArg, "a.cs" }, TempRoot.Root, RuntimeEnvironment.GetRuntimeDirectory(), null);
            parsedArgs.Errors.Verify();
            var expected = new KeyValuePair<string, string>(expectedFrom, expectedTo);
            Assert.Equal(expected, parsedArgs.PathMap[0]);
        }

        [Fact]
        public void PathMapInconsistentSlashes()
        {
            CSharpCommandLineArguments parse(params string[] args)
            {
                var parsedArgs = CSharpCommandLineParser.Default.Parse(args, TempRoot.Root, RuntimeEnvironment.GetRuntimeDirectory(), null);
                parsedArgs.Errors.Verify();
                return parsedArgs;
            }

            var sep = PathUtilities.DirectorySeparatorChar;
            Assert.Equal(new KeyValuePair<string, string>("C:\\temp/goo" + sep, "/temp\\goo" + sep), parse("/pathmap:C:\\temp/goo=/temp\\goo", "a.cs").PathMap[0]);
            Assert.Equal(new KeyValuePair<string, string>("noslash" + sep, "withoutslash" + sep), parse("/pathmap:noslash=withoutslash", "a.cs").PathMap[0]);
            var doublemap = parse("/pathmap:/temp=/goo,/temp/=/bar", "a.cs").PathMap;
            Assert.Equal(new KeyValuePair<string, string>("/temp/", "/goo/"), doublemap[0]);
            Assert.Equal(new KeyValuePair<string, string>("/temp/", "/bar/"), doublemap[1]);
        }
        #endregion
    }
}<|MERGE_RESOLUTION|>--- conflicted
+++ resolved
@@ -243,11 +243,8 @@
                         case ErrorCode.WRN_TupleLiteralNameMismatch:
                         case ErrorCode.WRN_Experimental:
                         case ErrorCode.WRN_AttributesOnBackingFieldsNotAvailable:
-<<<<<<< HEAD
+                        case ErrorCode.WRN_TupleBinopLiteralNameMismatch:
                         case ErrorCode.WRN_SwitchExpressionNotExhaustive:
-=======
-                        case ErrorCode.WRN_TupleBinopLiteralNameMismatch:
->>>>>>> ec3dd157
                             Assert.Equal(1, ErrorFacts.GetWarningLevel(errorCode));
                             break;
                         case ErrorCode.WRN_MainIgnored:
