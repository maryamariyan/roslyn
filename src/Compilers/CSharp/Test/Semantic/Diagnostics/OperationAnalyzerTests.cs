--- conflicted
+++ resolved
@@ -39,7 +39,7 @@
         int[,][] arr12 = new int[0,0][];               // no
     }
 }";
-            CreateCompilationWithMscorlib45(source)
+            CreateCompilationWithMscorlib45(source, parseOptions: TestOptions.RegularWithIOperationFeature)
             .VerifyDiagnostics()
             .VerifyAnalyzerDiagnostics(new DiagnosticAnalyzer[] { new EmptyArrayAnalyzer() }, null, null, false,
                 Diagnostic(EmptyArrayAnalyzer.UseArrayEmptyDescriptor.Id, "new int[0]").WithLocation(6, 22),
@@ -101,7 +101,7 @@
     object OField = 33;
     object SField = ""Zap"";
 }";
-            CreateCompilationWithMscorlib45(source)
+            CreateCompilationWithMscorlib45(source, parseOptions: TestOptions.RegularWithIOperationFeature)
             .VerifyDiagnostics()
             .VerifyAnalyzerDiagnostics(new DiagnosticAnalyzer[] { new BoxingOperationAnalyzer() }, null, null, false,
                 Diagnostic(BoxingOperationAnalyzer.BoxingDescriptor.Id, "3").WithLocation(9, 25),
@@ -132,7 +132,7 @@
     }
 }
 ";
-            CreateCompilationWithMscorlib45(source)
+            CreateCompilationWithMscorlib45(source, parseOptions: TestOptions.RegularWithIOperationFeature)
             .VerifyAnalyzerDiagnostics(new DiagnosticAnalyzer[] { new BadStuffTestAnalyzer() }, null, null, false,
                 Diagnostic(BadStuffTestAnalyzer.InvalidExpressionDescriptor.Id, "Framitz()").WithLocation(6, 9),
                 Diagnostic(BadStuffTestAnalyzer.IsInvalidDescriptor.Id, "Framitz()").WithLocation(6, 9),
@@ -180,7 +180,7 @@
     }
 }
 ";
-            CreateCompilationWithMscorlib45(source, options: TestOptions.DebugExe)
+            CreateCompilationWithMscorlib45(source, options: TestOptions.DebugExe, parseOptions: patternParseOptions.WithIOperationsFeature())
             .VerifyDiagnostics()
             .VerifyAnalyzerDiagnostics(new DiagnosticAnalyzer[] { new BadStuffTestAnalyzer() }, null, null, false
                 );
@@ -209,7 +209,7 @@
     }
 }
 ";
-            CreateCompilationWithMscorlib45(source)
+            CreateCompilationWithMscorlib45(source, parseOptions: TestOptions.RegularWithIOperationFeature)
             .VerifyDiagnostics()
             .VerifyAnalyzerDiagnostics(new DiagnosticAnalyzer[] { new BigForTestAnalyzer() }, null, null, false,
                 Diagnostic(BigForTestAnalyzer.BigForDescriptor.Id, "for (x = 0; x < 2000000; x++) {}").WithLocation(9, 9),
@@ -273,7 +273,7 @@
     }
 }
 ";
-            CreateCompilationWithMscorlib45(source)
+            CreateCompilationWithMscorlib45(source, parseOptions: TestOptions.RegularWithIOperationFeature)
             .VerifyDiagnostics(Diagnostic(ErrorCode.WRN_EmptySwitch, "{").WithLocation(40, 20),
                 Diagnostic(ErrorCode.ERR_ConstantExpected, ":").WithLocation(44, 18))
             .VerifyAnalyzerDiagnostics(new DiagnosticAnalyzer[] { new SwitchTestAnalyzer() }, null, null, false,
@@ -339,7 +339,7 @@
     }
 }
 ";
-            CreateCompilationWithMscorlib45(source)
+            CreateCompilationWithMscorlib45(source, parseOptions: TestOptions.RegularWithIOperationFeature)
             .VerifyDiagnostics()
             .VerifyAnalyzerDiagnostics(new DiagnosticAnalyzer[] { new InvocationTestAnalyzer() }, null, null, false,
                 Diagnostic(InvocationTestAnalyzer.BigParamArrayArgumentsDescriptor.Id, "M0(1, 2, 3, 4, 5, 6, 7, 8, 9, 10, 11, 12)").WithLocation(19, 9),
@@ -417,7 +417,7 @@
     }
 }
 ";
-            CreateCompilationWithMscorlib45(source)
+            CreateCompilationWithMscorlib45(source, parseOptions: TestOptions.RegularWithIOperationFeature)
             .VerifyDiagnostics()
             .VerifyAnalyzerDiagnostics(new DiagnosticAnalyzer[] { new FieldCouldBeReadOnlyAnalyzer() }, null, null, false,
                 Diagnostic(FieldCouldBeReadOnlyAnalyzer.FieldCouldBeReadOnlyDescriptor.Id, "F5").WithLocation(8, 9),
@@ -490,7 +490,7 @@
     }
 }
 ";
-            CreateCompilationWithMscorlib45(source)
+            CreateCompilationWithMscorlib45(source, parseOptions: TestOptions.RegularWithIOperationFeature)
             .VerifyDiagnostics()
             .VerifyAnalyzerDiagnostics(new DiagnosticAnalyzer[] { new FieldCouldBeReadOnlyAnalyzer() }, null, null, false,
                 Diagnostic(FieldCouldBeReadOnlyAnalyzer.FieldCouldBeReadOnlyDescriptor.Id, "F5").WithLocation(8, 16),
@@ -546,7 +546,7 @@
     }
 }
 ";
-            CreateCompilationWithMscorlib45(source)
+            CreateCompilationWithMscorlib45(source, parseOptions: TestOptions.RegularWithIOperationFeature)
             .VerifyDiagnostics()
             .VerifyAnalyzerDiagnostics(new DiagnosticAnalyzer[] { new LocalCouldBeConstAnalyzer() }, null, null, false,
                 Diagnostic(LocalCouldBeConstAnalyzer.LocalCouldBeConstDescriptor.Id, "e").WithLocation(13, 13),
@@ -718,7 +718,7 @@
 }
 
 ";
-            CreateCompilationWithMscorlib45(source)
+            CreateCompilationWithMscorlib45(source, parseOptions: TestOptions.RegularWithIOperationFeature)
             .VerifyDiagnostics()
             .VerifyAnalyzerDiagnostics(new DiagnosticAnalyzer[] { new SymbolCouldHaveMoreSpecificTypeAnalyzer() }, null, null, false,
                 Diagnostic(SymbolCouldHaveMoreSpecificTypeAnalyzer.LocalCouldHaveMoreSpecificTypeDescriptor.Id, "a").WithArguments("a", "Middle").WithLocation(6, 16),
@@ -784,7 +784,7 @@
     D = 18
 }
 ";
-            CreateCompilationWithMscorlib45(source)
+            CreateCompilationWithMscorlib45(source, parseOptions: TestOptions.RegularWithIOperationFeature)
             .VerifyDiagnostics()
             .VerifyAnalyzerDiagnostics(new DiagnosticAnalyzer[] { new SeventeenTestAnalyzer() }, null, null, false,
                 Diagnostic(SeventeenTestAnalyzer.SeventeenDescriptor.Id, "17").WithLocation(4, 40),
@@ -825,7 +825,7 @@
     }
 }
 ";
-            CreateCompilationWithMscorlib45(source)
+            CreateCompilationWithMscorlib45(source, parseOptions: TestOptions.RegularWithIOperationFeature)
             .VerifyDiagnostics()
             .VerifyAnalyzerDiagnostics(new DiagnosticAnalyzer[] { new NullArgumentTestAnalyzer() }, null, null, false,
                 Diagnostic(NullArgumentTestAnalyzer.NullArgumentsDescriptor.Id, "null").WithLocation(16, 12),
@@ -867,7 +867,7 @@
     }
 }
 ";
-            CreateCompilationWithMscorlib45(source)
+            CreateCompilationWithMscorlib45(source, parseOptions: TestOptions.RegularWithIOperationFeature)
             .VerifyDiagnostics(
                 // (25,30): error CS1010: Newline in constant
                 //         var e2 = new Goo() { " };      
@@ -929,7 +929,7 @@
     }
 }
 ";
-            CreateCompilationWithMscorlib45(source)
+            CreateCompilationWithMscorlib45(source, parseOptions: TestOptions.RegularWithIOperationFeature)
             .VerifyDiagnostics()
             .VerifyAnalyzerDiagnostics(new DiagnosticAnalyzer[] { new AssignmentTestAnalyzer() }, null, null, false,
                 Diagnostic("DoNotUseMemberAssignment", "Property2 = new Bar { Field = true }").WithLocation(27, 30),
@@ -978,7 +978,7 @@
         int[][] arr14 = new int[][] { new int[] { 1,2,3 }, new[] { 1, 2, 3, 4, 5, 6 } };  // LargeList
     }
 }";
-            CreateCompilationWithMscorlib45(source)
+            CreateCompilationWithMscorlib45(source, parseOptions: TestOptions.RegularWithIOperationFeature)
             .VerifyDiagnostics()
             .VerifyAnalyzerDiagnostics(new DiagnosticAnalyzer[] { new ArrayInitializerTestAnalyzer() }, null, null, false,
                 Diagnostic(ArrayInitializerTestAnalyzer.DoNotUseLargeListOfArrayInitializersDescriptor.Id, "{ 1, 2, 3, 4, 5, 6 }").WithLocation(14, 32),
@@ -1012,7 +1012,7 @@
     }
 }
 ";
-            CreateCompilationWithMscorlib45(source)
+            CreateCompilationWithMscorlib45(source, parseOptions: TestOptions.RegularWithIOperationFeature)
             .VerifyDiagnostics(
                 Diagnostic(ErrorCode.ERR_IdentifierExpected, ";").WithLocation(12, 25),
                 Diagnostic(ErrorCode.ERR_InvalidExprTerm, ";").WithArguments(";").WithLocation(13, 29))
@@ -1077,7 +1077,7 @@
     }
 }
 ";
-            CreateCompilationWithMscorlib45(source)
+            CreateCompilationWithMscorlib45(source, parseOptions: TestOptions.RegularWithIOperationFeature)
             .VerifyDiagnostics(Diagnostic(ErrorCode.WRN_EmptySwitch, "{").WithLocation(37, 20),
                 Diagnostic(ErrorCode.ERR_ConstantExpected, ":").WithLocation(41, 18))
             .VerifyAnalyzerDiagnostics(new DiagnosticAnalyzer[] { new CaseTestAnalyzer() }, null, null, false,
@@ -1119,7 +1119,7 @@
         M2();
     }
 }";
-            CreateCompilationWithMscorlib45(source)
+            CreateCompilationWithMscorlib45(source, parseOptions: TestOptions.RegularWithIOperationFeature)
             .VerifyDiagnostics()
             .VerifyAnalyzerDiagnostics(new DiagnosticAnalyzer[] { new ExplicitVsImplicitInstanceAnalyzer() }, null, null, false,
                 Diagnostic(ExplicitVsImplicitInstanceAnalyzer.ExplicitInstanceDescriptor.Id, "this").WithLocation(6, 9),
@@ -1156,7 +1156,7 @@
     {
     }
 }";
-            CreateCompilationWithMscorlib45(source)
+            CreateCompilationWithMscorlib45(source, parseOptions: TestOptions.RegularWithIOperationFeature)
             .VerifyDiagnostics()
             .VerifyAnalyzerDiagnostics(new DiagnosticAnalyzer[] { new MemberReferenceAnalyzer() }, null, null, false,
                 // Bug: we are missing diagnostics of "MethodBindingDescriptor" here. https://github.com/dotnet/roslyn/issues/20095
@@ -1219,7 +1219,7 @@
     }
 }
 ";
-            CreateCompilationWithMscorlib45(source)
+            CreateCompilationWithMscorlib45(source, parseOptions: TestOptions.RegularWithIOperationFeature)
             .VerifyDiagnostics()
             .VerifyAnalyzerDiagnostics(new DiagnosticAnalyzer[] { new ParamsArrayTestAnalyzer() }, null, null, false,
                 Diagnostic(ParamsArrayTestAnalyzer.LongParamsDescriptor.Id, "M0(1, 2, 3, 4, 5)").WithLocation(13, 9),
@@ -1245,7 +1245,7 @@
     static int Bar(int P1 = 15, int F2 = 33) { return P1 + F2; }
 }
 ";
-            CreateCompilationWithMscorlib45(source)
+            CreateCompilationWithMscorlib45(source, parseOptions: TestOptions.RegularWithIOperationFeature)
             .VerifyDiagnostics()
             .VerifyAnalyzerDiagnostics(new DiagnosticAnalyzer[] { new EqualsValueTestAnalyzer() }, null, null, false,
                 Diagnostic(EqualsValueTestAnalyzer.EqualsValueDescriptor.Id, "= 44").WithLocation(4, 19),
@@ -1277,7 +1277,7 @@
     public int UnFunkyField = 12;
 }
 ";
-            CreateCompilationWithMscorlib45(source)
+            CreateCompilationWithMscorlib45(source, parseOptions: TestOptions.RegularWithIOperationFeature)
             .VerifyDiagnostics()
             .VerifyAnalyzerDiagnostics(new DiagnosticAnalyzer[] { new OwningSymbolTestAnalyzer() }, null, null, false,
                 Diagnostic(OwningSymbolTestAnalyzer.ExpressionDescriptor.Id, "0").WithLocation(12, 17),
@@ -1301,7 +1301,7 @@
     }
 }
 ";
-            CreateCompilationWithMscorlib45(source)
+            CreateCompilationWithMscorlib45(source, parseOptions: TestOptions.RegularWithIOperationFeature)
             .VerifyDiagnostics()
             .VerifyAnalyzerDiagnostics(new DiagnosticAnalyzer[] { new NoneOperationTestAnalyzer() }, null, null, false);
         }
@@ -1339,7 +1339,7 @@
     }
 }";
 
-            CreateCompilationWithMscorlib45(source)
+            CreateCompilationWithMscorlib45(source, parseOptions: TestOptions.RegularWithIOperationFeature)
             .VerifyDiagnostics()
             .VerifyAnalyzerDiagnostics(new DiagnosticAnalyzer[] { new AssignmentOperationSyntaxTestAnalyzer() }, null, null, true,
                 Diagnostic(AssignmentOperationSyntaxTestAnalyzer.AssignmentOperationDescriptor.Id, $"x = { buildSequenceOfBinaryExpressions(8192) }").WithLocation(7, 9),
@@ -1388,7 +1388,7 @@
 
     private int _i = 0;
 }";
-            CreateCompilationWithMscorlib45(source, options: TestOptions.UnsafeReleaseDll)
+            CreateCompilationWithMscorlib45(source, options: TestOptions.UnsafeReleaseDll, parseOptions: TestOptions.RegularWithIOperationFeature)
             .VerifyDiagnostics(Diagnostic(ErrorCode.ERR_InvalidAddrOp, "a + b").WithLocation(7, 18))
             .VerifyAnalyzerDiagnostics(new DiagnosticAnalyzer[] { new AddressOfTestAnalyzer() }, null, null, false,
                 Diagnostic("AddressOfOperation", "&(a + b)").WithLocation(7, 16),
@@ -1432,7 +1432,7 @@
     }
 }
 ";
-            CreateCompilationWithMscorlib45(source)
+            CreateCompilationWithMscorlib45(source, parseOptions: TestOptions.RegularWithIOperationFeature)
             .VerifyDiagnostics()
             .VerifyAnalyzerDiagnostics(new DiagnosticAnalyzer[] { new LambdaTestAnalyzer() }, null, null, false,
                 Diagnostic(LambdaTestAnalyzer.LambdaExpressionDescriptor.Id, "input => { }").WithLocation(8, 31),
@@ -1481,7 +1481,7 @@
     }
 }
 ";
-            CreateCompilationWithMscorlib45(source)
+            CreateCompilationWithMscorlib45(source, parseOptions: TestOptions.RegularWithIOperationFeature)
             .VerifyDiagnostics(Diagnostic(ErrorCode.WRN_UnreferencedEvent, "E").WithArguments("D.E").WithLocation(6, 32))
             .VerifyAnalyzerDiagnostics(new DiagnosticAnalyzer[] { new StaticMemberTestAnalyzer() }, null, null, false,
                 Diagnostic(StaticMemberTestAnalyzer.StaticMemberDescriptor.Id, "C.E").WithLocation(23, 9),
@@ -1508,7 +1508,7 @@
     }
 }
 ";
-            CreateCompilationWithMscorlib45(source)
+            CreateCompilationWithMscorlib45(source, parseOptions: TestOptions.RegularWithIOperationFeature)
              .VerifyDiagnostics()
              .VerifyAnalyzerDiagnostics(new DiagnosticAnalyzer[] { new LabelOperationsTestAnalyzer() }, null, null, false,
                  Diagnostic(LabelOperationsTestAnalyzer.LabelDescriptor.Id, "Wilma: goto Betty;").WithLocation(6, 9),
@@ -1568,7 +1568,7 @@
    }
 }
 ";
-            CreateCompilationWithMscorlib45(source)
+            CreateCompilationWithMscorlib45(source, parseOptions: TestOptions.RegularWithIOperationFeature)
              .VerifyDiagnostics()
              .VerifyAnalyzerDiagnostics(new DiagnosticAnalyzer[] { new UnaryAndBinaryOperationsTestAnalyzer() }, null, null, false,
                  Diagnostic(UnaryAndBinaryOperationsTestAnalyzer.BooleanNotDescriptor.Id, "!b").WithLocation(41, 13),
@@ -1615,7 +1615,7 @@
    }
 }
 ";
-            CreateCompilationWithMscorlib45(source)
+            CreateCompilationWithMscorlib45(source, parseOptions: TestOptions.RegularWithIOperationFeature)
              .VerifyDiagnostics(Diagnostic(ErrorCode.ERR_BadBinaryOps, "x + 10", new object[] { "+", "A", "int" }).WithLocation(29, 13),
                                 Diagnostic(ErrorCode.ERR_BadUnaryOp, "-x", new object[] { "-", "A" }).WithLocation(31, 13))
              // no diagnostics from the analyzer since node it is looking for is invalid
@@ -1643,7 +1643,7 @@
     }
 }
 ";
-            CreateCompilationWithMscorlib45(source)
+            CreateCompilationWithMscorlib45(source, parseOptions: TestOptions.RegularWithIOperationFeature)
             .VerifyDiagnostics()
             .VerifyAnalyzerDiagnostics(new DiagnosticAnalyzer[] { new NullOperationSyntaxTestAnalyzer() }, null, null, false,
                 Diagnostic(NullOperationSyntaxTestAnalyzer.ParamsArrayOperationDescriptor.Id, "M0()"),
@@ -1669,7 +1669,7 @@
         int i = global::MyType();
     }
 }";
-            CreateCompilationWithMscorlib45(source)
+            CreateCompilationWithMscorlib45(source, parseOptions: TestOptions.RegularWithIOperationFeature)
             .VerifyDiagnostics(
                 // (8,17): error CS0023: Operator '.' cannot be applied to operand of type '<null>'
                 //         int x = null.Length;
@@ -1709,7 +1709,7 @@
     }
 }
 ";
-            CreateCompilationWithMscorlib45(source)
+            CreateCompilationWithMscorlib45(source, parseOptions: TestOptions.RegularWithIOperationFeature)
             .VerifyDiagnostics(
                 Diagnostic(ErrorCode.ERR_NoSuchMember, "Nan").WithArguments("float", "Nan").WithLocation(6, 27),
                 Diagnostic(ErrorCode.ERR_BadUnaryOp, "-f").WithArguments("-", "string").WithLocation(11, 16),
@@ -1736,7 +1736,7 @@
     }
 }
 ";
-            CreateCompilationWithMscorlib45(source)
+            CreateCompilationWithMscorlib45(source, parseOptions: TestOptions.RegularWithIOperationFeature)
             .VerifyDiagnostics(
                 // (4,28): error CS0225: The params parameter must be a single dimensional array
                 //     public static void Goo(params int a) {}
@@ -1785,7 +1785,7 @@
     }
 }
 ";
-            CreateCompilationWithMscorlib45(source)
+            CreateCompilationWithMscorlib45(source, parseOptions: TestOptions.RegularWithIOperationFeature)
             .VerifyDiagnostics()
             .VerifyAnalyzerDiagnostics(new DiagnosticAnalyzer[] { new ConditionalAccessOperationTestAnalyzer() }, null, null, false,
                 Diagnostic(ConditionalAccessOperationTestAnalyzer.ConditionalAccessOperationDescriptor.Id, "p?.Prop").WithLocation(24, 17),
@@ -1830,7 +1830,7 @@
     }
 }
 ";
-            CreateCompilationWithMscorlib45(source)
+            CreateCompilationWithMscorlib45(source, parseOptions: TestOptions.RegularWithIOperationFeature)
              .VerifyDiagnostics(Diagnostic(ErrorCode.WRN_UnreferencedVarAssg, "a").WithArguments("a").WithLocation(6, 16))
              .VerifyAnalyzerDiagnostics(new DiagnosticAnalyzer[] { new LiteralTestAnalyzer() }, null, null, false,
                 Diagnostic("Literal", "null").WithArguments("null").WithLocation(6, 20),
@@ -1878,14 +1878,12 @@
     }
 }
 ";
-            CreateCompilationWithMscorlib45(source)
+            CreateCompilationWithMscorlib45(source, parseOptions: TestOptions.RegularWithIOperationFeature)
             .VerifyDiagnostics()
             .VerifyAnalyzerDiagnostics(new DiagnosticAnalyzer[] { new TrueFalseUnaryOperationTestAnalyzer() }, null, null, false,
                 Diagnostic(TrueFalseUnaryOperationTestAnalyzer.UnaryTrueDescriptor.Id, "x && y").WithLocation(29, 13),
                 Diagnostic(TrueFalseUnaryOperationTestAnalyzer.UnaryTrueDescriptor.Id, "x").WithLocation(30, 18));
         }
-<<<<<<< HEAD
-=======
 
         [Fact]
         public void TestOperationBlockAnalyzer_EmptyMethodBody()
@@ -1914,6 +1912,5 @@
                 Diagnostic("ID", "M3").WithArguments("M3", "ParameterInitializer").WithLocation(12, 17),
                 Diagnostic("ID", "M3").WithArguments("M3", "Block").WithLocation(12, 17));
         }
->>>>>>> bc16b012
     }
 }