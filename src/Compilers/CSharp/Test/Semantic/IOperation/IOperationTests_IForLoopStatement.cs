// Copyright (c) Microsoft.  All Rights Reserved.  Licensed under the Apache License, Version 2.0.  See License.txt in the project root for license information.

using Microsoft.CodeAnalysis.CSharp.Syntax;
using Microsoft.CodeAnalysis.Test.Utilities;
using Roslyn.Test.Utilities;
using Xunit;


namespace Microsoft.CodeAnalysis.CSharp.UnitTests
{
    public partial class IOperationTests : SemanticModelTestBase
    {
        [CompilerTrait(CompilerFeature.IOperation)]
        [Fact, WorkItem(17602, "https://github.com/dotnet/roslyn/issues/17602")]
        public void IForLoopStatement_ForSimpleLoop()
        {
            string source = @"
class C
{
    static void Main()
    {
        int x = 3;
        /*<bind>*/for (int i = 0; i < 3; i = i + 1)
        {
            x = x * 3;
        }/*</bind>*/
        System.Console.Write(""{0}"", x);
    }
}
";
            string expectedOperationTree = @"
IForLoopStatement (LoopKind.For) (OperationKind.LoopStatement) (Syntax: 'for (int i  ... }')
  Locals: Local_1: System.Int32 i
  Condition: 
    IBinaryOperatorExpression (BinaryOperatorKind.LessThan) (OperationKind.BinaryOperatorExpression, Type: System.Boolean) (Syntax: 'i < 3')
      Left: 
        ILocalReferenceExpression: i (OperationKind.LocalReferenceExpression, Type: System.Int32) (Syntax: 'i')
      Right: 
        ILiteralExpression (OperationKind.LiteralExpression, Type: System.Int32, Constant: 3) (Syntax: '3')
  Before:
      IVariableDeclarationStatement (1 declarations) (OperationKind.VariableDeclarationStatement) (Syntax: 'int i = 0')
        IVariableDeclaration (1 variables) (OperationKind.VariableDeclaration) (Syntax: 'i = 0')
          Variables: Local_1: System.Int32 i
          Initializer: 
            IVariableInitializer (OperationKind.VariableInitializer) (Syntax: '= 0')
              ILiteralExpression (OperationKind.LiteralExpression, Type: System.Int32, Constant: 0) (Syntax: '0')
  AtLoopBottom:
      IExpressionStatement (OperationKind.ExpressionStatement, IsImplicit) (Syntax: 'i = i + 1')
        Expression: 
          ISimpleAssignmentExpression (OperationKind.SimpleAssignmentExpression, Type: System.Int32) (Syntax: 'i = i + 1')
            Left: 
              ILocalReferenceExpression: i (OperationKind.LocalReferenceExpression, Type: System.Int32) (Syntax: 'i')
            Right: 
              IBinaryOperatorExpression (BinaryOperatorKind.Add) (OperationKind.BinaryOperatorExpression, Type: System.Int32) (Syntax: 'i + 1')
                Left: 
                  ILocalReferenceExpression: i (OperationKind.LocalReferenceExpression, Type: System.Int32) (Syntax: 'i')
                Right: 
                  ILiteralExpression (OperationKind.LiteralExpression, Type: System.Int32, Constant: 1) (Syntax: '1')
  Body: 
    IBlockStatement (1 statements) (OperationKind.BlockStatement) (Syntax: '{ ... }')
      IExpressionStatement (OperationKind.ExpressionStatement) (Syntax: 'x = x * 3;')
        Expression: 
          ISimpleAssignmentExpression (OperationKind.SimpleAssignmentExpression, Type: System.Int32) (Syntax: 'x = x * 3')
            Left: 
              ILocalReferenceExpression: x (OperationKind.LocalReferenceExpression, Type: System.Int32) (Syntax: 'x')
            Right: 
              IBinaryOperatorExpression (BinaryOperatorKind.Multiply) (OperationKind.BinaryOperatorExpression, Type: System.Int32) (Syntax: 'x * 3')
                Left: 
                  ILocalReferenceExpression: x (OperationKind.LocalReferenceExpression, Type: System.Int32) (Syntax: 'x')
                Right: 
                  ILiteralExpression (OperationKind.LiteralExpression, Type: System.Int32, Constant: 3) (Syntax: '3')
";
            VerifyOperationTreeForTest<ForStatementSyntax>(source, expectedOperationTree);
        }

        [CompilerTrait(CompilerFeature.IOperation)]
        [Fact, WorkItem(17602, "https://github.com/dotnet/roslyn/issues/17602")]
        public void IForLoopStatement_TrueCondition()
        {
            string source = @"
class C
{
    static void Main()
    {
        int i = 0;
        int j;
        /*<bind>*/for (j = 0; true; j = j + 1)
        {
            i = i + 1;
            break;
        }/*</bind>*/
        System.Console.Write(""{0},{1}"", i, j);
    }
}
";
            string expectedOperationTree = @"
IForLoopStatement (LoopKind.For) (OperationKind.LoopStatement) (Syntax: 'for (j = 0; ... }')
  Condition: 
    ILiteralExpression (OperationKind.LiteralExpression, Type: System.Boolean, Constant: True) (Syntax: 'true')
  Before:
      IExpressionStatement (OperationKind.ExpressionStatement, IsImplicit) (Syntax: 'j = 0')
        Expression: 
          ISimpleAssignmentExpression (OperationKind.SimpleAssignmentExpression, Type: System.Int32) (Syntax: 'j = 0')
            Left: 
              ILocalReferenceExpression: j (OperationKind.LocalReferenceExpression, Type: System.Int32) (Syntax: 'j')
            Right: 
              ILiteralExpression (OperationKind.LiteralExpression, Type: System.Int32, Constant: 0) (Syntax: '0')
  AtLoopBottom:
      IExpressionStatement (OperationKind.ExpressionStatement, IsImplicit) (Syntax: 'j = j + 1')
        Expression: 
          ISimpleAssignmentExpression (OperationKind.SimpleAssignmentExpression, Type: System.Int32) (Syntax: 'j = j + 1')
            Left: 
              ILocalReferenceExpression: j (OperationKind.LocalReferenceExpression, Type: System.Int32) (Syntax: 'j')
            Right: 
              IBinaryOperatorExpression (BinaryOperatorKind.Add) (OperationKind.BinaryOperatorExpression, Type: System.Int32) (Syntax: 'j + 1')
                Left: 
                  ILocalReferenceExpression: j (OperationKind.LocalReferenceExpression, Type: System.Int32) (Syntax: 'j')
                Right: 
                  ILiteralExpression (OperationKind.LiteralExpression, Type: System.Int32, Constant: 1) (Syntax: '1')
  Body: 
    IBlockStatement (2 statements) (OperationKind.BlockStatement) (Syntax: '{ ... }')
      IExpressionStatement (OperationKind.ExpressionStatement) (Syntax: 'i = i + 1;')
        Expression: 
          ISimpleAssignmentExpression (OperationKind.SimpleAssignmentExpression, Type: System.Int32) (Syntax: 'i = i + 1')
            Left: 
              ILocalReferenceExpression: i (OperationKind.LocalReferenceExpression, Type: System.Int32) (Syntax: 'i')
            Right: 
              IBinaryOperatorExpression (BinaryOperatorKind.Add) (OperationKind.BinaryOperatorExpression, Type: System.Int32) (Syntax: 'i + 1')
                Left: 
                  ILocalReferenceExpression: i (OperationKind.LocalReferenceExpression, Type: System.Int32) (Syntax: 'i')
                Right: 
                  ILiteralExpression (OperationKind.LiteralExpression, Type: System.Int32, Constant: 1) (Syntax: '1')
      IBranchStatement (BranchKind.Break) (OperationKind.BranchStatement) (Syntax: 'break;')
";
            VerifyOperationTreeForTest<ForStatementSyntax>(source, expectedOperationTree);
        }

        [CompilerTrait(CompilerFeature.IOperation)]
        [Fact, WorkItem(17602, "https://github.com/dotnet/roslyn/issues/17602")]
        public void IForLoopStatement_FalseCondition()
        {
            string source = @"
class C
{
    static void Main()
    {
        int i = 0;
        int j;
        /*<bind>*/for (j = 0; false; j = j + 1)
        {
            i = i + 1;
            break;
        }/*</bind>*/
        System.Console.Write(""{0},{1}"", i, j);
    }
}
";
            string expectedOperationTree = @"
IForLoopStatement (LoopKind.For) (OperationKind.LoopStatement) (Syntax: 'for (j = 0; ... }')
  Condition: 
    ILiteralExpression (OperationKind.LiteralExpression, Type: System.Boolean, Constant: False) (Syntax: 'false')
  Before:
      IExpressionStatement (OperationKind.ExpressionStatement, IsImplicit) (Syntax: 'j = 0')
        Expression: 
          ISimpleAssignmentExpression (OperationKind.SimpleAssignmentExpression, Type: System.Int32) (Syntax: 'j = 0')
            Left: 
              ILocalReferenceExpression: j (OperationKind.LocalReferenceExpression, Type: System.Int32) (Syntax: 'j')
            Right: 
              ILiteralExpression (OperationKind.LiteralExpression, Type: System.Int32, Constant: 0) (Syntax: '0')
  AtLoopBottom:
      IExpressionStatement (OperationKind.ExpressionStatement, IsImplicit) (Syntax: 'j = j + 1')
        Expression: 
          ISimpleAssignmentExpression (OperationKind.SimpleAssignmentExpression, Type: System.Int32) (Syntax: 'j = j + 1')
            Left: 
              ILocalReferenceExpression: j (OperationKind.LocalReferenceExpression, Type: System.Int32) (Syntax: 'j')
            Right: 
              IBinaryOperatorExpression (BinaryOperatorKind.Add) (OperationKind.BinaryOperatorExpression, Type: System.Int32) (Syntax: 'j + 1')
                Left: 
                  ILocalReferenceExpression: j (OperationKind.LocalReferenceExpression, Type: System.Int32) (Syntax: 'j')
                Right: 
                  ILiteralExpression (OperationKind.LiteralExpression, Type: System.Int32, Constant: 1) (Syntax: '1')
  Body: 
    IBlockStatement (2 statements) (OperationKind.BlockStatement) (Syntax: '{ ... }')
      IExpressionStatement (OperationKind.ExpressionStatement) (Syntax: 'i = i + 1;')
        Expression: 
          ISimpleAssignmentExpression (OperationKind.SimpleAssignmentExpression, Type: System.Int32) (Syntax: 'i = i + 1')
            Left: 
              ILocalReferenceExpression: i (OperationKind.LocalReferenceExpression, Type: System.Int32) (Syntax: 'i')
            Right: 
              IBinaryOperatorExpression (BinaryOperatorKind.Add) (OperationKind.BinaryOperatorExpression, Type: System.Int32) (Syntax: 'i + 1')
                Left: 
                  ILocalReferenceExpression: i (OperationKind.LocalReferenceExpression, Type: System.Int32) (Syntax: 'i')
                Right: 
                  ILiteralExpression (OperationKind.LiteralExpression, Type: System.Int32, Constant: 1) (Syntax: '1')
      IBranchStatement (BranchKind.Break) (OperationKind.BranchStatement) (Syntax: 'break;')
";
            VerifyOperationTreeForTest<ForStatementSyntax>(source, expectedOperationTree);
        }

        [CompilerTrait(CompilerFeature.IOperation)]
        [Fact, WorkItem(17602, "https://github.com/dotnet/roslyn/issues/17602")]
        public void IForLoopStatement_WithContinue()
        {
            string source = @"
class C
{
    static void Main()
    {
        int i;
        int j;
        /*<bind>*/for (i = 0, j = 0; i < 5; i = i + 1)
        {
            if (i > 2) continue;
            j = j + 1;
        }/*</bind>*/
        System.Console.Write(""{0},{1}, "", i, j);
    }
}
";
            string expectedOperationTree = @"
IForLoopStatement (LoopKind.For) (OperationKind.LoopStatement) (Syntax: 'for (i = 0, ... }')
  Condition: 
    IBinaryOperatorExpression (BinaryOperatorKind.LessThan) (OperationKind.BinaryOperatorExpression, Type: System.Boolean) (Syntax: 'i < 5')
      Left: 
        ILocalReferenceExpression: i (OperationKind.LocalReferenceExpression, Type: System.Int32) (Syntax: 'i')
      Right: 
        ILiteralExpression (OperationKind.LiteralExpression, Type: System.Int32, Constant: 5) (Syntax: '5')
  Before:
      IExpressionStatement (OperationKind.ExpressionStatement, IsImplicit) (Syntax: 'i = 0')
        Expression: 
          ISimpleAssignmentExpression (OperationKind.SimpleAssignmentExpression, Type: System.Int32) (Syntax: 'i = 0')
            Left: 
              ILocalReferenceExpression: i (OperationKind.LocalReferenceExpression, Type: System.Int32) (Syntax: 'i')
            Right: 
              ILiteralExpression (OperationKind.LiteralExpression, Type: System.Int32, Constant: 0) (Syntax: '0')
      IExpressionStatement (OperationKind.ExpressionStatement, IsImplicit) (Syntax: 'j = 0')
        Expression: 
          ISimpleAssignmentExpression (OperationKind.SimpleAssignmentExpression, Type: System.Int32) (Syntax: 'j = 0')
            Left: 
              ILocalReferenceExpression: j (OperationKind.LocalReferenceExpression, Type: System.Int32) (Syntax: 'j')
            Right: 
              ILiteralExpression (OperationKind.LiteralExpression, Type: System.Int32, Constant: 0) (Syntax: '0')
  AtLoopBottom:
      IExpressionStatement (OperationKind.ExpressionStatement, IsImplicit) (Syntax: 'i = i + 1')
        Expression: 
          ISimpleAssignmentExpression (OperationKind.SimpleAssignmentExpression, Type: System.Int32) (Syntax: 'i = i + 1')
            Left: 
              ILocalReferenceExpression: i (OperationKind.LocalReferenceExpression, Type: System.Int32) (Syntax: 'i')
            Right: 
              IBinaryOperatorExpression (BinaryOperatorKind.Add) (OperationKind.BinaryOperatorExpression, Type: System.Int32) (Syntax: 'i + 1')
                Left: 
                  ILocalReferenceExpression: i (OperationKind.LocalReferenceExpression, Type: System.Int32) (Syntax: 'i')
                Right: 
                  ILiteralExpression (OperationKind.LiteralExpression, Type: System.Int32, Constant: 1) (Syntax: '1')
  Body: 
    IBlockStatement (2 statements) (OperationKind.BlockStatement) (Syntax: '{ ... }')
      IIfStatement (OperationKind.IfStatement) (Syntax: 'if (i > 2) continue;')
        Condition: 
          IBinaryOperatorExpression (BinaryOperatorKind.GreaterThan) (OperationKind.BinaryOperatorExpression, Type: System.Boolean) (Syntax: 'i > 2')
            Left: 
              ILocalReferenceExpression: i (OperationKind.LocalReferenceExpression, Type: System.Int32) (Syntax: 'i')
            Right: 
              ILiteralExpression (OperationKind.LiteralExpression, Type: System.Int32, Constant: 2) (Syntax: '2')
        IfTrue: 
          IBranchStatement (BranchKind.Continue) (OperationKind.BranchStatement) (Syntax: 'continue;')
        IfFalse: 
          null
      IExpressionStatement (OperationKind.ExpressionStatement) (Syntax: 'j = j + 1;')
        Expression: 
          ISimpleAssignmentExpression (OperationKind.SimpleAssignmentExpression, Type: System.Int32) (Syntax: 'j = j + 1')
            Left: 
              ILocalReferenceExpression: j (OperationKind.LocalReferenceExpression, Type: System.Int32) (Syntax: 'j')
            Right: 
              IBinaryOperatorExpression (BinaryOperatorKind.Add) (OperationKind.BinaryOperatorExpression, Type: System.Int32) (Syntax: 'j + 1')
                Left: 
                  ILocalReferenceExpression: j (OperationKind.LocalReferenceExpression, Type: System.Int32) (Syntax: 'j')
                Right: 
                  ILiteralExpression (OperationKind.LiteralExpression, Type: System.Int32, Constant: 1) (Syntax: '1')
";
            VerifyOperationTreeForTest<ForStatementSyntax>(source, expectedOperationTree);
        }

        [CompilerTrait(CompilerFeature.IOperation)]
        [Fact, WorkItem(17602, "https://github.com/dotnet/roslyn/issues/17602")]
        public void IForLoopStatement_WithBreak()
        {
            string source = @"
class C
{
    static void Main()
    {
        int i;
        int j;
        /*<bind>*/for (i = 0, j = 0; i < 5; i = i + 1)
        {
            if (i > 3) break;
            j = j + 1;
        }/*</bind>*/
        System.Console.Write(""{0}, {1}"", i, j);
    }
}
";
            string expectedOperationTree = @"
IForLoopStatement (LoopKind.For) (OperationKind.LoopStatement) (Syntax: 'for (i = 0, ... }')
  Condition: 
    IBinaryOperatorExpression (BinaryOperatorKind.LessThan) (OperationKind.BinaryOperatorExpression, Type: System.Boolean) (Syntax: 'i < 5')
      Left: 
        ILocalReferenceExpression: i (OperationKind.LocalReferenceExpression, Type: System.Int32) (Syntax: 'i')
      Right: 
        ILiteralExpression (OperationKind.LiteralExpression, Type: System.Int32, Constant: 5) (Syntax: '5')
  Before:
      IExpressionStatement (OperationKind.ExpressionStatement, IsImplicit) (Syntax: 'i = 0')
        Expression: 
          ISimpleAssignmentExpression (OperationKind.SimpleAssignmentExpression, Type: System.Int32) (Syntax: 'i = 0')
            Left: 
              ILocalReferenceExpression: i (OperationKind.LocalReferenceExpression, Type: System.Int32) (Syntax: 'i')
            Right: 
              ILiteralExpression (OperationKind.LiteralExpression, Type: System.Int32, Constant: 0) (Syntax: '0')
      IExpressionStatement (OperationKind.ExpressionStatement, IsImplicit) (Syntax: 'j = 0')
        Expression: 
          ISimpleAssignmentExpression (OperationKind.SimpleAssignmentExpression, Type: System.Int32) (Syntax: 'j = 0')
            Left: 
              ILocalReferenceExpression: j (OperationKind.LocalReferenceExpression, Type: System.Int32) (Syntax: 'j')
            Right: 
              ILiteralExpression (OperationKind.LiteralExpression, Type: System.Int32, Constant: 0) (Syntax: '0')
  AtLoopBottom:
      IExpressionStatement (OperationKind.ExpressionStatement, IsImplicit) (Syntax: 'i = i + 1')
        Expression: 
          ISimpleAssignmentExpression (OperationKind.SimpleAssignmentExpression, Type: System.Int32) (Syntax: 'i = i + 1')
            Left: 
              ILocalReferenceExpression: i (OperationKind.LocalReferenceExpression, Type: System.Int32) (Syntax: 'i')
            Right: 
              IBinaryOperatorExpression (BinaryOperatorKind.Add) (OperationKind.BinaryOperatorExpression, Type: System.Int32) (Syntax: 'i + 1')
                Left: 
                  ILocalReferenceExpression: i (OperationKind.LocalReferenceExpression, Type: System.Int32) (Syntax: 'i')
                Right: 
                  ILiteralExpression (OperationKind.LiteralExpression, Type: System.Int32, Constant: 1) (Syntax: '1')
  Body: 
    IBlockStatement (2 statements) (OperationKind.BlockStatement) (Syntax: '{ ... }')
      IIfStatement (OperationKind.IfStatement) (Syntax: 'if (i > 3) break;')
        Condition: 
          IBinaryOperatorExpression (BinaryOperatorKind.GreaterThan) (OperationKind.BinaryOperatorExpression, Type: System.Boolean) (Syntax: 'i > 3')
            Left: 
              ILocalReferenceExpression: i (OperationKind.LocalReferenceExpression, Type: System.Int32) (Syntax: 'i')
            Right: 
              ILiteralExpression (OperationKind.LiteralExpression, Type: System.Int32, Constant: 3) (Syntax: '3')
        IfTrue: 
          IBranchStatement (BranchKind.Break) (OperationKind.BranchStatement) (Syntax: 'break;')
        IfFalse: 
          null
      IExpressionStatement (OperationKind.ExpressionStatement) (Syntax: 'j = j + 1;')
        Expression: 
          ISimpleAssignmentExpression (OperationKind.SimpleAssignmentExpression, Type: System.Int32) (Syntax: 'j = j + 1')
            Left: 
              ILocalReferenceExpression: j (OperationKind.LocalReferenceExpression, Type: System.Int32) (Syntax: 'j')
            Right: 
              IBinaryOperatorExpression (BinaryOperatorKind.Add) (OperationKind.BinaryOperatorExpression, Type: System.Int32) (Syntax: 'j + 1')
                Left: 
                  ILocalReferenceExpression: j (OperationKind.LocalReferenceExpression, Type: System.Int32) (Syntax: 'j')
                Right: 
                  ILiteralExpression (OperationKind.LiteralExpression, Type: System.Int32, Constant: 1) (Syntax: '1')
";
            VerifyOperationTreeForTest<ForStatementSyntax>(source, expectedOperationTree);
        }

        [CompilerTrait(CompilerFeature.IOperation)]
        [Fact, WorkItem(17602, "https://github.com/dotnet/roslyn/issues/17602")]
        public void IForLoopStatement_WithNoStatement()
        {
            string source = @"
class C
{
    static void Main()
    {
        int i = 0;
        /*<bind>*/for (;;)
        {
            if (i > 4) break;
            i = i + 2;
        }/*</bind>*/
        System.Console.Write(""{0}"", i);
    }
}
";
            string expectedOperationTree = @"
IForLoopStatement (LoopKind.For) (OperationKind.LoopStatement) (Syntax: 'for (;;) ... }')
  Condition: 
    null
  Before(0)
  AtLoopBottom(0)
  Body: 
    IBlockStatement (2 statements) (OperationKind.BlockStatement) (Syntax: '{ ... }')
      IIfStatement (OperationKind.IfStatement) (Syntax: 'if (i > 4) break;')
        Condition: 
          IBinaryOperatorExpression (BinaryOperatorKind.GreaterThan) (OperationKind.BinaryOperatorExpression, Type: System.Boolean) (Syntax: 'i > 4')
            Left: 
              ILocalReferenceExpression: i (OperationKind.LocalReferenceExpression, Type: System.Int32) (Syntax: 'i')
            Right: 
              ILiteralExpression (OperationKind.LiteralExpression, Type: System.Int32, Constant: 4) (Syntax: '4')
        IfTrue: 
          IBranchStatement (BranchKind.Break) (OperationKind.BranchStatement) (Syntax: 'break;')
        IfFalse: 
          null
      IExpressionStatement (OperationKind.ExpressionStatement) (Syntax: 'i = i + 2;')
        Expression: 
          ISimpleAssignmentExpression (OperationKind.SimpleAssignmentExpression, Type: System.Int32) (Syntax: 'i = i + 2')
            Left: 
              ILocalReferenceExpression: i (OperationKind.LocalReferenceExpression, Type: System.Int32) (Syntax: 'i')
            Right: 
              IBinaryOperatorExpression (BinaryOperatorKind.Add) (OperationKind.BinaryOperatorExpression, Type: System.Int32) (Syntax: 'i + 2')
                Left: 
                  ILocalReferenceExpression: i (OperationKind.LocalReferenceExpression, Type: System.Int32) (Syntax: 'i')
                Right: 
                  ILiteralExpression (OperationKind.LiteralExpression, Type: System.Int32, Constant: 2) (Syntax: '2')
";
            VerifyOperationTreeForTest<ForStatementSyntax>(source, expectedOperationTree);
        }

        [CompilerTrait(CompilerFeature.IOperation)]
        [Fact, WorkItem(17602, "https://github.com/dotnet/roslyn/issues/17602")]
        public void IForLoopStatement_MultipleInitializer()
        {
            string source = @"
class C
{
    static void Main()
    {
        int i = 0;
        int j = 0;
        /*<bind>*/for (i = i + 1, i = i + 1; j < 2; i = i + 2, j = j + 1)
        {
        }/*</bind>*/
        System.Console.Write(""{0}"", i);
    }
}
";
            string expectedOperationTree = @"
IForLoopStatement (LoopKind.For) (OperationKind.LoopStatement) (Syntax: 'for (i = i  ... }')
  Condition: 
    IBinaryOperatorExpression (BinaryOperatorKind.LessThan) (OperationKind.BinaryOperatorExpression, Type: System.Boolean) (Syntax: 'j < 2')
      Left: 
        ILocalReferenceExpression: j (OperationKind.LocalReferenceExpression, Type: System.Int32) (Syntax: 'j')
      Right: 
        ILiteralExpression (OperationKind.LiteralExpression, Type: System.Int32, Constant: 2) (Syntax: '2')
  Before:
      IExpressionStatement (OperationKind.ExpressionStatement, IsImplicit) (Syntax: 'i = i + 1')
        Expression: 
          ISimpleAssignmentExpression (OperationKind.SimpleAssignmentExpression, Type: System.Int32) (Syntax: 'i = i + 1')
            Left: 
              ILocalReferenceExpression: i (OperationKind.LocalReferenceExpression, Type: System.Int32) (Syntax: 'i')
            Right: 
              IBinaryOperatorExpression (BinaryOperatorKind.Add) (OperationKind.BinaryOperatorExpression, Type: System.Int32) (Syntax: 'i + 1')
                Left: 
                  ILocalReferenceExpression: i (OperationKind.LocalReferenceExpression, Type: System.Int32) (Syntax: 'i')
                Right: 
                  ILiteralExpression (OperationKind.LiteralExpression, Type: System.Int32, Constant: 1) (Syntax: '1')
      IExpressionStatement (OperationKind.ExpressionStatement, IsImplicit) (Syntax: 'i = i + 1')
        Expression: 
          ISimpleAssignmentExpression (OperationKind.SimpleAssignmentExpression, Type: System.Int32) (Syntax: 'i = i + 1')
            Left: 
              ILocalReferenceExpression: i (OperationKind.LocalReferenceExpression, Type: System.Int32) (Syntax: 'i')
            Right: 
              IBinaryOperatorExpression (BinaryOperatorKind.Add) (OperationKind.BinaryOperatorExpression, Type: System.Int32) (Syntax: 'i + 1')
                Left: 
                  ILocalReferenceExpression: i (OperationKind.LocalReferenceExpression, Type: System.Int32) (Syntax: 'i')
                Right: 
                  ILiteralExpression (OperationKind.LiteralExpression, Type: System.Int32, Constant: 1) (Syntax: '1')
  AtLoopBottom:
      IExpressionStatement (OperationKind.ExpressionStatement, IsImplicit) (Syntax: 'i = i + 2')
        Expression: 
          ISimpleAssignmentExpression (OperationKind.SimpleAssignmentExpression, Type: System.Int32) (Syntax: 'i = i + 2')
            Left: 
              ILocalReferenceExpression: i (OperationKind.LocalReferenceExpression, Type: System.Int32) (Syntax: 'i')
            Right: 
              IBinaryOperatorExpression (BinaryOperatorKind.Add) (OperationKind.BinaryOperatorExpression, Type: System.Int32) (Syntax: 'i + 2')
                Left: 
                  ILocalReferenceExpression: i (OperationKind.LocalReferenceExpression, Type: System.Int32) (Syntax: 'i')
                Right: 
                  ILiteralExpression (OperationKind.LiteralExpression, Type: System.Int32, Constant: 2) (Syntax: '2')
      IExpressionStatement (OperationKind.ExpressionStatement, IsImplicit) (Syntax: 'j = j + 1')
        Expression: 
          ISimpleAssignmentExpression (OperationKind.SimpleAssignmentExpression, Type: System.Int32) (Syntax: 'j = j + 1')
            Left: 
              ILocalReferenceExpression: j (OperationKind.LocalReferenceExpression, Type: System.Int32) (Syntax: 'j')
            Right: 
              IBinaryOperatorExpression (BinaryOperatorKind.Add) (OperationKind.BinaryOperatorExpression, Type: System.Int32) (Syntax: 'j + 1')
                Left: 
                  ILocalReferenceExpression: j (OperationKind.LocalReferenceExpression, Type: System.Int32) (Syntax: 'j')
                Right: 
                  ILiteralExpression (OperationKind.LiteralExpression, Type: System.Int32, Constant: 1) (Syntax: '1')
  Body: 
    IBlockStatement (0 statements) (OperationKind.BlockStatement) (Syntax: '{ ... }')
";
            VerifyOperationTreeForTest<ForStatementSyntax>(source, expectedOperationTree);
        }

        [CompilerTrait(CompilerFeature.IOperation)]
        [Fact, WorkItem(17602, "https://github.com/dotnet/roslyn/issues/17602")]
        public void IForLoopStatement_InitializerMissing()
        {
            string source = @"
class C
{
    static void Main(string[] args)
    {
        int i = 1;
        /*<bind>*/for (; i < 10; i = i + 1)
        {
        }/*</bind>*/
    }
}

";
            string expectedOperationTree = @"
IForLoopStatement (LoopKind.For) (OperationKind.LoopStatement) (Syntax: 'for (; i <  ... }')
  Condition: 
    IBinaryOperatorExpression (BinaryOperatorKind.LessThan) (OperationKind.BinaryOperatorExpression, Type: System.Boolean) (Syntax: 'i < 10')
      Left: 
        ILocalReferenceExpression: i (OperationKind.LocalReferenceExpression, Type: System.Int32) (Syntax: 'i')
      Right: 
        ILiteralExpression (OperationKind.LiteralExpression, Type: System.Int32, Constant: 10) (Syntax: '10')
  Before(0)
  AtLoopBottom:
      IExpressionStatement (OperationKind.ExpressionStatement, IsImplicit) (Syntax: 'i = i + 1')
        Expression: 
          ISimpleAssignmentExpression (OperationKind.SimpleAssignmentExpression, Type: System.Int32) (Syntax: 'i = i + 1')
            Left: 
              ILocalReferenceExpression: i (OperationKind.LocalReferenceExpression, Type: System.Int32) (Syntax: 'i')
            Right: 
              IBinaryOperatorExpression (BinaryOperatorKind.Add) (OperationKind.BinaryOperatorExpression, Type: System.Int32) (Syntax: 'i + 1')
                Left: 
                  ILocalReferenceExpression: i (OperationKind.LocalReferenceExpression, Type: System.Int32) (Syntax: 'i')
                Right: 
                  ILiteralExpression (OperationKind.LiteralExpression, Type: System.Int32, Constant: 1) (Syntax: '1')
  Body: 
    IBlockStatement (0 statements) (OperationKind.BlockStatement) (Syntax: '{ ... }')
";
            VerifyOperationTreeForTest<ForStatementSyntax>(source, expectedOperationTree);
        }

        [CompilerTrait(CompilerFeature.IOperation)]
        [Fact, WorkItem(17602, "https://github.com/dotnet/roslyn/issues/17602")]
        public void IForLoopStatement_DecreasingIterator()
        {
            string source = @"
class C
{
    static void Main(string[] args)
    {
        /*<bind>*/for (int k = 200; k > 100; k = k - 1)
        {
        }/*</bind>*/
    }
}

";
            string expectedOperationTree = @"
IForLoopStatement (LoopKind.For) (OperationKind.LoopStatement) (Syntax: 'for (int k  ... }')
  Locals: Local_1: System.Int32 k
  Condition: 
    IBinaryOperatorExpression (BinaryOperatorKind.GreaterThan) (OperationKind.BinaryOperatorExpression, Type: System.Boolean) (Syntax: 'k > 100')
      Left: 
        ILocalReferenceExpression: k (OperationKind.LocalReferenceExpression, Type: System.Int32) (Syntax: 'k')
      Right: 
        ILiteralExpression (OperationKind.LiteralExpression, Type: System.Int32, Constant: 100) (Syntax: '100')
  Before:
      IVariableDeclarationStatement (1 declarations) (OperationKind.VariableDeclarationStatement) (Syntax: 'int k = 200')
        IVariableDeclaration (1 variables) (OperationKind.VariableDeclaration) (Syntax: 'k = 200')
          Variables: Local_1: System.Int32 k
          Initializer: 
            IVariableInitializer (OperationKind.VariableInitializer) (Syntax: '= 200')
              ILiteralExpression (OperationKind.LiteralExpression, Type: System.Int32, Constant: 200) (Syntax: '200')
  AtLoopBottom:
      IExpressionStatement (OperationKind.ExpressionStatement, IsImplicit) (Syntax: 'k = k - 1')
        Expression: 
          ISimpleAssignmentExpression (OperationKind.SimpleAssignmentExpression, Type: System.Int32) (Syntax: 'k = k - 1')
            Left: 
              ILocalReferenceExpression: k (OperationKind.LocalReferenceExpression, Type: System.Int32) (Syntax: 'k')
            Right: 
              IBinaryOperatorExpression (BinaryOperatorKind.Subtract) (OperationKind.BinaryOperatorExpression, Type: System.Int32) (Syntax: 'k - 1')
                Left: 
                  ILocalReferenceExpression: k (OperationKind.LocalReferenceExpression, Type: System.Int32) (Syntax: 'k')
                Right: 
                  ILiteralExpression (OperationKind.LiteralExpression, Type: System.Int32, Constant: 1) (Syntax: '1')
  Body: 
    IBlockStatement (0 statements) (OperationKind.BlockStatement) (Syntax: '{ ... }')
";
            VerifyOperationTreeForTest<ForStatementSyntax>(source, expectedOperationTree);
        }

        [CompilerTrait(CompilerFeature.IOperation)]
        [Fact, WorkItem(17602, "https://github.com/dotnet/roslyn/issues/17602")]
        public void IForLoopStatement_MethodCall()
        {
            string source = @"
class C
{
    static void Main(string[] args)
    {
        /*<bind>*/for (Initializer(); Conditional(); Iterator())
        {
        }/*</bind>*/
    }
    public static int Initializer() { return 1; }
    public static bool Conditional()
    { return true; }
    public static int Iterator() { return 1; }
}

";
            string expectedOperationTree = @"
IForLoopStatement (LoopKind.For) (OperationKind.LoopStatement) (Syntax: 'for (Initia ... }')
  Condition: 
    IInvocationExpression (System.Boolean C.Conditional()) (OperationKind.InvocationExpression, Type: System.Boolean) (Syntax: 'Conditional()')
      Instance Receiver: 
        null
      Arguments(0)
  Before:
      IExpressionStatement (OperationKind.ExpressionStatement, IsImplicit) (Syntax: 'Initializer()')
        Expression: 
          IInvocationExpression (System.Int32 C.Initializer()) (OperationKind.InvocationExpression, Type: System.Int32) (Syntax: 'Initializer()')
            Instance Receiver: 
              null
            Arguments(0)
  AtLoopBottom:
      IExpressionStatement (OperationKind.ExpressionStatement, IsImplicit) (Syntax: 'Iterator()')
        Expression: 
          IInvocationExpression (System.Int32 C.Iterator()) (OperationKind.InvocationExpression, Type: System.Int32) (Syntax: 'Iterator()')
            Instance Receiver: 
              null
            Arguments(0)
  Body: 
    IBlockStatement (0 statements) (OperationKind.BlockStatement) (Syntax: '{ ... }')
";
            VerifyOperationTreeForTest<ForStatementSyntax>(source, expectedOperationTree);
        }

        [CompilerTrait(CompilerFeature.IOperation)]
        [Fact, WorkItem(17602, "https://github.com/dotnet/roslyn/issues/17602")]
        public void IForLoopStatement_MissingForBody()
        {
            string source = @"
class C
{
    static void Main(string[] args)
    {
        /*<bind>*/for (int i = 10; i < 100; i = i + 1) ;/*</bind>*/
    }
}
";
            string expectedOperationTree = @"
IForLoopStatement (LoopKind.For) (OperationKind.LoopStatement) (Syntax: 'for (int i  ...  = i + 1) ;')
  Locals: Local_1: System.Int32 i
  Condition: 
    IBinaryOperatorExpression (BinaryOperatorKind.LessThan) (OperationKind.BinaryOperatorExpression, Type: System.Boolean) (Syntax: 'i < 100')
      Left: 
        ILocalReferenceExpression: i (OperationKind.LocalReferenceExpression, Type: System.Int32) (Syntax: 'i')
      Right: 
        ILiteralExpression (OperationKind.LiteralExpression, Type: System.Int32, Constant: 100) (Syntax: '100')
  Before:
      IVariableDeclarationStatement (1 declarations) (OperationKind.VariableDeclarationStatement) (Syntax: 'int i = 10')
        IVariableDeclaration (1 variables) (OperationKind.VariableDeclaration) (Syntax: 'i = 10')
          Variables: Local_1: System.Int32 i
          Initializer: 
            IVariableInitializer (OperationKind.VariableInitializer) (Syntax: '= 10')
              ILiteralExpression (OperationKind.LiteralExpression, Type: System.Int32, Constant: 10) (Syntax: '10')
  AtLoopBottom:
      IExpressionStatement (OperationKind.ExpressionStatement, IsImplicit) (Syntax: 'i = i + 1')
        Expression: 
          ISimpleAssignmentExpression (OperationKind.SimpleAssignmentExpression, Type: System.Int32) (Syntax: 'i = i + 1')
            Left: 
              ILocalReferenceExpression: i (OperationKind.LocalReferenceExpression, Type: System.Int32) (Syntax: 'i')
            Right: 
              IBinaryOperatorExpression (BinaryOperatorKind.Add) (OperationKind.BinaryOperatorExpression, Type: System.Int32) (Syntax: 'i + 1')
                Left: 
                  ILocalReferenceExpression: i (OperationKind.LocalReferenceExpression, Type: System.Int32) (Syntax: 'i')
                Right: 
                  ILiteralExpression (OperationKind.LiteralExpression, Type: System.Int32, Constant: 1) (Syntax: '1')
  Body: 
    IEmptyStatement (OperationKind.EmptyStatement) (Syntax: ';')
";
            VerifyOperationTreeForTest<ForStatementSyntax>(source, expectedOperationTree);
        }

        [CompilerTrait(CompilerFeature.IOperation)]
        [Fact, WorkItem(17602, "https://github.com/dotnet/roslyn/issues/17602")]
        public void IForLoopStatement_Nested()
        {
            string source = @"
class C
{
    static void Main(string[] args)
    {
        /*<bind>*/for (int i = 0; i < 100; i = i + 1)
        {
            for (int j = 0; j < 10; j = j + 1)
            {
            }
        }/*</bind>*/
    }
}
";
            string expectedOperationTree = @"
IForLoopStatement (LoopKind.For) (OperationKind.LoopStatement) (Syntax: 'for (int i  ... }')
  Locals: Local_1: System.Int32 i
  Condition: 
    IBinaryOperatorExpression (BinaryOperatorKind.LessThan) (OperationKind.BinaryOperatorExpression, Type: System.Boolean) (Syntax: 'i < 100')
      Left: 
        ILocalReferenceExpression: i (OperationKind.LocalReferenceExpression, Type: System.Int32) (Syntax: 'i')
      Right: 
        ILiteralExpression (OperationKind.LiteralExpression, Type: System.Int32, Constant: 100) (Syntax: '100')
  Before:
      IVariableDeclarationStatement (1 declarations) (OperationKind.VariableDeclarationStatement) (Syntax: 'int i = 0')
        IVariableDeclaration (1 variables) (OperationKind.VariableDeclaration) (Syntax: 'i = 0')
          Variables: Local_1: System.Int32 i
          Initializer: 
            IVariableInitializer (OperationKind.VariableInitializer) (Syntax: '= 0')
              ILiteralExpression (OperationKind.LiteralExpression, Type: System.Int32, Constant: 0) (Syntax: '0')
  AtLoopBottom:
      IExpressionStatement (OperationKind.ExpressionStatement, IsImplicit) (Syntax: 'i = i + 1')
        Expression: 
          ISimpleAssignmentExpression (OperationKind.SimpleAssignmentExpression, Type: System.Int32) (Syntax: 'i = i + 1')
            Left: 
              ILocalReferenceExpression: i (OperationKind.LocalReferenceExpression, Type: System.Int32) (Syntax: 'i')
            Right: 
              IBinaryOperatorExpression (BinaryOperatorKind.Add) (OperationKind.BinaryOperatorExpression, Type: System.Int32) (Syntax: 'i + 1')
                Left: 
                  ILocalReferenceExpression: i (OperationKind.LocalReferenceExpression, Type: System.Int32) (Syntax: 'i')
                Right: 
                  ILiteralExpression (OperationKind.LiteralExpression, Type: System.Int32, Constant: 1) (Syntax: '1')
  Body: 
    IBlockStatement (1 statements) (OperationKind.BlockStatement) (Syntax: '{ ... }')
      IForLoopStatement (LoopKind.For) (OperationKind.LoopStatement) (Syntax: 'for (int j  ... }')
        Locals: Local_1: System.Int32 j
        Condition: 
          IBinaryOperatorExpression (BinaryOperatorKind.LessThan) (OperationKind.BinaryOperatorExpression, Type: System.Boolean) (Syntax: 'j < 10')
            Left: 
              ILocalReferenceExpression: j (OperationKind.LocalReferenceExpression, Type: System.Int32) (Syntax: 'j')
            Right: 
              ILiteralExpression (OperationKind.LiteralExpression, Type: System.Int32, Constant: 10) (Syntax: '10')
        Before:
            IVariableDeclarationStatement (1 declarations) (OperationKind.VariableDeclarationStatement) (Syntax: 'int j = 0')
              IVariableDeclaration (1 variables) (OperationKind.VariableDeclaration) (Syntax: 'j = 0')
                Variables: Local_1: System.Int32 j
                Initializer: 
                  IVariableInitializer (OperationKind.VariableInitializer) (Syntax: '= 0')
                    ILiteralExpression (OperationKind.LiteralExpression, Type: System.Int32, Constant: 0) (Syntax: '0')
        AtLoopBottom:
            IExpressionStatement (OperationKind.ExpressionStatement, IsImplicit) (Syntax: 'j = j + 1')
              Expression: 
                ISimpleAssignmentExpression (OperationKind.SimpleAssignmentExpression, Type: System.Int32) (Syntax: 'j = j + 1')
                  Left: 
                    ILocalReferenceExpression: j (OperationKind.LocalReferenceExpression, Type: System.Int32) (Syntax: 'j')
                  Right: 
                    IBinaryOperatorExpression (BinaryOperatorKind.Add) (OperationKind.BinaryOperatorExpression, Type: System.Int32) (Syntax: 'j + 1')
                      Left: 
                        ILocalReferenceExpression: j (OperationKind.LocalReferenceExpression, Type: System.Int32) (Syntax: 'j')
                      Right: 
                        ILiteralExpression (OperationKind.LiteralExpression, Type: System.Int32, Constant: 1) (Syntax: '1')
        Body: 
          IBlockStatement (0 statements) (OperationKind.BlockStatement) (Syntax: '{ ... }')
";
            VerifyOperationTreeForTest<ForStatementSyntax>(source, expectedOperationTree);
        }

        [CompilerTrait(CompilerFeature.IOperation)]
        [Fact, WorkItem(17602, "https://github.com/dotnet/roslyn/issues/17602")]
        public void IForLoopStatement_ChangeOuterVariableInInnerLoop()
        {
            string source = @"
class C
{
    static void Main(string[] args)
    {
        /*<bind>*/for (int i = 0; i < 10; i = i + 1)
        {
            for (int j = 0; j < 10; j = j + 1)
            {
                i = 1;
            }
        }/*</bind>*/
    }
}

";
            string expectedOperationTree = @"
IForLoopStatement (LoopKind.For) (OperationKind.LoopStatement) (Syntax: 'for (int i  ... }')
  Locals: Local_1: System.Int32 i
  Condition: 
    IBinaryOperatorExpression (BinaryOperatorKind.LessThan) (OperationKind.BinaryOperatorExpression, Type: System.Boolean) (Syntax: 'i < 10')
      Left: 
        ILocalReferenceExpression: i (OperationKind.LocalReferenceExpression, Type: System.Int32) (Syntax: 'i')
      Right: 
        ILiteralExpression (OperationKind.LiteralExpression, Type: System.Int32, Constant: 10) (Syntax: '10')
  Before:
      IVariableDeclarationStatement (1 declarations) (OperationKind.VariableDeclarationStatement) (Syntax: 'int i = 0')
        IVariableDeclaration (1 variables) (OperationKind.VariableDeclaration) (Syntax: 'i = 0')
          Variables: Local_1: System.Int32 i
          Initializer: 
            IVariableInitializer (OperationKind.VariableInitializer) (Syntax: '= 0')
              ILiteralExpression (OperationKind.LiteralExpression, Type: System.Int32, Constant: 0) (Syntax: '0')
  AtLoopBottom:
      IExpressionStatement (OperationKind.ExpressionStatement, IsImplicit) (Syntax: 'i = i + 1')
        Expression: 
          ISimpleAssignmentExpression (OperationKind.SimpleAssignmentExpression, Type: System.Int32) (Syntax: 'i = i + 1')
            Left: 
              ILocalReferenceExpression: i (OperationKind.LocalReferenceExpression, Type: System.Int32) (Syntax: 'i')
            Right: 
              IBinaryOperatorExpression (BinaryOperatorKind.Add) (OperationKind.BinaryOperatorExpression, Type: System.Int32) (Syntax: 'i + 1')
                Left: 
                  ILocalReferenceExpression: i (OperationKind.LocalReferenceExpression, Type: System.Int32) (Syntax: 'i')
                Right: 
                  ILiteralExpression (OperationKind.LiteralExpression, Type: System.Int32, Constant: 1) (Syntax: '1')
  Body: 
    IBlockStatement (1 statements) (OperationKind.BlockStatement) (Syntax: '{ ... }')
      IForLoopStatement (LoopKind.For) (OperationKind.LoopStatement) (Syntax: 'for (int j  ... }')
        Locals: Local_1: System.Int32 j
        Condition: 
          IBinaryOperatorExpression (BinaryOperatorKind.LessThan) (OperationKind.BinaryOperatorExpression, Type: System.Boolean) (Syntax: 'j < 10')
            Left: 
              ILocalReferenceExpression: j (OperationKind.LocalReferenceExpression, Type: System.Int32) (Syntax: 'j')
            Right: 
              ILiteralExpression (OperationKind.LiteralExpression, Type: System.Int32, Constant: 10) (Syntax: '10')
        Before:
            IVariableDeclarationStatement (1 declarations) (OperationKind.VariableDeclarationStatement) (Syntax: 'int j = 0')
              IVariableDeclaration (1 variables) (OperationKind.VariableDeclaration) (Syntax: 'j = 0')
                Variables: Local_1: System.Int32 j
                Initializer: 
                  IVariableInitializer (OperationKind.VariableInitializer) (Syntax: '= 0')
                    ILiteralExpression (OperationKind.LiteralExpression, Type: System.Int32, Constant: 0) (Syntax: '0')
        AtLoopBottom:
            IExpressionStatement (OperationKind.ExpressionStatement, IsImplicit) (Syntax: 'j = j + 1')
              Expression: 
                ISimpleAssignmentExpression (OperationKind.SimpleAssignmentExpression, Type: System.Int32) (Syntax: 'j = j + 1')
                  Left: 
                    ILocalReferenceExpression: j (OperationKind.LocalReferenceExpression, Type: System.Int32) (Syntax: 'j')
                  Right: 
                    IBinaryOperatorExpression (BinaryOperatorKind.Add) (OperationKind.BinaryOperatorExpression, Type: System.Int32) (Syntax: 'j + 1')
                      Left: 
                        ILocalReferenceExpression: j (OperationKind.LocalReferenceExpression, Type: System.Int32) (Syntax: 'j')
                      Right: 
                        ILiteralExpression (OperationKind.LiteralExpression, Type: System.Int32, Constant: 1) (Syntax: '1')
        Body: 
          IBlockStatement (1 statements) (OperationKind.BlockStatement) (Syntax: '{ ... }')
            IExpressionStatement (OperationKind.ExpressionStatement) (Syntax: 'i = 1;')
              Expression: 
                ISimpleAssignmentExpression (OperationKind.SimpleAssignmentExpression, Type: System.Int32) (Syntax: 'i = 1')
                  Left: 
                    ILocalReferenceExpression: i (OperationKind.LocalReferenceExpression, Type: System.Int32) (Syntax: 'i')
                  Right: 
                    ILiteralExpression (OperationKind.LiteralExpression, Type: System.Int32, Constant: 1) (Syntax: '1')
";
            VerifyOperationTreeForTest<ForStatementSyntax>(source, expectedOperationTree);
        }

        [CompilerTrait(CompilerFeature.IOperation)]
        [Fact, WorkItem(17602, "https://github.com/dotnet/roslyn/issues/17602")]
        public void IForLoopStatement_InnerLoopRefOuterIteration()
        {
            string source = @"
class C
{
    static void Main(string[] args)
    {
        /*<bind>*/for (int i = 0; i < 5; i = i + 1)
        {
            for (int j = i + 1; i < j; j = j - 1)
            {
            }
        }/*</bind>*/
    }
}

";
            string expectedOperationTree = @"
IForLoopStatement (LoopKind.For) (OperationKind.LoopStatement) (Syntax: 'for (int i  ... }')
  Locals: Local_1: System.Int32 i
  Condition: 
    IBinaryOperatorExpression (BinaryOperatorKind.LessThan) (OperationKind.BinaryOperatorExpression, Type: System.Boolean) (Syntax: 'i < 5')
      Left: 
        ILocalReferenceExpression: i (OperationKind.LocalReferenceExpression, Type: System.Int32) (Syntax: 'i')
      Right: 
        ILiteralExpression (OperationKind.LiteralExpression, Type: System.Int32, Constant: 5) (Syntax: '5')
  Before:
      IVariableDeclarationStatement (1 declarations) (OperationKind.VariableDeclarationStatement) (Syntax: 'int i = 0')
        IVariableDeclaration (1 variables) (OperationKind.VariableDeclaration) (Syntax: 'i = 0')
          Variables: Local_1: System.Int32 i
          Initializer: 
            IVariableInitializer (OperationKind.VariableInitializer) (Syntax: '= 0')
              ILiteralExpression (OperationKind.LiteralExpression, Type: System.Int32, Constant: 0) (Syntax: '0')
  AtLoopBottom:
      IExpressionStatement (OperationKind.ExpressionStatement, IsImplicit) (Syntax: 'i = i + 1')
        Expression: 
          ISimpleAssignmentExpression (OperationKind.SimpleAssignmentExpression, Type: System.Int32) (Syntax: 'i = i + 1')
            Left: 
              ILocalReferenceExpression: i (OperationKind.LocalReferenceExpression, Type: System.Int32) (Syntax: 'i')
            Right: 
              IBinaryOperatorExpression (BinaryOperatorKind.Add) (OperationKind.BinaryOperatorExpression, Type: System.Int32) (Syntax: 'i + 1')
                Left: 
                  ILocalReferenceExpression: i (OperationKind.LocalReferenceExpression, Type: System.Int32) (Syntax: 'i')
                Right: 
                  ILiteralExpression (OperationKind.LiteralExpression, Type: System.Int32, Constant: 1) (Syntax: '1')
  Body: 
    IBlockStatement (1 statements) (OperationKind.BlockStatement) (Syntax: '{ ... }')
      IForLoopStatement (LoopKind.For) (OperationKind.LoopStatement) (Syntax: 'for (int j  ... }')
        Locals: Local_1: System.Int32 j
        Condition: 
          IBinaryOperatorExpression (BinaryOperatorKind.LessThan) (OperationKind.BinaryOperatorExpression, Type: System.Boolean) (Syntax: 'i < j')
            Left: 
              ILocalReferenceExpression: i (OperationKind.LocalReferenceExpression, Type: System.Int32) (Syntax: 'i')
            Right: 
              ILocalReferenceExpression: j (OperationKind.LocalReferenceExpression, Type: System.Int32) (Syntax: 'j')
        Before:
            IVariableDeclarationStatement (1 declarations) (OperationKind.VariableDeclarationStatement) (Syntax: 'int j = i + 1')
              IVariableDeclaration (1 variables) (OperationKind.VariableDeclaration) (Syntax: 'j = i + 1')
                Variables: Local_1: System.Int32 j
                Initializer: 
                  IVariableInitializer (OperationKind.VariableInitializer) (Syntax: '= i + 1')
                    IBinaryOperatorExpression (BinaryOperatorKind.Add) (OperationKind.BinaryOperatorExpression, Type: System.Int32) (Syntax: 'i + 1')
                      Left: 
                        ILocalReferenceExpression: i (OperationKind.LocalReferenceExpression, Type: System.Int32) (Syntax: 'i')
                      Right: 
                        ILiteralExpression (OperationKind.LiteralExpression, Type: System.Int32, Constant: 1) (Syntax: '1')
        AtLoopBottom:
            IExpressionStatement (OperationKind.ExpressionStatement, IsImplicit) (Syntax: 'j = j - 1')
              Expression: 
                ISimpleAssignmentExpression (OperationKind.SimpleAssignmentExpression, Type: System.Int32) (Syntax: 'j = j - 1')
                  Left: 
                    ILocalReferenceExpression: j (OperationKind.LocalReferenceExpression, Type: System.Int32) (Syntax: 'j')
                  Right: 
                    IBinaryOperatorExpression (BinaryOperatorKind.Subtract) (OperationKind.BinaryOperatorExpression, Type: System.Int32) (Syntax: 'j - 1')
                      Left: 
                        ILocalReferenceExpression: j (OperationKind.LocalReferenceExpression, Type: System.Int32) (Syntax: 'j')
                      Right: 
                        ILiteralExpression (OperationKind.LiteralExpression, Type: System.Int32, Constant: 1) (Syntax: '1')
        Body: 
          IBlockStatement (0 statements) (OperationKind.BlockStatement) (Syntax: '{ ... }')
";
            VerifyOperationTreeForTest<ForStatementSyntax>(source, expectedOperationTree);
        }

        [CompilerTrait(CompilerFeature.IOperation)]
        [Fact, WorkItem(17602, "https://github.com/dotnet/roslyn/issues/17602")]
        public void IForLoopStatement_BreakFromNestedLoop()
        {
            string source = @"
class C
{
    static void Main(string[] args)
    {
        /*<bind>*/for (int i = 0; i < 5; i = i + 1)
        {
            for (int j = 0; j < 10; j = j + 1)
            {
                if (j == 5)
                    break;
            }
        }/*</bind>*/
    }
}

";
            string expectedOperationTree = @"
IForLoopStatement (LoopKind.For) (OperationKind.LoopStatement) (Syntax: 'for (int i  ... }')
  Locals: Local_1: System.Int32 i
  Condition: 
    IBinaryOperatorExpression (BinaryOperatorKind.LessThan) (OperationKind.BinaryOperatorExpression, Type: System.Boolean) (Syntax: 'i < 5')
      Left: 
        ILocalReferenceExpression: i (OperationKind.LocalReferenceExpression, Type: System.Int32) (Syntax: 'i')
      Right: 
        ILiteralExpression (OperationKind.LiteralExpression, Type: System.Int32, Constant: 5) (Syntax: '5')
  Before:
      IVariableDeclarationStatement (1 declarations) (OperationKind.VariableDeclarationStatement) (Syntax: 'int i = 0')
        IVariableDeclaration (1 variables) (OperationKind.VariableDeclaration) (Syntax: 'i = 0')
          Variables: Local_1: System.Int32 i
          Initializer: 
            IVariableInitializer (OperationKind.VariableInitializer) (Syntax: '= 0')
              ILiteralExpression (OperationKind.LiteralExpression, Type: System.Int32, Constant: 0) (Syntax: '0')
  AtLoopBottom:
      IExpressionStatement (OperationKind.ExpressionStatement, IsImplicit) (Syntax: 'i = i + 1')
        Expression: 
          ISimpleAssignmentExpression (OperationKind.SimpleAssignmentExpression, Type: System.Int32) (Syntax: 'i = i + 1')
            Left: 
              ILocalReferenceExpression: i (OperationKind.LocalReferenceExpression, Type: System.Int32) (Syntax: 'i')
            Right: 
              IBinaryOperatorExpression (BinaryOperatorKind.Add) (OperationKind.BinaryOperatorExpression, Type: System.Int32) (Syntax: 'i + 1')
                Left: 
                  ILocalReferenceExpression: i (OperationKind.LocalReferenceExpression, Type: System.Int32) (Syntax: 'i')
                Right: 
                  ILiteralExpression (OperationKind.LiteralExpression, Type: System.Int32, Constant: 1) (Syntax: '1')
  Body: 
    IBlockStatement (1 statements) (OperationKind.BlockStatement) (Syntax: '{ ... }')
      IForLoopStatement (LoopKind.For) (OperationKind.LoopStatement) (Syntax: 'for (int j  ... }')
        Locals: Local_1: System.Int32 j
        Condition: 
          IBinaryOperatorExpression (BinaryOperatorKind.LessThan) (OperationKind.BinaryOperatorExpression, Type: System.Boolean) (Syntax: 'j < 10')
            Left: 
              ILocalReferenceExpression: j (OperationKind.LocalReferenceExpression, Type: System.Int32) (Syntax: 'j')
            Right: 
              ILiteralExpression (OperationKind.LiteralExpression, Type: System.Int32, Constant: 10) (Syntax: '10')
        Before:
            IVariableDeclarationStatement (1 declarations) (OperationKind.VariableDeclarationStatement) (Syntax: 'int j = 0')
              IVariableDeclaration (1 variables) (OperationKind.VariableDeclaration) (Syntax: 'j = 0')
                Variables: Local_1: System.Int32 j
                Initializer: 
                  IVariableInitializer (OperationKind.VariableInitializer) (Syntax: '= 0')
                    ILiteralExpression (OperationKind.LiteralExpression, Type: System.Int32, Constant: 0) (Syntax: '0')
        AtLoopBottom:
            IExpressionStatement (OperationKind.ExpressionStatement, IsImplicit) (Syntax: 'j = j + 1')
              Expression: 
                ISimpleAssignmentExpression (OperationKind.SimpleAssignmentExpression, Type: System.Int32) (Syntax: 'j = j + 1')
                  Left: 
                    ILocalReferenceExpression: j (OperationKind.LocalReferenceExpression, Type: System.Int32) (Syntax: 'j')
                  Right: 
                    IBinaryOperatorExpression (BinaryOperatorKind.Add) (OperationKind.BinaryOperatorExpression, Type: System.Int32) (Syntax: 'j + 1')
                      Left: 
                        ILocalReferenceExpression: j (OperationKind.LocalReferenceExpression, Type: System.Int32) (Syntax: 'j')
                      Right: 
                        ILiteralExpression (OperationKind.LiteralExpression, Type: System.Int32, Constant: 1) (Syntax: '1')
        Body: 
          IBlockStatement (1 statements) (OperationKind.BlockStatement) (Syntax: '{ ... }')
            IIfStatement (OperationKind.IfStatement) (Syntax: 'if (j == 5) ... break;')
              Condition: 
                IBinaryOperatorExpression (BinaryOperatorKind.Equals) (OperationKind.BinaryOperatorExpression, Type: System.Boolean) (Syntax: 'j == 5')
                  Left: 
                    ILocalReferenceExpression: j (OperationKind.LocalReferenceExpression, Type: System.Int32) (Syntax: 'j')
                  Right: 
                    ILiteralExpression (OperationKind.LiteralExpression, Type: System.Int32, Constant: 5) (Syntax: '5')
              IfTrue: 
                IBranchStatement (BranchKind.Break) (OperationKind.BranchStatement) (Syntax: 'break;')
              IfFalse: 
                null
";
            VerifyOperationTreeForTest<ForStatementSyntax>(source, expectedOperationTree);
        }

        [CompilerTrait(CompilerFeature.IOperation)]
        [Fact, WorkItem(17602, "https://github.com/dotnet/roslyn/issues/17602")]
        public void IForLoopStatement_ContinueForNestedLoop()
        {
            string source = @"
class C
{
    static void Main(string[] args)
    {
        /*<bind>*/for (int i = 0; i < 5; i = i + 1)
        {
            for (int j = 1; j < 10; j = j + 1)
            {
                if ((j % 2) != 0)
                    continue;
                i = i + 1;
                System.Console.Write(i);
            }
        }/*</bind>*/
    }
}
";
            string expectedOperationTree = @"
IForLoopStatement (LoopKind.For) (OperationKind.LoopStatement) (Syntax: 'for (int i  ... }')
  Locals: Local_1: System.Int32 i
  Condition: 
    IBinaryOperatorExpression (BinaryOperatorKind.LessThan) (OperationKind.BinaryOperatorExpression, Type: System.Boolean) (Syntax: 'i < 5')
      Left: 
        ILocalReferenceExpression: i (OperationKind.LocalReferenceExpression, Type: System.Int32) (Syntax: 'i')
      Right: 
        ILiteralExpression (OperationKind.LiteralExpression, Type: System.Int32, Constant: 5) (Syntax: '5')
  Before:
      IVariableDeclarationStatement (1 declarations) (OperationKind.VariableDeclarationStatement) (Syntax: 'int i = 0')
        IVariableDeclaration (1 variables) (OperationKind.VariableDeclaration) (Syntax: 'i = 0')
          Variables: Local_1: System.Int32 i
          Initializer: 
            IVariableInitializer (OperationKind.VariableInitializer) (Syntax: '= 0')
              ILiteralExpression (OperationKind.LiteralExpression, Type: System.Int32, Constant: 0) (Syntax: '0')
  AtLoopBottom:
      IExpressionStatement (OperationKind.ExpressionStatement, IsImplicit) (Syntax: 'i = i + 1')
        Expression: 
          ISimpleAssignmentExpression (OperationKind.SimpleAssignmentExpression, Type: System.Int32) (Syntax: 'i = i + 1')
            Left: 
              ILocalReferenceExpression: i (OperationKind.LocalReferenceExpression, Type: System.Int32) (Syntax: 'i')
            Right: 
              IBinaryOperatorExpression (BinaryOperatorKind.Add) (OperationKind.BinaryOperatorExpression, Type: System.Int32) (Syntax: 'i + 1')
                Left: 
                  ILocalReferenceExpression: i (OperationKind.LocalReferenceExpression, Type: System.Int32) (Syntax: 'i')
                Right: 
                  ILiteralExpression (OperationKind.LiteralExpression, Type: System.Int32, Constant: 1) (Syntax: '1')
  Body: 
    IBlockStatement (1 statements) (OperationKind.BlockStatement) (Syntax: '{ ... }')
      IForLoopStatement (LoopKind.For) (OperationKind.LoopStatement) (Syntax: 'for (int j  ... }')
        Locals: Local_1: System.Int32 j
        Condition: 
          IBinaryOperatorExpression (BinaryOperatorKind.LessThan) (OperationKind.BinaryOperatorExpression, Type: System.Boolean) (Syntax: 'j < 10')
            Left: 
              ILocalReferenceExpression: j (OperationKind.LocalReferenceExpression, Type: System.Int32) (Syntax: 'j')
            Right: 
              ILiteralExpression (OperationKind.LiteralExpression, Type: System.Int32, Constant: 10) (Syntax: '10')
        Before:
            IVariableDeclarationStatement (1 declarations) (OperationKind.VariableDeclarationStatement) (Syntax: 'int j = 1')
              IVariableDeclaration (1 variables) (OperationKind.VariableDeclaration) (Syntax: 'j = 1')
                Variables: Local_1: System.Int32 j
                Initializer: 
                  IVariableInitializer (OperationKind.VariableInitializer) (Syntax: '= 1')
                    ILiteralExpression (OperationKind.LiteralExpression, Type: System.Int32, Constant: 1) (Syntax: '1')
        AtLoopBottom:
            IExpressionStatement (OperationKind.ExpressionStatement, IsImplicit) (Syntax: 'j = j + 1')
              Expression: 
                ISimpleAssignmentExpression (OperationKind.SimpleAssignmentExpression, Type: System.Int32) (Syntax: 'j = j + 1')
                  Left: 
                    ILocalReferenceExpression: j (OperationKind.LocalReferenceExpression, Type: System.Int32) (Syntax: 'j')
                  Right: 
                    IBinaryOperatorExpression (BinaryOperatorKind.Add) (OperationKind.BinaryOperatorExpression, Type: System.Int32) (Syntax: 'j + 1')
                      Left: 
                        ILocalReferenceExpression: j (OperationKind.LocalReferenceExpression, Type: System.Int32) (Syntax: 'j')
                      Right: 
                        ILiteralExpression (OperationKind.LiteralExpression, Type: System.Int32, Constant: 1) (Syntax: '1')
        Body: 
          IBlockStatement (3 statements) (OperationKind.BlockStatement) (Syntax: '{ ... }')
            IIfStatement (OperationKind.IfStatement) (Syntax: 'if ((j % 2) ... continue;')
              Condition: 
                IBinaryOperatorExpression (BinaryOperatorKind.NotEquals) (OperationKind.BinaryOperatorExpression, Type: System.Boolean) (Syntax: '(j % 2) != 0')
                  Left: 
                    IBinaryOperatorExpression (BinaryOperatorKind.Remainder) (OperationKind.BinaryOperatorExpression, Type: System.Int32) (Syntax: 'j % 2')
                      Left: 
                        ILocalReferenceExpression: j (OperationKind.LocalReferenceExpression, Type: System.Int32) (Syntax: 'j')
                      Right: 
                        ILiteralExpression (OperationKind.LiteralExpression, Type: System.Int32, Constant: 2) (Syntax: '2')
                  Right: 
                    ILiteralExpression (OperationKind.LiteralExpression, Type: System.Int32, Constant: 0) (Syntax: '0')
              IfTrue: 
                IBranchStatement (BranchKind.Continue) (OperationKind.BranchStatement) (Syntax: 'continue;')
              IfFalse: 
                null
            IExpressionStatement (OperationKind.ExpressionStatement) (Syntax: 'i = i + 1;')
              Expression: 
                ISimpleAssignmentExpression (OperationKind.SimpleAssignmentExpression, Type: System.Int32) (Syntax: 'i = i + 1')
                  Left: 
                    ILocalReferenceExpression: i (OperationKind.LocalReferenceExpression, Type: System.Int32) (Syntax: 'i')
                  Right: 
                    IBinaryOperatorExpression (BinaryOperatorKind.Add) (OperationKind.BinaryOperatorExpression, Type: System.Int32) (Syntax: 'i + 1')
                      Left: 
                        ILocalReferenceExpression: i (OperationKind.LocalReferenceExpression, Type: System.Int32) (Syntax: 'i')
                      Right: 
                        ILiteralExpression (OperationKind.LiteralExpression, Type: System.Int32, Constant: 1) (Syntax: '1')
            IExpressionStatement (OperationKind.ExpressionStatement) (Syntax: 'System.Console.Write(i);')
              Expression: 
                IInvocationExpression (void System.Console.Write(System.Int32 value)) (OperationKind.InvocationExpression, Type: System.Void) (Syntax: 'System.Console.Write(i)')
                  Instance Receiver: 
                    null
                  Arguments(1):
                      IArgument (ArgumentKind.Explicit, Matching Parameter: value) (OperationKind.Argument) (Syntax: 'i')
                        ILocalReferenceExpression: i (OperationKind.LocalReferenceExpression, Type: System.Int32) (Syntax: 'i')
                        InConversion: CommonConversion (Exists: True, IsIdentity: True, IsNumeric: False, IsReference: False, IsUserDefined: False) (MethodSymbol: null)
                        OutConversion: CommonConversion (Exists: True, IsIdentity: True, IsNumeric: False, IsReference: False, IsUserDefined: False) (MethodSymbol: null)
";
            VerifyOperationTreeForTest<ForStatementSyntax>(source, expectedOperationTree);
        }

        [CompilerTrait(CompilerFeature.IOperation)]
        [Fact, WorkItem(17602, "https://github.com/dotnet/roslyn/issues/17602")]
        public void IForLoopStatement_GotoForNestedLoop_1()
        {
            string source = @"
class C
{
    static void Main(string[] args)
    {
        /*<bind>*/for (int i = 0; i < 5; i = i + 1)
        {
            for (int j = 0; j < 10; j = j + 1)
            {
                goto stop;
            stop:
                j = j + 1;
            }
        }/*</bind>*/
    }
}

";
            string expectedOperationTree = @"
IForLoopStatement (LoopKind.For) (OperationKind.LoopStatement) (Syntax: 'for (int i  ... }')
  Locals: Local_1: System.Int32 i
  Condition: 
    IBinaryOperatorExpression (BinaryOperatorKind.LessThan) (OperationKind.BinaryOperatorExpression, Type: System.Boolean) (Syntax: 'i < 5')
      Left: 
        ILocalReferenceExpression: i (OperationKind.LocalReferenceExpression, Type: System.Int32) (Syntax: 'i')
      Right: 
        ILiteralExpression (OperationKind.LiteralExpression, Type: System.Int32, Constant: 5) (Syntax: '5')
  Before:
      IVariableDeclarationStatement (1 declarations) (OperationKind.VariableDeclarationStatement) (Syntax: 'int i = 0')
        IVariableDeclaration (1 variables) (OperationKind.VariableDeclaration) (Syntax: 'i = 0')
          Variables: Local_1: System.Int32 i
          Initializer: 
            IVariableInitializer (OperationKind.VariableInitializer) (Syntax: '= 0')
              ILiteralExpression (OperationKind.LiteralExpression, Type: System.Int32, Constant: 0) (Syntax: '0')
  AtLoopBottom:
      IExpressionStatement (OperationKind.ExpressionStatement, IsImplicit) (Syntax: 'i = i + 1')
        Expression: 
          ISimpleAssignmentExpression (OperationKind.SimpleAssignmentExpression, Type: System.Int32) (Syntax: 'i = i + 1')
            Left: 
              ILocalReferenceExpression: i (OperationKind.LocalReferenceExpression, Type: System.Int32) (Syntax: 'i')
            Right: 
              IBinaryOperatorExpression (BinaryOperatorKind.Add) (OperationKind.BinaryOperatorExpression, Type: System.Int32) (Syntax: 'i + 1')
                Left: 
                  ILocalReferenceExpression: i (OperationKind.LocalReferenceExpression, Type: System.Int32) (Syntax: 'i')
                Right: 
                  ILiteralExpression (OperationKind.LiteralExpression, Type: System.Int32, Constant: 1) (Syntax: '1')
  Body: 
    IBlockStatement (1 statements) (OperationKind.BlockStatement) (Syntax: '{ ... }')
      IForLoopStatement (LoopKind.For) (OperationKind.LoopStatement) (Syntax: 'for (int j  ... }')
        Locals: Local_1: System.Int32 j
        Condition: 
          IBinaryOperatorExpression (BinaryOperatorKind.LessThan) (OperationKind.BinaryOperatorExpression, Type: System.Boolean) (Syntax: 'j < 10')
            Left: 
              ILocalReferenceExpression: j (OperationKind.LocalReferenceExpression, Type: System.Int32) (Syntax: 'j')
            Right: 
              ILiteralExpression (OperationKind.LiteralExpression, Type: System.Int32, Constant: 10) (Syntax: '10')
        Before:
            IVariableDeclarationStatement (1 declarations) (OperationKind.VariableDeclarationStatement) (Syntax: 'int j = 0')
              IVariableDeclaration (1 variables) (OperationKind.VariableDeclaration) (Syntax: 'j = 0')
                Variables: Local_1: System.Int32 j
                Initializer: 
                  IVariableInitializer (OperationKind.VariableInitializer) (Syntax: '= 0')
                    ILiteralExpression (OperationKind.LiteralExpression, Type: System.Int32, Constant: 0) (Syntax: '0')
        AtLoopBottom:
            IExpressionStatement (OperationKind.ExpressionStatement, IsImplicit) (Syntax: 'j = j + 1')
              Expression: 
                ISimpleAssignmentExpression (OperationKind.SimpleAssignmentExpression, Type: System.Int32) (Syntax: 'j = j + 1')
                  Left: 
                    ILocalReferenceExpression: j (OperationKind.LocalReferenceExpression, Type: System.Int32) (Syntax: 'j')
                  Right: 
                    IBinaryOperatorExpression (BinaryOperatorKind.Add) (OperationKind.BinaryOperatorExpression, Type: System.Int32) (Syntax: 'j + 1')
                      Left: 
                        ILocalReferenceExpression: j (OperationKind.LocalReferenceExpression, Type: System.Int32) (Syntax: 'j')
                      Right: 
                        ILiteralExpression (OperationKind.LiteralExpression, Type: System.Int32, Constant: 1) (Syntax: '1')
        Body: 
          IBlockStatement (2 statements) (OperationKind.BlockStatement) (Syntax: '{ ... }')
            IBranchStatement (BranchKind.GoTo, Label: stop) (OperationKind.BranchStatement) (Syntax: 'goto stop;')
            ILabeledStatement (Label: stop) (OperationKind.LabeledStatement) (Syntax: 'stop: ... j = j + 1;')
              Statement: 
                IExpressionStatement (OperationKind.ExpressionStatement) (Syntax: 'j = j + 1;')
                  Expression: 
                    ISimpleAssignmentExpression (OperationKind.SimpleAssignmentExpression, Type: System.Int32) (Syntax: 'j = j + 1')
                      Left: 
                        ILocalReferenceExpression: j (OperationKind.LocalReferenceExpression, Type: System.Int32) (Syntax: 'j')
                      Right: 
                        IBinaryOperatorExpression (BinaryOperatorKind.Add) (OperationKind.BinaryOperatorExpression, Type: System.Int32) (Syntax: 'j + 1')
                          Left: 
                            ILocalReferenceExpression: j (OperationKind.LocalReferenceExpression, Type: System.Int32) (Syntax: 'j')
                          Right: 
                            ILiteralExpression (OperationKind.LiteralExpression, Type: System.Int32, Constant: 1) (Syntax: '1')
";
            VerifyOperationTreeForTest<ForStatementSyntax>(source, expectedOperationTree);
        }

        [CompilerTrait(CompilerFeature.IOperation)]
        [Fact, WorkItem(17602, "https://github.com/dotnet/roslyn/issues/17602")]
        public void IForLoopStatement_ThrowException()
        {
            string source = @"
class C
{
    static void Main(string[] args)
    {
        /*<bind>*/for (int i = 0; i < 10; i = i + 1)
        {
            for (int j = 0; j < 10;)
            {
                throw new System.Exception();
            }
        }/*</bind>*/
    }
}

";
            string expectedOperationTree = @"
IForLoopStatement (LoopKind.For) (OperationKind.LoopStatement) (Syntax: 'for (int i  ... }')
  Locals: Local_1: System.Int32 i
  Condition: 
    IBinaryOperatorExpression (BinaryOperatorKind.LessThan) (OperationKind.BinaryOperatorExpression, Type: System.Boolean) (Syntax: 'i < 10')
      Left: 
        ILocalReferenceExpression: i (OperationKind.LocalReferenceExpression, Type: System.Int32) (Syntax: 'i')
      Right: 
        ILiteralExpression (OperationKind.LiteralExpression, Type: System.Int32, Constant: 10) (Syntax: '10')
  Before:
      IVariableDeclarationStatement (1 declarations) (OperationKind.VariableDeclarationStatement) (Syntax: 'int i = 0')
        IVariableDeclaration (1 variables) (OperationKind.VariableDeclaration) (Syntax: 'i = 0')
          Variables: Local_1: System.Int32 i
          Initializer: 
            IVariableInitializer (OperationKind.VariableInitializer) (Syntax: '= 0')
              ILiteralExpression (OperationKind.LiteralExpression, Type: System.Int32, Constant: 0) (Syntax: '0')
  AtLoopBottom:
      IExpressionStatement (OperationKind.ExpressionStatement, IsImplicit) (Syntax: 'i = i + 1')
        Expression: 
          ISimpleAssignmentExpression (OperationKind.SimpleAssignmentExpression, Type: System.Int32) (Syntax: 'i = i + 1')
            Left: 
              ILocalReferenceExpression: i (OperationKind.LocalReferenceExpression, Type: System.Int32) (Syntax: 'i')
            Right: 
              IBinaryOperatorExpression (BinaryOperatorKind.Add) (OperationKind.BinaryOperatorExpression, Type: System.Int32) (Syntax: 'i + 1')
                Left: 
                  ILocalReferenceExpression: i (OperationKind.LocalReferenceExpression, Type: System.Int32) (Syntax: 'i')
                Right: 
                  ILiteralExpression (OperationKind.LiteralExpression, Type: System.Int32, Constant: 1) (Syntax: '1')
  Body: 
    IBlockStatement (1 statements) (OperationKind.BlockStatement) (Syntax: '{ ... }')
      IForLoopStatement (LoopKind.For) (OperationKind.LoopStatement) (Syntax: 'for (int j  ... }')
        Locals: Local_1: System.Int32 j
        Condition: 
          IBinaryOperatorExpression (BinaryOperatorKind.LessThan) (OperationKind.BinaryOperatorExpression, Type: System.Boolean) (Syntax: 'j < 10')
            Left: 
              ILocalReferenceExpression: j (OperationKind.LocalReferenceExpression, Type: System.Int32) (Syntax: 'j')
            Right: 
              ILiteralExpression (OperationKind.LiteralExpression, Type: System.Int32, Constant: 10) (Syntax: '10')
        Before:
            IVariableDeclarationStatement (1 declarations) (OperationKind.VariableDeclarationStatement) (Syntax: 'int j = 0')
              IVariableDeclaration (1 variables) (OperationKind.VariableDeclaration) (Syntax: 'j = 0')
                Variables: Local_1: System.Int32 j
                Initializer: 
                  IVariableInitializer (OperationKind.VariableInitializer) (Syntax: '= 0')
                    ILiteralExpression (OperationKind.LiteralExpression, Type: System.Int32, Constant: 0) (Syntax: '0')
        AtLoopBottom(0)
        Body: 
          IBlockStatement (1 statements) (OperationKind.BlockStatement) (Syntax: '{ ... }')
            IExpressionStatement (OperationKind.ExpressionStatement) (Syntax: 'throw new S ... xception();')
              Expression: 
                IThrowExpression (OperationKind.ThrowExpression, Type: System.Exception) (Syntax: 'throw new S ... xception();')
                  IObjectCreationExpression (Constructor: System.Exception..ctor()) (OperationKind.ObjectCreationExpression, Type: System.Exception) (Syntax: 'new System.Exception()')
                    Arguments(0)
                    Initializer: 
                      null
";
            VerifyOperationTreeForTest<ForStatementSyntax>(source, expectedOperationTree);
        }

        [CompilerTrait(CompilerFeature.IOperation)]
        [Fact, WorkItem(17602, "https://github.com/dotnet/roslyn/issues/17602")]
        public void IForLoopStatement_ReturnInFor()
        {
            string source = @"
class C
{
    static void Main(string[] args)
    {
        /*<bind>*/for (int i = 0; i < 10;)
        {
            for (int j = 0; j < 5;)
            {
                return;
            }
        }/*</bind>*/
    }
}

";
            string expectedOperationTree = @"
IForLoopStatement (LoopKind.For) (OperationKind.LoopStatement) (Syntax: 'for (int i  ... }')
  Locals: Local_1: System.Int32 i
  Condition: 
    IBinaryOperatorExpression (BinaryOperatorKind.LessThan) (OperationKind.BinaryOperatorExpression, Type: System.Boolean) (Syntax: 'i < 10')
      Left: 
        ILocalReferenceExpression: i (OperationKind.LocalReferenceExpression, Type: System.Int32) (Syntax: 'i')
      Right: 
        ILiteralExpression (OperationKind.LiteralExpression, Type: System.Int32, Constant: 10) (Syntax: '10')
  Before:
      IVariableDeclarationStatement (1 declarations) (OperationKind.VariableDeclarationStatement) (Syntax: 'int i = 0')
        IVariableDeclaration (1 variables) (OperationKind.VariableDeclaration) (Syntax: 'i = 0')
          Variables: Local_1: System.Int32 i
          Initializer: 
            IVariableInitializer (OperationKind.VariableInitializer) (Syntax: '= 0')
              ILiteralExpression (OperationKind.LiteralExpression, Type: System.Int32, Constant: 0) (Syntax: '0')
  AtLoopBottom(0)
  Body: 
    IBlockStatement (1 statements) (OperationKind.BlockStatement) (Syntax: '{ ... }')
      IForLoopStatement (LoopKind.For) (OperationKind.LoopStatement) (Syntax: 'for (int j  ... }')
        Locals: Local_1: System.Int32 j
        Condition: 
          IBinaryOperatorExpression (BinaryOperatorKind.LessThan) (OperationKind.BinaryOperatorExpression, Type: System.Boolean) (Syntax: 'j < 5')
            Left: 
              ILocalReferenceExpression: j (OperationKind.LocalReferenceExpression, Type: System.Int32) (Syntax: 'j')
            Right: 
              ILiteralExpression (OperationKind.LiteralExpression, Type: System.Int32, Constant: 5) (Syntax: '5')
        Before:
            IVariableDeclarationStatement (1 declarations) (OperationKind.VariableDeclarationStatement) (Syntax: 'int j = 0')
              IVariableDeclaration (1 variables) (OperationKind.VariableDeclaration) (Syntax: 'j = 0')
                Variables: Local_1: System.Int32 j
                Initializer: 
                  IVariableInitializer (OperationKind.VariableInitializer) (Syntax: '= 0')
                    ILiteralExpression (OperationKind.LiteralExpression, Type: System.Int32, Constant: 0) (Syntax: '0')
        AtLoopBottom(0)
        Body: 
          IBlockStatement (1 statements) (OperationKind.BlockStatement) (Syntax: '{ ... }')
            IReturnStatement (OperationKind.ReturnStatement) (Syntax: 'return;')
              ReturnedValue: 
                null
";
            VerifyOperationTreeForTest<ForStatementSyntax>(source, expectedOperationTree);
        }

        [CompilerTrait(CompilerFeature.IOperation)]
        [Fact, WorkItem(17602, "https://github.com/dotnet/roslyn/issues/17602")]
        public void IForLoopStatement_ChangeValueOfInit()
        {
            string source = @"
class C
{
    static void Main(string[] args)
    {
        /*<bind>*/for (int i = 0, j = 1; i < 5; i = i + 1)
        {
            j = 2;
        }/*</bind>*/
    }
}

";
            string expectedOperationTree = @"
IForLoopStatement (LoopKind.For) (OperationKind.LoopStatement) (Syntax: 'for (int i  ... }')
  Locals: Local_1: System.Int32 i
    Local_2: System.Int32 j
  Condition: 
    IBinaryOperatorExpression (BinaryOperatorKind.LessThan) (OperationKind.BinaryOperatorExpression, Type: System.Boolean) (Syntax: 'i < 5')
      Left: 
        ILocalReferenceExpression: i (OperationKind.LocalReferenceExpression, Type: System.Int32) (Syntax: 'i')
      Right: 
        ILiteralExpression (OperationKind.LiteralExpression, Type: System.Int32, Constant: 5) (Syntax: '5')
  Before:
      IVariableDeclarationStatement (2 declarations) (OperationKind.VariableDeclarationStatement) (Syntax: 'int i = 0, j = 1')
        IVariableDeclaration (1 variables) (OperationKind.VariableDeclaration) (Syntax: 'i = 0')
          Variables: Local_1: System.Int32 i
          Initializer: 
            IVariableInitializer (OperationKind.VariableInitializer) (Syntax: '= 0')
              ILiteralExpression (OperationKind.LiteralExpression, Type: System.Int32, Constant: 0) (Syntax: '0')
        IVariableDeclaration (1 variables) (OperationKind.VariableDeclaration) (Syntax: 'j = 1')
          Variables: Local_1: System.Int32 j
          Initializer: 
            IVariableInitializer (OperationKind.VariableInitializer) (Syntax: '= 1')
              ILiteralExpression (OperationKind.LiteralExpression, Type: System.Int32, Constant: 1) (Syntax: '1')
  AtLoopBottom:
      IExpressionStatement (OperationKind.ExpressionStatement, IsImplicit) (Syntax: 'i = i + 1')
        Expression: 
          ISimpleAssignmentExpression (OperationKind.SimpleAssignmentExpression, Type: System.Int32) (Syntax: 'i = i + 1')
            Left: 
              ILocalReferenceExpression: i (OperationKind.LocalReferenceExpression, Type: System.Int32) (Syntax: 'i')
            Right: 
              IBinaryOperatorExpression (BinaryOperatorKind.Add) (OperationKind.BinaryOperatorExpression, Type: System.Int32) (Syntax: 'i + 1')
                Left: 
                  ILocalReferenceExpression: i (OperationKind.LocalReferenceExpression, Type: System.Int32) (Syntax: 'i')
                Right: 
                  ILiteralExpression (OperationKind.LiteralExpression, Type: System.Int32, Constant: 1) (Syntax: '1')
  Body: 
    IBlockStatement (1 statements) (OperationKind.BlockStatement) (Syntax: '{ ... }')
      IExpressionStatement (OperationKind.ExpressionStatement) (Syntax: 'j = 2;')
        Expression: 
          ISimpleAssignmentExpression (OperationKind.SimpleAssignmentExpression, Type: System.Int32) (Syntax: 'j = 2')
            Left: 
              ILocalReferenceExpression: j (OperationKind.LocalReferenceExpression, Type: System.Int32) (Syntax: 'j')
            Right: 
              ILiteralExpression (OperationKind.LiteralExpression, Type: System.Int32, Constant: 2) (Syntax: '2')
";
            VerifyOperationTreeForTest<ForStatementSyntax>(source, expectedOperationTree);
        }

        [CompilerTrait(CompilerFeature.IOperation)]
        [Fact, WorkItem(17602, "https://github.com/dotnet/roslyn/issues/17602")]
        public void IForLoopStatement_ChangeValueOfCondition()
        {
            string source = @"
class C
{
    static void Main(string[] args)
    {
        int c = 0, x = 0;
        /*<bind>*/for (int i = 0; i < 50 - x; i = i + 1)
        {
            x = x + 1;
            c = c + 1;
        }/*</bind>*/
    }
}

";
            string expectedOperationTree = @"
IForLoopStatement (LoopKind.For) (OperationKind.LoopStatement) (Syntax: 'for (int i  ... }')
  Locals: Local_1: System.Int32 i
  Condition: 
    IBinaryOperatorExpression (BinaryOperatorKind.LessThan) (OperationKind.BinaryOperatorExpression, Type: System.Boolean) (Syntax: 'i < 50 - x')
      Left: 
        ILocalReferenceExpression: i (OperationKind.LocalReferenceExpression, Type: System.Int32) (Syntax: 'i')
      Right: 
        IBinaryOperatorExpression (BinaryOperatorKind.Subtract) (OperationKind.BinaryOperatorExpression, Type: System.Int32) (Syntax: '50 - x')
          Left: 
            ILiteralExpression (OperationKind.LiteralExpression, Type: System.Int32, Constant: 50) (Syntax: '50')
          Right: 
            ILocalReferenceExpression: x (OperationKind.LocalReferenceExpression, Type: System.Int32) (Syntax: 'x')
  Before:
      IVariableDeclarationStatement (1 declarations) (OperationKind.VariableDeclarationStatement) (Syntax: 'int i = 0')
        IVariableDeclaration (1 variables) (OperationKind.VariableDeclaration) (Syntax: 'i = 0')
          Variables: Local_1: System.Int32 i
          Initializer: 
            IVariableInitializer (OperationKind.VariableInitializer) (Syntax: '= 0')
              ILiteralExpression (OperationKind.LiteralExpression, Type: System.Int32, Constant: 0) (Syntax: '0')
  AtLoopBottom:
      IExpressionStatement (OperationKind.ExpressionStatement, IsImplicit) (Syntax: 'i = i + 1')
        Expression: 
          ISimpleAssignmentExpression (OperationKind.SimpleAssignmentExpression, Type: System.Int32) (Syntax: 'i = i + 1')
            Left: 
              ILocalReferenceExpression: i (OperationKind.LocalReferenceExpression, Type: System.Int32) (Syntax: 'i')
            Right: 
              IBinaryOperatorExpression (BinaryOperatorKind.Add) (OperationKind.BinaryOperatorExpression, Type: System.Int32) (Syntax: 'i + 1')
                Left: 
                  ILocalReferenceExpression: i (OperationKind.LocalReferenceExpression, Type: System.Int32) (Syntax: 'i')
                Right: 
                  ILiteralExpression (OperationKind.LiteralExpression, Type: System.Int32, Constant: 1) (Syntax: '1')
  Body: 
    IBlockStatement (2 statements) (OperationKind.BlockStatement) (Syntax: '{ ... }')
      IExpressionStatement (OperationKind.ExpressionStatement) (Syntax: 'x = x + 1;')
        Expression: 
          ISimpleAssignmentExpression (OperationKind.SimpleAssignmentExpression, Type: System.Int32) (Syntax: 'x = x + 1')
            Left: 
              ILocalReferenceExpression: x (OperationKind.LocalReferenceExpression, Type: System.Int32) (Syntax: 'x')
            Right: 
              IBinaryOperatorExpression (BinaryOperatorKind.Add) (OperationKind.BinaryOperatorExpression, Type: System.Int32) (Syntax: 'x + 1')
                Left: 
                  ILocalReferenceExpression: x (OperationKind.LocalReferenceExpression, Type: System.Int32) (Syntax: 'x')
                Right: 
                  ILiteralExpression (OperationKind.LiteralExpression, Type: System.Int32, Constant: 1) (Syntax: '1')
      IExpressionStatement (OperationKind.ExpressionStatement) (Syntax: 'c = c + 1;')
        Expression: 
          ISimpleAssignmentExpression (OperationKind.SimpleAssignmentExpression, Type: System.Int32) (Syntax: 'c = c + 1')
            Left: 
              ILocalReferenceExpression: c (OperationKind.LocalReferenceExpression, Type: System.Int32) (Syntax: 'c')
            Right: 
              IBinaryOperatorExpression (BinaryOperatorKind.Add) (OperationKind.BinaryOperatorExpression, Type: System.Int32) (Syntax: 'c + 1')
                Left: 
                  ILocalReferenceExpression: c (OperationKind.LocalReferenceExpression, Type: System.Int32) (Syntax: 'c')
                Right: 
                  ILiteralExpression (OperationKind.LiteralExpression, Type: System.Int32, Constant: 1) (Syntax: '1')
";
            VerifyOperationTreeForTest<ForStatementSyntax>(source, expectedOperationTree);
        }

        [CompilerTrait(CompilerFeature.IOperation)]
        [Fact, WorkItem(17602, "https://github.com/dotnet/roslyn/issues/17602")]
        public void IForLoopStatement_UnreachableCode1()
        {
            string source = @"
class C
{
    static void Main(string[] args)
    {
        /*<bind>*/for (; false;)
        {
            System.Console.WriteLine(""hello"");        //unreachable
        }/*</bind>*/
    }
}
";
            string expectedOperationTree = @"
IForLoopStatement (LoopKind.For) (OperationKind.LoopStatement) (Syntax: 'for (; fals ... }')
  Condition: 
    ILiteralExpression (OperationKind.LiteralExpression, Type: System.Boolean, Constant: False) (Syntax: 'false')
  Before(0)
  AtLoopBottom(0)
  Body: 
    IBlockStatement (1 statements) (OperationKind.BlockStatement) (Syntax: '{ ... }')
      IExpressionStatement (OperationKind.ExpressionStatement) (Syntax: 'System.Cons ... e(""hello"");')
        Expression: 
          IInvocationExpression (void System.Console.WriteLine(System.String value)) (OperationKind.InvocationExpression, Type: System.Void) (Syntax: 'System.Cons ... ne(""hello"")')
            Instance Receiver: 
              null
            Arguments(1):
                IArgument (ArgumentKind.Explicit, Matching Parameter: value) (OperationKind.Argument) (Syntax: '""hello""')
                  ILiteralExpression (OperationKind.LiteralExpression, Type: System.String, Constant: ""hello"") (Syntax: '""hello""')
                  InConversion: CommonConversion (Exists: True, IsIdentity: True, IsNumeric: False, IsReference: False, IsUserDefined: False) (MethodSymbol: null)
                  OutConversion: CommonConversion (Exists: True, IsIdentity: True, IsNumeric: False, IsReference: False, IsUserDefined: False) (MethodSymbol: null)
";
            VerifyOperationTreeForTest<ForStatementSyntax>(source, expectedOperationTree);
        }

        [CompilerTrait(CompilerFeature.IOperation)]
        [Fact, WorkItem(17602, "https://github.com/dotnet/roslyn/issues/17602")]
        public void IForLoopStatement_ObjectInitAsInitializer()
        {
            string source = @"
class C
{
    static void Main(string[] args)
    {
        /*<bind>*/for (F f = new F { i = 0, s = ""abc"" }; f.i < 5; f.i = f.i + 1)
        {
        }/*</bind>*/
    }
}
public class F
{
    public int i;
    public string s;
}

";
            string expectedOperationTree = @"
IForLoopStatement (LoopKind.For) (OperationKind.LoopStatement) (Syntax: 'for (F f =  ... }')
  Locals: Local_1: F f
  Condition: 
    IBinaryOperatorExpression (BinaryOperatorKind.LessThan) (OperationKind.BinaryOperatorExpression, Type: System.Boolean) (Syntax: 'f.i < 5')
      Left: 
        IFieldReferenceExpression: System.Int32 F.i (OperationKind.FieldReferenceExpression, Type: System.Int32) (Syntax: 'f.i')
          Instance Receiver: 
            ILocalReferenceExpression: f (OperationKind.LocalReferenceExpression, Type: F) (Syntax: 'f')
      Right: 
        ILiteralExpression (OperationKind.LiteralExpression, Type: System.Int32, Constant: 5) (Syntax: '5')
  Before:
      IVariableDeclarationStatement (1 declarations) (OperationKind.VariableDeclarationStatement) (Syntax: 'F f = new F ... s = ""abc"" }')
        IVariableDeclaration (1 variables) (OperationKind.VariableDeclaration) (Syntax: 'f = new F { ... s = ""abc"" }')
          Variables: Local_1: F f
          Initializer: 
            IVariableInitializer (OperationKind.VariableInitializer) (Syntax: '= new F { i ... s = ""abc"" }')
              IObjectCreationExpression (Constructor: F..ctor()) (OperationKind.ObjectCreationExpression, Type: F) (Syntax: 'new F { i = ... s = ""abc"" }')
                Arguments(0)
                Initializer: 
                  IObjectOrCollectionInitializerExpression (OperationKind.ObjectOrCollectionInitializerExpression, Type: F) (Syntax: '{ i = 0, s = ""abc"" }')
                    Initializers(2):
                        ISimpleAssignmentExpression (OperationKind.SimpleAssignmentExpression, Type: System.Int32) (Syntax: 'i = 0')
                          Left: 
                            IFieldReferenceExpression: System.Int32 F.i (OperationKind.FieldReferenceExpression, Type: System.Int32) (Syntax: 'i')
                              Instance Receiver: 
                                IInstanceReferenceExpression (OperationKind.InstanceReferenceExpression, Type: F) (Syntax: 'i')
                          Right: 
                            ILiteralExpression (OperationKind.LiteralExpression, Type: System.Int32, Constant: 0) (Syntax: '0')
                        ISimpleAssignmentExpression (OperationKind.SimpleAssignmentExpression, Type: System.String) (Syntax: 's = ""abc""')
                          Left: 
                            IFieldReferenceExpression: System.String F.s (OperationKind.FieldReferenceExpression, Type: System.String) (Syntax: 's')
                              Instance Receiver: 
                                IInstanceReferenceExpression (OperationKind.InstanceReferenceExpression, Type: F) (Syntax: 's')
                          Right: 
                            ILiteralExpression (OperationKind.LiteralExpression, Type: System.String, Constant: ""abc"") (Syntax: '""abc""')
  AtLoopBottom:
      IExpressionStatement (OperationKind.ExpressionStatement, IsImplicit) (Syntax: 'f.i = f.i + 1')
        Expression: 
          ISimpleAssignmentExpression (OperationKind.SimpleAssignmentExpression, Type: System.Int32) (Syntax: 'f.i = f.i + 1')
            Left: 
              IFieldReferenceExpression: System.Int32 F.i (OperationKind.FieldReferenceExpression, Type: System.Int32) (Syntax: 'f.i')
                Instance Receiver: 
                  ILocalReferenceExpression: f (OperationKind.LocalReferenceExpression, Type: F) (Syntax: 'f')
            Right: 
              IBinaryOperatorExpression (BinaryOperatorKind.Add) (OperationKind.BinaryOperatorExpression, Type: System.Int32) (Syntax: 'f.i + 1')
                Left: 
                  IFieldReferenceExpression: System.Int32 F.i (OperationKind.FieldReferenceExpression, Type: System.Int32) (Syntax: 'f.i')
                    Instance Receiver: 
                      ILocalReferenceExpression: f (OperationKind.LocalReferenceExpression, Type: F) (Syntax: 'f')
                Right: 
                  ILiteralExpression (OperationKind.LiteralExpression, Type: System.Int32, Constant: 1) (Syntax: '1')
  Body: 
    IBlockStatement (0 statements) (OperationKind.BlockStatement) (Syntax: '{ ... }')
";
            VerifyOperationTreeForTest<ForStatementSyntax>(source, expectedOperationTree);
        }

        [CompilerTrait(CompilerFeature.IOperation)]
        [Fact, WorkItem(17602, "https://github.com/dotnet/roslyn/issues/17602")]
        public void IForLoopStatement_DynamicInFor()
        {
            string source = @"
class C
{
    static void Main(string[] args)
    {
        dynamic d = new myFor();
        /*<bind>*/for (d.Initialize(5); d.Done; d.Next())
        {
        }/*</bind>*/
    }
}

public class myFor
{
    int index;
    int max;
    public void Initialize(int max)
    {
        index = 0;
        this.max = max;
        System.Console.WriteLine(""Initialize"");
    }
    public bool Done
    {
        get
        {
            System.Console.WriteLine(""Done"");
            return index < max;
        }
    }
    public void Next()
    {
        index = index + 1;
        System.Console.WriteLine(""Next"");
    }
}
";
            string expectedOperationTree = @"
IForLoopStatement (LoopKind.For) (OperationKind.LoopStatement) (Syntax: 'for (d.Init ... }')
  Condition: 
    IUnaryOperatorExpression (UnaryOperatorKind.True) (OperationKind.UnaryOperatorExpression, Type: System.Boolean, IsImplicit) (Syntax: 'd.Done')
      Operand: 
        IDynamicMemberReferenceExpression (Member Name: ""Done"", Containing Type: null) (OperationKind.DynamicMemberReferenceExpression, Type: dynamic) (Syntax: 'd.Done')
          Type Arguments(0)
          Instance Receiver: 
            ILocalReferenceExpression: d (OperationKind.LocalReferenceExpression, Type: dynamic) (Syntax: 'd')
  Before:
      IExpressionStatement (OperationKind.ExpressionStatement, IsImplicit) (Syntax: 'd.Initialize(5)')
        Expression: 
          IDynamicInvocationExpression (OperationKind.DynamicInvocationExpression, Type: dynamic) (Syntax: 'd.Initialize(5)')
            Expression: 
              IDynamicMemberReferenceExpression (Member Name: ""Initialize"", Containing Type: null) (OperationKind.DynamicMemberReferenceExpression, Type: dynamic) (Syntax: 'd.Initialize')
                Type Arguments(0)
                Instance Receiver: 
                  ILocalReferenceExpression: d (OperationKind.LocalReferenceExpression, Type: dynamic) (Syntax: 'd')
            Arguments(1):
                ILiteralExpression (OperationKind.LiteralExpression, Type: System.Int32, Constant: 5) (Syntax: '5')
            ArgumentNames(0)
            ArgumentRefKinds(0)
  AtLoopBottom:
      IExpressionStatement (OperationKind.ExpressionStatement, IsImplicit) (Syntax: 'd.Next()')
        Expression: 
          IDynamicInvocationExpression (OperationKind.DynamicInvocationExpression, Type: dynamic) (Syntax: 'd.Next()')
            Expression: 
              IDynamicMemberReferenceExpression (Member Name: ""Next"", Containing Type: null) (OperationKind.DynamicMemberReferenceExpression, Type: dynamic) (Syntax: 'd.Next')
                Type Arguments(0)
                Instance Receiver: 
                  ILocalReferenceExpression: d (OperationKind.LocalReferenceExpression, Type: dynamic) (Syntax: 'd')
            Arguments(0)
            ArgumentNames(0)
            ArgumentRefKinds(0)
  Body: 
    IBlockStatement (0 statements) (OperationKind.BlockStatement) (Syntax: '{ ... }')
";

            VerifyOperationTreeForTest<ForStatementSyntax>(source, expectedOperationTree);
        }

        [CompilerTrait(CompilerFeature.IOperation)]
        [Fact, WorkItem(17602, "https://github.com/dotnet/roslyn/issues/17602")]
        public void IForLoopStatement_VarInFor()
        {
            string source = @"
class C
{
    static void Main(string[] args)
    {
        /*<bind>*/for (var i = 1; i < 5; i = i + 1) ;/*</bind>*/
    }
}

";
            string expectedOperationTree = @"
IForLoopStatement (LoopKind.For) (OperationKind.LoopStatement) (Syntax: 'for (var i  ...  = i + 1) ;')
  Locals: Local_1: System.Int32 i
  Condition: 
    IBinaryOperatorExpression (BinaryOperatorKind.LessThan) (OperationKind.BinaryOperatorExpression, Type: System.Boolean) (Syntax: 'i < 5')
      Left: 
        ILocalReferenceExpression: i (OperationKind.LocalReferenceExpression, Type: System.Int32) (Syntax: 'i')
      Right: 
        ILiteralExpression (OperationKind.LiteralExpression, Type: System.Int32, Constant: 5) (Syntax: '5')
  Before:
      IVariableDeclarationStatement (1 declarations) (OperationKind.VariableDeclarationStatement) (Syntax: 'var i = 1')
        IVariableDeclaration (1 variables) (OperationKind.VariableDeclaration) (Syntax: 'i = 1')
          Variables: Local_1: System.Int32 i
          Initializer: 
            IVariableInitializer (OperationKind.VariableInitializer) (Syntax: '= 1')
              ILiteralExpression (OperationKind.LiteralExpression, Type: System.Int32, Constant: 1) (Syntax: '1')
  AtLoopBottom:
      IExpressionStatement (OperationKind.ExpressionStatement, IsImplicit) (Syntax: 'i = i + 1')
        Expression: 
          ISimpleAssignmentExpression (OperationKind.SimpleAssignmentExpression, Type: System.Int32) (Syntax: 'i = i + 1')
            Left: 
              ILocalReferenceExpression: i (OperationKind.LocalReferenceExpression, Type: System.Int32) (Syntax: 'i')
            Right: 
              IBinaryOperatorExpression (BinaryOperatorKind.Add) (OperationKind.BinaryOperatorExpression, Type: System.Int32) (Syntax: 'i + 1')
                Left: 
                  ILocalReferenceExpression: i (OperationKind.LocalReferenceExpression, Type: System.Int32) (Syntax: 'i')
                Right: 
                  ILiteralExpression (OperationKind.LiteralExpression, Type: System.Int32, Constant: 1) (Syntax: '1')
  Body: 
    IEmptyStatement (OperationKind.EmptyStatement) (Syntax: ';')
";
            VerifyOperationTreeForTest<ForStatementSyntax>(source, expectedOperationTree);
        }

        [CompilerTrait(CompilerFeature.IOperation)]
        [Fact, WorkItem(17602, "https://github.com/dotnet/roslyn/issues/17602")]
        public void IForLoopStatement_QueryInInit()
        {
            string source = @"
using System.Linq;
using System.Collections.Generic;
class C
{
    static void Main(string[] args)
    {
        /*<bind>*/for (IEnumerable<string> str = from x in ""123""
                                       let z = x.ToString()
                                       select z into w
                                       select w; ; )
        {
            foreach (var item in str)
            {
                System.Console.WriteLine(item);
            }
            return;
        }/*</bind>*/
    }
}
";
            string expectedOperationTree = @"
IForLoopStatement (LoopKind.For) (OperationKind.LoopStatement) (Syntax: 'for (IEnume ... }')
  Locals: Local_1: System.Collections.Generic.IEnumerable<System.String> str
  Condition: 
    null
  Before:
      IVariableDeclarationStatement (1 declarations) (OperationKind.VariableDeclarationStatement) (Syntax: 'IEnumerable ... select w')
        IVariableDeclaration (1 variables) (OperationKind.VariableDeclaration) (Syntax: 'str = from  ... select w')
          Variables: Local_1: System.Collections.Generic.IEnumerable<System.String> str
          Initializer: 
<<<<<<< HEAD
            IVariableInitializer (OperationKind.VariableInitializer) (Syntax: '= from x in ... select w')
              ITranslatedQueryExpression (OperationKind.TranslatedQueryExpression, Type: System.Collections.Generic.IEnumerable<System.String>) (Syntax: 'from x in "" ... select w')
                Expression: 
                  IInvocationExpression (System.Collections.Generic.IEnumerable<System.String> System.Linq.Enumerable.Select<System.String, System.String>(this System.Collections.Generic.IEnumerable<System.String> source, System.Func<System.String, System.String> selector)) (OperationKind.InvocationExpression, Type: System.Collections.Generic.IEnumerable<System.String>, IsImplicit) (Syntax: 'select w')
                    Instance Receiver: 
                      null
                    Arguments(2):
                        IArgument (ArgumentKind.Explicit, Matching Parameter: source) (OperationKind.Argument, IsImplicit) (Syntax: 'select z')
                          IInvocationExpression (System.Collections.Generic.IEnumerable<System.String> System.Linq.Enumerable.Select<<anonymous type: System.Char x, System.String z>, System.String>(this System.Collections.Generic.IEnumerable<<anonymous type: System.Char x, System.String z>> source, System.Func<<anonymous type: System.Char x, System.String z>, System.String> selector)) (OperationKind.InvocationExpression, Type: System.Collections.Generic.IEnumerable<System.String>, IsImplicit) (Syntax: 'select z')
                            Instance Receiver: 
                              null
                            Arguments(2):
                                IArgument (ArgumentKind.Explicit, Matching Parameter: source) (OperationKind.Argument, IsImplicit) (Syntax: 'let z = x.ToString()')
                                  IInvocationExpression (System.Collections.Generic.IEnumerable<<anonymous type: System.Char x, System.String z>> System.Linq.Enumerable.Select<System.Char, <anonymous type: System.Char x, System.String z>>(this System.Collections.Generic.IEnumerable<System.Char> source, System.Func<System.Char, <anonymous type: System.Char x, System.String z>> selector)) (OperationKind.InvocationExpression, Type: System.Collections.Generic.IEnumerable<<anonymous type: System.Char x, System.String z>>, IsImplicit) (Syntax: 'let z = x.ToString()')
                                    Instance Receiver: 
                                      null
                                    Arguments(2):
                                        IArgument (ArgumentKind.Explicit, Matching Parameter: source) (OperationKind.Argument, IsImplicit) (Syntax: 'from x in ""123""')
                                          IConversionExpression (Implicit, TryCast: False, Unchecked) (OperationKind.ConversionExpression, Type: System.Collections.Generic.IEnumerable<System.Char>, IsImplicit) (Syntax: 'from x in ""123""')
                                            Conversion: CommonConversion (Exists: True, IsIdentity: False, IsNumeric: False, IsReference: True, IsUserDefined: False) (MethodSymbol: null)
                                            Operand: 
                                              ILiteralExpression (OperationKind.LiteralExpression, Type: System.String, Constant: ""123"") (Syntax: '""123""')
                                          InConversion: CommonConversion (Exists: True, IsIdentity: True, IsNumeric: False, IsReference: False, IsUserDefined: False) (MethodSymbol: null)
                                          OutConversion: CommonConversion (Exists: True, IsIdentity: True, IsNumeric: False, IsReference: False, IsUserDefined: False) (MethodSymbol: null)
                                        IArgument (ArgumentKind.Explicit, Matching Parameter: selector) (OperationKind.Argument, IsImplicit) (Syntax: 'x.ToString()')
                                          IConversionExpression (Implicit, TryCast: False, Unchecked) (OperationKind.ConversionExpression, Type: System.Func<System.Char, <anonymous type: System.Char x, System.String z>>, IsImplicit) (Syntax: 'x.ToString()')
                                            Conversion: CommonConversion (Exists: True, IsIdentity: False, IsNumeric: False, IsReference: False, IsUserDefined: False) (MethodSymbol: null)
                                            Operand: 
                                              IAnonymousFunctionExpression (Symbol: lambda expression) (OperationKind.AnonymousFunctionExpression, Type: null, IsImplicit) (Syntax: 'x.ToString()')
                                                IBlockStatement (1 statements) (OperationKind.BlockStatement, IsImplicit) (Syntax: 'x.ToString()')
                                                  IReturnStatement (OperationKind.ReturnStatement, IsImplicit) (Syntax: 'x.ToString()')
                                                    ReturnedValue: 
                                                      IObjectCreationExpression (Constructor: <anonymous type: System.Char x, System.String z>..ctor(System.Char x, System.String z)) (OperationKind.ObjectCreationExpression, Type: <anonymous type: System.Char x, System.String z>, IsImplicit) (Syntax: 'let z = x.ToString()')
                                                        Arguments(2):
                                                            IArgument (ArgumentKind.Explicit, Matching Parameter: x) (OperationKind.Argument, IsImplicit) (Syntax: 'let z = x.ToString()')
                                                              IParameterReferenceExpression: x (OperationKind.ParameterReferenceExpression, Type: System.Char, IsImplicit) (Syntax: 'let z = x.ToString()')
                                                              InConversion: CommonConversion (Exists: True, IsIdentity: True, IsNumeric: False, IsReference: False, IsUserDefined: False) (MethodSymbol: null)
                                                              OutConversion: CommonConversion (Exists: True, IsIdentity: True, IsNumeric: False, IsReference: False, IsUserDefined: False) (MethodSymbol: null)
                                                            IArgument (ArgumentKind.Explicit, Matching Parameter: z) (OperationKind.Argument, IsImplicit) (Syntax: 'x.ToString()')
                                                              IInvocationExpression (virtual System.String System.Char.ToString()) (OperationKind.InvocationExpression, Type: System.String) (Syntax: 'x.ToString()')
                                                                Instance Receiver: 
                                                                  IOperation:  (OperationKind.None) (Syntax: 'x')
                                                                Arguments(0)
                                                              InConversion: CommonConversion (Exists: True, IsIdentity: True, IsNumeric: False, IsReference: False, IsUserDefined: False) (MethodSymbol: null)
                                                              OutConversion: CommonConversion (Exists: True, IsIdentity: True, IsNumeric: False, IsReference: False, IsUserDefined: False) (MethodSymbol: null)
                                                        Initializer: 
                                                          null
                                          InConversion: CommonConversion (Exists: True, IsIdentity: True, IsNumeric: False, IsReference: False, IsUserDefined: False) (MethodSymbol: null)
                                          OutConversion: CommonConversion (Exists: True, IsIdentity: True, IsNumeric: False, IsReference: False, IsUserDefined: False) (MethodSymbol: null)
                                  InConversion: CommonConversion (Exists: True, IsIdentity: True, IsNumeric: False, IsReference: False, IsUserDefined: False) (MethodSymbol: null)
                                  OutConversion: CommonConversion (Exists: True, IsIdentity: True, IsNumeric: False, IsReference: False, IsUserDefined: False) (MethodSymbol: null)
                                IArgument (ArgumentKind.Explicit, Matching Parameter: selector) (OperationKind.Argument, IsImplicit) (Syntax: 'z')
                                  IConversionExpression (Implicit, TryCast: False, Unchecked) (OperationKind.ConversionExpression, Type: System.Func<<anonymous type: System.Char x, System.String z>, System.String>, IsImplicit) (Syntax: 'z')
                                    Conversion: CommonConversion (Exists: True, IsIdentity: False, IsNumeric: False, IsReference: False, IsUserDefined: False) (MethodSymbol: null)
                                    Operand: 
                                      IAnonymousFunctionExpression (Symbol: lambda expression) (OperationKind.AnonymousFunctionExpression, Type: null, IsImplicit) (Syntax: 'z')
                                        IBlockStatement (1 statements) (OperationKind.BlockStatement, IsImplicit) (Syntax: 'z')
                                          IReturnStatement (OperationKind.ReturnStatement, IsImplicit) (Syntax: 'z')
                                            ReturnedValue: 
                                              IOperation:  (OperationKind.None) (Syntax: 'z')
                                  InConversion: CommonConversion (Exists: True, IsIdentity: True, IsNumeric: False, IsReference: False, IsUserDefined: False) (MethodSymbol: null)
                                  OutConversion: CommonConversion (Exists: True, IsIdentity: True, IsNumeric: False, IsReference: False, IsUserDefined: False) (MethodSymbol: null)
                          InConversion: CommonConversion (Exists: True, IsIdentity: True, IsNumeric: False, IsReference: False, IsUserDefined: False) (MethodSymbol: null)
                          OutConversion: CommonConversion (Exists: True, IsIdentity: True, IsNumeric: False, IsReference: False, IsUserDefined: False) (MethodSymbol: null)
                        IArgument (ArgumentKind.Explicit, Matching Parameter: selector) (OperationKind.Argument, IsImplicit) (Syntax: 'w')
                          IConversionExpression (Implicit, TryCast: False, Unchecked) (OperationKind.ConversionExpression, Type: System.Func<System.String, System.String>, IsImplicit) (Syntax: 'w')
                            Conversion: CommonConversion (Exists: True, IsIdentity: False, IsNumeric: False, IsReference: False, IsUserDefined: False) (MethodSymbol: null)
                            Operand: 
                              IAnonymousFunctionExpression (Symbol: lambda expression) (OperationKind.AnonymousFunctionExpression, Type: null, IsImplicit) (Syntax: 'w')
                                IBlockStatement (1 statements) (OperationKind.BlockStatement, IsImplicit) (Syntax: 'w')
                                  IReturnStatement (OperationKind.ReturnStatement, IsImplicit) (Syntax: 'w')
                                    ReturnedValue: 
                                      IOperation:  (OperationKind.None) (Syntax: 'w')
                          InConversion: CommonConversion (Exists: True, IsIdentity: True, IsNumeric: False, IsReference: False, IsUserDefined: False) (MethodSymbol: null)
                          OutConversion: CommonConversion (Exists: True, IsIdentity: True, IsNumeric: False, IsReference: False, IsUserDefined: False) (MethodSymbol: null)
=======
            ITranslatedQueryExpression (OperationKind.TranslatedQueryExpression, Type: System.Collections.Generic.IEnumerable<System.String>) (Syntax: 'from x in "" ... select w')
              Expression: 
                IInvocationExpression (System.Collections.Generic.IEnumerable<System.String> System.Linq.Enumerable.Select<System.String, System.String>(this System.Collections.Generic.IEnumerable<System.String> source, System.Func<System.String, System.String> selector)) (OperationKind.InvocationExpression, Type: System.Collections.Generic.IEnumerable<System.String>, IsImplicit) (Syntax: 'select w')
                  Instance Receiver: 
                    null
                  Arguments(2):
                      IArgument (ArgumentKind.Explicit, Matching Parameter: source) (OperationKind.Argument, IsImplicit) (Syntax: 'select z')
                        IInvocationExpression (System.Collections.Generic.IEnumerable<System.String> System.Linq.Enumerable.Select<<anonymous type: System.Char x, System.String z>, System.String>(this System.Collections.Generic.IEnumerable<<anonymous type: System.Char x, System.String z>> source, System.Func<<anonymous type: System.Char x, System.String z>, System.String> selector)) (OperationKind.InvocationExpression, Type: System.Collections.Generic.IEnumerable<System.String>, IsImplicit) (Syntax: 'select z')
                          Instance Receiver: 
                            null
                          Arguments(2):
                              IArgument (ArgumentKind.Explicit, Matching Parameter: source) (OperationKind.Argument, IsImplicit) (Syntax: 'let z = x.ToString()')
                                IInvocationExpression (System.Collections.Generic.IEnumerable<<anonymous type: System.Char x, System.String z>> System.Linq.Enumerable.Select<System.Char, <anonymous type: System.Char x, System.String z>>(this System.Collections.Generic.IEnumerable<System.Char> source, System.Func<System.Char, <anonymous type: System.Char x, System.String z>> selector)) (OperationKind.InvocationExpression, Type: System.Collections.Generic.IEnumerable<<anonymous type: System.Char x, System.String z>>, IsImplicit) (Syntax: 'let z = x.ToString()')
                                  Instance Receiver: 
                                    null
                                  Arguments(2):
                                      IArgument (ArgumentKind.Explicit, Matching Parameter: source) (OperationKind.Argument, IsImplicit) (Syntax: 'from x in ""123""')
                                        IConversionExpression (Implicit, TryCast: False, Unchecked) (OperationKind.ConversionExpression, Type: System.Collections.Generic.IEnumerable<System.Char>, IsImplicit) (Syntax: 'from x in ""123""')
                                          Conversion: CommonConversion (Exists: True, IsIdentity: False, IsNumeric: False, IsReference: True, IsUserDefined: False) (MethodSymbol: null)
                                          Operand: 
                                            ILiteralExpression (OperationKind.LiteralExpression, Type: System.String, Constant: ""123"") (Syntax: '""123""')
                                        InConversion: CommonConversion (Exists: True, IsIdentity: True, IsNumeric: False, IsReference: False, IsUserDefined: False) (MethodSymbol: null)
                                        OutConversion: CommonConversion (Exists: True, IsIdentity: True, IsNumeric: False, IsReference: False, IsUserDefined: False) (MethodSymbol: null)
                                      IArgument (ArgumentKind.Explicit, Matching Parameter: selector) (OperationKind.Argument, IsImplicit) (Syntax: 'x.ToString()')
                                        IDelegateCreationExpression (OperationKind.DelegateCreationExpression, Type: System.Func<System.Char, <anonymous type: System.Char x, System.String z>>, IsImplicit) (Syntax: 'x.ToString()')
                                          Target: 
                                            IAnonymousFunctionExpression (Symbol: lambda expression) (OperationKind.AnonymousFunctionExpression, Type: null, IsImplicit) (Syntax: 'x.ToString()')
                                              IBlockStatement (1 statements) (OperationKind.BlockStatement, IsImplicit) (Syntax: 'x.ToString()')
                                                IReturnStatement (OperationKind.ReturnStatement, IsImplicit) (Syntax: 'x.ToString()')
                                                  ReturnedValue: 
                                                    IObjectCreationExpression (Constructor: <anonymous type: System.Char x, System.String z>..ctor(System.Char x, System.String z)) (OperationKind.ObjectCreationExpression, Type: <anonymous type: System.Char x, System.String z>, IsImplicit) (Syntax: 'let z = x.ToString()')
                                                      Arguments(2):
                                                          IArgument (ArgumentKind.Explicit, Matching Parameter: x) (OperationKind.Argument, IsImplicit) (Syntax: 'let z = x.ToString()')
                                                            IParameterReferenceExpression: x (OperationKind.ParameterReferenceExpression, Type: System.Char, IsImplicit) (Syntax: 'let z = x.ToString()')
                                                            InConversion: CommonConversion (Exists: True, IsIdentity: True, IsNumeric: False, IsReference: False, IsUserDefined: False) (MethodSymbol: null)
                                                            OutConversion: CommonConversion (Exists: True, IsIdentity: True, IsNumeric: False, IsReference: False, IsUserDefined: False) (MethodSymbol: null)
                                                          IArgument (ArgumentKind.Explicit, Matching Parameter: z) (OperationKind.Argument, IsImplicit) (Syntax: 'x.ToString()')
                                                            IInvocationExpression (virtual System.String System.Char.ToString()) (OperationKind.InvocationExpression, Type: System.String) (Syntax: 'x.ToString()')
                                                              Instance Receiver: 
                                                                IOperation:  (OperationKind.None) (Syntax: 'x')
                                                              Arguments(0)
                                                            InConversion: CommonConversion (Exists: True, IsIdentity: True, IsNumeric: False, IsReference: False, IsUserDefined: False) (MethodSymbol: null)
                                                            OutConversion: CommonConversion (Exists: True, IsIdentity: True, IsNumeric: False, IsReference: False, IsUserDefined: False) (MethodSymbol: null)
                                                      Initializer: 
                                                        null
                                        InConversion: CommonConversion (Exists: True, IsIdentity: True, IsNumeric: False, IsReference: False, IsUserDefined: False) (MethodSymbol: null)
                                        OutConversion: CommonConversion (Exists: True, IsIdentity: True, IsNumeric: False, IsReference: False, IsUserDefined: False) (MethodSymbol: null)
                                InConversion: CommonConversion (Exists: True, IsIdentity: True, IsNumeric: False, IsReference: False, IsUserDefined: False) (MethodSymbol: null)
                                OutConversion: CommonConversion (Exists: True, IsIdentity: True, IsNumeric: False, IsReference: False, IsUserDefined: False) (MethodSymbol: null)
                              IArgument (ArgumentKind.Explicit, Matching Parameter: selector) (OperationKind.Argument, IsImplicit) (Syntax: 'z')
                                IDelegateCreationExpression (OperationKind.DelegateCreationExpression, Type: System.Func<<anonymous type: System.Char x, System.String z>, System.String>, IsImplicit) (Syntax: 'z')
                                  Target: 
                                    IAnonymousFunctionExpression (Symbol: lambda expression) (OperationKind.AnonymousFunctionExpression, Type: null, IsImplicit) (Syntax: 'z')
                                      IBlockStatement (1 statements) (OperationKind.BlockStatement, IsImplicit) (Syntax: 'z')
                                        IReturnStatement (OperationKind.ReturnStatement, IsImplicit) (Syntax: 'z')
                                          ReturnedValue: 
                                            IOperation:  (OperationKind.None) (Syntax: 'z')
                                InConversion: CommonConversion (Exists: True, IsIdentity: True, IsNumeric: False, IsReference: False, IsUserDefined: False) (MethodSymbol: null)
                                OutConversion: CommonConversion (Exists: True, IsIdentity: True, IsNumeric: False, IsReference: False, IsUserDefined: False) (MethodSymbol: null)
                        InConversion: CommonConversion (Exists: True, IsIdentity: True, IsNumeric: False, IsReference: False, IsUserDefined: False) (MethodSymbol: null)
                        OutConversion: CommonConversion (Exists: True, IsIdentity: True, IsNumeric: False, IsReference: False, IsUserDefined: False) (MethodSymbol: null)
                      IArgument (ArgumentKind.Explicit, Matching Parameter: selector) (OperationKind.Argument, IsImplicit) (Syntax: 'w')
                        IDelegateCreationExpression (OperationKind.DelegateCreationExpression, Type: System.Func<System.String, System.String>, IsImplicit) (Syntax: 'w')
                          Target: 
                            IAnonymousFunctionExpression (Symbol: lambda expression) (OperationKind.AnonymousFunctionExpression, Type: null, IsImplicit) (Syntax: 'w')
                              IBlockStatement (1 statements) (OperationKind.BlockStatement, IsImplicit) (Syntax: 'w')
                                IReturnStatement (OperationKind.ReturnStatement, IsImplicit) (Syntax: 'w')
                                  ReturnedValue: 
                                    IOperation:  (OperationKind.None) (Syntax: 'w')
                        InConversion: CommonConversion (Exists: True, IsIdentity: True, IsNumeric: False, IsReference: False, IsUserDefined: False) (MethodSymbol: null)
                        OutConversion: CommonConversion (Exists: True, IsIdentity: True, IsNumeric: False, IsReference: False, IsUserDefined: False) (MethodSymbol: null)
>>>>>>> 5a7826ea
  AtLoopBottom(0)
  Body: 
    IBlockStatement (2 statements) (OperationKind.BlockStatement) (Syntax: '{ ... }')
      IForEachLoopStatement (LoopKind.ForEach) (OperationKind.LoopStatement) (Syntax: 'foreach (va ... }')
        Locals: Local_1: System.String item
        LoopControlVariable: 
          ILocalReferenceExpression: item (IsDeclaration: True) (OperationKind.LocalReferenceExpression, Type: System.String, Constant: null) (Syntax: 'foreach (va ... }')
        Collection: 
          IConversionExpression (Implicit, TryCast: False, Unchecked) (OperationKind.ConversionExpression, Type: System.Collections.Generic.IEnumerable<System.String>, IsImplicit) (Syntax: 'str')
            Conversion: CommonConversion (Exists: True, IsIdentity: True, IsNumeric: False, IsReference: False, IsUserDefined: False) (MethodSymbol: null)
            Operand: 
              ILocalReferenceExpression: str (OperationKind.LocalReferenceExpression, Type: System.Collections.Generic.IEnumerable<System.String>) (Syntax: 'str')
        Body: 
          IBlockStatement (1 statements) (OperationKind.BlockStatement) (Syntax: '{ ... }')
            IExpressionStatement (OperationKind.ExpressionStatement) (Syntax: 'System.Cons ... Line(item);')
              Expression: 
                IInvocationExpression (void System.Console.WriteLine(System.String value)) (OperationKind.InvocationExpression, Type: System.Void) (Syntax: 'System.Cons ... eLine(item)')
                  Instance Receiver: 
                    null
                  Arguments(1):
                      IArgument (ArgumentKind.Explicit, Matching Parameter: value) (OperationKind.Argument) (Syntax: 'item')
                        ILocalReferenceExpression: item (OperationKind.LocalReferenceExpression, Type: System.String) (Syntax: 'item')
                        InConversion: CommonConversion (Exists: True, IsIdentity: True, IsNumeric: False, IsReference: False, IsUserDefined: False) (MethodSymbol: null)
                        OutConversion: CommonConversion (Exists: True, IsIdentity: True, IsNumeric: False, IsReference: False, IsUserDefined: False) (MethodSymbol: null)
        NextVariables(0)
      IReturnStatement (OperationKind.ReturnStatement) (Syntax: 'return;')
        ReturnedValue: 
          null
";
            VerifyOperationTreeForTest<ForStatementSyntax>(source, expectedOperationTree);
        }

        [CompilerTrait(CompilerFeature.IOperation)]
        [Fact, WorkItem(17602, "https://github.com/dotnet/roslyn/issues/17602")]
        public void IForLoopStatement_QueryInBody()
        {
            string source = @"
using System.Linq;
using System.Collections.Generic;
class C
{
    static void Main(string[] args)
    {
        foreach (var item in fun())
        {
            System.Console.WriteLine(item);
        }
    }

    private static IEnumerable<string> fun()
    {
        /*<bind>*/for (int i = 0; i < 5;)
        {
            return from x in ""123""
                   let z = x.ToString()
                   select z into w
                   select w;
        }/*</bind>*/
        return null;
    }
}

";
            string expectedOperationTree = @"
IForLoopStatement (LoopKind.For) (OperationKind.LoopStatement) (Syntax: 'for (int i  ... }')
  Locals: Local_1: System.Int32 i
  Condition: 
    IBinaryOperatorExpression (BinaryOperatorKind.LessThan) (OperationKind.BinaryOperatorExpression, Type: System.Boolean) (Syntax: 'i < 5')
      Left: 
        ILocalReferenceExpression: i (OperationKind.LocalReferenceExpression, Type: System.Int32) (Syntax: 'i')
      Right: 
        ILiteralExpression (OperationKind.LiteralExpression, Type: System.Int32, Constant: 5) (Syntax: '5')
  Before:
      IVariableDeclarationStatement (1 declarations) (OperationKind.VariableDeclarationStatement) (Syntax: 'int i = 0')
        IVariableDeclaration (1 variables) (OperationKind.VariableDeclaration) (Syntax: 'i = 0')
          Variables: Local_1: System.Int32 i
          Initializer: 
            IVariableInitializer (OperationKind.VariableInitializer) (Syntax: '= 0')
              ILiteralExpression (OperationKind.LiteralExpression, Type: System.Int32, Constant: 0) (Syntax: '0')
  AtLoopBottom(0)
  Body: 
    IBlockStatement (1 statements) (OperationKind.BlockStatement) (Syntax: '{ ... }')
      IReturnStatement (OperationKind.ReturnStatement) (Syntax: 'return from ... select w;')
        ReturnedValue: 
          ITranslatedQueryExpression (OperationKind.TranslatedQueryExpression, Type: System.Collections.Generic.IEnumerable<System.String>) (Syntax: 'from x in "" ... select w')
            Expression: 
              IInvocationExpression (System.Collections.Generic.IEnumerable<System.String> System.Linq.Enumerable.Select<System.String, System.String>(this System.Collections.Generic.IEnumerable<System.String> source, System.Func<System.String, System.String> selector)) (OperationKind.InvocationExpression, Type: System.Collections.Generic.IEnumerable<System.String>, IsImplicit) (Syntax: 'select w')
                Instance Receiver: 
                  null
                Arguments(2):
                    IArgument (ArgumentKind.Explicit, Matching Parameter: source) (OperationKind.Argument, IsImplicit) (Syntax: 'select z')
                      IInvocationExpression (System.Collections.Generic.IEnumerable<System.String> System.Linq.Enumerable.Select<<anonymous type: System.Char x, System.String z>, System.String>(this System.Collections.Generic.IEnumerable<<anonymous type: System.Char x, System.String z>> source, System.Func<<anonymous type: System.Char x, System.String z>, System.String> selector)) (OperationKind.InvocationExpression, Type: System.Collections.Generic.IEnumerable<System.String>, IsImplicit) (Syntax: 'select z')
                        Instance Receiver: 
                          null
                        Arguments(2):
                            IArgument (ArgumentKind.Explicit, Matching Parameter: source) (OperationKind.Argument, IsImplicit) (Syntax: 'let z = x.ToString()')
                              IInvocationExpression (System.Collections.Generic.IEnumerable<<anonymous type: System.Char x, System.String z>> System.Linq.Enumerable.Select<System.Char, <anonymous type: System.Char x, System.String z>>(this System.Collections.Generic.IEnumerable<System.Char> source, System.Func<System.Char, <anonymous type: System.Char x, System.String z>> selector)) (OperationKind.InvocationExpression, Type: System.Collections.Generic.IEnumerable<<anonymous type: System.Char x, System.String z>>, IsImplicit) (Syntax: 'let z = x.ToString()')
                                Instance Receiver: 
                                  null
                                Arguments(2):
                                    IArgument (ArgumentKind.Explicit, Matching Parameter: source) (OperationKind.Argument, IsImplicit) (Syntax: 'from x in ""123""')
                                      IConversionExpression (Implicit, TryCast: False, Unchecked) (OperationKind.ConversionExpression, Type: System.Collections.Generic.IEnumerable<System.Char>, IsImplicit) (Syntax: 'from x in ""123""')
                                        Conversion: CommonConversion (Exists: True, IsIdentity: False, IsNumeric: False, IsReference: True, IsUserDefined: False) (MethodSymbol: null)
                                        Operand: 
                                          ILiteralExpression (OperationKind.LiteralExpression, Type: System.String, Constant: ""123"") (Syntax: '""123""')
                                      InConversion: CommonConversion (Exists: True, IsIdentity: True, IsNumeric: False, IsReference: False, IsUserDefined: False) (MethodSymbol: null)
                                      OutConversion: CommonConversion (Exists: True, IsIdentity: True, IsNumeric: False, IsReference: False, IsUserDefined: False) (MethodSymbol: null)
                                    IArgument (ArgumentKind.Explicit, Matching Parameter: selector) (OperationKind.Argument, IsImplicit) (Syntax: 'x.ToString()')
                                      IDelegateCreationExpression (OperationKind.DelegateCreationExpression, Type: System.Func<System.Char, <anonymous type: System.Char x, System.String z>>, IsImplicit) (Syntax: 'x.ToString()')
                                        Target: 
                                          IAnonymousFunctionExpression (Symbol: lambda expression) (OperationKind.AnonymousFunctionExpression, Type: null, IsImplicit) (Syntax: 'x.ToString()')
                                            IBlockStatement (1 statements) (OperationKind.BlockStatement, IsImplicit) (Syntax: 'x.ToString()')
                                              IReturnStatement (OperationKind.ReturnStatement, IsImplicit) (Syntax: 'x.ToString()')
                                                ReturnedValue: 
                                                  IObjectCreationExpression (Constructor: <anonymous type: System.Char x, System.String z>..ctor(System.Char x, System.String z)) (OperationKind.ObjectCreationExpression, Type: <anonymous type: System.Char x, System.String z>, IsImplicit) (Syntax: 'let z = x.ToString()')
                                                    Arguments(2):
                                                        IArgument (ArgumentKind.Explicit, Matching Parameter: x) (OperationKind.Argument, IsImplicit) (Syntax: 'let z = x.ToString()')
                                                          IParameterReferenceExpression: x (OperationKind.ParameterReferenceExpression, Type: System.Char, IsImplicit) (Syntax: 'let z = x.ToString()')
                                                          InConversion: CommonConversion (Exists: True, IsIdentity: True, IsNumeric: False, IsReference: False, IsUserDefined: False) (MethodSymbol: null)
                                                          OutConversion: CommonConversion (Exists: True, IsIdentity: True, IsNumeric: False, IsReference: False, IsUserDefined: False) (MethodSymbol: null)
                                                        IArgument (ArgumentKind.Explicit, Matching Parameter: z) (OperationKind.Argument, IsImplicit) (Syntax: 'x.ToString()')
                                                          IInvocationExpression (virtual System.String System.Char.ToString()) (OperationKind.InvocationExpression, Type: System.String) (Syntax: 'x.ToString()')
                                                            Instance Receiver: 
                                                              IOperation:  (OperationKind.None) (Syntax: 'x')
                                                            Arguments(0)
                                                          InConversion: CommonConversion (Exists: True, IsIdentity: True, IsNumeric: False, IsReference: False, IsUserDefined: False) (MethodSymbol: null)
                                                          OutConversion: CommonConversion (Exists: True, IsIdentity: True, IsNumeric: False, IsReference: False, IsUserDefined: False) (MethodSymbol: null)
                                                    Initializer: 
                                                      null
                                      InConversion: CommonConversion (Exists: True, IsIdentity: True, IsNumeric: False, IsReference: False, IsUserDefined: False) (MethodSymbol: null)
                                      OutConversion: CommonConversion (Exists: True, IsIdentity: True, IsNumeric: False, IsReference: False, IsUserDefined: False) (MethodSymbol: null)
                              InConversion: CommonConversion (Exists: True, IsIdentity: True, IsNumeric: False, IsReference: False, IsUserDefined: False) (MethodSymbol: null)
                              OutConversion: CommonConversion (Exists: True, IsIdentity: True, IsNumeric: False, IsReference: False, IsUserDefined: False) (MethodSymbol: null)
                            IArgument (ArgumentKind.Explicit, Matching Parameter: selector) (OperationKind.Argument, IsImplicit) (Syntax: 'z')
                              IDelegateCreationExpression (OperationKind.DelegateCreationExpression, Type: System.Func<<anonymous type: System.Char x, System.String z>, System.String>, IsImplicit) (Syntax: 'z')
                                Target: 
                                  IAnonymousFunctionExpression (Symbol: lambda expression) (OperationKind.AnonymousFunctionExpression, Type: null, IsImplicit) (Syntax: 'z')
                                    IBlockStatement (1 statements) (OperationKind.BlockStatement, IsImplicit) (Syntax: 'z')
                                      IReturnStatement (OperationKind.ReturnStatement, IsImplicit) (Syntax: 'z')
                                        ReturnedValue: 
                                          IOperation:  (OperationKind.None) (Syntax: 'z')
                              InConversion: CommonConversion (Exists: True, IsIdentity: True, IsNumeric: False, IsReference: False, IsUserDefined: False) (MethodSymbol: null)
                              OutConversion: CommonConversion (Exists: True, IsIdentity: True, IsNumeric: False, IsReference: False, IsUserDefined: False) (MethodSymbol: null)
                      InConversion: CommonConversion (Exists: True, IsIdentity: True, IsNumeric: False, IsReference: False, IsUserDefined: False) (MethodSymbol: null)
                      OutConversion: CommonConversion (Exists: True, IsIdentity: True, IsNumeric: False, IsReference: False, IsUserDefined: False) (MethodSymbol: null)
                    IArgument (ArgumentKind.Explicit, Matching Parameter: selector) (OperationKind.Argument, IsImplicit) (Syntax: 'w')
                      IDelegateCreationExpression (OperationKind.DelegateCreationExpression, Type: System.Func<System.String, System.String>, IsImplicit) (Syntax: 'w')
                        Target: 
                          IAnonymousFunctionExpression (Symbol: lambda expression) (OperationKind.AnonymousFunctionExpression, Type: null, IsImplicit) (Syntax: 'w')
                            IBlockStatement (1 statements) (OperationKind.BlockStatement, IsImplicit) (Syntax: 'w')
                              IReturnStatement (OperationKind.ReturnStatement, IsImplicit) (Syntax: 'w')
                                ReturnedValue: 
                                  IOperation:  (OperationKind.None) (Syntax: 'w')
                      InConversion: CommonConversion (Exists: True, IsIdentity: True, IsNumeric: False, IsReference: False, IsUserDefined: False) (MethodSymbol: null)
                      OutConversion: CommonConversion (Exists: True, IsIdentity: True, IsNumeric: False, IsReference: False, IsUserDefined: False) (MethodSymbol: null)
";
            VerifyOperationTreeForTest<ForStatementSyntax>(source, expectedOperationTree);
        }

        [CompilerTrait(CompilerFeature.IOperation)]
        [Fact, WorkItem(17602, "https://github.com/dotnet/roslyn/issues/17602")]
        public void IForLoopStatement_ExpressiontreeInInit()
        {
            string source = @"
class C
{
    static void Main(string[] args)
    {
        System.Linq.Expressions.Expression<System.Func<int, int>> e = x => x % 6;
        int i = 1;
        /*<bind>*/for (e = x => x * x; i < 5; i++)
        {
            var lambda = e.Compile();
            System.Console.WriteLine(lambda(i));
        }/*</bind>*/
    }
}

";
            string expectedOperationTree = @"
IForLoopStatement (LoopKind.For) (OperationKind.LoopStatement) (Syntax: 'for (e = x  ... }')
  Condition: 
    IBinaryOperatorExpression (BinaryOperatorKind.LessThan) (OperationKind.BinaryOperatorExpression, Type: System.Boolean) (Syntax: 'i < 5')
      Left: 
        ILocalReferenceExpression: i (OperationKind.LocalReferenceExpression, Type: System.Int32) (Syntax: 'i')
      Right: 
        ILiteralExpression (OperationKind.LiteralExpression, Type: System.Int32, Constant: 5) (Syntax: '5')
  Before:
      IExpressionStatement (OperationKind.ExpressionStatement, IsImplicit) (Syntax: 'e = x => x * x')
        Expression: 
          ISimpleAssignmentExpression (OperationKind.SimpleAssignmentExpression, Type: System.Linq.Expressions.Expression<System.Func<System.Int32, System.Int32>>) (Syntax: 'e = x => x * x')
            Left: 
              ILocalReferenceExpression: e (OperationKind.LocalReferenceExpression, Type: System.Linq.Expressions.Expression<System.Func<System.Int32, System.Int32>>) (Syntax: 'e')
            Right: 
              IConversionExpression (Implicit, TryCast: False, Unchecked) (OperationKind.ConversionExpression, Type: System.Linq.Expressions.Expression<System.Func<System.Int32, System.Int32>>, IsImplicit) (Syntax: 'x => x * x')
                Conversion: CommonConversion (Exists: True, IsIdentity: False, IsNumeric: False, IsReference: False, IsUserDefined: False) (MethodSymbol: null)
                Operand: 
                  IAnonymousFunctionExpression (Symbol: lambda expression) (OperationKind.AnonymousFunctionExpression, Type: null) (Syntax: 'x => x * x')
                    IBlockStatement (1 statements) (OperationKind.BlockStatement, IsImplicit) (Syntax: 'x * x')
                      IReturnStatement (OperationKind.ReturnStatement, IsImplicit) (Syntax: 'x * x')
                        ReturnedValue: 
                          IBinaryOperatorExpression (BinaryOperatorKind.Multiply) (OperationKind.BinaryOperatorExpression, Type: System.Int32) (Syntax: 'x * x')
                            Left: 
                              IParameterReferenceExpression: x (OperationKind.ParameterReferenceExpression, Type: System.Int32) (Syntax: 'x')
                            Right: 
                              IParameterReferenceExpression: x (OperationKind.ParameterReferenceExpression, Type: System.Int32) (Syntax: 'x')
  AtLoopBottom:
      IExpressionStatement (OperationKind.ExpressionStatement, IsImplicit) (Syntax: 'i++')
        Expression: 
          IIncrementOrDecrementExpression (Postfix) (OperationKind.IncrementExpression, Type: System.Int32) (Syntax: 'i++')
            Target: 
              ILocalReferenceExpression: i (OperationKind.LocalReferenceExpression, Type: System.Int32) (Syntax: 'i')
  Body: 
    IBlockStatement (2 statements, 1 locals) (OperationKind.BlockStatement) (Syntax: '{ ... }')
      Locals: Local_1: System.Func<System.Int32, System.Int32> lambda
      IVariableDeclarationStatement (1 declarations) (OperationKind.VariableDeclarationStatement) (Syntax: 'var lambda  ... .Compile();')
        IVariableDeclaration (1 variables) (OperationKind.VariableDeclaration) (Syntax: 'lambda = e.Compile()')
          Variables: Local_1: System.Func<System.Int32, System.Int32> lambda
          Initializer: 
            IVariableInitializer (OperationKind.VariableInitializer) (Syntax: '= e.Compile()')
              IInvocationExpression ( System.Func<System.Int32, System.Int32> System.Linq.Expressions.Expression<System.Func<System.Int32, System.Int32>>.Compile()) (OperationKind.InvocationExpression, Type: System.Func<System.Int32, System.Int32>) (Syntax: 'e.Compile()')
                Instance Receiver: 
                  ILocalReferenceExpression: e (OperationKind.LocalReferenceExpression, Type: System.Linq.Expressions.Expression<System.Func<System.Int32, System.Int32>>) (Syntax: 'e')
                Arguments(0)
      IExpressionStatement (OperationKind.ExpressionStatement) (Syntax: 'System.Cons ... lambda(i));')
        Expression: 
          IInvocationExpression (void System.Console.WriteLine(System.Int32 value)) (OperationKind.InvocationExpression, Type: System.Void) (Syntax: 'System.Cons ... (lambda(i))')
            Instance Receiver: 
              null
            Arguments(1):
                IArgument (ArgumentKind.Explicit, Matching Parameter: value) (OperationKind.Argument) (Syntax: 'lambda(i)')
                  IInvocationExpression (virtual System.Int32 System.Func<System.Int32, System.Int32>.Invoke(System.Int32 arg)) (OperationKind.InvocationExpression, Type: System.Int32) (Syntax: 'lambda(i)')
                    Instance Receiver: 
                      ILocalReferenceExpression: lambda (OperationKind.LocalReferenceExpression, Type: System.Func<System.Int32, System.Int32>) (Syntax: 'lambda')
                    Arguments(1):
                        IArgument (ArgumentKind.Explicit, Matching Parameter: arg) (OperationKind.Argument) (Syntax: 'i')
                          ILocalReferenceExpression: i (OperationKind.LocalReferenceExpression, Type: System.Int32) (Syntax: 'i')
                          InConversion: CommonConversion (Exists: True, IsIdentity: True, IsNumeric: False, IsReference: False, IsUserDefined: False) (MethodSymbol: null)
                          OutConversion: CommonConversion (Exists: True, IsIdentity: True, IsNumeric: False, IsReference: False, IsUserDefined: False) (MethodSymbol: null)
                  InConversion: CommonConversion (Exists: True, IsIdentity: True, IsNumeric: False, IsReference: False, IsUserDefined: False) (MethodSymbol: null)
                  OutConversion: CommonConversion (Exists: True, IsIdentity: True, IsNumeric: False, IsReference: False, IsUserDefined: False) (MethodSymbol: null)
";
            VerifyOperationTreeForTest<ForStatementSyntax>(source, expectedOperationTree);
        }

        [CompilerTrait(CompilerFeature.IOperation)]
        [Fact, WorkItem(17602, "https://github.com/dotnet/roslyn/issues/17602")]
        public void IForLoopStatement_ExpressiontreeInIterator()
        {
            string source = @"
class C
{
    static void Main(string[] args)
    {
        System.Linq.Expressions.Expression<System.Func<int, int>> e = x => x % 6;
        /*<bind>*/for (int i = 1; i < 5; e = x => x * x, i = i + 1)
        {
            var lambda = e.Compile();
            System.Console.WriteLine(lambda(i));
        }/*</bind>*/
    }
}

";
            string expectedOperationTree = @"
IForLoopStatement (LoopKind.For) (OperationKind.LoopStatement) (Syntax: 'for (int i  ... }')
  Locals: Local_1: System.Int32 i
  Condition: 
    IBinaryOperatorExpression (BinaryOperatorKind.LessThan) (OperationKind.BinaryOperatorExpression, Type: System.Boolean) (Syntax: 'i < 5')
      Left: 
        ILocalReferenceExpression: i (OperationKind.LocalReferenceExpression, Type: System.Int32) (Syntax: 'i')
      Right: 
        ILiteralExpression (OperationKind.LiteralExpression, Type: System.Int32, Constant: 5) (Syntax: '5')
  Before:
      IVariableDeclarationStatement (1 declarations) (OperationKind.VariableDeclarationStatement) (Syntax: 'int i = 1')
        IVariableDeclaration (1 variables) (OperationKind.VariableDeclaration) (Syntax: 'i = 1')
          Variables: Local_1: System.Int32 i
          Initializer: 
            IVariableInitializer (OperationKind.VariableInitializer) (Syntax: '= 1')
              ILiteralExpression (OperationKind.LiteralExpression, Type: System.Int32, Constant: 1) (Syntax: '1')
  AtLoopBottom:
      IExpressionStatement (OperationKind.ExpressionStatement, IsImplicit) (Syntax: 'e = x => x * x')
        Expression: 
          ISimpleAssignmentExpression (OperationKind.SimpleAssignmentExpression, Type: System.Linq.Expressions.Expression<System.Func<System.Int32, System.Int32>>) (Syntax: 'e = x => x * x')
            Left: 
              ILocalReferenceExpression: e (OperationKind.LocalReferenceExpression, Type: System.Linq.Expressions.Expression<System.Func<System.Int32, System.Int32>>) (Syntax: 'e')
            Right: 
              IConversionExpression (Implicit, TryCast: False, Unchecked) (OperationKind.ConversionExpression, Type: System.Linq.Expressions.Expression<System.Func<System.Int32, System.Int32>>, IsImplicit) (Syntax: 'x => x * x')
                Conversion: CommonConversion (Exists: True, IsIdentity: False, IsNumeric: False, IsReference: False, IsUserDefined: False) (MethodSymbol: null)
                Operand: 
                  IAnonymousFunctionExpression (Symbol: lambda expression) (OperationKind.AnonymousFunctionExpression, Type: null) (Syntax: 'x => x * x')
                    IBlockStatement (1 statements) (OperationKind.BlockStatement, IsImplicit) (Syntax: 'x * x')
                      IReturnStatement (OperationKind.ReturnStatement, IsImplicit) (Syntax: 'x * x')
                        ReturnedValue: 
                          IBinaryOperatorExpression (BinaryOperatorKind.Multiply) (OperationKind.BinaryOperatorExpression, Type: System.Int32) (Syntax: 'x * x')
                            Left: 
                              IParameterReferenceExpression: x (OperationKind.ParameterReferenceExpression, Type: System.Int32) (Syntax: 'x')
                            Right: 
                              IParameterReferenceExpression: x (OperationKind.ParameterReferenceExpression, Type: System.Int32) (Syntax: 'x')
      IExpressionStatement (OperationKind.ExpressionStatement, IsImplicit) (Syntax: 'i = i + 1')
        Expression: 
          ISimpleAssignmentExpression (OperationKind.SimpleAssignmentExpression, Type: System.Int32) (Syntax: 'i = i + 1')
            Left: 
              ILocalReferenceExpression: i (OperationKind.LocalReferenceExpression, Type: System.Int32) (Syntax: 'i')
            Right: 
              IBinaryOperatorExpression (BinaryOperatorKind.Add) (OperationKind.BinaryOperatorExpression, Type: System.Int32) (Syntax: 'i + 1')
                Left: 
                  ILocalReferenceExpression: i (OperationKind.LocalReferenceExpression, Type: System.Int32) (Syntax: 'i')
                Right: 
                  ILiteralExpression (OperationKind.LiteralExpression, Type: System.Int32, Constant: 1) (Syntax: '1')
  Body: 
    IBlockStatement (2 statements, 1 locals) (OperationKind.BlockStatement) (Syntax: '{ ... }')
      Locals: Local_1: System.Func<System.Int32, System.Int32> lambda
      IVariableDeclarationStatement (1 declarations) (OperationKind.VariableDeclarationStatement) (Syntax: 'var lambda  ... .Compile();')
        IVariableDeclaration (1 variables) (OperationKind.VariableDeclaration) (Syntax: 'lambda = e.Compile()')
          Variables: Local_1: System.Func<System.Int32, System.Int32> lambda
          Initializer: 
            IVariableInitializer (OperationKind.VariableInitializer) (Syntax: '= e.Compile()')
              IInvocationExpression ( System.Func<System.Int32, System.Int32> System.Linq.Expressions.Expression<System.Func<System.Int32, System.Int32>>.Compile()) (OperationKind.InvocationExpression, Type: System.Func<System.Int32, System.Int32>) (Syntax: 'e.Compile()')
                Instance Receiver: 
                  ILocalReferenceExpression: e (OperationKind.LocalReferenceExpression, Type: System.Linq.Expressions.Expression<System.Func<System.Int32, System.Int32>>) (Syntax: 'e')
                Arguments(0)
      IExpressionStatement (OperationKind.ExpressionStatement) (Syntax: 'System.Cons ... lambda(i));')
        Expression: 
          IInvocationExpression (void System.Console.WriteLine(System.Int32 value)) (OperationKind.InvocationExpression, Type: System.Void) (Syntax: 'System.Cons ... (lambda(i))')
            Instance Receiver: 
              null
            Arguments(1):
                IArgument (ArgumentKind.Explicit, Matching Parameter: value) (OperationKind.Argument) (Syntax: 'lambda(i)')
                  IInvocationExpression (virtual System.Int32 System.Func<System.Int32, System.Int32>.Invoke(System.Int32 arg)) (OperationKind.InvocationExpression, Type: System.Int32) (Syntax: 'lambda(i)')
                    Instance Receiver: 
                      ILocalReferenceExpression: lambda (OperationKind.LocalReferenceExpression, Type: System.Func<System.Int32, System.Int32>) (Syntax: 'lambda')
                    Arguments(1):
                        IArgument (ArgumentKind.Explicit, Matching Parameter: arg) (OperationKind.Argument) (Syntax: 'i')
                          ILocalReferenceExpression: i (OperationKind.LocalReferenceExpression, Type: System.Int32) (Syntax: 'i')
                          InConversion: CommonConversion (Exists: True, IsIdentity: True, IsNumeric: False, IsReference: False, IsUserDefined: False) (MethodSymbol: null)
                          OutConversion: CommonConversion (Exists: True, IsIdentity: True, IsNumeric: False, IsReference: False, IsUserDefined: False) (MethodSymbol: null)
                  InConversion: CommonConversion (Exists: True, IsIdentity: True, IsNumeric: False, IsReference: False, IsUserDefined: False) (MethodSymbol: null)
                  OutConversion: CommonConversion (Exists: True, IsIdentity: True, IsNumeric: False, IsReference: False, IsUserDefined: False) (MethodSymbol: null)
";
            VerifyOperationTreeForTest<ForStatementSyntax>(source, expectedOperationTree);
        }

        [CompilerTrait(CompilerFeature.IOperation)]
        [Fact, WorkItem(17602, "https://github.com/dotnet/roslyn/issues/17602")]
        public void IForLoopStatement_CustomerTypeInFor()
        {
            string source = @"
class C
{
    static void Main(string[] args)
    {
        /*<bind>*/for (C1 i = new C1(); i == null; i++) { }/*</bind>*/
    }
}
public class C1
{
    public static C1 operator ++(C1 obj)
    {
        return obj;
    }
}
";
            string expectedOperationTree = @"
IForLoopStatement (LoopKind.For) (OperationKind.LoopStatement) (Syntax: 'for (C1 i = ... l; i++) { }')
  Locals: Local_1: C1 i
  Condition: 
    IBinaryOperatorExpression (BinaryOperatorKind.Equals) (OperationKind.BinaryOperatorExpression, Type: System.Boolean) (Syntax: 'i == null')
      Left: 
        IConversionExpression (Implicit, TryCast: False, Unchecked) (OperationKind.ConversionExpression, Type: System.Object, IsImplicit) (Syntax: 'i')
          Conversion: CommonConversion (Exists: True, IsIdentity: False, IsNumeric: False, IsReference: True, IsUserDefined: False) (MethodSymbol: null)
          Operand: 
            ILocalReferenceExpression: i (OperationKind.LocalReferenceExpression, Type: C1) (Syntax: 'i')
      Right: 
        IConversionExpression (Implicit, TryCast: False, Unchecked) (OperationKind.ConversionExpression, Type: System.Object, Constant: null, IsImplicit) (Syntax: 'null')
          Conversion: CommonConversion (Exists: True, IsIdentity: False, IsNumeric: False, IsReference: True, IsUserDefined: False) (MethodSymbol: null)
          Operand: 
            ILiteralExpression (OperationKind.LiteralExpression, Type: null, Constant: null) (Syntax: 'null')
  Before:
      IVariableDeclarationStatement (1 declarations) (OperationKind.VariableDeclarationStatement) (Syntax: 'C1 i = new C1()')
        IVariableDeclaration (1 variables) (OperationKind.VariableDeclaration) (Syntax: 'i = new C1()')
          Variables: Local_1: C1 i
          Initializer: 
            IVariableInitializer (OperationKind.VariableInitializer) (Syntax: '= new C1()')
              IObjectCreationExpression (Constructor: C1..ctor()) (OperationKind.ObjectCreationExpression, Type: C1) (Syntax: 'new C1()')
                Arguments(0)
                Initializer: 
                  null
  AtLoopBottom:
      IExpressionStatement (OperationKind.ExpressionStatement, IsImplicit) (Syntax: 'i++')
        Expression: 
          IIncrementOrDecrementExpression (Postfix) (OperatorMethod: C1 C1.op_Increment(C1 obj)) (OperationKind.IncrementExpression, Type: C1) (Syntax: 'i++')
            Target: 
              ILocalReferenceExpression: i (OperationKind.LocalReferenceExpression, Type: C1) (Syntax: 'i')
  Body: 
    IBlockStatement (0 statements) (OperationKind.BlockStatement) (Syntax: '{ }')
";
            VerifyOperationTreeForTest<ForStatementSyntax>(source, expectedOperationTree);
        }

        [CompilerTrait(CompilerFeature.IOperation)]
        [Fact, WorkItem(17602, "https://github.com/dotnet/roslyn/issues/17602")]
        public void IForLoopStatement_PostFixIncrementInFor()
        {
            string source = @"
class Program
{
    static void Main(string[] args)
    {
        int i = 0;
        /*<bind>*/for (int j = i++; j < 5; ++j)
        {
            System.Console.WriteLine(j);
        }/*</bind>*/
    }
}
";
            string expectedOperationTree = @"
IForLoopStatement (LoopKind.For) (OperationKind.LoopStatement) (Syntax: 'for (int j  ... }')
  Locals: Local_1: System.Int32 j
  Condition: 
    IBinaryOperatorExpression (BinaryOperatorKind.LessThan) (OperationKind.BinaryOperatorExpression, Type: System.Boolean) (Syntax: 'j < 5')
      Left: 
        ILocalReferenceExpression: j (OperationKind.LocalReferenceExpression, Type: System.Int32) (Syntax: 'j')
      Right: 
        ILiteralExpression (OperationKind.LiteralExpression, Type: System.Int32, Constant: 5) (Syntax: '5')
  Before:
      IVariableDeclarationStatement (1 declarations) (OperationKind.VariableDeclarationStatement) (Syntax: 'int j = i++')
        IVariableDeclaration (1 variables) (OperationKind.VariableDeclaration) (Syntax: 'j = i++')
          Variables: Local_1: System.Int32 j
          Initializer: 
            IVariableInitializer (OperationKind.VariableInitializer) (Syntax: '= i++')
              IIncrementOrDecrementExpression (Postfix) (OperationKind.IncrementExpression, Type: System.Int32) (Syntax: 'i++')
                Target: 
                  ILocalReferenceExpression: i (OperationKind.LocalReferenceExpression, Type: System.Int32) (Syntax: 'i')
  AtLoopBottom:
      IExpressionStatement (OperationKind.ExpressionStatement, IsImplicit) (Syntax: '++j')
        Expression: 
          IIncrementOrDecrementExpression (Prefix) (OperationKind.IncrementExpression, Type: System.Int32) (Syntax: '++j')
            Target: 
              ILocalReferenceExpression: j (OperationKind.LocalReferenceExpression, Type: System.Int32) (Syntax: 'j')
  Body: 
    IBlockStatement (1 statements) (OperationKind.BlockStatement) (Syntax: '{ ... }')
      IExpressionStatement (OperationKind.ExpressionStatement) (Syntax: 'System.Cons ... iteLine(j);')
        Expression: 
          IInvocationExpression (void System.Console.WriteLine(System.Int32 value)) (OperationKind.InvocationExpression, Type: System.Void) (Syntax: 'System.Cons ... riteLine(j)')
            Instance Receiver: 
              null
            Arguments(1):
                IArgument (ArgumentKind.Explicit, Matching Parameter: value) (OperationKind.Argument) (Syntax: 'j')
                  ILocalReferenceExpression: j (OperationKind.LocalReferenceExpression, Type: System.Int32) (Syntax: 'j')
                  InConversion: CommonConversion (Exists: True, IsIdentity: True, IsNumeric: False, IsReference: False, IsUserDefined: False) (MethodSymbol: null)
                  OutConversion: CommonConversion (Exists: True, IsIdentity: True, IsNumeric: False, IsReference: False, IsUserDefined: False) (MethodSymbol: null)
";
            VerifyOperationTreeForTest<ForStatementSyntax>(source, expectedOperationTree);
        }

        [CompilerTrait(CompilerFeature.IOperation)]
        [Fact, WorkItem(17602, "https://github.com/dotnet/roslyn/issues/17602")]
        public void IForLoopStatement_PreFixIncrementInFor()
        {
            string source = @"
class Program
{
    static void Main(string[] args)
    {
        int i = 0;
        /*<bind>*/for (int j = ++i; j < 5; ++j)
        {
            System.Console.WriteLine(j);
        }/*</bind>*/
    }
}

";
            string expectedOperationTree = @"
IForLoopStatement (LoopKind.For) (OperationKind.LoopStatement) (Syntax: 'for (int j  ... }')
  Locals: Local_1: System.Int32 j
  Condition: 
    IBinaryOperatorExpression (BinaryOperatorKind.LessThan) (OperationKind.BinaryOperatorExpression, Type: System.Boolean) (Syntax: 'j < 5')
      Left: 
        ILocalReferenceExpression: j (OperationKind.LocalReferenceExpression, Type: System.Int32) (Syntax: 'j')
      Right: 
        ILiteralExpression (OperationKind.LiteralExpression, Type: System.Int32, Constant: 5) (Syntax: '5')
  Before:
      IVariableDeclarationStatement (1 declarations) (OperationKind.VariableDeclarationStatement) (Syntax: 'int j = ++i')
        IVariableDeclaration (1 variables) (OperationKind.VariableDeclaration) (Syntax: 'j = ++i')
          Variables: Local_1: System.Int32 j
          Initializer: 
            IVariableInitializer (OperationKind.VariableInitializer) (Syntax: '= ++i')
              IIncrementOrDecrementExpression (Prefix) (OperationKind.IncrementExpression, Type: System.Int32) (Syntax: '++i')
                Target: 
                  ILocalReferenceExpression: i (OperationKind.LocalReferenceExpression, Type: System.Int32) (Syntax: 'i')
  AtLoopBottom:
      IExpressionStatement (OperationKind.ExpressionStatement, IsImplicit) (Syntax: '++j')
        Expression: 
          IIncrementOrDecrementExpression (Prefix) (OperationKind.IncrementExpression, Type: System.Int32) (Syntax: '++j')
            Target: 
              ILocalReferenceExpression: j (OperationKind.LocalReferenceExpression, Type: System.Int32) (Syntax: 'j')
  Body: 
    IBlockStatement (1 statements) (OperationKind.BlockStatement) (Syntax: '{ ... }')
      IExpressionStatement (OperationKind.ExpressionStatement) (Syntax: 'System.Cons ... iteLine(j);')
        Expression: 
          IInvocationExpression (void System.Console.WriteLine(System.Int32 value)) (OperationKind.InvocationExpression, Type: System.Void) (Syntax: 'System.Cons ... riteLine(j)')
            Instance Receiver: 
              null
            Arguments(1):
                IArgument (ArgumentKind.Explicit, Matching Parameter: value) (OperationKind.Argument) (Syntax: 'j')
                  ILocalReferenceExpression: j (OperationKind.LocalReferenceExpression, Type: System.Int32) (Syntax: 'j')
                  InConversion: CommonConversion (Exists: True, IsIdentity: True, IsNumeric: False, IsReference: False, IsUserDefined: False) (MethodSymbol: null)
                  OutConversion: CommonConversion (Exists: True, IsIdentity: True, IsNumeric: False, IsReference: False, IsUserDefined: False) (MethodSymbol: null)
";
            VerifyOperationTreeForTest<ForStatementSyntax>(source, expectedOperationTree);
        }

        [CompilerTrait(CompilerFeature.IOperation)]
        [Fact, WorkItem(17602, "https://github.com/dotnet/roslyn/issues/17602")]
        public void IForLoopStatement_PreFixIncrementInCondition()
        {
            string source = @"
class Program
{
    static void Main(string[] args)
    {
        /*<bind>*/for (int i = 0; ++i < 5;)
        {
            System.Console.WriteLine(i);
        }/*</bind>*/
    }
}
";
            string expectedOperationTree = @"
IForLoopStatement (LoopKind.For) (OperationKind.LoopStatement) (Syntax: 'for (int i  ... }')
  Locals: Local_1: System.Int32 i
  Condition: 
    IBinaryOperatorExpression (BinaryOperatorKind.LessThan) (OperationKind.BinaryOperatorExpression, Type: System.Boolean) (Syntax: '++i < 5')
      Left: 
        IIncrementOrDecrementExpression (Prefix) (OperationKind.IncrementExpression, Type: System.Int32) (Syntax: '++i')
          Target: 
            ILocalReferenceExpression: i (OperationKind.LocalReferenceExpression, Type: System.Int32) (Syntax: 'i')
      Right: 
        ILiteralExpression (OperationKind.LiteralExpression, Type: System.Int32, Constant: 5) (Syntax: '5')
  Before:
      IVariableDeclarationStatement (1 declarations) (OperationKind.VariableDeclarationStatement) (Syntax: 'int i = 0')
        IVariableDeclaration (1 variables) (OperationKind.VariableDeclaration) (Syntax: 'i = 0')
          Variables: Local_1: System.Int32 i
          Initializer: 
            IVariableInitializer (OperationKind.VariableInitializer) (Syntax: '= 0')
              ILiteralExpression (OperationKind.LiteralExpression, Type: System.Int32, Constant: 0) (Syntax: '0')
  AtLoopBottom(0)
  Body: 
    IBlockStatement (1 statements) (OperationKind.BlockStatement) (Syntax: '{ ... }')
      IExpressionStatement (OperationKind.ExpressionStatement) (Syntax: 'System.Cons ... iteLine(i);')
        Expression: 
          IInvocationExpression (void System.Console.WriteLine(System.Int32 value)) (OperationKind.InvocationExpression, Type: System.Void) (Syntax: 'System.Cons ... riteLine(i)')
            Instance Receiver: 
              null
            Arguments(1):
                IArgument (ArgumentKind.Explicit, Matching Parameter: value) (OperationKind.Argument) (Syntax: 'i')
                  ILocalReferenceExpression: i (OperationKind.LocalReferenceExpression, Type: System.Int32) (Syntax: 'i')
                  InConversion: CommonConversion (Exists: True, IsIdentity: True, IsNumeric: False, IsReference: False, IsUserDefined: False) (MethodSymbol: null)
                  OutConversion: CommonConversion (Exists: True, IsIdentity: True, IsNumeric: False, IsReference: False, IsUserDefined: False) (MethodSymbol: null)
";
            VerifyOperationTreeForTest<ForStatementSyntax>(source, expectedOperationTree);
        }

        [CompilerTrait(CompilerFeature.IOperation)]
        [Fact, WorkItem(17602, "https://github.com/dotnet/roslyn/issues/17602")]
        public void IForLoopStatement_PostFixDecrementInCondition()
        {
            string source = @"
class Program
{
    static void Main(string[] args)
    {
        /*<bind>*/for (int i = 0; foo(i--) > -5;)
        {
            System.Console.WriteLine(i);
        }/*</bind>*/
    }
    static int foo(int x)
    {
        return x;
    }
}

";
            string expectedOperationTree = @"
IForLoopStatement (LoopKind.For) (OperationKind.LoopStatement) (Syntax: 'for (int i  ... }')
  Locals: Local_1: System.Int32 i
  Condition: 
    IBinaryOperatorExpression (BinaryOperatorKind.GreaterThan) (OperationKind.BinaryOperatorExpression, Type: System.Boolean) (Syntax: 'foo(i--) > -5')
      Left: 
        IInvocationExpression (System.Int32 Program.foo(System.Int32 x)) (OperationKind.InvocationExpression, Type: System.Int32) (Syntax: 'foo(i--)')
          Instance Receiver: 
            null
          Arguments(1):
              IArgument (ArgumentKind.Explicit, Matching Parameter: x) (OperationKind.Argument) (Syntax: 'i--')
                IIncrementOrDecrementExpression (Postfix) (OperationKind.DecrementExpression, Type: System.Int32) (Syntax: 'i--')
                  Target: 
                    ILocalReferenceExpression: i (OperationKind.LocalReferenceExpression, Type: System.Int32) (Syntax: 'i')
                InConversion: CommonConversion (Exists: True, IsIdentity: True, IsNumeric: False, IsReference: False, IsUserDefined: False) (MethodSymbol: null)
                OutConversion: CommonConversion (Exists: True, IsIdentity: True, IsNumeric: False, IsReference: False, IsUserDefined: False) (MethodSymbol: null)
      Right: 
        IUnaryOperatorExpression (UnaryOperatorKind.Minus) (OperationKind.UnaryOperatorExpression, Type: System.Int32, Constant: -5) (Syntax: '-5')
          Operand: 
            ILiteralExpression (OperationKind.LiteralExpression, Type: System.Int32, Constant: 5) (Syntax: '5')
  Before:
      IVariableDeclarationStatement (1 declarations) (OperationKind.VariableDeclarationStatement) (Syntax: 'int i = 0')
        IVariableDeclaration (1 variables) (OperationKind.VariableDeclaration) (Syntax: 'i = 0')
          Variables: Local_1: System.Int32 i
          Initializer: 
            IVariableInitializer (OperationKind.VariableInitializer) (Syntax: '= 0')
              ILiteralExpression (OperationKind.LiteralExpression, Type: System.Int32, Constant: 0) (Syntax: '0')
  AtLoopBottom(0)
  Body: 
    IBlockStatement (1 statements) (OperationKind.BlockStatement) (Syntax: '{ ... }')
      IExpressionStatement (OperationKind.ExpressionStatement) (Syntax: 'System.Cons ... iteLine(i);')
        Expression: 
          IInvocationExpression (void System.Console.WriteLine(System.Int32 value)) (OperationKind.InvocationExpression, Type: System.Void) (Syntax: 'System.Cons ... riteLine(i)')
            Instance Receiver: 
              null
            Arguments(1):
                IArgument (ArgumentKind.Explicit, Matching Parameter: value) (OperationKind.Argument) (Syntax: 'i')
                  ILocalReferenceExpression: i (OperationKind.LocalReferenceExpression, Type: System.Int32) (Syntax: 'i')
                  InConversion: CommonConversion (Exists: True, IsIdentity: True, IsNumeric: False, IsReference: False, IsUserDefined: False) (MethodSymbol: null)
                  OutConversion: CommonConversion (Exists: True, IsIdentity: True, IsNumeric: False, IsReference: False, IsUserDefined: False) (MethodSymbol: null)
";
            VerifyOperationTreeForTest<ForStatementSyntax>(source, expectedOperationTree);
        }

        [CompilerTrait(CompilerFeature.IOperation)]
        [Fact, WorkItem(17602, "https://github.com/dotnet/roslyn/issues/17602")]
        public void IForLoopStatement_InfiniteLoopVerify()
        {
            string source = @"
class Program
{
    static void Main(string[] args)
    {
        /*<bind>*/for (; true;)
        {
            System.Console.WriteLine(""z"");
        }/*</bind>*/
    }
}
";
            string expectedOperationTree = @"
IForLoopStatement (LoopKind.For) (OperationKind.LoopStatement) (Syntax: 'for (; true ... }')
  Condition: 
    ILiteralExpression (OperationKind.LiteralExpression, Type: System.Boolean, Constant: True) (Syntax: 'true')
  Before(0)
  AtLoopBottom(0)
  Body: 
    IBlockStatement (1 statements) (OperationKind.BlockStatement) (Syntax: '{ ... }')
      IExpressionStatement (OperationKind.ExpressionStatement) (Syntax: 'System.Cons ... eLine(""z"");')
        Expression: 
          IInvocationExpression (void System.Console.WriteLine(System.String value)) (OperationKind.InvocationExpression, Type: System.Void) (Syntax: 'System.Cons ... teLine(""z"")')
            Instance Receiver: 
              null
            Arguments(1):
                IArgument (ArgumentKind.Explicit, Matching Parameter: value) (OperationKind.Argument) (Syntax: '""z""')
                  ILiteralExpression (OperationKind.LiteralExpression, Type: System.String, Constant: ""z"") (Syntax: '""z""')
                  InConversion: CommonConversion (Exists: True, IsIdentity: True, IsNumeric: False, IsReference: False, IsUserDefined: False) (MethodSymbol: null)
                  OutConversion: CommonConversion (Exists: True, IsIdentity: True, IsNumeric: False, IsReference: False, IsUserDefined: False) (MethodSymbol: null)
";
            VerifyOperationTreeForTest<ForStatementSyntax>(source, expectedOperationTree);
        }

        [CompilerTrait(CompilerFeature.IOperation)]
        [Fact, WorkItem(17602, "https://github.com/dotnet/roslyn/issues/17602")]
        public void IForLoopStatement_InvalidExpression()
        {
            string source = @"
class C
{
    static void Main(string[] args)
    {
        /*<bind>*/for (int k = 0, j = 0; k < 100, j > 5;/*</bind>*/ k++)
        {
        }
    }
}
";
            string expectedOperationTree = @"
IForLoopStatement (LoopKind.For) (OperationKind.LoopStatement, IsInvalid) (Syntax: 'for (int k  ... 100, j > 5;')
  Locals: Local_1: System.Int32 k
    Local_2: System.Int32 j
  Condition: 
    IBinaryOperatorExpression (BinaryOperatorKind.LessThan) (OperationKind.BinaryOperatorExpression, Type: System.Boolean, IsInvalid) (Syntax: 'k < 100')
      Left: 
        ILocalReferenceExpression: k (OperationKind.LocalReferenceExpression, Type: System.Int32) (Syntax: 'k')
      Right: 
        ILiteralExpression (OperationKind.LiteralExpression, Type: System.Int32, Constant: 100, IsInvalid) (Syntax: '100')
  Before:
      IVariableDeclarationStatement (2 declarations) (OperationKind.VariableDeclarationStatement) (Syntax: 'int k = 0, j = 0')
        IVariableDeclaration (1 variables) (OperationKind.VariableDeclaration) (Syntax: 'k = 0')
          Variables: Local_1: System.Int32 k
          Initializer: 
            IVariableInitializer (OperationKind.VariableInitializer) (Syntax: '= 0')
              ILiteralExpression (OperationKind.LiteralExpression, Type: System.Int32, Constant: 0) (Syntax: '0')
        IVariableDeclaration (1 variables) (OperationKind.VariableDeclaration) (Syntax: 'j = 0')
          Variables: Local_1: System.Int32 j
          Initializer: 
            IVariableInitializer (OperationKind.VariableInitializer) (Syntax: '= 0')
              ILiteralExpression (OperationKind.LiteralExpression, Type: System.Int32, Constant: 0) (Syntax: '0')
  AtLoopBottom:
      IExpressionStatement (OperationKind.ExpressionStatement, IsInvalid, IsImplicit) (Syntax: '')
        Expression: 
          IInvalidExpression (OperationKind.InvalidExpression, Type: null, IsInvalid) (Syntax: '')
            Children(0)
      IExpressionStatement (OperationKind.ExpressionStatement, IsInvalid, IsImplicit) (Syntax: 'j > 5')
        Expression: 
          IBinaryOperatorExpression (BinaryOperatorKind.GreaterThan) (OperationKind.BinaryOperatorExpression, Type: System.Boolean, IsInvalid) (Syntax: 'j > 5')
            Left: 
              ILocalReferenceExpression: j (OperationKind.LocalReferenceExpression, Type: System.Int32, IsInvalid) (Syntax: 'j')
            Right: 
              ILiteralExpression (OperationKind.LiteralExpression, Type: System.Int32, Constant: 5, IsInvalid) (Syntax: '5')
  Body: 
    IEmptyStatement (OperationKind.EmptyStatement, IsInvalid) (Syntax: ';')
";
            VerifyOperationTreeForTest<ForStatementSyntax>(source, expectedOperationTree);
        }

        [CompilerTrait(CompilerFeature.IOperation)]
        [Fact, WorkItem(17602, "https://github.com/dotnet/roslyn/issues/17602")]
        public void IForLoopStatement_ConditionOutVar()
        {
            string source = @"
class P
{
    private void M()
    {
        var s = """";
        /*<bind>*/for (var j = int.TryParse(s, out var i) ? i : 0; i < 10; i++)
        {
            System.Console.WriteLine($""i={i}, s={s}"");
        }/*</bind>*/
    }
}
";
            string expectedOperationTree = @"
IForLoopStatement (LoopKind.For) (OperationKind.LoopStatement) (Syntax: 'for (var j  ... }')
  Locals: Local_1: System.Int32 j
    Local_2: System.Int32 i
  Condition: 
    IBinaryOperatorExpression (BinaryOperatorKind.LessThan) (OperationKind.BinaryOperatorExpression, Type: System.Boolean) (Syntax: 'i < 10')
      Left: 
        ILocalReferenceExpression: i (OperationKind.LocalReferenceExpression, Type: System.Int32) (Syntax: 'i')
      Right: 
        ILiteralExpression (OperationKind.LiteralExpression, Type: System.Int32, Constant: 10) (Syntax: '10')
  Before:
      IVariableDeclarationStatement (1 declarations) (OperationKind.VariableDeclarationStatement) (Syntax: 'var j = int ...  i) ? i : 0')
        IVariableDeclaration (1 variables) (OperationKind.VariableDeclaration) (Syntax: 'j = int.Try ...  i) ? i : 0')
          Variables: Local_1: System.Int32 j
          Initializer: 
            IVariableInitializer (OperationKind.VariableInitializer) (Syntax: '= int.TryPa ...  i) ? i : 0')
              IConditionalExpression (OperationKind.ConditionalExpression, Type: System.Int32) (Syntax: 'int.TryPars ...  i) ? i : 0')
                Condition: 
                  IInvocationExpression (System.Boolean System.Int32.TryParse(System.String s, out System.Int32 result)) (OperationKind.InvocationExpression, Type: System.Boolean) (Syntax: 'int.TryPars ...  out var i)')
                    Instance Receiver: 
                      null
                    Arguments(2):
                        IArgument (ArgumentKind.Explicit, Matching Parameter: s) (OperationKind.Argument) (Syntax: 's')
                          ILocalReferenceExpression: s (OperationKind.LocalReferenceExpression, Type: System.String) (Syntax: 's')
                          InConversion: CommonConversion (Exists: True, IsIdentity: True, IsNumeric: False, IsReference: False, IsUserDefined: False) (MethodSymbol: null)
                          OutConversion: CommonConversion (Exists: True, IsIdentity: True, IsNumeric: False, IsReference: False, IsUserDefined: False) (MethodSymbol: null)
                        IArgument (ArgumentKind.Explicit, Matching Parameter: result) (OperationKind.Argument) (Syntax: 'out var i')
                          ILocalReferenceExpression: i (IsDeclaration: True) (OperationKind.LocalReferenceExpression, Type: System.Int32) (Syntax: 'var i')
                          InConversion: CommonConversion (Exists: True, IsIdentity: True, IsNumeric: False, IsReference: False, IsUserDefined: False) (MethodSymbol: null)
                          OutConversion: CommonConversion (Exists: True, IsIdentity: True, IsNumeric: False, IsReference: False, IsUserDefined: False) (MethodSymbol: null)
                WhenTrue: 
                  ILocalReferenceExpression: i (OperationKind.LocalReferenceExpression, Type: System.Int32) (Syntax: 'i')
                WhenFalse: 
                  ILiteralExpression (OperationKind.LiteralExpression, Type: System.Int32, Constant: 0) (Syntax: '0')
  AtLoopBottom:
      IExpressionStatement (OperationKind.ExpressionStatement, IsImplicit) (Syntax: 'i++')
        Expression: 
          IIncrementOrDecrementExpression (Postfix) (OperationKind.IncrementExpression, Type: System.Int32) (Syntax: 'i++')
            Target: 
              ILocalReferenceExpression: i (OperationKind.LocalReferenceExpression, Type: System.Int32) (Syntax: 'i')
  Body: 
    IBlockStatement (1 statements) (OperationKind.BlockStatement) (Syntax: '{ ... }')
      IExpressionStatement (OperationKind.ExpressionStatement) (Syntax: 'System.Cons ... }, s={s}"");')
        Expression: 
          IInvocationExpression (void System.Console.WriteLine(System.String value)) (OperationKind.InvocationExpression, Type: System.Void) (Syntax: 'System.Cons ... i}, s={s}"")')
            Instance Receiver: 
              null
            Arguments(1):
                IArgument (ArgumentKind.Explicit, Matching Parameter: value) (OperationKind.Argument) (Syntax: '$""i={i}, s={s}""')
                  IInterpolatedStringExpression (OperationKind.InterpolatedStringExpression, Type: System.String) (Syntax: '$""i={i}, s={s}""')
                    Parts(4):
                        IInterpolatedStringText (OperationKind.InterpolatedStringText) (Syntax: 'i=')
                          Text: 
                            ILiteralExpression (OperationKind.LiteralExpression, Type: System.String, Constant: ""i="") (Syntax: 'i=')
                        IInterpolation (OperationKind.Interpolation) (Syntax: '{i}')
                          Expression: 
                            ILocalReferenceExpression: i (OperationKind.LocalReferenceExpression, Type: System.Int32) (Syntax: 'i')
                          Alignment: 
                            null
                          FormatString: 
                            null
                        IInterpolatedStringText (OperationKind.InterpolatedStringText) (Syntax: ', s=')
                          Text: 
                            ILiteralExpression (OperationKind.LiteralExpression, Type: System.String, Constant: "", s="") (Syntax: ', s=')
                        IInterpolation (OperationKind.Interpolation) (Syntax: '{s}')
                          Expression: 
                            ILocalReferenceExpression: s (OperationKind.LocalReferenceExpression, Type: System.String) (Syntax: 's')
                          Alignment: 
                            null
                          FormatString: 
                            null
                  InConversion: CommonConversion (Exists: True, IsIdentity: True, IsNumeric: False, IsReference: False, IsUserDefined: False) (MethodSymbol: null)
                  OutConversion: CommonConversion (Exists: True, IsIdentity: True, IsNumeric: False, IsReference: False, IsUserDefined: False) (MethodSymbol: null)
";
            VerifyOperationTreeForTest<ForStatementSyntax>(source, expectedOperationTree);
        }

    }
}<|MERGE_RESOLUTION|>--- conflicted
+++ resolved
@@ -1822,7 +1822,6 @@
         IVariableDeclaration (1 variables) (OperationKind.VariableDeclaration) (Syntax: 'str = from  ... select w')
           Variables: Local_1: System.Collections.Generic.IEnumerable<System.String> str
           Initializer: 
-<<<<<<< HEAD
             IVariableInitializer (OperationKind.VariableInitializer) (Syntax: '= from x in ... select w')
               ITranslatedQueryExpression (OperationKind.TranslatedQueryExpression, Type: System.Collections.Generic.IEnumerable<System.String>) (Syntax: 'from x in "" ... select w')
                 Expression: 
@@ -1848,9 +1847,8 @@
                                           InConversion: CommonConversion (Exists: True, IsIdentity: True, IsNumeric: False, IsReference: False, IsUserDefined: False) (MethodSymbol: null)
                                           OutConversion: CommonConversion (Exists: True, IsIdentity: True, IsNumeric: False, IsReference: False, IsUserDefined: False) (MethodSymbol: null)
                                         IArgument (ArgumentKind.Explicit, Matching Parameter: selector) (OperationKind.Argument, IsImplicit) (Syntax: 'x.ToString()')
-                                          IConversionExpression (Implicit, TryCast: False, Unchecked) (OperationKind.ConversionExpression, Type: System.Func<System.Char, <anonymous type: System.Char x, System.String z>>, IsImplicit) (Syntax: 'x.ToString()')
-                                            Conversion: CommonConversion (Exists: True, IsIdentity: False, IsNumeric: False, IsReference: False, IsUserDefined: False) (MethodSymbol: null)
-                                            Operand: 
+                                          IDelegateCreationExpression (OperationKind.DelegateCreationExpression, Type: System.Func<System.Char, <anonymous type: System.Char x, System.String z>>, IsImplicit) (Syntax: 'x.ToString()')
+                                            Target: 
                                               IAnonymousFunctionExpression (Symbol: lambda expression) (OperationKind.AnonymousFunctionExpression, Type: null, IsImplicit) (Syntax: 'x.ToString()')
                                                 IBlockStatement (1 statements) (OperationKind.BlockStatement, IsImplicit) (Syntax: 'x.ToString()')
                                                   IReturnStatement (OperationKind.ReturnStatement, IsImplicit) (Syntax: 'x.ToString()')
@@ -1875,9 +1873,8 @@
                                   InConversion: CommonConversion (Exists: True, IsIdentity: True, IsNumeric: False, IsReference: False, IsUserDefined: False) (MethodSymbol: null)
                                   OutConversion: CommonConversion (Exists: True, IsIdentity: True, IsNumeric: False, IsReference: False, IsUserDefined: False) (MethodSymbol: null)
                                 IArgument (ArgumentKind.Explicit, Matching Parameter: selector) (OperationKind.Argument, IsImplicit) (Syntax: 'z')
-                                  IConversionExpression (Implicit, TryCast: False, Unchecked) (OperationKind.ConversionExpression, Type: System.Func<<anonymous type: System.Char x, System.String z>, System.String>, IsImplicit) (Syntax: 'z')
-                                    Conversion: CommonConversion (Exists: True, IsIdentity: False, IsNumeric: False, IsReference: False, IsUserDefined: False) (MethodSymbol: null)
-                                    Operand: 
+                                  IDelegateCreationExpression (OperationKind.DelegateCreationExpression, Type: System.Func<<anonymous type: System.Char x, System.String z>, System.String>, IsImplicit) (Syntax: 'z')
+                                    Target: 
                                       IAnonymousFunctionExpression (Symbol: lambda expression) (OperationKind.AnonymousFunctionExpression, Type: null, IsImplicit) (Syntax: 'z')
                                         IBlockStatement (1 statements) (OperationKind.BlockStatement, IsImplicit) (Syntax: 'z')
                                           IReturnStatement (OperationKind.ReturnStatement, IsImplicit) (Syntax: 'z')
@@ -1888,9 +1885,8 @@
                           InConversion: CommonConversion (Exists: True, IsIdentity: True, IsNumeric: False, IsReference: False, IsUserDefined: False) (MethodSymbol: null)
                           OutConversion: CommonConversion (Exists: True, IsIdentity: True, IsNumeric: False, IsReference: False, IsUserDefined: False) (MethodSymbol: null)
                         IArgument (ArgumentKind.Explicit, Matching Parameter: selector) (OperationKind.Argument, IsImplicit) (Syntax: 'w')
-                          IConversionExpression (Implicit, TryCast: False, Unchecked) (OperationKind.ConversionExpression, Type: System.Func<System.String, System.String>, IsImplicit) (Syntax: 'w')
-                            Conversion: CommonConversion (Exists: True, IsIdentity: False, IsNumeric: False, IsReference: False, IsUserDefined: False) (MethodSymbol: null)
-                            Operand: 
+                          IDelegateCreationExpression (OperationKind.DelegateCreationExpression, Type: System.Func<System.String, System.String>, IsImplicit) (Syntax: 'w')
+                            Target: 
                               IAnonymousFunctionExpression (Symbol: lambda expression) (OperationKind.AnonymousFunctionExpression, Type: null, IsImplicit) (Syntax: 'w')
                                 IBlockStatement (1 statements) (OperationKind.BlockStatement, IsImplicit) (Syntax: 'w')
                                   IReturnStatement (OperationKind.ReturnStatement, IsImplicit) (Syntax: 'w')
@@ -1898,79 +1894,6 @@
                                       IOperation:  (OperationKind.None) (Syntax: 'w')
                           InConversion: CommonConversion (Exists: True, IsIdentity: True, IsNumeric: False, IsReference: False, IsUserDefined: False) (MethodSymbol: null)
                           OutConversion: CommonConversion (Exists: True, IsIdentity: True, IsNumeric: False, IsReference: False, IsUserDefined: False) (MethodSymbol: null)
-=======
-            ITranslatedQueryExpression (OperationKind.TranslatedQueryExpression, Type: System.Collections.Generic.IEnumerable<System.String>) (Syntax: 'from x in "" ... select w')
-              Expression: 
-                IInvocationExpression (System.Collections.Generic.IEnumerable<System.String> System.Linq.Enumerable.Select<System.String, System.String>(this System.Collections.Generic.IEnumerable<System.String> source, System.Func<System.String, System.String> selector)) (OperationKind.InvocationExpression, Type: System.Collections.Generic.IEnumerable<System.String>, IsImplicit) (Syntax: 'select w')
-                  Instance Receiver: 
-                    null
-                  Arguments(2):
-                      IArgument (ArgumentKind.Explicit, Matching Parameter: source) (OperationKind.Argument, IsImplicit) (Syntax: 'select z')
-                        IInvocationExpression (System.Collections.Generic.IEnumerable<System.String> System.Linq.Enumerable.Select<<anonymous type: System.Char x, System.String z>, System.String>(this System.Collections.Generic.IEnumerable<<anonymous type: System.Char x, System.String z>> source, System.Func<<anonymous type: System.Char x, System.String z>, System.String> selector)) (OperationKind.InvocationExpression, Type: System.Collections.Generic.IEnumerable<System.String>, IsImplicit) (Syntax: 'select z')
-                          Instance Receiver: 
-                            null
-                          Arguments(2):
-                              IArgument (ArgumentKind.Explicit, Matching Parameter: source) (OperationKind.Argument, IsImplicit) (Syntax: 'let z = x.ToString()')
-                                IInvocationExpression (System.Collections.Generic.IEnumerable<<anonymous type: System.Char x, System.String z>> System.Linq.Enumerable.Select<System.Char, <anonymous type: System.Char x, System.String z>>(this System.Collections.Generic.IEnumerable<System.Char> source, System.Func<System.Char, <anonymous type: System.Char x, System.String z>> selector)) (OperationKind.InvocationExpression, Type: System.Collections.Generic.IEnumerable<<anonymous type: System.Char x, System.String z>>, IsImplicit) (Syntax: 'let z = x.ToString()')
-                                  Instance Receiver: 
-                                    null
-                                  Arguments(2):
-                                      IArgument (ArgumentKind.Explicit, Matching Parameter: source) (OperationKind.Argument, IsImplicit) (Syntax: 'from x in ""123""')
-                                        IConversionExpression (Implicit, TryCast: False, Unchecked) (OperationKind.ConversionExpression, Type: System.Collections.Generic.IEnumerable<System.Char>, IsImplicit) (Syntax: 'from x in ""123""')
-                                          Conversion: CommonConversion (Exists: True, IsIdentity: False, IsNumeric: False, IsReference: True, IsUserDefined: False) (MethodSymbol: null)
-                                          Operand: 
-                                            ILiteralExpression (OperationKind.LiteralExpression, Type: System.String, Constant: ""123"") (Syntax: '""123""')
-                                        InConversion: CommonConversion (Exists: True, IsIdentity: True, IsNumeric: False, IsReference: False, IsUserDefined: False) (MethodSymbol: null)
-                                        OutConversion: CommonConversion (Exists: True, IsIdentity: True, IsNumeric: False, IsReference: False, IsUserDefined: False) (MethodSymbol: null)
-                                      IArgument (ArgumentKind.Explicit, Matching Parameter: selector) (OperationKind.Argument, IsImplicit) (Syntax: 'x.ToString()')
-                                        IDelegateCreationExpression (OperationKind.DelegateCreationExpression, Type: System.Func<System.Char, <anonymous type: System.Char x, System.String z>>, IsImplicit) (Syntax: 'x.ToString()')
-                                          Target: 
-                                            IAnonymousFunctionExpression (Symbol: lambda expression) (OperationKind.AnonymousFunctionExpression, Type: null, IsImplicit) (Syntax: 'x.ToString()')
-                                              IBlockStatement (1 statements) (OperationKind.BlockStatement, IsImplicit) (Syntax: 'x.ToString()')
-                                                IReturnStatement (OperationKind.ReturnStatement, IsImplicit) (Syntax: 'x.ToString()')
-                                                  ReturnedValue: 
-                                                    IObjectCreationExpression (Constructor: <anonymous type: System.Char x, System.String z>..ctor(System.Char x, System.String z)) (OperationKind.ObjectCreationExpression, Type: <anonymous type: System.Char x, System.String z>, IsImplicit) (Syntax: 'let z = x.ToString()')
-                                                      Arguments(2):
-                                                          IArgument (ArgumentKind.Explicit, Matching Parameter: x) (OperationKind.Argument, IsImplicit) (Syntax: 'let z = x.ToString()')
-                                                            IParameterReferenceExpression: x (OperationKind.ParameterReferenceExpression, Type: System.Char, IsImplicit) (Syntax: 'let z = x.ToString()')
-                                                            InConversion: CommonConversion (Exists: True, IsIdentity: True, IsNumeric: False, IsReference: False, IsUserDefined: False) (MethodSymbol: null)
-                                                            OutConversion: CommonConversion (Exists: True, IsIdentity: True, IsNumeric: False, IsReference: False, IsUserDefined: False) (MethodSymbol: null)
-                                                          IArgument (ArgumentKind.Explicit, Matching Parameter: z) (OperationKind.Argument, IsImplicit) (Syntax: 'x.ToString()')
-                                                            IInvocationExpression (virtual System.String System.Char.ToString()) (OperationKind.InvocationExpression, Type: System.String) (Syntax: 'x.ToString()')
-                                                              Instance Receiver: 
-                                                                IOperation:  (OperationKind.None) (Syntax: 'x')
-                                                              Arguments(0)
-                                                            InConversion: CommonConversion (Exists: True, IsIdentity: True, IsNumeric: False, IsReference: False, IsUserDefined: False) (MethodSymbol: null)
-                                                            OutConversion: CommonConversion (Exists: True, IsIdentity: True, IsNumeric: False, IsReference: False, IsUserDefined: False) (MethodSymbol: null)
-                                                      Initializer: 
-                                                        null
-                                        InConversion: CommonConversion (Exists: True, IsIdentity: True, IsNumeric: False, IsReference: False, IsUserDefined: False) (MethodSymbol: null)
-                                        OutConversion: CommonConversion (Exists: True, IsIdentity: True, IsNumeric: False, IsReference: False, IsUserDefined: False) (MethodSymbol: null)
-                                InConversion: CommonConversion (Exists: True, IsIdentity: True, IsNumeric: False, IsReference: False, IsUserDefined: False) (MethodSymbol: null)
-                                OutConversion: CommonConversion (Exists: True, IsIdentity: True, IsNumeric: False, IsReference: False, IsUserDefined: False) (MethodSymbol: null)
-                              IArgument (ArgumentKind.Explicit, Matching Parameter: selector) (OperationKind.Argument, IsImplicit) (Syntax: 'z')
-                                IDelegateCreationExpression (OperationKind.DelegateCreationExpression, Type: System.Func<<anonymous type: System.Char x, System.String z>, System.String>, IsImplicit) (Syntax: 'z')
-                                  Target: 
-                                    IAnonymousFunctionExpression (Symbol: lambda expression) (OperationKind.AnonymousFunctionExpression, Type: null, IsImplicit) (Syntax: 'z')
-                                      IBlockStatement (1 statements) (OperationKind.BlockStatement, IsImplicit) (Syntax: 'z')
-                                        IReturnStatement (OperationKind.ReturnStatement, IsImplicit) (Syntax: 'z')
-                                          ReturnedValue: 
-                                            IOperation:  (OperationKind.None) (Syntax: 'z')
-                                InConversion: CommonConversion (Exists: True, IsIdentity: True, IsNumeric: False, IsReference: False, IsUserDefined: False) (MethodSymbol: null)
-                                OutConversion: CommonConversion (Exists: True, IsIdentity: True, IsNumeric: False, IsReference: False, IsUserDefined: False) (MethodSymbol: null)
-                        InConversion: CommonConversion (Exists: True, IsIdentity: True, IsNumeric: False, IsReference: False, IsUserDefined: False) (MethodSymbol: null)
-                        OutConversion: CommonConversion (Exists: True, IsIdentity: True, IsNumeric: False, IsReference: False, IsUserDefined: False) (MethodSymbol: null)
-                      IArgument (ArgumentKind.Explicit, Matching Parameter: selector) (OperationKind.Argument, IsImplicit) (Syntax: 'w')
-                        IDelegateCreationExpression (OperationKind.DelegateCreationExpression, Type: System.Func<System.String, System.String>, IsImplicit) (Syntax: 'w')
-                          Target: 
-                            IAnonymousFunctionExpression (Symbol: lambda expression) (OperationKind.AnonymousFunctionExpression, Type: null, IsImplicit) (Syntax: 'w')
-                              IBlockStatement (1 statements) (OperationKind.BlockStatement, IsImplicit) (Syntax: 'w')
-                                IReturnStatement (OperationKind.ReturnStatement, IsImplicit) (Syntax: 'w')
-                                  ReturnedValue: 
-                                    IOperation:  (OperationKind.None) (Syntax: 'w')
-                        InConversion: CommonConversion (Exists: True, IsIdentity: True, IsNumeric: False, IsReference: False, IsUserDefined: False) (MethodSymbol: null)
-                        OutConversion: CommonConversion (Exists: True, IsIdentity: True, IsNumeric: False, IsReference: False, IsUserDefined: False) (MethodSymbol: null)
->>>>>>> 5a7826ea
   AtLoopBottom(0)
   Body: 
     IBlockStatement (2 statements) (OperationKind.BlockStatement) (Syntax: '{ ... }')
