﻿// Licensed to the .NET Foundation under one or more agreements.
// The .NET Foundation licenses this file to you under the MIT license.
// See the LICENSE file in the project root for more information.

using Microsoft.CodeAnalysis.CSharp.Symbols;
using Microsoft.CodeAnalysis.CSharp.Test.Utilities;
using Microsoft.CodeAnalysis.Test.Utilities;
using Roslyn.Test.Utilities;
using Xunit;

namespace Microsoft.CodeAnalysis.CSharp.UnitTests.Semantics
{
    public class BindingAsyncTasklikeMoreTests : CompilingTestBase
    {
        [Fact]
        public void AsyncMethod()
        {
            var source =
@"using System;
using System.Runtime.CompilerServices;
using System.Threading.Tasks;
class C
{
    static async MyTask F() { await Task.Delay(0); }
    static async MyTask<T> G<T>(T t) { await Task.Delay(0); return t; }
    static async MyTask<int> M()
    {
        await F();
        return await G(3);
    }
    static void Main()
    {
        var i = M().Result;
        Console.WriteLine(i);
    }
}
[AsyncMethodBuilder(typeof(MyTaskMethodBuilder))]
struct MyTask
{
    internal Awaiter GetAwaiter() => new Awaiter();
    internal class Awaiter : INotifyCompletion
    {
        public void OnCompleted(Action a) { }
        internal bool IsCompleted => true;
        internal void GetResult() { }
    }
}
[AsyncMethodBuilder(typeof(MyTaskMethodBuilder<>))]
struct MyTask<T>
{
    internal T _result;
    public T Result => _result;
    internal Awaiter GetAwaiter() => new Awaiter(this);
    internal class Awaiter : INotifyCompletion
    {
        private readonly MyTask<T> _task;
        internal Awaiter(MyTask<T> task) { _task = task; }
        public void OnCompleted(Action a) { }
        internal bool IsCompleted => true;
        internal T GetResult() => _task.Result;
    }
}
struct MyTaskMethodBuilder
{
    private MyTask _task;
    public static MyTaskMethodBuilder Create() => new MyTaskMethodBuilder(new MyTask());
    internal MyTaskMethodBuilder(MyTask task)
    {
        _task = task;
    }
    public void SetStateMachine(IAsyncStateMachine stateMachine) { }
    public void Start<TStateMachine>(ref TStateMachine stateMachine) where TStateMachine : IAsyncStateMachine
    {
        stateMachine.MoveNext();
    }
    public void SetException(Exception e) { }
    public void SetResult() { }
    public void AwaitOnCompleted<TAwaiter, TStateMachine>(ref TAwaiter awaiter, ref TStateMachine stateMachine) where TAwaiter : INotifyCompletion where TStateMachine : IAsyncStateMachine { }
    public void AwaitUnsafeOnCompleted<TAwaiter, TStateMachine>(ref TAwaiter awaiter, ref TStateMachine stateMachine) where TAwaiter : ICriticalNotifyCompletion where TStateMachine : IAsyncStateMachine { }
    public MyTask Task => _task;
}
struct MyTaskMethodBuilder<T>
{
    private MyTask<T> _task;
    public static MyTaskMethodBuilder<T> Create() => new MyTaskMethodBuilder<T>(new MyTask<T>());
    internal MyTaskMethodBuilder(MyTask<T> task)
    {
        _task = task;
    }
    public void SetStateMachine(IAsyncStateMachine stateMachine) { }
    public void Start<TStateMachine>(ref TStateMachine stateMachine) where TStateMachine : IAsyncStateMachine
    {
        stateMachine.MoveNext();
    }
    public void SetException(Exception e) { }
    public void SetResult(T t) { _task._result = t; }
    public void AwaitOnCompleted<TAwaiter, TStateMachine>(ref TAwaiter awaiter, ref TStateMachine stateMachine) where TAwaiter : INotifyCompletion where TStateMachine : IAsyncStateMachine { }
    public void AwaitUnsafeOnCompleted<TAwaiter, TStateMachine>(ref TAwaiter awaiter, ref TStateMachine stateMachine) where TAwaiter : ICriticalNotifyCompletion where TStateMachine : IAsyncStateMachine { }
    public MyTask<T> Task => _task;
}

namespace System.Runtime.CompilerServices { class AsyncMethodBuilderAttribute : System.Attribute { public AsyncMethodBuilderAttribute(System.Type t) { } } }
";
            var compilation = CreateCompilationWithMscorlib45(source, options: TestOptions.DebugExe);
            var verifier = CompileAndVerify(compilation, expectedOutput: "3");
            verifier.VerifyDiagnostics();
            var testData = verifier.TestData;
            var method = (MethodSymbol)testData.GetMethodData("C.F()").Method;
            Assert.True(method.IsAsync);
            Assert.True(method.IsAsyncReturningTask(compilation));
            method = (MethodSymbol)testData.GetMethodData("C.G<T>(T)").Method;
            Assert.True(method.IsAsync);
            Assert.True(method.IsAsyncReturningGenericTask(compilation));
            verifier.VerifyIL("C.F()",
@"{
  // Code size       52 (0x34)
  .maxstack  2
  .locals init (C.<F>d__0 V_0,
                MyTaskMethodBuilder V_1)
  IL_0000:  newobj     ""C.<F>d__0..ctor()""
  IL_0005:  stloc.0
  IL_0006:  ldloc.0
  IL_0007:  call       ""MyTaskMethodBuilder MyTaskMethodBuilder.Create()""
  IL_000c:  stfld      ""MyTaskMethodBuilder C.<F>d__0.<>t__builder""
  IL_0011:  ldloc.0
  IL_0012:  ldc.i4.m1
  IL_0013:  stfld      ""int C.<F>d__0.<>1__state""
  IL_0018:  ldloc.0
  IL_0019:  ldfld      ""MyTaskMethodBuilder C.<F>d__0.<>t__builder""
  IL_001e:  stloc.1
  IL_001f:  ldloca.s   V_1
  IL_0021:  ldloca.s   V_0
  IL_0023:  call       ""void MyTaskMethodBuilder.Start<C.<F>d__0>(ref C.<F>d__0)""
  IL_0028:  ldloc.0
  IL_0029:  ldflda     ""MyTaskMethodBuilder C.<F>d__0.<>t__builder""
  IL_002e:  call       ""MyTask MyTaskMethodBuilder.Task.get""
  IL_0033:  ret
}");
            verifier.VerifyIL("C.G<T>(T)",
@"{
  // Code size       59 (0x3b)
  .maxstack  2
  .locals init (C.<G>d__1<T> V_0,
                MyTaskMethodBuilder<T> V_1)
  IL_0000:  newobj     ""C.<G>d__1<T>..ctor()""
  IL_0005:  stloc.0
  IL_0006:  ldloc.0
  IL_0007:  ldarg.0
  IL_0008:  stfld      ""T C.<G>d__1<T>.t""
  IL_000d:  ldloc.0
  IL_000e:  call       ""MyTaskMethodBuilder<T> MyTaskMethodBuilder<T>.Create()""
  IL_0013:  stfld      ""MyTaskMethodBuilder<T> C.<G>d__1<T>.<>t__builder""
  IL_0018:  ldloc.0
  IL_0019:  ldc.i4.m1
  IL_001a:  stfld      ""int C.<G>d__1<T>.<>1__state""
  IL_001f:  ldloc.0
  IL_0020:  ldfld      ""MyTaskMethodBuilder<T> C.<G>d__1<T>.<>t__builder""
  IL_0025:  stloc.1
  IL_0026:  ldloca.s   V_1
  IL_0028:  ldloca.s   V_0
  IL_002a:  call       ""void MyTaskMethodBuilder<T>.Start<C.<G>d__1<T>>(ref C.<G>d__1<T>)""
  IL_002f:  ldloc.0
  IL_0030:  ldflda     ""MyTaskMethodBuilder<T> C.<G>d__1<T>.<>t__builder""
  IL_0035:  call       ""MyTask<T> MyTaskMethodBuilder<T>.Task.get""
  IL_003a:  ret
}");
        }

        [Fact]
        public void AsyncMethodBuilder_MissingMethods()
        {
            var source =
@"using System;
using System.Runtime.CompilerServices;
using System.Threading.Tasks;
class C
{
    static async MyTask F() { await (Task)null; }
    static async MyTask<T> G<T>(T t) { await (Task)null; return t; }
}
[AsyncMethodBuilder(typeof(MyTaskMethodBuilder))]
struct MyTask { }
[AsyncMethodBuilder(typeof(MyTaskMethodBuilder<>))]
struct MyTask<T> { }
struct MyTaskMethodBuilder
{
    public static MyTaskMethodBuilder Create() => new MyTaskMethodBuilder();
    public void SetStateMachine(IAsyncStateMachine stateMachine) { }
    public void Start<TStateMachine>(ref TStateMachine stateMachine) where TStateMachine : IAsyncStateMachine { }
    public void SetException(Exception e) { }
    public void SetResult() { }
}
struct MyTaskMethodBuilder<T>
{
    public static MyTaskMethodBuilder<T> Create() => new MyTaskMethodBuilder<T>();
    public void AwaitOnCompleted<TAwaiter, TStateMachine>(ref TAwaiter awaiter, ref TStateMachine stateMachine) where TAwaiter : INotifyCompletion where TStateMachine : IAsyncStateMachine { }
    public void AwaitUnsafeOnCompleted<TAwaiter, TStateMachine>(ref TAwaiter awaiter, ref TStateMachine stateMachine) where TAwaiter : ICriticalNotifyCompletion where TStateMachine : IAsyncStateMachine { }
    public MyTask<T> Task { get { return default(MyTask<T>); } }
}

namespace System.Runtime.CompilerServices { class AsyncMethodBuilderAttribute : System.Attribute { public AsyncMethodBuilderAttribute(System.Type t) { } } }
";
            var compilation = CreateCompilationWithMscorlib45(source);
            compilation.VerifyEmitDiagnostics(
                // (6,29): error CS0656: Missing compiler required member 'MyTaskMethodBuilder.Task'
                //     static async MyTask F() { await (Task)null; }
                Diagnostic(ErrorCode.ERR_MissingPredefinedMember, "{ await (Task)null; }").WithArguments("MyTaskMethodBuilder", "Task").WithLocation(6, 29),
                // (7,38): error CS0656: Missing compiler required member 'MyTaskMethodBuilder<T>.SetException'
                //     static async MyTask<T> G<T>(T t) { await (Task)null; return t; }
                Diagnostic(ErrorCode.ERR_MissingPredefinedMember, "{ await (Task)null; return t; }").WithArguments("MyTaskMethodBuilder<T>", "SetException").WithLocation(7, 38));
        }

        [Fact]
        public void Private()
        {
            var source =
@"using System;
using System.Runtime.CompilerServices;
class C
{
#pragma warning disable CS1998
    static async MyTask F() { }
    static async MyTask<int> G() { return 3; }
#pragma warning restore CS1998
    [AsyncMethodBuilder(typeof(MyTaskMethodBuilder))]
    private class MyTask { }
    [AsyncMethodBuilder(typeof(MyTaskMethodBuilder<>))]
    private class MyTask<T> { }
    private class MyTaskMethodBuilder
    {
        public static MyTaskMethodBuilder Create() => null;
        public void SetStateMachine(IAsyncStateMachine stateMachine) { }
        public void Start<TStateMachine>(ref TStateMachine stateMachine) where TStateMachine : IAsyncStateMachine { }
        public void SetException(Exception e) { }
        public void SetResult() { }
        public void AwaitOnCompleted<TAwaiter, TStateMachine>(ref TAwaiter awaiter, ref TStateMachine stateMachine) where TAwaiter : INotifyCompletion where TStateMachine : IAsyncStateMachine { }
        public void AwaitUnsafeOnCompleted<TAwaiter, TStateMachine>(ref TAwaiter awaiter, ref TStateMachine stateMachine) where TAwaiter : ICriticalNotifyCompletion where TStateMachine : IAsyncStateMachine { }
        public MyTask Task { get { return null; } }
    }
    private class MyTaskMethodBuilder<T>
    {
        public static MyTaskMethodBuilder<T> Create() => null;
        public void SetStateMachine(IAsyncStateMachine stateMachine) { }
        public void Start<TStateMachine>(ref TStateMachine stateMachine) where TStateMachine : IAsyncStateMachine { }
        public void SetException(Exception e) { }
        public void SetResult(T t) { }
        public void AwaitOnCompleted<TAwaiter, TStateMachine>(ref TAwaiter awaiter, ref TStateMachine stateMachine) where TAwaiter : INotifyCompletion where TStateMachine : IAsyncStateMachine { }
        public void AwaitUnsafeOnCompleted<TAwaiter, TStateMachine>(ref TAwaiter awaiter, ref TStateMachine stateMachine) where TAwaiter : ICriticalNotifyCompletion where TStateMachine : IAsyncStateMachine { }
        public MyTask<T> Task { get { return null; } }
    }
}

namespace System.Runtime.CompilerServices { class AsyncMethodBuilderAttribute : System.Attribute { public AsyncMethodBuilderAttribute(System.Type t) { } } }
";
            var compilation = CreateCompilationWithMscorlib45(source);
            var verifier = CompileAndVerify(compilation);
            verifier.VerifyDiagnostics();
            var testData = verifier.TestData;
            var method = (MethodSymbol)testData.GetMethodData("C.F()").Method;
            Assert.True(method.IsAsync);
<<<<<<< HEAD
            Assert.True(method.IsAsyncReturningTask(compilation));
            Assert.Equal("C.MyTask", method.ReturnType.ToDisplayString());
            method = (MethodSymbol)testData.GetMethodData("C.G()").Method;
            Assert.True(method.IsAsync);
            Assert.True(method.IsAsyncReturningGenericTask(compilation));
            Assert.Equal("C.MyTask<int>", method.ReturnType.ToDisplayString());
=======
            Assert.True(method.IsTaskReturningAsync(compilation));
            Assert.Equal("C.MyTask", method.ReturnTypeWithAnnotations.ToDisplayString());
            method = (MethodSymbol)testData.GetMethodData("C.G()").Method;
            Assert.True(method.IsAsync);
            Assert.True(method.IsGenericTaskReturningAsync(compilation));
            Assert.Equal("C.MyTask<int>", method.ReturnTypeWithAnnotations.ToDisplayString());
>>>>>>> e0567782
        }

        [Fact]
        public void AsyncLambda_InferReturnType()
        {
            var source =
@"using System;
using System.Runtime.CompilerServices;
class C
{
    static void F(Func<MyTask> f) { }
    static void F<T>(Func<MyTask<T>> f) { }
    static void F(Func<MyTask<string>> f) { }
    static void M()
    {
#pragma warning disable CS1998
        F(async () => { });
        F(async () => { return 3; });
        F(async () => { return string.Empty; });
#pragma warning restore CS1998
    }
}
[AsyncMethodBuilder(typeof(MyTaskMethodBuilder))]
class MyTask
{
    internal Awaiter GetAwaiter() => null;
    internal class Awaiter : INotifyCompletion
    {
        public void OnCompleted(Action a) { }
        internal bool IsCompleted => true;
        internal void GetResult() { }
    }
}
[AsyncMethodBuilder(typeof(MyTaskMethodBuilder<>))]
class MyTask<T>
{
    internal Awaiter GetAwaiter() => null;
    internal class Awaiter : INotifyCompletion
    {
        public void OnCompleted(Action a) { }
        internal bool IsCompleted => true;
        internal T GetResult() => default(T);
    }
}
class MyTaskMethodBuilder
{
    public static MyTaskMethodBuilder Create() => null;
    public void SetStateMachine(IAsyncStateMachine stateMachine) { }
    public void Start<TStateMachine>(ref TStateMachine stateMachine) where TStateMachine : IAsyncStateMachine { }
    public void SetException(Exception e) { }
    public void SetResult() { }
    public void AwaitOnCompleted<TAwaiter, TStateMachine>(ref TAwaiter awaiter, ref TStateMachine stateMachine) where TAwaiter : INotifyCompletion where TStateMachine : IAsyncStateMachine { }
    public void AwaitUnsafeOnCompleted<TAwaiter, TStateMachine>(ref TAwaiter awaiter, ref TStateMachine stateMachine) where TAwaiter : ICriticalNotifyCompletion where TStateMachine : IAsyncStateMachine { }
    public MyTask Task => default(MyTask);
}
class MyTaskMethodBuilder<T>
{
    public static MyTaskMethodBuilder<T> Create() => null;
    public void SetStateMachine(IAsyncStateMachine stateMachine) { }
    public void Start<TStateMachine>(ref TStateMachine stateMachine) where TStateMachine : IAsyncStateMachine { }
    public void SetException(Exception e) { }
    public void SetResult(T t) { }
    public void AwaitOnCompleted<TAwaiter, TStateMachine>(ref TAwaiter awaiter, ref TStateMachine stateMachine) where TAwaiter : INotifyCompletion where TStateMachine : IAsyncStateMachine { }
    public void AwaitUnsafeOnCompleted<TAwaiter, TStateMachine>(ref TAwaiter awaiter, ref TStateMachine stateMachine) where TAwaiter : ICriticalNotifyCompletion where TStateMachine : IAsyncStateMachine { }
    public MyTask<T> Task => default(MyTask<T>);
}

namespace System.Runtime.CompilerServices { class AsyncMethodBuilderAttribute : System.Attribute { public AsyncMethodBuilderAttribute(System.Type t) { } } }
";
            var compilation = CreateCompilationWithMscorlib45(source);
            var verifier = CompileAndVerify(compilation);
            verifier.VerifyDiagnostics();
            var testData = verifier.TestData;
            var method = (MethodSymbol)testData.GetMethodData("C.<>c.<M>b__3_0()").Method;
            Assert.True(method.IsAsync);
<<<<<<< HEAD
            Assert.True(method.IsAsyncReturningTask(compilation));
            Assert.Equal("MyTask", method.ReturnType.ToDisplayString());
            method = (MethodSymbol)testData.GetMethodData("C.<>c.<M>b__3_1()").Method;
            Assert.True(method.IsAsync);
            Assert.True(method.IsAsyncReturningGenericTask(compilation));
            Assert.Equal("MyTask<int>", method.ReturnType.ToDisplayString());
=======
            Assert.True(method.IsTaskReturningAsync(compilation));
            Assert.Equal("MyTask", method.ReturnTypeWithAnnotations.ToDisplayString());
            method = (MethodSymbol)testData.GetMethodData("C.<>c.<M>b__3_1()").Method;
            Assert.True(method.IsAsync);
            Assert.True(method.IsGenericTaskReturningAsync(compilation));
            Assert.Equal("MyTask<int>", method.ReturnTypeWithAnnotations.ToDisplayString());
>>>>>>> e0567782
        }

        [Fact]
        public void AsyncLocalFunction()
        {
            var source =
@"using System;
using System.Runtime.CompilerServices;
class C
{
    static async void M()
    {
#pragma warning disable CS1998
        async MyTask F() { }
        async MyTask<T> G<T>(T t) => t;
        await F();
        await G(3);
#pragma warning restore CS1998
    }
}
[AsyncMethodBuilder(typeof(MyTaskMethodBuilder))]
struct MyTask
{
    internal Awaiter GetAwaiter() => null;
    internal class Awaiter : INotifyCompletion
    {
        public void OnCompleted(Action a) { }
        internal bool IsCompleted => true;
        internal void GetResult() { }
    }
}
[AsyncMethodBuilder(typeof(MyTaskMethodBuilder<>))]
struct MyTask<T>
{
    internal Awaiter GetAwaiter() => null;
    internal class Awaiter : INotifyCompletion
    {
        public void OnCompleted(Action a) { }
        internal bool IsCompleted => true;
        internal T GetResult() => default(T);
    }
}
class MyTaskMethodBuilder
{
    public static MyTaskMethodBuilder Create() => null;
    public void SetStateMachine(IAsyncStateMachine stateMachine) { }
    public void Start<TStateMachine>(ref TStateMachine stateMachine) where TStateMachine : IAsyncStateMachine { }
    public void SetException(Exception e) { }
    public void SetResult() { }
    public void AwaitOnCompleted<TAwaiter, TStateMachine>(ref TAwaiter awaiter, ref TStateMachine stateMachine) where TAwaiter : INotifyCompletion where TStateMachine : IAsyncStateMachine { }
    public void AwaitUnsafeOnCompleted<TAwaiter, TStateMachine>(ref TAwaiter awaiter, ref TStateMachine stateMachine) where TAwaiter : ICriticalNotifyCompletion where TStateMachine : IAsyncStateMachine { }
    public MyTask Task => default(MyTask);
}
class MyTaskMethodBuilder<T>
{
    public static MyTaskMethodBuilder<T> Create() => null;
    public void SetStateMachine(IAsyncStateMachine stateMachine) { }
    public void Start<TStateMachine>(ref TStateMachine stateMachine) where TStateMachine : IAsyncStateMachine { }
    public void SetException(Exception e) { }
    public void SetResult(T t) { }
    public void AwaitOnCompleted<TAwaiter, TStateMachine>(ref TAwaiter awaiter, ref TStateMachine stateMachine) where TAwaiter : INotifyCompletion where TStateMachine : IAsyncStateMachine { }
    public void AwaitUnsafeOnCompleted<TAwaiter, TStateMachine>(ref TAwaiter awaiter, ref TStateMachine stateMachine) where TAwaiter : ICriticalNotifyCompletion where TStateMachine : IAsyncStateMachine { }
    public MyTask<T> Task => default(MyTask<T>);
}

namespace System.Runtime.CompilerServices { class AsyncMethodBuilderAttribute : System.Attribute { public AsyncMethodBuilderAttribute(System.Type t) { } } }
";
            var compilation = CreateCompilationWithMscorlib45(source);
            var verifier = CompileAndVerify(compilation);
            verifier.VerifyDiagnostics();
            var testData = verifier.TestData;
            var method = (MethodSymbol)testData.GetMethodData("C.<M>g__F|0_0()").Method;
            Assert.True(method.IsAsync);
<<<<<<< HEAD
            Assert.True(method.IsAsyncReturningTask(compilation));
            Assert.Equal("MyTask", method.ReturnType.ToDisplayString());
            method = (MethodSymbol)testData.GetMethodData("C.<M>g__G|0_1<T>(T)").Method;
            Assert.True(method.IsAsync);
            Assert.True(method.IsAsyncReturningGenericTask(compilation));
            Assert.Equal("MyTask<T>", method.ReturnType.ToDisplayString());
=======
            Assert.True(method.IsTaskReturningAsync(compilation));
            Assert.Equal("MyTask", method.ReturnTypeWithAnnotations.ToDisplayString());
            method = (MethodSymbol)testData.GetMethodData("C.<M>g__G|0_1<T>(T)").Method;
            Assert.True(method.IsAsync);
            Assert.True(method.IsGenericTaskReturningAsync(compilation));
            Assert.Equal("MyTask<T>", method.ReturnTypeWithAnnotations.ToDisplayString());
>>>>>>> e0567782
        }

        [Fact]
        public void Dynamic()
        {
            var source =
@"using System;
using System.Runtime.CompilerServices;
class C
{
    static void F<T>(Func<MyTask<T>> f) { }
    static void G(Func<MyTask<dynamic>> f) { }
    static void M(object o)
    {
#pragma warning disable CS1998
        F(async () => (dynamic)o);
        F(async () => new[] { (dynamic)o });
        G(async () => o);
#pragma warning restore CS1998
    }
}
[AsyncMethodBuilder(typeof(MyTaskMethodBuilder<>))]
class MyTask<T>
{
    internal Awaiter GetAwaiter() => null;
    internal class Awaiter : INotifyCompletion
    {
        public void OnCompleted(Action a) { }
        internal bool IsCompleted => true;
        internal T GetResult() => default(T);
    }
}
class MyTaskMethodBuilder<T>
{
    public static MyTaskMethodBuilder<T> Create() => null;
    public void SetStateMachine(IAsyncStateMachine stateMachine) { }
    public void Start<TStateMachine>(ref TStateMachine stateMachine) where TStateMachine : IAsyncStateMachine { }
    public void SetException(Exception e) { }
    public void SetResult(T t) { }
    public void AwaitOnCompleted<TAwaiter, TStateMachine>(ref TAwaiter awaiter, ref TStateMachine stateMachine) where TAwaiter : INotifyCompletion where TStateMachine : IAsyncStateMachine { }
    public void AwaitUnsafeOnCompleted<TAwaiter, TStateMachine>(ref TAwaiter awaiter, ref TStateMachine stateMachine) where TAwaiter : ICriticalNotifyCompletion where TStateMachine : IAsyncStateMachine { }
    public MyTask<T> Task => default(MyTask<T>);
}

namespace System.Runtime.CompilerServices { class AsyncMethodBuilderAttribute : System.Attribute { public AsyncMethodBuilderAttribute(System.Type t) { } } }
";
            var compilation = CreateCompilationWithMscorlib45(source, references: new MetadataReference[] { CSharpRef, SystemCoreRef });
            var verifier = CompileAndVerify(
                compilation,
                expectedSignatures: new[]
                {
                    Signature(
                        "C+<>c__DisplayClass2_0",
                        "<M>b__0",
                        ".method [System.Runtime.CompilerServices.AsyncStateMachineAttribute(C+<>c__DisplayClass2_0+<<M>b__0>d)] assembly hidebysig instance [System.Runtime.CompilerServices.DynamicAttribute(System.Collections.ObjectModel.ReadOnlyCollection`1[System.Reflection.CustomAttributeTypedArgument])] MyTask`1[System.Object] <M>b__0() cil managed"),
                    Signature(
                        "C+<>c__DisplayClass2_0",
                        "<M>b__1",
                        ".method [System.Runtime.CompilerServices.AsyncStateMachineAttribute(C+<>c__DisplayClass2_0+<<M>b__1>d)] assembly hidebysig instance [System.Runtime.CompilerServices.DynamicAttribute(System.Collections.ObjectModel.ReadOnlyCollection`1[System.Reflection.CustomAttributeTypedArgument])] MyTask`1[System.Object[]] <M>b__1() cil managed"),
                    Signature(
                        "C+<>c__DisplayClass2_0",
                        "<M>b__2",
                        ".method [System.Runtime.CompilerServices.AsyncStateMachineAttribute(C+<>c__DisplayClass2_0+<<M>b__2>d)] assembly hidebysig instance [System.Runtime.CompilerServices.DynamicAttribute(System.Collections.ObjectModel.ReadOnlyCollection`1[System.Reflection.CustomAttributeTypedArgument])] MyTask`1[System.Object] <M>b__2() cil managed"),
                });
            verifier.VerifyDiagnostics();
        }

        [Fact]
        public void NonTaskBuilder()
        {
            var source =
@"using System;
using System.Runtime.CompilerServices;
class C
{
    static async void M()
    {
#pragma warning disable CS1998
        async MyTask F() { };
        await F();
#pragma warning restore CS1998
    }
}
[AsyncMethodBuilder(typeof(string))]
public struct MyTask
{
    internal Awaiter GetAwaiter() => null;
    internal class Awaiter : INotifyCompletion
    {
        public void OnCompleted(Action a) { }
        internal bool IsCompleted => true;
        internal void GetResult() { }
    }
}

namespace System.Runtime.CompilerServices { class AsyncMethodBuilderAttribute : System.Attribute { public AsyncMethodBuilderAttribute(System.Type t) { } } }
";
            var compilation = CreateCompilationWithMscorlib45(source);
            compilation.VerifyEmitDiagnostics(
                // (8,26): error CS0656: Missing compiler required member 'string.Task'
                //         async MyTask F() { };
                Diagnostic(ErrorCode.ERR_MissingPredefinedMember, "{ }").WithArguments("string", "Task").WithLocation(8, 26),
                // (8,26): error CS0656: Missing compiler required member 'string.Create'
                //         async MyTask F() { };
                Diagnostic(ErrorCode.ERR_MissingPredefinedMember, "{ }").WithArguments("string", "Create").WithLocation(8, 26));
        }

        [Fact]
        public void NonTaskBuilderOfT()
        {
            var source =
@"using System;
using System.Runtime.CompilerServices;
class C
{
    static async void M()
    {
#pragma warning disable CS1998
        async MyTask<T> F<T>(T t) => t;
        await F(3);
#pragma warning restore CS1998
    }
}
[AsyncMethodBuilder(typeof(IEquatable<>))]
public struct MyTask<T>
{
    internal Awaiter GetAwaiter() => null;
    internal class Awaiter : INotifyCompletion
    {
        public void OnCompleted(Action a) { }
        internal bool IsCompleted => true;
        internal T GetResult() => default(T);
    }
}

namespace System.Runtime.CompilerServices { class AsyncMethodBuilderAttribute : System.Attribute { public AsyncMethodBuilderAttribute(System.Type t) { } } }
";
            var compilation = CreateCompilationWithMscorlib45(source);
            compilation.VerifyEmitDiagnostics(
                // (8,35): error CS0656: Missing compiler required member 'IEquatable<T>.Task'
                //         async MyTask<T> F<T>(T t) => t;
                Diagnostic(ErrorCode.ERR_MissingPredefinedMember, "=> t").WithArguments("System.IEquatable<T>", "Task").WithLocation(8, 35),
                // (8,35): error CS0656: Missing compiler required member 'IEquatable<T>.Create'
                //         async MyTask<T> F<T>(T t) => t;
                Diagnostic(ErrorCode.ERR_MissingPredefinedMember, "=> t").WithArguments("System.IEquatable<T>", "Create").WithLocation(8, 35));
        }

        [Fact]
        public void NonTaskBuilder_Array()
        {
            var source =
@"using System;
using System.Runtime.CompilerServices;
class C
{
    static async void M()
    {
#pragma warning disable CS1998
        async MyTask F() { };
        await F();
#pragma warning restore CS1998
    }
}
[AsyncMethodBuilder(typeof(object[]))]
struct MyTask
{
    internal Awaiter GetAwaiter() => null;
    internal class Awaiter : INotifyCompletion
    {
        public void OnCompleted(Action a) { }
        internal bool IsCompleted => true;
        internal void GetResult() { }
    }
}

namespace System.Runtime.CompilerServices { class AsyncMethodBuilderAttribute : System.Attribute { public AsyncMethodBuilderAttribute(System.Type t) { } } }
";
            var compilation = CreateCompilationWithMscorlib45(source);
            compilation.VerifyEmitDiagnostics(
                // (8,22): error CS1983: The return type of an async method must be void, Task or Task<T>
                //         async MyTask F() { };
                Diagnostic(ErrorCode.ERR_BadAsyncReturn, "{ }").WithLocation(8, 26));
        }

        [Fact]
        static void AsyncMethodBuilderAttributeMultipleParameters()
        {
            var source = @"
using System.Runtime.CompilerServices;
using System.Threading.Tasks;

[AsyncMethodBuilder(typeof(B1),1)] class T1 { }
class B1 { }

[AsyncMethodBuilder(typeof(B2))] class T2 { }
class B2 { }

class Program {
    static void Main() { }
    async T1 f1() => await Task.Delay(1);
    async T2 f2() => await Task.Delay(1);
}

namespace System.Runtime.CompilerServices { class AsyncMethodBuilderAttribute : System.Attribute { public AsyncMethodBuilderAttribute(System.Type t, int i) { } } }
";
            var compilation = CreateCompilationWithMscorlib45(source);
            compilation.VerifyEmitDiagnostics(
                // (8,2): error CS7036: There is no argument given that corresponds to the required formal parameter 'i' of 'AsyncMethodBuilderAttribute.AsyncMethodBuilderAttribute(Type, int)'
                // [AsyncMethodBuilder(typeof(B2))] class T2 { }
                Diagnostic(ErrorCode.ERR_NoCorrespondingArgument, "AsyncMethodBuilder(typeof(B2))").WithArguments("i", "System.Runtime.CompilerServices.AsyncMethodBuilderAttribute.AsyncMethodBuilderAttribute(System.Type, int)").WithLocation(8, 2),
                // (13,14): error CS1983: The return type of an async method must be void, Task or Task<T>
                //     async T1 f1() => await Task.Delay(1);
                Diagnostic(ErrorCode.ERR_BadAsyncReturn, "f1").WithLocation(13, 14),
                // (14,14): error CS1983: The return type of an async method must be void, Task or Task<T>
                //     async T2 f2() => await Task.Delay(1);
                Diagnostic(ErrorCode.ERR_BadAsyncReturn, "f2").WithLocation(14, 14)
                );
        }

        [Fact]
        static void AsyncMethodBuilderAttributeSingleParameterWrong()
        {
            var source = @"
using System.Runtime.CompilerServices;
using System.Threading.Tasks;

[AsyncMethodBuilder(1)] class T { }

class Program {
    static void Main() { }
    async T f() => await Task.Delay(1);
}

namespace System.Runtime.CompilerServices { class AsyncMethodBuilderAttribute : System.Attribute { public AsyncMethodBuilderAttribute(int i) { } } }
";
            var compilation = CreateCompilationWithMscorlib45(source);
            compilation.VerifyEmitDiagnostics(
                // (9,13): error CS1983: The return type of an async method must be void, Task or Task<T>
                //     async T f() => await Task.Delay(1);
                Diagnostic(ErrorCode.ERR_BadAsyncReturn, "f").WithLocation(9, 13)
                );
        }

        [Fact]
        public void AsyncMethodBuilder_IncorrectMethodArity()
        {
            var source =
@"using System;
using System.Runtime.CompilerServices;
using System.Threading.Tasks;
namespace System.Runtime.CompilerServices
{
    class AsyncMethodBuilderAttribute : System.Attribute
   {
       public AsyncMethodBuilderAttribute(System.Type t) { }
    }
}
class C
{
    static async MyTask F() { await Task.Delay(0); }
    static async MyTask<T> G<T>(T t) { await Task.Delay(0); return t; }
    static async MyTask<int> M()
    {
        await F();
        return await G(3);
    }
}
[AsyncMethodBuilder(typeof(MyTaskMethodBuilder))]
class MyTask
{
    internal Awaiter GetAwaiter() => null;
    internal class Awaiter : INotifyCompletion
    {
        public void OnCompleted(Action a) { }
        internal bool IsCompleted => true;
        internal void GetResult() { }
    }
}
[AsyncMethodBuilder(typeof(MyTaskMethodBuilder<>))]
class MyTask<T>
{
    internal Awaiter GetAwaiter() => null;
    internal class Awaiter : INotifyCompletion
    {
        public void OnCompleted(Action a) { }
        internal bool IsCompleted => true;
        internal T GetResult() => default(T);
    }
}
class MyTaskMethodBuilder
{
    public static MyTaskMethodBuilder Create() => null;
    internal MyTaskMethodBuilder(MyTask task) { }
    public void SetStateMachine<T>(IAsyncStateMachine stateMachine) { }
    public void Start<TStateMachine>(ref TStateMachine stateMachine) where TStateMachine : IAsyncStateMachine { }
    public void SetException(Exception e) { }
    public void SetResult() { }
    public void AwaitOnCompleted<TAwaiter, TStateMachine>(ref TAwaiter awaiter, ref TStateMachine stateMachine) where TAwaiter : INotifyCompletion where TStateMachine : IAsyncStateMachine { }
    public void AwaitUnsafeOnCompleted<TAwaiter, TStateMachine>(ref TAwaiter awaiter, ref TStateMachine stateMachine) where TAwaiter : ICriticalNotifyCompletion where TStateMachine : IAsyncStateMachine { }
    public MyTask Task => default(MyTask);
}
class MyTaskMethodBuilder<T>
{
    public static MyTaskMethodBuilder<T> Create() => null;
    internal MyTaskMethodBuilder(MyTask<T> task) { }
    public void SetStateMachine(IAsyncStateMachine stateMachine) { }
    public void Start<TAwaiter, TStateMachine>(ref TStateMachine stateMachine) where TStateMachine : IAsyncStateMachine { }
    public void SetException(Exception e) { }
    public void SetResult(T t) { }
    public void AwaitOnCompleted<TAwaiter, TStateMachine>(ref TAwaiter awaiter, ref TStateMachine stateMachine) where TAwaiter : INotifyCompletion where TStateMachine : IAsyncStateMachine { }
    public void AwaitUnsafeOnCompleted<TAwaiter, TStateMachine>(ref TAwaiter awaiter, ref TStateMachine stateMachine) where TAwaiter : ICriticalNotifyCompletion where TStateMachine : IAsyncStateMachine { }
    public MyTask<T> Task => default(MyTask<T>);
}";
            var compilation = CreateCompilationWithMscorlib45(source, options: TestOptions.DebugDll);
            compilation.VerifyEmitDiagnostics(
                // (13,29): error CS0656: Missing compiler required member 'MyTaskMethodBuilder.SetStateMachine'
                //     static async MyTask F() { await Task.Delay(0); }
                Diagnostic(ErrorCode.ERR_MissingPredefinedMember, "{ await Task.Delay(0); }").WithArguments("MyTaskMethodBuilder", "SetStateMachine").WithLocation(13, 29),
                // (14,38): error CS0656: Missing compiler required member 'MyTaskMethodBuilder<T>.Start'
                //     static async MyTask<T> G<T>(T t) { await Task.Delay(0); return t; }
                Diagnostic(ErrorCode.ERR_MissingPredefinedMember, "{ await Task.Delay(0); return t; }").WithArguments("MyTaskMethodBuilder<T>", "Start").WithLocation(14, 38),
                // (16,5): error CS0656: Missing compiler required member 'MyTaskMethodBuilder<int>.Start'
                //     {
                Diagnostic(ErrorCode.ERR_MissingPredefinedMember, @"{
        await F();
        return await G(3);
    }").WithArguments("MyTaskMethodBuilder<int>", "Start").WithLocation(16, 5));
        }

        [WorkItem(12616, "https://github.com/dotnet/roslyn/issues/12616")]
        [Fact]
        public void AsyncMethodBuilder_MissingConstraints()
        {
            var source =
@"using System;
using System.Runtime.CompilerServices;
using System.Threading.Tasks;
namespace System.Runtime.CompilerServices
{
    class AsyncMethodBuilderAttribute : System.Attribute
   {
       public AsyncMethodBuilderAttribute(System.Type t) { }
    }
}
class C
{
    static async MyTask F() { await Task.Delay(0); }
    static async MyTask<T> G<T>(T t) { await Task.Delay(0); return t; }
    static async MyTask<int> M()
    {
        await F();
        return await G(3);
    }
}
[AsyncMethodBuilder(typeof(MyTaskMethodBuilder))]
class MyTask
{
    internal Awaiter GetAwaiter() => null;
    internal class Awaiter : INotifyCompletion
    {
        public void OnCompleted(Action a) { }
        internal bool IsCompleted => true;
        internal void GetResult() { }
    }
}
[AsyncMethodBuilder(typeof(MyTaskMethodBuilder<>))]
class MyTask<T>
{
    internal Awaiter GetAwaiter() => null;
    internal class Awaiter : INotifyCompletion
    {
        public void OnCompleted(Action a) { }
        internal bool IsCompleted => true;
        internal T GetResult() => default(T);
    }
}
class MyTaskMethodBuilder
{
    public static MyTaskMethodBuilder Create() => null;
    internal MyTaskMethodBuilder(MyTask task) { }
    public void SetStateMachine(IAsyncStateMachine stateMachine) { }
    // Missing constraint: where TStateMachine : IAsyncStateMachine
    public void Start<TStateMachine>(ref TStateMachine stateMachine) { }
    public void SetException(Exception e) { }
    public void SetResult() { }
    public void AwaitOnCompleted<TAwaiter, TStateMachine>(ref TAwaiter awaiter, ref TStateMachine stateMachine) where TAwaiter : INotifyCompletion where TStateMachine : IAsyncStateMachine { }
    public void AwaitUnsafeOnCompleted<TAwaiter, TStateMachine>(ref TAwaiter awaiter, ref TStateMachine stateMachine) where TAwaiter : ICriticalNotifyCompletion where TStateMachine : IAsyncStateMachine { }
    public MyTask Task => default(MyTask);
}
class MyTaskMethodBuilder<T>
{
    public static MyTaskMethodBuilder<T> Create() => null;
    internal MyTaskMethodBuilder(MyTask<T> task) { }
    public void SetStateMachine(IAsyncStateMachine stateMachine) { }
    public void Start<TStateMachine>(ref TStateMachine stateMachine) where TStateMachine : IAsyncStateMachine { }
    public void SetException(Exception e) { }
    public void SetResult(T t) { }
    // Incorrect constraint: where TAwaiter : IAsyncStateMachine
    public void AwaitOnCompleted<TAwaiter, TStateMachine>(ref TAwaiter awaiter, ref TStateMachine stateMachine) where TAwaiter : IAsyncStateMachine where TStateMachine : IAsyncStateMachine { }
    public void AwaitUnsafeOnCompleted<TAwaiter, TStateMachine>(ref TAwaiter awaiter, ref TStateMachine stateMachine) where TAwaiter : ICriticalNotifyCompletion where TStateMachine : IAsyncStateMachine { }
    public MyTask<T> Task => default(MyTask<T>);
}";
            var compilation = CreateCompilationWithMscorlib45(source, options: TestOptions.DebugDll);
            compilation.VerifyEmitDiagnostics(
                // (17,9): error CS0311: The type 'MyTask.Awaiter' cannot be used as type parameter 'TAwaiter' in the generic type or method 'MyTaskMethodBuilder<int>.AwaitOnCompleted<TAwaiter, TStateMachine>(ref TAwaiter, ref TStateMachine)'. There is no implicit reference conversion from 'MyTask.Awaiter' to 'System.Runtime.CompilerServices.IAsyncStateMachine'.
                //         await F();
                Diagnostic(ErrorCode.ERR_GenericConstraintNotSatisfiedRefType, "await F();").WithArguments("MyTaskMethodBuilder<int>.AwaitOnCompleted<TAwaiter, TStateMachine>(ref TAwaiter, ref TStateMachine)", "System.Runtime.CompilerServices.IAsyncStateMachine", "TAwaiter", "MyTask.Awaiter").WithLocation(17, 9),
                // (18,16): error CS0311: The type 'MyTask<int>.Awaiter' cannot be used as type parameter 'TAwaiter' in the generic type or method 'MyTaskMethodBuilder<int>.AwaitOnCompleted<TAwaiter, TStateMachine>(ref TAwaiter, ref TStateMachine)'. There is no implicit reference conversion from 'MyTask<int>.Awaiter' to 'System.Runtime.CompilerServices.IAsyncStateMachine'.
                //         return await G(3);
                Diagnostic(ErrorCode.ERR_GenericConstraintNotSatisfiedRefType, "await G(3)").WithArguments("MyTaskMethodBuilder<int>.AwaitOnCompleted<TAwaiter, TStateMachine>(ref TAwaiter, ref TStateMachine)", "System.Runtime.CompilerServices.IAsyncStateMachine", "TAwaiter", "MyTask<int>.Awaiter").WithLocation(18, 16)

                );
        }

        [WorkItem(12616, "https://github.com/dotnet/roslyn/issues/12616")]
        [Fact]
        public void AsyncMethodBuilder_AdditionalConstraints()
        {
            var source =
@"using System;
using System.Runtime.CompilerServices;
using System.Threading.Tasks;
namespace System.Runtime.CompilerServices
{
    class AsyncMethodBuilderAttribute : System.Attribute
   {
       public AsyncMethodBuilderAttribute(System.Type t) { }
    }
}
class C
{
    static async MyTask F() { await Task.Delay(0); }
    static async MyTask<T> G<T>(T t) { await Task.Delay(0); return t; }
    static async MyTask<int> M()
    {
        await F();
        return await G(3);
    }
}
[AsyncMethodBuilder(typeof(MyTaskMethodBuilder))]
class MyTask
{
    internal Awaiter GetAwaiter() => null;
    internal class Awaiter : INotifyCompletion
    {
        public void OnCompleted(Action a) { }
        internal bool IsCompleted => true;
        internal void GetResult() { }
    }
}
[AsyncMethodBuilder(typeof(MyTaskMethodBuilder<>))]
class MyTask<T>
{
    internal Awaiter GetAwaiter() => null;
    internal class Awaiter : INotifyCompletion
    {
        public void OnCompleted(Action a) { }
        internal bool IsCompleted => true;
        internal T GetResult() => default(T);
    }
}
class MyTaskMethodBuilder
{
    public static MyTaskMethodBuilder Create() => null;
    internal MyTaskMethodBuilder(MyTask task) { }
    public void SetStateMachine(IAsyncStateMachine stateMachine) { }
    // Additional constraint: class
    public void Start<TStateMachine>(ref TStateMachine stateMachine) where TStateMachine : class, IAsyncStateMachine { }
    public void SetException(Exception e) { }
    public void SetResult() { }
    public void AwaitOnCompleted<TAwaiter, TStateMachine>(ref TAwaiter awaiter, ref TStateMachine stateMachine) where TAwaiter : INotifyCompletion where TStateMachine : IAsyncStateMachine { }
    public void AwaitUnsafeOnCompleted<TAwaiter, TStateMachine>(ref TAwaiter awaiter, ref TStateMachine stateMachine) where TAwaiter : ICriticalNotifyCompletion where TStateMachine : IAsyncStateMachine { }
    public MyTask Task => default(MyTask);
}
class MyTaskMethodBuilder<T>
{
    public static MyTaskMethodBuilder<T> Create() => null;
    internal MyTaskMethodBuilder(MyTask<T> task) { }
    public void SetStateMachine(IAsyncStateMachine stateMachine) { }
    public void Start<TStateMachine>(ref TStateMachine stateMachine) where TStateMachine : IAsyncStateMachine { }
    public void SetException(Exception e) { }
    public void SetResult(T t) { }
    public void AwaitOnCompleted<TAwaiter, TStateMachine>(ref TAwaiter awaiter, ref TStateMachine stateMachine) where TAwaiter : INotifyCompletion where TStateMachine : IAsyncStateMachine { }
    // Additional constraint: ICriticalNotifyCompletion
    public void AwaitUnsafeOnCompleted<TAwaiter, TStateMachine>(ref TAwaiter awaiter, ref TStateMachine stateMachine) where TAwaiter : ICriticalNotifyCompletion where TStateMachine : IAsyncStateMachine, ICriticalNotifyCompletion { }
    public MyTask<T> Task => default(MyTask<T>);
}";
            var compilation = CreateCompilationWithMscorlib45(source, options: TestOptions.DebugDll);
            compilation.VerifyEmitDiagnostics(
                // (14,40): error CS0311: The type 'C.<G>d__1<T>' cannot be used as type parameter 'TStateMachine' in the generic type or method 'MyTaskMethodBuilder<T>.AwaitUnsafeOnCompleted<TAwaiter, TStateMachine>(ref TAwaiter, ref TStateMachine)'. There is no implicit reference conversion from 'C.<G>d__1<T>' to 'System.Runtime.CompilerServices.ICriticalNotifyCompletion'.
                //     static async MyTask<T> G<T>(T t) { await Task.Delay(0); return t; }
                Diagnostic(ErrorCode.ERR_GenericConstraintNotSatisfiedRefType, "await Task.Delay(0);").WithArguments("MyTaskMethodBuilder<T>.AwaitUnsafeOnCompleted<TAwaiter, TStateMachine>(ref TAwaiter, ref TStateMachine)", "System.Runtime.CompilerServices.ICriticalNotifyCompletion", "TStateMachine", "C.<G>d__1<T>").WithLocation(14, 40));
        }

        [WorkItem(15955, "https://github.com/dotnet/roslyn/issues/15955")]
        [Fact]
        public void OverloadWithVoidPointer()
        {
            var source =
@"class A
{
    unsafe public static void F(void* p) { }
    unsafe public static void F(int* p) { }
}
class B
{
    static void Main()
    {
        unsafe
        {
            A.F(null);
        }
    }
}";
            var compilation = CreateCompilationWithMscorlib45(source, options: TestOptions.UnsafeDebugExe);
            compilation.VerifyEmitDiagnostics();
        }

        [Fact]
        public void AwaiterMissingINotifyCompletion()
        {
            var source0 =
@"using System;
using System.Runtime.CompilerServices;
namespace System.Runtime.CompilerServices
{
    class AsyncMethodBuilderAttribute : Attribute
    {
        public AsyncMethodBuilderAttribute(Type t) { }
    }
}
[AsyncMethodBuilder(typeof(MyTaskMethodBuilder))]
public sealed class MyTask
{
    public Awaiter GetAwaiter() => null;
    public class Awaiter
    {
        public void OnCompleted(Action a) { }
        public bool IsCompleted => true;
        public void GetResult() { }
    }
}
public sealed class MyTaskMethodBuilder
{
    public static MyTaskMethodBuilder Create() => new MyTaskMethodBuilder();
    public void SetStateMachine(IAsyncStateMachine stateMachine) { }
    public void Start<TStateMachine>(ref TStateMachine stateMachine)
        where TStateMachine : IAsyncStateMachine
    {
    }
    public void SetException(Exception e) { }
    public void SetResult() { }
    public void AwaitOnCompleted<TAwaiter, TStateMachine>(ref TAwaiter awaiter, ref TStateMachine stateMachine)
        where TAwaiter : INotifyCompletion
        where TStateMachine : IAsyncStateMachine
    {
    }
    public void AwaitUnsafeOnCompleted<TAwaiter, TStateMachine>(ref TAwaiter awaiter, ref TStateMachine stateMachine)
        where TAwaiter : ICriticalNotifyCompletion
        where TStateMachine : IAsyncStateMachine
    {
    }
    public MyTask Task => new MyTask();
}";
            var compilation0 = CreateCompilationWithMscorlib45(source0);
            var ref0 = compilation0.EmitToImageReference();
            var source =
@"class Program
{
    static async MyTask F()
    {
        await new MyTask();
    }
    static void Main()
    {
        var t = F();
        t.GetAwaiter().GetResult();
    }
}";
            var compilation = CreateCompilationWithMscorlib45(source, references: new[] { ref0 });
            compilation.VerifyEmitDiagnostics(
                // (5,9): error CS4027: 'MyTask.Awaiter' does not implement 'INotifyCompletion'
                //         await new MyTask();
                Diagnostic(ErrorCode.ERR_DoesntImplementAwaitInterface, "await new MyTask()").WithArguments("MyTask.Awaiter", "System.Runtime.CompilerServices.INotifyCompletion").WithLocation(5, 9));
        }

        /// <summary>
        /// Avoid checking constraints in generic methods in actual AsyncTaskMethodBuilder
        /// to avoid breaking change.
        /// </summary>
        [WorkItem(21500, "https://github.com/dotnet/roslyn/issues/21500")]
        [Fact]
        public void AdditionalConstraintMissingFromStateMachine_AsyncTaskMethodBuilder()
        {
            var source0 =
@"using System;
using System.Runtime.CompilerServices;
using System.Threading.Tasks;
namespace System
{
    public delegate void Action();
}
namespace System.Runtime.CompilerServices
{
    public interface INotifyCompletion
    {
        void OnCompleted(Action a);
    }
    public interface ICriticalNotifyCompletion : INotifyCompletion
    {
        void UnsafeOnCompleted(Action a);
    }
    public interface IAsyncStateMachine
    {
        void MoveNext();
        void SetStateMachine(IAsyncStateMachine stateMachine);
    }
    public interface IMyStateMachine
    {
    }
    public struct AsyncTaskMethodBuilder
    {
        public static AsyncTaskMethodBuilder Create() => new AsyncTaskMethodBuilder();
        public void SetStateMachine(IAsyncStateMachine stateMachine) { }
        public void Start<TStateMachine>(ref TStateMachine stateMachine)
            where TStateMachine : IMyStateMachine, IAsyncStateMachine
        {
        }
        public void SetException(Exception e) { }
        public void SetResult() { }
        public void AwaitOnCompleted<TAwaiter, TStateMachine>(ref TAwaiter awaiter, ref TStateMachine stateMachine)
            where TAwaiter : INotifyCompletion
            where TStateMachine : IMyStateMachine, IAsyncStateMachine
        {
        }
        public void AwaitUnsafeOnCompleted<TAwaiter, TStateMachine>(ref TAwaiter awaiter, ref TStateMachine stateMachine)
            where TAwaiter : ICriticalNotifyCompletion
            where TStateMachine : IMyStateMachine, IAsyncStateMachine
        {
        }
        public Task Task => new Task();
    }
}
namespace System.Threading.Tasks
{
    public class Task
    {
        public Awaiter GetAwaiter() => new Awaiter();
        public class Awaiter : INotifyCompletion
        {
            public void OnCompleted(Action a) { }
            public bool IsCompleted => true;
            public void GetResult() { }
        }
    }
}";
            var compilation0 = CreateEmptyCompilation(source0, references: new[] { MscorlibRef_v20 });
            var ref0 = compilation0.EmitToImageReference();
            var source =
@"using System.Threading.Tasks;
class Program
{
    static async Task F()
    {
        await new Task();
    }
    static void Main()
    {
        var t = F();
        t.GetAwaiter().GetResult();
    }
}";
            var compilation = CreateEmptyCompilation(source, references: new[] { MscorlibRef_v20, ref0 });
            compilation.VerifyEmitDiagnostics();
        }

        /// <summary>
        /// Verify constraints at the call-site for generic methods of async method build.
        /// </summary>
        [WorkItem(21500, "https://github.com/dotnet/roslyn/issues/21500")]
        [Fact]
        public void Start_AdditionalConstraintMissingFromStateMachine()
        {
            var source0 =
@"using System;
using System.Runtime.CompilerServices;
namespace System.Runtime.CompilerServices
{
    class AsyncMethodBuilderAttribute : Attribute
    {
        public AsyncMethodBuilderAttribute(Type t) { }
    }
}
[AsyncMethodBuilder(typeof(MyTaskMethodBuilder))]
public sealed class MyTask
{
    public Awaiter GetAwaiter() => new Awaiter();
    public class Awaiter : INotifyCompletion
    {
        public void OnCompleted(Action a) { }
        public bool IsCompleted => true;
        public void GetResult() { }
    }
}
public interface IMyStateMachine { }
public sealed class MyTaskMethodBuilder
{
    public static MyTaskMethodBuilder Create() => new MyTaskMethodBuilder();
    public void SetStateMachine(IAsyncStateMachine stateMachine) { }
    public void Start<TStateMachine>(ref TStateMachine stateMachine)
        where TStateMachine : IMyStateMachine, IAsyncStateMachine
    {
    }
    public void SetException(Exception e) { }
    public void SetResult() { }
    public void AwaitOnCompleted<TAwaiter, TStateMachine>(ref TAwaiter awaiter, ref TStateMachine stateMachine)
        where TAwaiter : INotifyCompletion
        where TStateMachine : IAsyncStateMachine
    {
    }
    public void AwaitUnsafeOnCompleted<TAwaiter, TStateMachine>(ref TAwaiter awaiter, ref TStateMachine stateMachine)
        where TAwaiter : ICriticalNotifyCompletion
        where TStateMachine : IAsyncStateMachine
    {
    }
    public MyTask Task => new MyTask();
}";
            var compilation0 = CreateCompilationWithMscorlib45(source0);
            var ref0 = compilation0.EmitToImageReference();
            var source =
@"class Program
{
    static async MyTask F()
    {
        await new MyTask();
    }
    static void Main()
    {
        var t = F();
        t.GetAwaiter().GetResult();
    }
}";
            var compilation = CreateCompilationWithMscorlib45(source, references: new[] { ref0 });
            compilation.VerifyEmitDiagnostics(
                // (4,5): error CS0315: The type 'Program.<F>d__0' cannot be used as type parameter 'TStateMachine' in the generic type or method 'MyTaskMethodBuilder.Start<TStateMachine>(ref TStateMachine)'. There is no boxing conversion from 'Program.<F>d__0' to 'IMyStateMachine'.
                //     {
                Diagnostic(ErrorCode.ERR_GenericConstraintNotSatisfiedValType, @"{
        await new MyTask();
    }").WithArguments("MyTaskMethodBuilder.Start<TStateMachine>(ref TStateMachine)", "IMyStateMachine", "TStateMachine", "Program.<F>d__0").WithLocation(4, 5));
        }

        /// <summary>
        /// Verify constraints at the call-site for generic methods of async method build.
        /// </summary>
        [WorkItem(21500, "https://github.com/dotnet/roslyn/issues/21500")]
        [Fact]
        public void AwaitOnCompleted_AdditionalConstraintMissingFromAwaiter()
        {
            var source0 =
@"using System;
using System.Runtime.CompilerServices;
namespace System.Runtime.CompilerServices
{
    class AsyncMethodBuilderAttribute : Attribute
    {
        public AsyncMethodBuilderAttribute(Type t) { }
    }
}
[AsyncMethodBuilder(typeof(MyTaskMethodBuilder))]
public sealed class MyTask
{
    public Awaiter GetAwaiter() => null;
    public abstract class Awaiter : INotifyCompletion
    {
        public void OnCompleted(Action a) { }
        public bool IsCompleted => true;
        public void GetResult() { }
    }
}
public sealed class MyTaskMethodBuilder
{
    public static MyTaskMethodBuilder Create() => new MyTaskMethodBuilder();
    public void SetStateMachine(IAsyncStateMachine stateMachine) { }
    public void Start<TStateMachine>(ref TStateMachine stateMachine)
        where TStateMachine : IAsyncStateMachine
    {
    }
    public void SetException(Exception e) { }
    public void SetResult() { }
    public void AwaitOnCompleted<TAwaiter, TStateMachine>(ref TAwaiter awaiter, ref TStateMachine stateMachine)
        where TAwaiter : INotifyCompletion, new()
        where TStateMachine : IAsyncStateMachine
    {
    }
    public void AwaitUnsafeOnCompleted<TAwaiter, TStateMachine>(ref TAwaiter awaiter, ref TStateMachine stateMachine)
        where TAwaiter : ICriticalNotifyCompletion
        where TStateMachine : IAsyncStateMachine
    {
    }
    public MyTask Task => new MyTask();
}";
            var compilation0 = CreateCompilationWithMscorlib45(source0);
            var ref0 = compilation0.EmitToImageReference();
            var source =
@"class Program
{
    static async MyTask F()
    {
        await new MyTask();
    }
    static void Main()
    {
        var t = F();
        t.GetAwaiter().GetResult();
    }
}";
            var compilation = CreateCompilationWithMscorlib45(source, references: new[] { ref0 });
            compilation.VerifyEmitDiagnostics(
                // (5,9): error CS0310: 'MyTask.Awaiter' must be a non-abstract type with a public parameterless constructor in order to use it as parameter 'TAwaiter' in the generic type or method 'MyTaskMethodBuilder.AwaitOnCompleted<TAwaiter, TStateMachine>(ref TAwaiter, ref TStateMachine)'
                //         await new MyTask();
                Diagnostic(ErrorCode.ERR_NewConstraintNotSatisfied, "await new MyTask();").WithArguments("MyTaskMethodBuilder.AwaitOnCompleted<TAwaiter, TStateMachine>(ref TAwaiter, ref TStateMachine)", "TAwaiter", "MyTask.Awaiter").WithLocation(5, 9));
        }

        /// <summary>
        /// Verify constraints at the call-site for generic methods of async method build.
        /// </summary>
        [WorkItem(21500, "https://github.com/dotnet/roslyn/issues/21500")]
        [Fact]
        public void AwaitUnsafeOnCompleted_AdditionalConstraintMissingFromAwaiter()
        {
            var source0 =
@"using System;
using System.Runtime.CompilerServices;
namespace System.Runtime.CompilerServices
{
    class AsyncMethodBuilderAttribute : Attribute
    {
        public AsyncMethodBuilderAttribute(Type t) { }
    }
}
public interface IMyAwaiter { }
[AsyncMethodBuilder(typeof(MyTaskMethodBuilder))]
public sealed class MyTask
{
    public Awaiter GetAwaiter() => new Awaiter();
    public class Awaiter : ICriticalNotifyCompletion
    {
        public void OnCompleted(Action a) { }
        public void UnsafeOnCompleted(Action a) { }
        public bool IsCompleted => true;
        public void GetResult() { }
    }
}
public sealed class MyTaskMethodBuilder
{
    public static MyTaskMethodBuilder Create() => new MyTaskMethodBuilder();
    public void SetStateMachine(IAsyncStateMachine stateMachine) { }
    public void Start<TStateMachine>(ref TStateMachine stateMachine)
        where TStateMachine : IAsyncStateMachine
    {
    }
    public void SetException(Exception e) { }
    public void SetResult() { }
    public void AwaitOnCompleted<TAwaiter, TStateMachine>(ref TAwaiter awaiter, ref TStateMachine stateMachine)
        where TAwaiter : INotifyCompletion
        where TStateMachine : IAsyncStateMachine
    {
    }
    public void AwaitUnsafeOnCompleted<TAwaiter, TStateMachine>(ref TAwaiter awaiter, ref TStateMachine stateMachine)
        where TAwaiter : IMyAwaiter, ICriticalNotifyCompletion
        where TStateMachine : IAsyncStateMachine
    {
    }
    public MyTask Task => new MyTask();
}";
            var compilation0 = CreateCompilationWithMscorlib45(source0);
            var ref0 = compilation0.EmitToImageReference();
            var source =
@"class Program
{
    static async MyTask F()
    {
        await new MyTask();
    }
    static void Main()
    {
        var t = F();
        t.GetAwaiter().GetResult();
    }
}";
            var compilation = CreateCompilationWithMscorlib45(source, references: new[] { ref0 });
            compilation.VerifyEmitDiagnostics(
                // (5,9): error CS0311: The type 'MyTask.Awaiter' cannot be used as type parameter 'TAwaiter' in the generic type or method 'MyTaskMethodBuilder.AwaitUnsafeOnCompleted<TAwaiter, TStateMachine>(ref TAwaiter, ref TStateMachine)'. There is no implicit reference conversion from 'MyTask.Awaiter' to 'IMyAwaiter'.
                //         await new MyTask();
                Diagnostic(ErrorCode.ERR_GenericConstraintNotSatisfiedRefType, "await new MyTask();").WithArguments("MyTaskMethodBuilder.AwaitUnsafeOnCompleted<TAwaiter, TStateMachine>(ref TAwaiter, ref TStateMachine)", "IMyAwaiter", "TAwaiter", "MyTask.Awaiter").WithLocation(5, 9));
        }

        [Fact, WorkItem(33388, "https://github.com/dotnet/roslyn/pull/33388")]
        public void AttributeArgument_TaskLikeOverloadResolution()
        {
            var source = @"
using System;
using System.Runtime.CompilerServices;
using System.Threading.Tasks;

class A : Attribute
{
    public A(int i) { }
}
class B
{
    public static int F(Func<MyTask<C>> t) => 1;
    public static int F(Func<Task<object>> t) => 2;
}
[A(B.F(async () => null))]
class C
{
}


[AsyncMethodBuilder(typeof(MyTaskMethodBuilder<>))]
class MyTask<T>
{
    internal Awaiter GetAwaiter() => null;
    internal class Awaiter : INotifyCompletion
    {
        public void OnCompleted(Action a) { }
        internal bool IsCompleted => true;
        internal T GetResult() => default(T);
    }
}
class MyTaskMethodBuilder<T>
{
    public static MyTaskMethodBuilder<T> Create() => null;
    public void SetStateMachine(IAsyncStateMachine stateMachine) { }
    public void Start<TStateMachine>(ref TStateMachine stateMachine) where TStateMachine : IAsyncStateMachine { }
    public void SetException(Exception e) { }
    public void SetResult(T t) { }
    public void AwaitOnCompleted<TAwaiter, TStateMachine>(ref TAwaiter awaiter, ref TStateMachine stateMachine) where TAwaiter : INotifyCompletion where TStateMachine : IAsyncStateMachine { }
    public void AwaitUnsafeOnCompleted<TAwaiter, TStateMachine>(ref TAwaiter awaiter, ref TStateMachine stateMachine) where TAwaiter : ICriticalNotifyCompletion where TStateMachine : IAsyncStateMachine { }
    public MyTask<T> Task => default(MyTask<T>);
}

namespace System.Runtime.CompilerServices { class AsyncMethodBuilderAttribute : System.Attribute { public AsyncMethodBuilderAttribute(System.Type t) { } } }
";

            var compilation = CreateCompilation(source);
            compilation.VerifyDiagnostics(
                // (15,4): error CS0182: An attribute argument must be a constant expression, typeof expression or array creation expression of an attribute parameter type
                // [A(B.F(async () => null))]
                Diagnostic(ErrorCode.ERR_BadAttributeArgument, "B.F(async () => null)").WithLocation(15, 4));
        }

        [Fact, WorkItem(37712, "https://github.com/dotnet/roslyn/issues/37712")]
        public void TaskLikeWithRefStructValue()
        {
            var source = @"
using System;
using System.Threading.Tasks;
ref struct MyAwaitable
{
    public MyAwaiter GetAwaiter() => new MyAwaiter();
}
struct MyAwaiter : System.Runtime.CompilerServices.INotifyCompletion
{
    public bool IsCompleted => true;
    public MyResult GetResult() => new MyResult();
    public void OnCompleted(Action continuation) { }
}
ref struct MyResult
{
}
class Program
{
    public static async Task Main()
    {
        M(await new MyAwaitable());
    }
    public static void M(MyResult r)
    {
        Console.WriteLine(3);
    }
}
";

            var compilation = CreateCompilation(source, options: TestOptions.ReleaseExe);
            compilation.VerifyDiagnostics();
            CompileAndVerify(compilation, expectedOutput: "3");

            compilation = CreateCompilation(source, options: TestOptions.DebugExe);
            compilation.VerifyDiagnostics();
            CompileAndVerify(compilation, expectedOutput: "3");
        }
    }
}<|MERGE_RESOLUTION|>--- conflicted
+++ resolved
@@ -258,21 +258,12 @@
             var testData = verifier.TestData;
             var method = (MethodSymbol)testData.GetMethodData("C.F()").Method;
             Assert.True(method.IsAsync);
-<<<<<<< HEAD
             Assert.True(method.IsAsyncReturningTask(compilation));
-            Assert.Equal("C.MyTask", method.ReturnType.ToDisplayString());
+            Assert.Equal("C.MyTask", method.ReturnTypeWithAnnotations.ToDisplayString());
             method = (MethodSymbol)testData.GetMethodData("C.G()").Method;
             Assert.True(method.IsAsync);
             Assert.True(method.IsAsyncReturningGenericTask(compilation));
-            Assert.Equal("C.MyTask<int>", method.ReturnType.ToDisplayString());
-=======
-            Assert.True(method.IsTaskReturningAsync(compilation));
-            Assert.Equal("C.MyTask", method.ReturnTypeWithAnnotations.ToDisplayString());
-            method = (MethodSymbol)testData.GetMethodData("C.G()").Method;
-            Assert.True(method.IsAsync);
-            Assert.True(method.IsGenericTaskReturningAsync(compilation));
             Assert.Equal("C.MyTask<int>", method.ReturnTypeWithAnnotations.ToDisplayString());
->>>>>>> e0567782
         }
 
         [Fact]
@@ -348,21 +339,12 @@
             var testData = verifier.TestData;
             var method = (MethodSymbol)testData.GetMethodData("C.<>c.<M>b__3_0()").Method;
             Assert.True(method.IsAsync);
-<<<<<<< HEAD
             Assert.True(method.IsAsyncReturningTask(compilation));
-            Assert.Equal("MyTask", method.ReturnType.ToDisplayString());
+            Assert.Equal("MyTask", method.ReturnTypeWithAnnotations.ToDisplayString());
             method = (MethodSymbol)testData.GetMethodData("C.<>c.<M>b__3_1()").Method;
             Assert.True(method.IsAsync);
             Assert.True(method.IsAsyncReturningGenericTask(compilation));
-            Assert.Equal("MyTask<int>", method.ReturnType.ToDisplayString());
-=======
-            Assert.True(method.IsTaskReturningAsync(compilation));
-            Assert.Equal("MyTask", method.ReturnTypeWithAnnotations.ToDisplayString());
-            method = (MethodSymbol)testData.GetMethodData("C.<>c.<M>b__3_1()").Method;
-            Assert.True(method.IsAsync);
-            Assert.True(method.IsGenericTaskReturningAsync(compilation));
             Assert.Equal("MyTask<int>", method.ReturnTypeWithAnnotations.ToDisplayString());
->>>>>>> e0567782
         }
 
         [Fact]
@@ -436,21 +418,12 @@
             var testData = verifier.TestData;
             var method = (MethodSymbol)testData.GetMethodData("C.<M>g__F|0_0()").Method;
             Assert.True(method.IsAsync);
-<<<<<<< HEAD
             Assert.True(method.IsAsyncReturningTask(compilation));
-            Assert.Equal("MyTask", method.ReturnType.ToDisplayString());
+            Assert.Equal("MyTask", method.ReturnTypeWithAnnotations.ToDisplayString());
             method = (MethodSymbol)testData.GetMethodData("C.<M>g__G|0_1<T>(T)").Method;
             Assert.True(method.IsAsync);
             Assert.True(method.IsAsyncReturningGenericTask(compilation));
-            Assert.Equal("MyTask<T>", method.ReturnType.ToDisplayString());
-=======
-            Assert.True(method.IsTaskReturningAsync(compilation));
-            Assert.Equal("MyTask", method.ReturnTypeWithAnnotations.ToDisplayString());
-            method = (MethodSymbol)testData.GetMethodData("C.<M>g__G|0_1<T>(T)").Method;
-            Assert.True(method.IsAsync);
-            Assert.True(method.IsGenericTaskReturningAsync(compilation));
             Assert.Equal("MyTask<T>", method.ReturnTypeWithAnnotations.ToDisplayString());
->>>>>>> e0567782
         }
 
         [Fact]
