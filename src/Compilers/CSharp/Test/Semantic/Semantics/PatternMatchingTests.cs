﻿// Copyright (c) Microsoft.  All Rights Reserved.  Licensed under the Apache License, Version 2.0.  See License.txt in the project root for license information.

using System;
using Microsoft.CodeAnalysis.CSharp.Symbols;
using Microsoft.CodeAnalysis.CSharp.Syntax;
using Microsoft.CodeAnalysis.CSharp.Test.Utilities;
using Microsoft.CodeAnalysis.Test.Utilities;
using Roslyn.Test.Utilities;
using Xunit;
using System.Threading;
using System.Linq;

namespace Microsoft.CodeAnalysis.CSharp.UnitTests
{
    public class PatternMatchingTests : CSharpTestBase
    {
        private static CSharpParseOptions patternParseOptions =
            TestOptions.Regular.WithLanguageVersion(LanguageVersion.CSharp6)
                    .WithFeature(MessageID.IDS_FeaturePatternMatching.RequiredFeature(), "true")
                    .WithFeature(MessageID.IDS_FeaturePatternMatching2.RequiredFeature(), "true");

        [Fact]
        public void SimplePatternTest()
        {
            var source =
@"using System;
public class X
{
    public static void Main()
    {
        var s = nameof(Main);
        if (s is string t) Console.WriteLine(""1. {0}"", t);
        s = null;
        Console.WriteLine(""2. {0}"", s is string t ? t : nameof(X));
        int? x = 12;
        if (x is var y) Console.WriteLine(""3. {0}"", y);
        if (x is int y) Console.WriteLine(""4. {0}"", y);
        x = null;
        if (x is var y) Console.WriteLine(""5. {0}"", y);
        if (x is int y) Console.WriteLine(""6. {0}"", y);
        Console.WriteLine(""7. {0}"", (x is bool is bool));
    }
}";
            var expectedOutput =
@"1. Main
2. X
3. 12
4. 12
5. 
7. True";
            var compilation = CreateCompilationWithMscorlib45(source, options: TestOptions.DebugExe, parseOptions: patternParseOptions);
            compilation.VerifyDiagnostics(
                // warning CS0184: The given expression is never of the provided ('bool') type
                //         Console.WriteLine("7. {0}", (x is bool is bool));
                Diagnostic(ErrorCode.WRN_IsAlwaysFalse, "x is bool").WithArguments("bool"),
                // warning CS0183: The given expression is always of the provided ('bool') type
                //         Console.WriteLine("7. {0}", (x is bool is bool));
                Diagnostic(ErrorCode.WRN_IsAlwaysTrue, "x is bool is bool").WithArguments("bool")
                );
            var comp = CompileAndVerify(compilation, expectedOutput: expectedOutput);
        }

        [Fact]
        public void NullablePatternTest()
        {
            var source =
@"using System;
public class X
{
    public static void Main()
    {
        T(null);
        T(1);
    }
    public static void T(object x)
    {
        if (x is Nullable<int> y) Console.WriteLine($""expression {x} is Nullable<int> y"");
    }
}";
            var compilation = CreateCompilationWithMscorlib45(source, options: TestOptions.DebugExe, parseOptions: patternParseOptions);
            compilation.VerifyDiagnostics(
    // (11,18): error CS8105: It is not legal to use nullable type 'int?' in a pattern; use the underlying type 'int' instead.
    //         if (x is Nullable<int> y) Console.WriteLine($"expression {x} is Nullable<int> y");
    Diagnostic(ErrorCode.ERR_PatternNullableType, "Nullable<int>").WithArguments("int?", "int").WithLocation(11, 18)
                );
        }

        [Fact]
        public void UnconstrainedPatternTest()
        {
            var source =
@"using System;
public class X
{
    public static void Main()
    {
        Test<string>(1);
        Test<int>(""foo"");
        Test<int>(1);
        Test<int>(1.2);
        Test<double>(1.2);
        Test<int?>(1);
        Test<int?>(null);
        Test<string>(null);
    }
    public static void Test<T>(object x)
    {
        if (x is T y)
            Console.WriteLine($""expression {x} is {typeof(T).Name} {y}"");
        else
            Console.WriteLine($""expression {x} is not {typeof(T).Name}"");
    }
}";
            var compilation = CreateCompilationWithMscorlib45(source, options: TestOptions.DebugExe, parseOptions: patternParseOptions);
            compilation.VerifyDiagnostics(
                );
            var expectedOutput =
@"expression 1 is not String
expression foo is not Int32
expression 1 is Int32 1
expression 1.2 is not Int32
expression 1.2 is Double 1.2
expression 1 is Nullable`1 1
expression  is not Nullable`1
expression  is not String";
            var comp = CompileAndVerify(compilation, expectedOutput: expectedOutput);
        }

        [Fact]
        public void PropertyPatternTest()
        {
            var source =
@"using System;
public class Expression {}
public class Constant : Expression
{
    public readonly int Value;
    public Constant(int Value)
    {
        this.Value = Value;
    }
}
public class Plus : Expression
{
    public readonly Expression Left, Right;
    public Plus(Expression Left, Expression Right)
    {
        this.Left = Left;
        this.Right = Right;
    }
}
public class X
{
    public static void Main()
    {
        // ((1 + (2 + 3)) + 6)
        Expression expr = new Plus(new Plus(new Constant(1), new Plus(new Constant(2), new Constant(3))), new Constant(6));
        // The recursive form of this pattern would be 
        //  expr is Plus(Plus(Constant(int x1), Plus(Constant(int x2), Constant(int x3))), Constant(int x6))
        if (expr is Plus { Left is Plus { Left is Constant { Value is int x1 }, Right is Plus { Left is Constant { Value is int x2 }, Right is Constant { Value is int x3 } } }, Right is Constant { Value is int x6 } })
        {
            Console.WriteLine(""{0} {1} {2} {3}"", x1, x2, x3, x6);
        }
        else
        {
            Console.WriteLine(""wrong"");
        }
        Console.WriteLine(expr is Plus { Left is Plus { Left is Constant { Value is 1 }, Right is Plus { Left is Constant { Value is 2 }, Right is Constant { Value is 3 } } }, Right is Constant { Value is 6 } });
    }
}";
            var expectedOutput =
@"1 2 3 6
True";
            var compilation = CreateCompilationWithMscorlib45(source, options: TestOptions.DebugExe, parseOptions: patternParseOptions);
            compilation.VerifyDiagnostics();
            var comp = CompileAndVerify(compilation, expectedOutput: expectedOutput);
        }

        [Fact]
        public void InferredPositionalPatternTest()
        {
            var source =
@"using System;
public class Expression {}
public class Constant : Expression
{
    public readonly int Value;
    public Constant(int Value)
    {
        this.Value = Value;
    }
}
public class Plus : Expression
{
    public readonly Expression Left, Right;
    public Plus(Expression Left, Expression Right)
    {
        this.Left = Left;
        this.Right = Right;
    }
}
public class X
{
    public static void Main()
    {
        // ((1 + (2 + 3)) + 6)
        Expression expr = new Plus(new Plus(new Constant(1), new Plus(new Constant(2), new Constant(3))), new Constant(6));
        // The recursive form of this pattern would be 
        if (expr is Plus(Plus(Constant(int x1), Plus(Constant(int x2), Constant(int x3))), Constant(int x6)))
        {
            Console.WriteLine(""{0} {1} {2} {3}"", x1, x2, x3, x6);
        }
        else
        {
            Console.WriteLine(""wrong"");
        }
        Console.WriteLine(expr is Plus(Plus(Constant(1), Plus(Constant(2), Constant(3))), Constant(6)));
        Console.WriteLine(expr is Plus(Plus(Constant(1), Plus(Constant(2), Constant(4))), Constant(6)));
    }
}";
            var expectedOutput =
@"1 2 3 6
True
False";
            var compilation = CreateCompilationWithMscorlib45(source, options: TestOptions.DebugExe, parseOptions: patternParseOptions);
            compilation.VerifyDiagnostics();
            var comp = CompileAndVerify(compilation, expectedOutput: expectedOutput);
        }

        [Fact]
        public void PatternErrors()
        {
            var source =
@"using System;
using NullableInt = System.Nullable<int>;
public class X
{
    public static void Main()
    {
        var s = nameof(Main);
        if (s is string t) { } else Console.WriteLine(t); // t not in scope
        if (null is dynamic t) { } // null not allowed
        if (s is NullableInt x) { } // error: cannot use nullable type
        if (s is long l) { } // error: cannot convert string to long
    }
}";
            var compilation = CreateCompilationWithMscorlib45(source, options: TestOptions.DebugExe, parseOptions: patternParseOptions);
            compilation.VerifyDiagnostics(
                // (8,55): error CS0103: The name 't' does not exist in the current context
                //         if (s is string t) { } else Console.WriteLine(t); // t not in scope
                Diagnostic(ErrorCode.ERR_NameNotInContext, "t").WithArguments("t").WithLocation(8, 55),
                // (9,13): error CS8098: Invalid operand for pattern match.
                //         if (null is dynamic t) { } // null not allowed
                Diagnostic(ErrorCode.ERR_BadIsPatternExpression, "null").WithLocation(9, 13),
                // (10,18): error CS8097: It is not legal to use nullable type 'int?' in a pattern; use the underlying type 'int' instead.
                //         if (s is NullableInt x) { } // error: cannot use nullable type
                Diagnostic(ErrorCode.ERR_PatternNullableType, "NullableInt").WithArguments("int?", "int").WithLocation(10, 18),
                // (11,18): error CS0030: Cannot convert type 'string' to 'long'
                //         if (s is long l) { } // error: cannot convert string to long
                Diagnostic(ErrorCode.ERR_NoExplicitConv, "long").WithArguments("string", "long").WithLocation(11, 18)
                );
        }

        [Fact]
        public void PatternInCtorInitializer()
        {
            var source =
@"using System;
public class X
{
    public static void Main()
    {
        new D(1);
        new D(10);
        new D(1.2);
    }
}
class D
{
    public D(object o) : this(o is int x && x >= 5) {}
    public D(bool b) { Console.WriteLine(b); }
}
";
            var compilation = CreateCompilationWithMscorlib45(source, options: TestOptions.DebugExe, parseOptions: patternParseOptions);
            compilation.VerifyDiagnostics(
                );
            var expectedOutput =
@"False
True
False";
            var comp = CompileAndVerify(compilation, expectedOutput: expectedOutput);
        }

        [Fact]
        public void PatternInCatchFilter()
        {
            var source =
@"using System;
public class X
{
    public static void Main()
    {
        M(1);
        M(10);
        M(1.2);
    }
    private static void M(object o)
    {
        try
        {
            throw new Exception();
        }
        catch (Exception) when (o is int x && x >= 5)
        {
            Console.WriteLine($""Yes for {o}"");
        }
        catch (Exception)
        {
            Console.WriteLine($""No for {o}"");
        }
    }
}
";
            var compilation = CreateCompilationWithMscorlib45(source, options: TestOptions.DebugExe, parseOptions: patternParseOptions);
            compilation.VerifyDiagnostics();
            var expectedOutput =
@"No for 1
Yes for 10
No for 1.2";
            var comp = CompileAndVerify(compilation, expectedOutput: expectedOutput);
        }

        [Fact]
        public void PatternInFieldInitializer()
        {
            var source =
@"using System;
public class X
{
    static object o1 = 1;
    static object o2 = 10;
    static object o3 = 1.2;
    static bool b1 = M(o1, (o1 is int x && x >= 5)),
                b2 = M(o2, (o2 is int x && x >= 5)),
                b3 = M(o3, (o3 is int x && x >= 5));
    public static void Main()
    {
    }
    private static bool M(object o, bool result)
    {
        Console.WriteLine($""{result} for {o}"");
        return result;
    }
}
";
            var compilation = CreateCompilationWithMscorlib45(source, options: TestOptions.DebugExe, parseOptions: patternParseOptions);
            compilation.VerifyDiagnostics();
            var expectedOutput =
@"False for 1
True for 10
False for 1.2";
            var comp = CompileAndVerify(compilation, expectedOutput: expectedOutput);
        }

        [Fact]
        public void PatternInExpressionBodiedMethod()
        {
            var source =
@"using System;
public class X
{
    static object o1 = 1;
    static object o2 = 10;
    static object o3 = 1.2;
    static bool B1() => M(o1, (o1 is int x && x >= 5));
    static bool B2 => M(o2, (o2 is int x && x >= 5));
    static bool B3 => M(o3, (o3 is int x && x >= 5));
    public static void Main()
    {
        var r = B1() | B2 | B3;
    }
    private static bool M(object o, bool result)
    {
        Console.WriteLine($""{result} for {o}"");
        return result;
    }
}
";
            var compilation = CreateCompilationWithMscorlib45(source, options: TestOptions.DebugExe, parseOptions: patternParseOptions);
            compilation.VerifyDiagnostics();
            var expectedOutput =
@"False for 1
True for 10
False for 1.2";
            var comp = CompileAndVerify(compilation, expectedOutput: expectedOutput);
        }

        [Fact(Skip = "https://github.com/dotnet/roslyn/issues/8778")]
        public void PatternInExpressionBodiedLocalFunction()
        {
            var source =
@"using System;
public class X
{
    static object o1 = 1;
    static object o2 = 10;
    static object o3 = 1.2;
    public static void Main()
    {
        bool B1() => M(o1, (o1 is int x && x >= 5));
        bool B2() => M(o2, (o2 is int x && x >= 5));
        bool B3() => M(o3, (o3 is int x && x >= 5));
        var r = B1() | B2() | B3();
    }
    private static bool M(object o, bool result)
    {
        Console.WriteLine($""{result} for {o}"");
        return result;
    }
}
";
            var compilation = CreateCompilationWithMscorlib45(source, options: TestOptions.DebugExe, parseOptions: patternParseOptions.WithFeature(MessageID.IDS_FeatureLocalFunctions.RequiredFeature(), "true"));
            compilation.VerifyDiagnostics();
            var expectedOutput =
@"False for 1
True for 10
False for 1.2";
            var comp = CompileAndVerify(compilation, expectedOutput: expectedOutput);
        }

        [Fact(Skip = "https://github.com/dotnet/roslyn/issues/8778")]
        public void PatternInExpressionBodiedLambda()
        {
            var source =
@"using System;
public class X
{
    public static void Main()
    {
        object o1 = 1;
        object o2 = 10;
        object o3 = 1.2;
        Func<object, bool> B1 = o => M(o, (o is int x && x >= 5));
        B(o1);
        Func<bool> B2 = () => M(o2, (o2 is int x && x >= 5));
        B2();
        Func<bool> B3 = () => M(o3, (o3 is int x && x >= 5));
        B3();
    }
    private static bool M(object o, bool result)
    {
        Console.WriteLine($""{result} for {o}"");
        return result;
    }
}
";
            var compilation = CreateCompilationWithMscorlib45(source, options: TestOptions.DebugExe, parseOptions: patternParseOptions);
            compilation.VerifyDiagnostics();
            var expectedOutput =
@"False for 1
True for 10
False for 1.2";
            var comp = CompileAndVerify(compilation, expectedOutput: expectedOutput);
        }

        [Fact]
        public void PatternInBadPlaces()
        {
            var source =
@"using System;
[Obsolete("""" is string s ? s : """")]
public class X
{
    public static void Main()
    {
    }
    private static void M(string p = """" is object o ? o.ToString() : """")
    {
    }
}
";
            var compilation = CreateCompilationWithMscorlib45(source, options: TestOptions.DebugExe, parseOptions: patternParseOptions);
            compilation.VerifyDiagnostics(
    // (2,11): error CS0182: An attribute argument must be a constant expression, typeof expression or array creation expression of an attribute parameter type
    // [Obsolete("" is string s ? s : "")]
    Diagnostic(ErrorCode.ERR_BadAttributeArgument, @""""" is string s ? s : """"").WithLocation(2, 11),
    // (8,38): error CS1736: Default parameter value for 'p' must be a compile-time constant
    //     private static void M(string p = "" is object o ? o.ToString() : "")
    Diagnostic(ErrorCode.ERR_DefaultValueMustBeConstant, @""""" is object o ? o.ToString() : """"").WithArguments("p").WithLocation(8, 38)
                );
        }

        [Fact]
        public void PatternInSwitchAndForeach()
        {
            var source =
@"using System;
public class X
{
    public static void Main()
    {
        object o1 = 1;
        object o2 = 10;
        object o3 = 1.2;
        object oa = new object[] { 1, 10, 1.2 };
        foreach (var o in oa is object[] z ? z : new object[0])
        {
            switch (o is int x && x >= 5)
            {
                case true:
                    M(o, true);
                    break;
                case false:
                    M(o, false);
                    break;
                default:
                    throw null;
            }
        }
    }
    private static bool M(object o, bool result)
    {
        Console.WriteLine($""{result} for {o}"");
        return result;
    }
}
";
            var compilation = CreateCompilationWithMscorlib45(source, options: TestOptions.DebugExe, parseOptions: patternParseOptions);
            compilation.VerifyDiagnostics();
            var expectedOutput =
@"False for 1
True for 10
False for 1.2";
            var comp = CompileAndVerify(compilation, expectedOutput: expectedOutput);
        }

        [Fact]
        public void GeneralizedSwitchStatement()
        {
            Uri u = new Uri("http://www.microsoft.com");
            var source =
@"using System;
public struct X
{
    public static void Main()
    {
        var oa = new object[] { 1, 10, 20L, 1.2, ""foo"", true, null, new X(), new Exception(""boo"") };
        foreach (var o in oa)
        {
            switch (o)
            {
                default:
                    Console.WriteLine($""class {o.GetType().Name} {o}"");
                    break;
                case 1:
                    Console.WriteLine(""one"");
                    break;
                case int i:
                    Console.WriteLine($""int {i}"");
                    break;
                case long i:
                    Console.WriteLine($""long {i}"");
                    break;
                case double d:
                    Console.WriteLine($""double {d}"");
                    break;
                case null:
                    Console.WriteLine($""null"");
                    break;
                case ValueType z:
                    Console.WriteLine($""struct {z.GetType().Name} {z}"");
                    break;
            }
        }
    }
}
";
            var compilation = CreateCompilationWithMscorlib45(source, options: TestOptions.DebugExe, parseOptions: patternParseOptions);
            compilation.VerifyDiagnostics();
            var expectedOutput =
@"one
int 10
long 20
double 1.2
class String foo
struct Boolean True
null
struct X X
class Exception System.Exception: boo
";
            var comp = CompileAndVerify(compilation, expectedOutput: expectedOutput);
        }

        [Fact]
        public void PatternVariableDefiniteAssignment()
        {
            var source =
@"using System;
public class X
{
    public static void Main()
    {
        object o = new X();
        if (o is X x1) Console.WriteLine(x1); // OK
        if (!(o is X x2)) Console.WriteLine(x2); // error
        if (o is X x3 || true) Console.WriteLine(x3); // error
        switch (o)
        {
            case X x4:
            default:
                Console.WriteLine(x4); // error
                break;
        }
    }
}
";
            var compilation = CreateCompilationWithMscorlib45(source, options: TestOptions.DebugExe, parseOptions: patternParseOptions);
            compilation.VerifyDiagnostics(
                // (8,45): error CS0165: Use of unassigned local variable 'x2'
                //         if (!(o is X x2)) Console.WriteLine(x2);
                Diagnostic(ErrorCode.ERR_UseDefViolation, "x2").WithArguments("x2").WithLocation(8, 45),
                // (9,50): error CS0165: Use of unassigned local variable 'x3'
                //         if (o is X x3 || true) Console.WriteLine(x3);
                Diagnostic(ErrorCode.ERR_UseDefViolation, "x3").WithArguments("x3").WithLocation(9, 50),
                // (14,35): error CS0165: Use of unassigned local variable 'x4'
                //                 Console.WriteLine(x4); // error
                Diagnostic(ErrorCode.ERR_UseDefViolation, "x4").WithArguments("x4").WithLocation(14, 35)
                );
        }

        [Fact]
        public void MatchExpression00()
        {
            var source =
@"using System;
public struct X
{
    static void Main(string[] args)
    {
        Person[] oa = {
            new Student(""Einstein"", 4.0),
            new Student(""Elvis"", 3.0),
            new Student(""Poindexter"", 3.2),
            new Teacher(""Feynmann"", ""Physics""),
            new Person(""Anders""),
        };
        foreach (var o in oa)
        {
            Console.WriteLine(PrintedForm(o));
        }
        //Console.ReadKey();
    }
    static string PrintedForm(Person p) => p match (
        case Student s when s.Gpa > 3.5 :
            $""Honor Student { s.Name } ({ s.Gpa :N1})""
        case Student { Name is ""Poindexter"" } :
            ""A Nerd""
        case Student s :
            $""Student {s.Name} ({s.Gpa:N1})""
        case Teacher t :
            $""Teacher {t.Name} of {t.Subject}""
        case null :
            throw new ArgumentNullException(nameof(p))
        case * :
            $""Person {p.Name}""
        );
}
// class Person(string Name);
class Person
{
    public Person(string name) { this.Name = name; }
    public string Name { get; }
}

// class Student(string Name, double Gpa) : Person(Name);
class Student : Person
{
    public Student(string name, double gpa) : base(name)
        { this.Gpa = gpa; }
    public double Gpa { get; }
}

// class Teacher(string Name, string Subject) : Person(Name);
class Teacher : Person
{
    public Teacher(string name, string subject) : base(name)
        { this.Subject = subject; }
    public string Subject { get; }
}

";
            var compilation = CreateCompilationWithMscorlib45(source, options: TestOptions.DebugExe, parseOptions: patternParseOptions);
            compilation.VerifyDiagnostics();
            var expectedOutput =
@"Honor Student Einstein (4.0)
Student Elvis (3.0)
A Nerd
Teacher Feynmann of Physics
Person Anders
";
            var comp = CompileAndVerify(compilation, expectedOutput: expectedOutput);
        }

        [Fact]
        public void LetStatement00()
        {
            var source =
@"using System;
public struct X
{
    static void M(object o1, X o2, int? o3)
    {
        let string s1 = o1 when s1.Length > 0
            else { Console.WriteLine(""o1 is empty""); return; }
        let s2 = s1;
        Console.WriteLine(s2);
        let X { Z is int z, W is int w } = o2;
        Console.WriteLine(z);
        Console.WriteLine(w);
        let int i = o3
            else { Console.WriteLine(""o3 is null""); return; }
        Console.WriteLine(i);
    }
    static void Main(string[] args)
    {
        X x = new X();
        M(null, x, null);
        M("""", x, null);
        M(""foo"", x, null);
        M(""foo"", x, 321);
    }
    public int Z => 12;
    public int W => 23;
}
";
            var compilation = CreateCompilationWithMscorlib45(source, options: TestOptions.DebugExe, parseOptions: patternParseOptions);
            compilation.VerifyDiagnostics();
            var expectedOutput =
@"o1 is empty
o1 is empty
foo
12
23
o3 is null
foo
12
23
321
";
            var comp = CompileAndVerify(compilation, expectedOutput: expectedOutput);
        }

        [Fact]
        public void LetStatement01()
        {
            var source =
@"using System;
public class X
{
    public static void Main() {}
    static void M(object o1, X o2, int? o3)
    {
        let string s1 = o1
            else { Console.WriteLine(""o1 is empty""); }
        let s2 = s1; // error: s1 not definitely assigned
        Console.WriteLine(s2);
        let X { Z is int z, W is int w } = o2;
        Console.WriteLine(z); // error
        Console.WriteLine(w); // error
        let int i = o3
            else { Console.WriteLine(""o3 is null""); }
        Console.WriteLine(i); // error
    }
    public int Z => 12;
    public int W => 23;
}
";
            var compilation = CreateCompilationWithMscorlib45(source, options: TestOptions.DebugExe, parseOptions: patternParseOptions);
            compilation.VerifyDiagnostics(
                // (9,18): error CS0165: Use of unassigned local variable 's1'
                //         let s2 = s1; // error: s1 not definitely assigned
                Diagnostic(ErrorCode.ERR_UseDefViolation, "s1").WithArguments("s1").WithLocation(9, 18),
                // (12,27): error CS0165: Use of unassigned local variable 'z'
                //         Console.WriteLine(z); // error
                Diagnostic(ErrorCode.ERR_UseDefViolation, "z").WithArguments("z").WithLocation(12, 27),
                // (13,27): error CS0165: Use of unassigned local variable 'w'
                //         Console.WriteLine(w); // error
                Diagnostic(ErrorCode.ERR_UseDefViolation, "w").WithArguments("w").WithLocation(13, 27),
                // (16,27): error CS0165: Use of unassigned local variable 'i'
                //         Console.WriteLine(i); // error
                Diagnostic(ErrorCode.ERR_UseDefViolation, "i").WithArguments("i").WithLocation(16, 27)
                );
        }

        [Fact]
        public void PatternVariablesAreReadonly()
        {
            var source =
@"
public class X
{
    public static void Main()
    {
        let x = 12;
        x = x + 1; // error: x is readonly
        x++;       // error: x is readonly
        M1(ref x); // error: x is readonly
        M2(out x); // error: x is readonly
    }
    public static void M1(ref int x) {}
    public static void M2(out int x) { x = 1; }
}
";
            var compilation = CreateCompilationWithMscorlib45(source, options: TestOptions.DebugExe, parseOptions: patternParseOptions);
            compilation.VerifyDiagnostics(
                // (7,9): error CS0131: The left-hand side of an assignment must be a variable, property or indexer
                //         x = x + 1; // error: x is readonly
                Diagnostic(ErrorCode.ERR_AssgLvalueExpected, "x").WithLocation(7, 9),
                // (8,9): error CS1059: The operand of an increment or decrement operator must be a variable, property or indexer
                //         x++;       // error: x is readonly
                Diagnostic(ErrorCode.ERR_IncrementLvalueExpected, "x").WithLocation(8, 9),
                // (9,16): error CS1510: A ref or out argument must be an assignable variable
                //         M1(ref x); // error: x is readonly
                Diagnostic(ErrorCode.ERR_RefLvalueExpected, "x").WithLocation(9, 16),
                // (10,16): error CS1510: A ref or out argument must be an assignable variable
                //         M2(out x); // error: x is readonly
                Diagnostic(ErrorCode.ERR_RefLvalueExpected, "x").WithLocation(10, 16)
                );
        }

        [Fact]
        public void ScopeOfPatternVariables_ExpressionStatement_01()
        {
            var source =
@"
public class X
{
    public static void Main()
    {
    }

    void Dummy(params object[] x) {}

    void Test1()
    {
        Dummy(true is var x1, x1);
        {
            Dummy(true is var x1, x1);
        }
        Dummy(true is var x1, x1);
    }

    void Test2()
    {
        Dummy(x2, true is var x2);
    }

    void Test3(int x3)
    {
        Dummy(true is var x3, x3);
    }

    void Test4()
    {
        var x4 = 11;
        Dummy(x4);
        Dummy(true is var x4, x4);
    }

    void Test5()
    {
        Dummy(true is var x5, x5);
        var x5 = 11;
        Dummy(x5);
    }

    void Test6()
    {
        let x6 = 11;
        Dummy(x6);
        Dummy(true is var x6, x6);
    }

    void Test7()
    {
        Dummy(true is var x7, x7);
        let x7 = 11;
        Dummy(x7);
    }

    void Test8()
    {
        Dummy(true is var x8, x8, false is var x8, x8);
    }

    void Test9(bool y9)
    {
        if (y9)
            Dummy(true is var x9, x9);
    }

    System.Action Test10(bool y10)
    {
        return () =>
                {
                    if (y10)
                        Dummy(true is var x10, x10);
                };
    }

    void Test11()
    {
        Dummy(x11);
        Dummy(true is var x11, x11);
    }

    void Test12()
    {
        Dummy(true is var x12, x12);
        Dummy(x12);
    }
}
";
            var compilation = CreateCompilationWithMscorlib45(source, options: TestOptions.DebugExe, parseOptions: patternParseOptions);

            compilation.VerifyDiagnostics(
    // (21,15): error CS0841: Cannot use local variable 'x2' before it is declared
    //         Dummy(x2, true is var x2);
    Diagnostic(ErrorCode.ERR_VariableUsedBeforeDeclaration, "x2").WithArguments("x2").WithLocation(21, 15),
    // (26,27): error CS0136: A local or parameter named 'x3' cannot be declared in this scope because that name is used in an enclosing local scope to define a local or parameter
    //         Dummy(true is var x3);
    Diagnostic(ErrorCode.ERR_LocalIllegallyOverrides, "x3").WithArguments("x3").WithLocation(26, 27),
    // (33,27): error CS0136: A local or parameter named 'x4' cannot be declared in this scope because that name is used in an enclosing local scope to define a local or parameter
    //         Dummy(true is var x4);
    Diagnostic(ErrorCode.ERR_LocalIllegallyOverrides, "x4").WithArguments("x4").WithLocation(33, 27),
    // (38,27): error CS0136: A local or parameter named 'x5' cannot be declared in this scope because that name is used in an enclosing local scope to define a local or parameter
    //         Dummy(true is var x5);
    Diagnostic(ErrorCode.ERR_LocalIllegallyOverrides, "x5").WithArguments("x5").WithLocation(38, 27),
    // (47,27): error CS0136: A local or parameter named 'x6' cannot be declared in this scope because that name is used in an enclosing local scope to define a local or parameter
    //         Dummy(true is var x6);
    Diagnostic(ErrorCode.ERR_LocalIllegallyOverrides, "x6").WithArguments("x6").WithLocation(47, 27),
    // (52,27): error CS0136: A local or parameter named 'x7' cannot be declared in this scope because that name is used in an enclosing local scope to define a local or parameter
    //         Dummy(true is var x7);
    Diagnostic(ErrorCode.ERR_LocalIllegallyOverrides, "x7").WithArguments("x7").WithLocation(52, 27),
    // (59,48): error CS0128: A local variable named 'x8' is already defined in this scope
    //         Dummy(true is var x8, x8, false is var x8, x8);
    Diagnostic(ErrorCode.ERR_LocalDuplicate, "x8").WithArguments("x8").WithLocation(59, 48),
    // (79,15): error CS0103: The name 'x11' does not exist in the current context
    //         Dummy(x11);
    Diagnostic(ErrorCode.ERR_NameNotInContext, "x11").WithArguments("x11").WithLocation(79, 15),
    // (86,15): error CS0103: The name 'x12' does not exist in the current context
    //         Dummy(x12);
    Diagnostic(ErrorCode.ERR_NameNotInContext, "x12").WithArguments("x12").WithLocation(86, 15)
                );

            var tree = compilation.SyntaxTrees.Single();
            var model = compilation.GetSemanticModel(tree);

            var x1Decl = tree.GetRoot().DescendantNodes().OfType<DeclarationPatternSyntax>().Where(p => p.Identifier.ValueText == "x1").ToArray();
            var x1Ref = tree.GetRoot().DescendantNodes().OfType<IdentifierNameSyntax>().Where(id => id.Identifier.ValueText == "x1").ToArray();
            Assert.Equal(3, x1Decl.Length);
            Assert.Equal(3, x1Ref.Length);
            for (int i = 0; i < x1Decl.Length; i++)
            {
                VerifyModelForDeclarationPattern(model, x1Decl[i], x1Ref[i]);
            }

            var x2Decl = tree.GetRoot().DescendantNodes().OfType<DeclarationPatternSyntax>().Where(p => p.Identifier.ValueText == "x2").Single();
            var x2Ref = tree.GetRoot().DescendantNodes().OfType<IdentifierNameSyntax>().Where(id => id.Identifier.ValueText == "x2").Single();
            VerifyModelForDeclarationPattern(model, x2Decl, x2Ref);

            var x3Decl = tree.GetRoot().DescendantNodes().OfType<DeclarationPatternSyntax>().Where(p => p.Identifier.ValueText == "x3").Single();
            var x3Ref = tree.GetRoot().DescendantNodes().OfType<IdentifierNameSyntax>().Where(id => id.Identifier.ValueText == "x3").Single();
            VerifyModelForDeclarationPattern(model, x3Decl, x3Ref);

            var x4Decl = tree.GetRoot().DescendantNodes().OfType<DeclarationPatternSyntax>().Where(p => p.Identifier.ValueText == "x4").Single();
            var x4Ref = tree.GetRoot().DescendantNodes().OfType<IdentifierNameSyntax>().Where(id => id.Identifier.ValueText == "x4").ToArray();
            Assert.Equal(2, x4Ref.Length);
            VerifyNotAPatternLocal(model, x4Ref[0]);
            VerifyModelForDeclarationPattern(model, x4Decl, x4Ref[1]);

            var x5Decl = tree.GetRoot().DescendantNodes().OfType<DeclarationPatternSyntax>().Where(p => p.Identifier.ValueText == "x5").Single();
            var x5Ref = tree.GetRoot().DescendantNodes().OfType<IdentifierNameSyntax>().Where(id => id.Identifier.ValueText == "x5").ToArray();
            Assert.Equal(2, x5Ref.Length);
            VerifyModelForDeclarationPattern(model, x5Decl, x5Ref[0]);
            VerifyNotAPatternLocal(model, x5Ref[1]);

            var x6Decl = tree.GetRoot().DescendantNodes().OfType<DeclarationPatternSyntax>().Where(p => p.Identifier.ValueText == "x6").Single();
            var x6Ref = tree.GetRoot().DescendantNodes().OfType<IdentifierNameSyntax>().Where(id => id.Identifier.ValueText == "x6").ToArray();
            Assert.Equal(2, x6Ref.Length);
            VerifyModelForDeclarationPattern(model, x6Decl, x6Ref[1]);

            var x7Decl = tree.GetRoot().DescendantNodes().OfType<DeclarationPatternSyntax>().Where(p => p.Identifier.ValueText == "x7").Single();
            var x7Ref = tree.GetRoot().DescendantNodes().OfType<IdentifierNameSyntax>().Where(id => id.Identifier.ValueText == "x7").ToArray();
            Assert.Equal(2, x7Ref.Length);
            VerifyModelForDeclarationPattern(model, x7Decl, x7Ref[0]);

            var x8Decl = tree.GetRoot().DescendantNodes().OfType<DeclarationPatternSyntax>().Where(p => p.Identifier.ValueText == "x8").ToArray();
            var x8Ref = tree.GetRoot().DescendantNodes().OfType<IdentifierNameSyntax>().Where(id => id.Identifier.ValueText == "x8").ToArray();
            Assert.Equal(2, x8Decl.Length);
            Assert.Equal(2, x8Ref.Length);
            for (int i = 0; i < x8Decl.Length; i++)
            {
                VerifyModelForDeclarationPattern(model, x8Decl[0], x8Ref[i]);
            }
            VerifyModelForDeclarationPatternDuplicateInSameScope(model, x8Decl[1]);

            var x9Decl = tree.GetRoot().DescendantNodes().OfType<DeclarationPatternSyntax>().Where(p => p.Identifier.ValueText == "x9").Single();
            var x9Ref = tree.GetRoot().DescendantNodes().OfType<IdentifierNameSyntax>().Where(id => id.Identifier.ValueText == "x9").Single();
            VerifyModelForDeclarationPattern(model, x9Decl, x9Ref);

            var x10Decl = tree.GetRoot().DescendantNodes().OfType<DeclarationPatternSyntax>().Where(p => p.Identifier.ValueText == "x10").Single();
            var x10Ref = tree.GetRoot().DescendantNodes().OfType<IdentifierNameSyntax>().Where(id => id.Identifier.ValueText == "x10").Single();
            VerifyModelForDeclarationPattern(model, x10Decl, x10Ref);

            var x11Decl = tree.GetRoot().DescendantNodes().OfType<DeclarationPatternSyntax>().Where(p => p.Identifier.ValueText == "x11").Single();
            var x11Ref = tree.GetRoot().DescendantNodes().OfType<IdentifierNameSyntax>().Where(id => id.Identifier.ValueText == "x11").ToArray();
            Assert.Equal(2, x11Ref.Length);
            VerifyNotInScope(model, x11Ref[0]);
            VerifyModelForDeclarationPattern(model, x11Decl, x11Ref[1]);

            var x12Decl = tree.GetRoot().DescendantNodes().OfType<DeclarationPatternSyntax>().Where(p => p.Identifier.ValueText == "x12").Single();
            var x12Ref = tree.GetRoot().DescendantNodes().OfType<IdentifierNameSyntax>().Where(id => id.Identifier.ValueText == "x12").ToArray();
            Assert.Equal(2, x12Ref.Length);
            VerifyModelForDeclarationPattern(model, x12Decl, x12Ref[0]);
            VerifyNotInScope(model, x12Ref[1]);
        }

        [Fact, WorkItem(9258, "https://github.com/dotnet/roslyn/issues/9258")]
        public void PatternVariableOrder()
        {
            var source =
@"
public class X
{
    public static void Main()
    {
    }

    static void Dummy(params object[] x) {}

    void Test1(object o1, object o2)
    {
        Dummy(o1 is int i && i < 10,
              o2 is int @i && @i > 10);
    }
}
";
            var compilation = CreateCompilationWithMscorlib45(source, options: TestOptions.DebugExe, parseOptions: patternParseOptions);

            compilation.VerifyDiagnostics(
                // (13,25): error CS0128: A local variable named 'i' is already defined in this scope
                //               o2 is int @i && @i > 10);
                Diagnostic(ErrorCode.ERR_LocalDuplicate, "@i").WithArguments("i").WithLocation(13, 25),
                // (13,31): error CS0165: Use of unassigned local variable 'i'
                //               o2 is int @i && @i > 10);
                Diagnostic(ErrorCode.ERR_UseDefViolation, "@i").WithArguments("i").WithLocation(13, 31)
                );
        }

        [Fact]
        public void PropertyNamedInComplexPattern()
        {
            var source =
@"
using System;
public class Program
{
    public static void Main()
    {
        object o = nameof(Main);
        Console.WriteLine(o is P { Good is 4 });
        Console.WriteLine(o is P { NotFound is 4 });
        Console.WriteLine(o is P { Unreadable1 is 4 });
        Console.WriteLine(o is P { Unreadable2 is 4 });
        Console.WriteLine(o is P { Unreadable3 is 4 });

    }
}
class P
{
    public int Good = 2;
    public int Unreadable1 { set { } }
    public int Unreadable2 { set { } protected get { return 0; } }
    protected int Unreadable3 = 3;
}
";
            var compilation = CreateCompilationWithMscorlib45(source, options: TestOptions.DebugExe, parseOptions: patternParseOptions);

            compilation.VerifyDiagnostics(
                // (9,36): error CS0117: 'P' does not contain a definition for 'NotFound'
                //         Console.WriteLine(o is P { NotFound is 4 });
                Diagnostic(ErrorCode.ERR_NoSuchMember, "NotFound").WithArguments("P", "NotFound").WithLocation(9, 36),
                // (10,36): error CS0154: The property or indexer 'P.Unreadable1' cannot be used in this context because it lacks the get accessor
                //         Console.WriteLine(o is P { Unreadable1 is 4 });
                Diagnostic(ErrorCode.ERR_PropertyLacksGet, "Unreadable1").WithArguments("P.Unreadable1").WithLocation(10, 36),
                // (11,36): error CS0271: The property or indexer 'P.Unreadable2' cannot be used in this context because the get accessor is inaccessible
                //         Console.WriteLine(o is P { Unreadable2 is 4 });
                Diagnostic(ErrorCode.ERR_InaccessibleGetter, "Unreadable2").WithArguments("P.Unreadable2").WithLocation(11, 36),
                // (12,36): error CS0122: 'P.Unreadable3' is inaccessible due to its protection level
                //         Console.WriteLine(o is P { Unreadable3 is 4 });
                Diagnostic(ErrorCode.ERR_BadAccess, "Unreadable3").WithArguments("P.Unreadable3").WithLocation(12, 36)
                );
            var tree = compilation.SyntaxTrees.Single();
            var model = compilation.GetSemanticModel(tree);

            var propPats = tree.GetRoot().DescendantNodes().OfType<IsPatternExpressionSyntax>().Where(e => e.Parent is PropertyPatternSyntax).ToArray();
            Assert.Equal(5, propPats.Length);

            var p = propPats[0].Expression; // 'Good' in Good is 4
            var si = model.GetSymbolInfo(p);
            Assert.NotNull(si.Symbol);
            Assert.Equal("Good", si.Symbol.Name);
            Assert.Equal(CandidateReason.None, si.CandidateReason);
            Assert.True(si.CandidateSymbols.IsDefaultOrEmpty);

            p = propPats[1].Expression; // 'NotFound' in NotFound is 4
            si = model.GetSymbolInfo(p);
            Assert.Null(si.Symbol);
            Assert.Equal(CandidateReason.None, si.CandidateReason);
            Assert.True(si.CandidateSymbols.IsDefaultOrEmpty);

            p = propPats[2].Expression; // 'Unreadable1' in Unreadable1 is 4
            si = model.GetSymbolInfo(p);
            Assert.Null(si.Symbol);
            Assert.Equal(CandidateReason.NotAValue, si.CandidateReason);
            Assert.Equal(1, si.CandidateSymbols.Length);
            Assert.Equal("Unreadable1", si.CandidateSymbols[0].Name);

            p = propPats[3].Expression; // 'Unreadable2' in Unreadable2 is 4
            si = model.GetSymbolInfo(p);
            Assert.Null(si.Symbol);
            Assert.Equal(CandidateReason.NotAValue, si.CandidateReason);
            Assert.Equal(1, si.CandidateSymbols.Length);
            Assert.Equal("Unreadable2", si.CandidateSymbols[0].Name);

            p = propPats[4].Expression; // 'Unreadable3' in Unreadable3 is 4
            si = model.GetSymbolInfo(p);
            Assert.Null(si.Symbol);
            Assert.Equal(CandidateReason.Inaccessible, si.CandidateReason);
            Assert.Equal(1, si.CandidateSymbols.Length);
            Assert.Equal("Unreadable3", si.CandidateSymbols[0].Name);
        }

        [Fact, WorkItem(9284, "https://github.com/dotnet/roslyn/issues/9284")]
        public void AmbiguousNamedProperty()
        {
            var source =
@"
using System;
public class Program
{
    public static void Main()
    {
        object o = null;
        Console.WriteLine(o is I3 { Property is 4 });
    }
}
interface I1
{
    int Property { get; }
}
interface I2
{
    int Property { get; }
}
interface I3 : I1, I2 { }
";
            var compilation = CreateCompilationWithMscorlib45(source, options: TestOptions.DebugExe, parseOptions: patternParseOptions);

            compilation.VerifyDiagnostics(
                // (8,37): error CS0229: Ambiguity between 'I1.Property' and 'I2.Property'
                //         Console.WriteLine(o is I3 { Property is 4 });
                Diagnostic(ErrorCode.ERR_AmbigMember, "Property").WithArguments("I1.Property", "I2.Property").WithLocation(8, 37)
                );
            var tree = compilation.SyntaxTrees.Single();
            var model = compilation.GetSemanticModel(tree);
            var propPats = tree.GetRoot().DescendantNodes().OfType<PropertyPatternSyntax>().SelectMany(s => s.SubPatterns).OfType<IsPatternExpressionSyntax>().ToArray();
            Assert.Equal(1, propPats.Length);

            var p = propPats[0].Expression; // 'Property' in "Property is 4"
            var si = model.GetSymbolInfo(p);
            Assert.Null(si.Symbol);
            Assert.Equal(CandidateReason.Ambiguous, si.CandidateReason);
            Assert.Equal(2, si.CandidateSymbols.Length);
            Assert.Equal("I1", si.CandidateSymbols[0].ContainingSymbol.Name);
            Assert.Equal("I2", si.CandidateSymbols[1].ContainingSymbol.Name);
        }

        [Fact(Skip = "https://github.com/dotnet/roslyn/issues/9284"), WorkItem(9284, "https://github.com/dotnet/roslyn/issues/9284")]
        public void StaticNamedProperty()
        {
            var source =
@"
using System;
public class Program
{
    public static void Main()
    {
        object o = null;
        Console.WriteLine(o is Point { X is 4 });
    }
}
class Point
{
    public static int X => 0;
}
";
            var compilation = CreateCompilationWithMscorlib45(source, options: TestOptions.DebugExe, parseOptions: patternParseOptions);

            // TODO: need a better diagnostic for this
            compilation.VerifyDiagnostics(
                // (8,40): error CS0176: Member 'Point.X' cannot be accessed with an instance reference; qualify it with a type name instead
                //         Console.WriteLine(o is Point { X is 4 });
                Diagnostic(ErrorCode.ERR_ObjectProhibited, "X").WithArguments("Point.X").WithLocation(8, 40)
                );
            var tree = compilation.SyntaxTrees.Single();
            var model = compilation.GetSemanticModel(tree);
            var propPats = tree.GetRoot().DescendantNodes().OfType<PropertyPatternSyntax>().SelectMany(s => s.SubPatterns).OfType<IsPatternExpressionSyntax>().ToArray();
            Assert.Equal(1, propPats.Length);

            var p = propPats[0].Expression; // 'X' in "X is 4"
            var si = model.GetSymbolInfo(p);
            Assert.Null(si.Symbol);
            Assert.Equal(1, si.CandidateSymbols.Length);
            Assert.Equal("X", si.CandidateSymbols[0].Name);
            Assert.Equal(CandidateReason.StaticInstanceMismatch, si.CandidateReason);
        }

        [Fact]
        public void InaccessibleNamedProperty()
        {
            var source =
@"
using System;
public class Program
{
    public static void Main()
    {
        object o = null;
        Console.WriteLine(o is Point { X is 4 });
    }
}
class Point
{
    protected int X => 0;
}
";
            var compilation = CreateCompilationWithMscorlib45(source, options: TestOptions.DebugExe, parseOptions: patternParseOptions);

            // TODO: need a better diagnostic for this
            compilation.VerifyDiagnostics(
                // (8,40): error CS0122: 'Point.X' is inaccessible due to its protection level
                //         Console.WriteLine(o is Point { X is 4 });
                Diagnostic(ErrorCode.ERR_BadAccess, "X").WithArguments("Point.X").WithLocation(8, 40)
                );
            var tree = compilation.SyntaxTrees.Single();
            var model = compilation.GetSemanticModel(tree);
            var propPats = tree.GetRoot().DescendantNodes().OfType<PropertyPatternSyntax>().SelectMany(s => s.SubPatterns).OfType<IsPatternExpressionSyntax>().ToArray();
            Assert.Equal(1, propPats.Length);

            var p = propPats[0].Expression; // 'X' in "X is 4"
            var si = model.GetSymbolInfo(p);
            Assert.Null(si.Symbol);
            Assert.Equal(1, si.CandidateSymbols.Length);
            Assert.Equal("X", si.CandidateSymbols[0].Name);
            Assert.Equal(CandidateReason.Inaccessible, si.CandidateReason);
        }

        private static void VerifyModelForDeclarationPattern(SemanticModel model, DeclarationPatternSyntax decl, params IdentifierNameSyntax[] references)
        {
            var symbol = model.GetDeclaredSymbol(decl);
            Assert.Equal(decl.Identifier.ValueText, symbol.Name);
            Assert.Equal(LocalDeclarationKind.PatternVariable, ((LocalSymbol)symbol).DeclarationKind);
            Assert.Same(symbol, model.GetDeclaredSymbol((SyntaxNode)decl));
            Assert.Same(symbol, model.LookupSymbols(decl.SpanStart, name: decl.Identifier.ValueText).Single());
            Assert.True(model.LookupNames(decl.SpanStart).Contains(decl.Identifier.ValueText));

            foreach (var reference in references)
            {
                Assert.Same(symbol, model.GetSymbolInfo(reference).Symbol);
                Assert.Same(symbol, model.LookupSymbols(reference.SpanStart, name: decl.Identifier.ValueText).Single());
                Assert.True(model.LookupNames(reference.SpanStart).Contains(decl.Identifier.ValueText));
            }
        }

        private static void VerifyModelForDeclarationPatternDuplicateInSameScope(SemanticModel model, DeclarationPatternSyntax decl)
        {
            var symbol = model.GetDeclaredSymbol(decl);
            Assert.Equal(decl.Identifier.ValueText, symbol.Name);
            Assert.Equal(LocalDeclarationKind.PatternVariable, ((LocalSymbol)symbol).DeclarationKind);
            Assert.Same(symbol, model.GetDeclaredSymbol((SyntaxNode)decl));
            Assert.NotEqual(symbol, model.LookupSymbols(decl.SpanStart, name: decl.Identifier.ValueText).Single());
            Assert.True(model.LookupNames(decl.SpanStart).Contains(decl.Identifier.ValueText));
        }

        private static void VerifyNotAPatternLocal(SemanticModel model, IdentifierNameSyntax reference)
        {
            var symbol = model.GetSymbolInfo(reference).Symbol;

            if (symbol.Kind == SymbolKind.Local)
            {
                Assert.NotEqual(LocalDeclarationKind.PatternVariable, ((LocalSymbol)symbol).DeclarationKind);
            }

            Assert.Same(symbol, model.LookupSymbols(reference.SpanStart, name: reference.Identifier.ValueText).Single());
            Assert.True(model.LookupNames(reference.SpanStart).Contains(reference.Identifier.ValueText));
        }

        private static void VerifyNotInScope(SemanticModel model, IdentifierNameSyntax reference)
        {
            Assert.Null(model.GetSymbolInfo(reference).Symbol);
            Assert.False(model.LookupSymbols(reference.SpanStart, name: reference.Identifier.ValueText).Any());
            Assert.False(model.LookupNames(reference.SpanStart).Contains(reference.Identifier.ValueText));
        }

        [Fact]
        public void ScopeOfPatternVariables_Let_01()
        {
            var source =
@"
public class X
{
    public static void Main()
    {
    }

    void Test1()
    {
        let x1 = 12;
        var y = x1;
    }

    void Test2()
    {
        var y = x2;
        let x2 = 12;
    }

    void Test3()
    {
        var x3 = 11;
        let x3 = 12;
        var y = x3;
    }

    void Test4()
    {
        let x4 = 12;
        var x4 = 11;
        var y = x4;
    }

    void Test5()
    {
        let x5 = 11;
        let x5 = 12;
        var y = x5;
    }

    void Test6()
    {
        {
            let x6 = 12;
            var y = x6;
        }

        {
            let x6 = 12;
            var y = x6;
        }
    }

    void Test7()
    {
        System.Console.WriteLine(x7);

        {
            let x7 = 12;
            var y = x7;
        }
    }

    void Test8()
    {
        {
            let x8 = 12;
            var y = x8;
        }

        System.Console.WriteLine(x8);
    }

    void Test9()
    {
        var x9 = 11;

        {
            let x9 = 12;
            var y = x9;
        }

        System.Console.WriteLine(x9);
    }

    void Test10()
    {
        {
            let x10 = 12;
            var y = x10;
        }

        var x10 = 11;
        System.Console.WriteLine(x10);
    }

    void Test11()
    {
        let x11 = 11;

        {
            var x11 = 12;
            var y = x11;
        }

        System.Console.WriteLine(x11);
    }

    void Test12()
    {
        {
            var x12 = 12;
            var y = x12;
        }

        let x12 = 11;
        System.Console.WriteLine(x12);
    }

    void Test13()
    {
        let x13 = 11;

        {
            let x13 = 12;
            var y = x13;
        }

        System.Console.WriteLine(x13);
    }

    void Test14()
    {
        {
            let x14 = 12;
            var y = x14;
        }

        let x14 = 11;
        System.Console.WriteLine(x14);
    }

    void Test15(int x15, int y15)
    {
        {
            let y15 = 12;
            var y = y15;
        }

        let x15 = 11;
        System.Console.WriteLine(x15);
    }

    void Test16(int x16) => let x16 = 11;

    void Test17()
    {
        void Test(int x17) => let x17 = 11;
        Test(1);
    }

    void Test18()
    {
        if (true)
            var x18 = 11;

        if (y18)
            let y18 = 11;

        System.Console.WriteLine(y18);
    }
}
";
            var compilation = CreateCompilationWithMscorlib45(source, options: TestOptions.DebugExe, parseOptions: patternParseOptions.WithLocalFunctionsFeature());
            compilation.VerifyDiagnostics(
    // (154,33): error CS1002: ; expected
    //     void Test16(int x16) => let x16 = 11;
    Diagnostic(ErrorCode.ERR_SemicolonExpected, "x16").WithLocation(154, 33),
    // (154,37): error CS1519: Invalid token '=' in class, struct, or interface member declaration
    //     void Test16(int x16) => let x16 = 11;
    Diagnostic(ErrorCode.ERR_InvalidMemberDecl, "=").WithArguments("=").WithLocation(154, 37),
    // (154,37): error CS1519: Invalid token '=' in class, struct, or interface member declaration
    //     void Test16(int x16) => let x16 = 11;
    Diagnostic(ErrorCode.ERR_InvalidMemberDecl, "=").WithArguments("=").WithLocation(154, 37),
    // (158,35): error CS1002: ; expected
    //         void Test(int x17) => let x17 = 11;
    Diagnostic(ErrorCode.ERR_SemicolonExpected, "x17").WithLocation(158, 35),
    // (165,13): error CS1023: Embedded statement cannot be a declaration or labeled statement
    //             var x18 = 11;
    Diagnostic(ErrorCode.ERR_BadEmbeddedStmt, "var x18 = 11;").WithLocation(165, 13),
    // (168,13): error CS1023: Embedded statement cannot be a declaration or labeled statement
    //             let y18 = 11;
    Diagnostic(ErrorCode.ERR_BadEmbeddedStmt, "let y18 = 11;").WithLocation(168, 13),
    // (16,17): error CS0841: Cannot use local variable 'x2' before it is declared
    //         var y = x2;
    Diagnostic(ErrorCode.ERR_VariableUsedBeforeDeclaration, "x2").WithArguments("x2").WithLocation(16, 17),
    // (23,13): error CS0128: A local variable named 'x3' is already defined in this scope
    //         let x3 = 12;
    Diagnostic(ErrorCode.ERR_LocalDuplicate, "x3").WithArguments("x3").WithLocation(23, 13),
    // (30,13): error CS0128: A local variable named 'x4' is already defined in this scope
    //         var x4 = 11;
    Diagnostic(ErrorCode.ERR_LocalDuplicate, "x4").WithArguments("x4").WithLocation(30, 13),
    // (30,13): warning CS0219: The variable 'x4' is assigned but its value is never used
    //         var x4 = 11;
    Diagnostic(ErrorCode.WRN_UnreferencedVarAssg, "x4").WithArguments("x4").WithLocation(30, 13),
    // (37,13): error CS0128: A local variable named 'x5' is already defined in this scope
    //         let x5 = 12;
    Diagnostic(ErrorCode.ERR_LocalDuplicate, "x5").WithArguments("x5").WithLocation(37, 13),
    // (56,34): error CS0103: The name 'x7' does not exist in the current context
    //         System.Console.WriteLine(x7);
    Diagnostic(ErrorCode.ERR_NameNotInContext, "x7").WithArguments("x7").WithLocation(56, 34),
    // (71,34): error CS0103: The name 'x8' does not exist in the current context
    //         System.Console.WriteLine(x8);
    Diagnostic(ErrorCode.ERR_NameNotInContext, "x8").WithArguments("x8").WithLocation(71, 34),
    // (79,17): error CS0136: A local or parameter named 'x9' cannot be declared in this scope because that name is used in an enclosing local scope to define a local or parameter
    //             let x9 = 12;
    Diagnostic(ErrorCode.ERR_LocalIllegallyOverrides, "x9").WithArguments("x9").WithLocation(79, 17),
    // (89,17): error CS0136: A local or parameter named 'x10' cannot be declared in this scope because that name is used in an enclosing local scope to define a local or parameter
    //             let x10 = 12;
    Diagnostic(ErrorCode.ERR_LocalIllegallyOverrides, "x10").WithArguments("x10").WithLocation(89, 17),
    // (102,17): error CS0136: A local or parameter named 'x11' cannot be declared in this scope because that name is used in an enclosing local scope to define a local or parameter
    //             var x11 = 12;
    Diagnostic(ErrorCode.ERR_LocalIllegallyOverrides, "x11").WithArguments("x11").WithLocation(102, 17),
    // (112,17): error CS0136: A local or parameter named 'x12' cannot be declared in this scope because that name is used in an enclosing local scope to define a local or parameter
    //             var x12 = 12;
    Diagnostic(ErrorCode.ERR_LocalIllegallyOverrides, "x12").WithArguments("x12").WithLocation(112, 17),
    // (125,17): error CS0136: A local or parameter named 'x13' cannot be declared in this scope because that name is used in an enclosing local scope to define a local or parameter
    //             let x13 = 12;
    Diagnostic(ErrorCode.ERR_LocalIllegallyOverrides, "x13").WithArguments("x13").WithLocation(125, 17),
    // (135,17): error CS0136: A local or parameter named 'x14' cannot be declared in this scope because that name is used in an enclosing local scope to define a local or parameter
    //             let x14 = 12;
    Diagnostic(ErrorCode.ERR_LocalIllegallyOverrides, "x14").WithArguments("x14").WithLocation(135, 17),
    // (146,17): error CS0136: A local or parameter named 'y15' cannot be declared in this scope because that name is used in an enclosing local scope to define a local or parameter
    //             let y15 = 12;
    Diagnostic(ErrorCode.ERR_LocalIllegallyOverrides, "y15").WithArguments("y15").WithLocation(146, 17),
    // (150,13): error CS0136: A local or parameter named 'x15' cannot be declared in this scope because that name is used in an enclosing local scope to define a local or parameter
    //         let x15 = 11;
    Diagnostic(ErrorCode.ERR_LocalIllegallyOverrides, "x15").WithArguments("x15").WithLocation(150, 13),
    // (154,29): error CS0103: The name 'let' does not exist in the current context
    //     void Test16(int x16) => let x16 = 11;
    Diagnostic(ErrorCode.ERR_NameNotInContext, "let").WithArguments("let").WithLocation(154, 29),
    // (154,29): error CS0201: Only assignment, call, increment, decrement, and new object expressions can be used as a statement
    //     void Test16(int x16) => let x16 = 11;
    Diagnostic(ErrorCode.ERR_IllegalStatement, "let").WithLocation(154, 29),
    // (158,31): error CS0103: The name 'let' does not exist in the current context
    //         void Test(int x17) => let x17 = 11;
    Diagnostic(ErrorCode.ERR_NameNotInContext, "let").WithArguments("let").WithLocation(158, 31),
    // (158,31): error CS0201: Only assignment, call, increment, decrement, and new object expressions can be used as a statement
    //         void Test(int x17) => let x17 = 11;
    Diagnostic(ErrorCode.ERR_IllegalStatement, "let").WithLocation(158, 31),
    // (158,35): error CS0103: The name 'x17' does not exist in the current context
    //         void Test(int x17) => let x17 = 11;
    Diagnostic(ErrorCode.ERR_NameNotInContext, "x17").WithArguments("x17").WithLocation(158, 35),
    // (167,13): error CS0103: The name 'y18' does not exist in the current context
    //         if (y18)
    Diagnostic(ErrorCode.ERR_NameNotInContext, "y18").WithArguments("y18").WithLocation(167, 13),
    // (170,34): error CS0103: The name 'y18' does not exist in the current context
    //         System.Console.WriteLine(y18);
    Diagnostic(ErrorCode.ERR_NameNotInContext, "y18").WithArguments("y18").WithLocation(170, 34)
                );

            var tree = compilation.SyntaxTrees.Single();
            var model = compilation.GetSemanticModel(tree);

            var x1Decl = tree.GetRoot().DescendantNodes().OfType<LetStatementSyntax>().Where(p => p.Identifier.ValueText == "x1").Single();
            var x1Ref = tree.GetRoot().DescendantNodes().OfType<IdentifierNameSyntax>().Where(id => id.Identifier.ValueText == "x1").Single();
            VerifyModelForDeclarationPattern(model, x1Decl, x1Ref);

            var x2Decl = tree.GetRoot().DescendantNodes().OfType<LetStatementSyntax>().Where(p => p.Identifier.ValueText == "x2").Single();
            var x2Ref = tree.GetRoot().DescendantNodes().OfType<IdentifierNameSyntax>().Where(id => id.Identifier.ValueText == "x2").Single();
            VerifyModelForDeclarationPattern(model, x2Decl, x2Ref);

            var x3Decl = tree.GetRoot().DescendantNodes().OfType<LetStatementSyntax>().Where(p => p.Identifier.ValueText == "x3").Single();
            var x3Ref = tree.GetRoot().DescendantNodes().OfType<IdentifierNameSyntax>().Where(id => id.Identifier.ValueText == "x3").Single();
            VerifyModelForDeclarationPatternDuplicateInSameScope(model, x3Decl);
            VerifyNotAPatternLocal(model, x3Ref);

            var x4Decl = tree.GetRoot().DescendantNodes().OfType<LetStatementSyntax>().Where(p => p.Identifier.ValueText == "x4").Single();
            var x4Ref = tree.GetRoot().DescendantNodes().OfType<IdentifierNameSyntax>().Where(id => id.Identifier.ValueText == "x4").Single();
            VerifyModelForDeclarationPattern(model, x4Decl, x4Ref);

            var x5Decl = tree.GetRoot().DescendantNodes().OfType<LetStatementSyntax>().Where(p => p.Identifier.ValueText == "x5").ToArray();
            var x5Ref = tree.GetRoot().DescendantNodes().OfType<IdentifierNameSyntax>().Where(id => id.Identifier.ValueText == "x5").Single();
            Assert.Equal(2, x5Decl.Length);
            VerifyModelForDeclarationPattern(model, x5Decl[0], x5Ref);
            VerifyModelForDeclarationPatternDuplicateInSameScope(model, x5Decl[1]);

            var x6Decl = tree.GetRoot().DescendantNodes().OfType<LetStatementSyntax>().Where(p => p.Identifier.ValueText == "x6").ToArray();
            var x6Ref = tree.GetRoot().DescendantNodes().OfType<IdentifierNameSyntax>().Where(id => id.Identifier.ValueText == "x6").ToArray();
            Assert.Equal(2, x6Decl.Length);
            Assert.Equal(2, x6Ref.Length);
            VerifyModelForDeclarationPattern(model, x6Decl[0], x6Ref[0]);
            VerifyModelForDeclarationPattern(model, x6Decl[1], x6Ref[1]);

            var x7Decl = tree.GetRoot().DescendantNodes().OfType<LetStatementSyntax>().Where(p => p.Identifier.ValueText == "x7").Single();
            var x7Ref = tree.GetRoot().DescendantNodes().OfType<IdentifierNameSyntax>().Where(id => id.Identifier.ValueText == "x7").ToArray();
            Assert.Equal(2, x7Ref.Length);
            VerifyNotInScope(model, x7Ref[0]);
            VerifyModelForDeclarationPattern(model, x7Decl, x7Ref[1]);

            var x8Decl = tree.GetRoot().DescendantNodes().OfType<LetStatementSyntax>().Where(p => p.Identifier.ValueText == "x8").Single();
            var x8Ref = tree.GetRoot().DescendantNodes().OfType<IdentifierNameSyntax>().Where(id => id.Identifier.ValueText == "x8").ToArray();
            Assert.Equal(2, x8Ref.Length);
            VerifyModelForDeclarationPattern(model, x8Decl, x8Ref[0]);
            VerifyNotInScope(model, x8Ref[1]);

            var x9Decl = tree.GetRoot().DescendantNodes().OfType<LetStatementSyntax>().Where(p => p.Identifier.ValueText == "x9").Single();
            var x9Ref = tree.GetRoot().DescendantNodes().OfType<IdentifierNameSyntax>().Where(id => id.Identifier.ValueText == "x9").ToArray();
            Assert.Equal(2, x9Ref.Length);
            VerifyModelForDeclarationPattern(model, x9Decl, x9Ref[0]);
            VerifyNotAPatternLocal(model, x9Ref[1]);

            var x10Decl = tree.GetRoot().DescendantNodes().OfType<LetStatementSyntax>().Where(p => p.Identifier.ValueText == "x10").Single();
            var x10Ref = tree.GetRoot().DescendantNodes().OfType<IdentifierNameSyntax>().Where(id => id.Identifier.ValueText == "x10").ToArray();
            Assert.Equal(2, x10Ref.Length);
            VerifyModelForDeclarationPattern(model, x10Decl, x10Ref[0]);
            VerifyNotAPatternLocal(model, x10Ref[1]);

            var x11Decl = tree.GetRoot().DescendantNodes().OfType<LetStatementSyntax>().Where(p => p.Identifier.ValueText == "x11").Single();
            var x11Ref = tree.GetRoot().DescendantNodes().OfType<IdentifierNameSyntax>().Where(id => id.Identifier.ValueText == "x11").ToArray();
            Assert.Equal(2, x11Ref.Length);
            VerifyNotAPatternLocal(model, x11Ref[0]);
            VerifyModelForDeclarationPattern(model, x11Decl, x11Ref[1]);

            var x12Decl = tree.GetRoot().DescendantNodes().OfType<LetStatementSyntax>().Where(p => p.Identifier.ValueText == "x12").Single();
            var x12Ref = tree.GetRoot().DescendantNodes().OfType<IdentifierNameSyntax>().Where(id => id.Identifier.ValueText == "x12").ToArray();
            Assert.Equal(2, x12Ref.Length);
            VerifyNotAPatternLocal(model, x12Ref[0]);
            VerifyModelForDeclarationPattern(model, x12Decl, x12Ref[1]);

            var x13Decl = tree.GetRoot().DescendantNodes().OfType<LetStatementSyntax>().Where(p => p.Identifier.ValueText == "x13").ToArray();
            var x13Ref = tree.GetRoot().DescendantNodes().OfType<IdentifierNameSyntax>().Where(id => id.Identifier.ValueText == "x13").ToArray();
            Assert.Equal(2, x13Decl.Length);
            Assert.Equal(2, x13Ref.Length);
            VerifyModelForDeclarationPattern(model, x13Decl[0], x13Ref[1]);
            VerifyModelForDeclarationPattern(model, x13Decl[1], x13Ref[0]);

            var x14Decl = tree.GetRoot().DescendantNodes().OfType<LetStatementSyntax>().Where(p => p.Identifier.ValueText == "x14").ToArray();
            var x14Ref = tree.GetRoot().DescendantNodes().OfType<IdentifierNameSyntax>().Where(id => id.Identifier.ValueText == "x14").ToArray();
            Assert.Equal(2, x14Decl.Length);
            Assert.Equal(2, x14Ref.Length);
            VerifyModelForDeclarationPattern(model, x14Decl[0], x14Ref[0]);
            VerifyModelForDeclarationPattern(model, x14Decl[1], x14Ref[1]);

            var x15Decl = tree.GetRoot().DescendantNodes().OfType<LetStatementSyntax>().Where(p => p.Identifier.ValueText == "x15").Single();
            var x15Ref = tree.GetRoot().DescendantNodes().OfType<IdentifierNameSyntax>().Where(id => id.Identifier.ValueText == "x15").Single();
            VerifyModelForDeclarationPattern(model, x15Decl, x15Ref);

            var y15Decl = tree.GetRoot().DescendantNodes().OfType<LetStatementSyntax>().Where(p => p.Identifier.ValueText == "y15").Single();
            var y15Ref = tree.GetRoot().DescendantNodes().OfType<IdentifierNameSyntax>().Where(id => id.Identifier.ValueText == "y15").Single();
            VerifyModelForDeclarationPattern(model, y15Decl, y15Ref);

            Assert.False(tree.GetRoot().DescendantNodes().OfType<LetStatementSyntax>().Where(p => p.Identifier.ValueText == "x16").Any());

            Assert.False(tree.GetRoot().DescendantNodes().OfType<LetStatementSyntax>().Where(p => p.Identifier.ValueText == "x17").Any());

            var x18Decl = tree.GetRoot().DescendantNodes().OfType<VariableDeclaratorSyntax>().Where(p => p.Identifier.ValueText == "x18").Single();
            Assert.Equal("x18", model.GetDeclaredSymbol(x18Decl).Name);

            var y18Decl = tree.GetRoot().DescendantNodes().OfType<LetStatementSyntax>().Where(p => p.Identifier.ValueText == "y18").Single();
            var y18Ref = tree.GetRoot().DescendantNodes().OfType<IdentifierNameSyntax>().Where(id => id.Identifier.ValueText == "y18").ToArray();
            Assert.Equal(2, y18Ref.Length);
            VerifyNotInScope(model, y18Ref[0]);
            VerifyNotInScope(model, y18Ref[1]);
            VerifyModelForDeclarationPattern(model, y18Decl);
        }

        private static void VerifyModelForDeclarationPattern(SemanticModel model, LetStatementSyntax decl, params IdentifierNameSyntax[] references)
        {
            var symbol = model.GetDeclaredSymbol(decl);
            Assert.Equal(decl.Identifier.ValueText, symbol.Name);
            Assert.Equal(LocalDeclarationKind.PatternVariable, ((LocalSymbol)symbol).DeclarationKind);
            Assert.Same(symbol, model.GetDeclaredSymbol((SyntaxNode)decl));
            Assert.Same(symbol, model.LookupSymbols(decl.SpanStart, name: decl.Identifier.ValueText).Single());
            Assert.True(model.LookupNames(decl.SpanStart).Contains(decl.Identifier.ValueText));

            foreach (var reference in references)
            {
                var symbolInfo = model.GetSymbolInfo(reference);

                if ((object)symbolInfo.Symbol != null)
                {
                    Assert.Same(symbol, symbolInfo.Symbol);
                }
                else
                {
                    Assert.Same(symbol, symbolInfo.CandidateSymbols.Single());
                    Assert.Equal(CandidateReason.NotAVariable, symbolInfo.CandidateReason);
                }

                Assert.Same(symbol, model.LookupSymbols(reference.SpanStart, name: decl.Identifier.ValueText).Single());
                Assert.True(model.LookupNames(reference.SpanStart).Contains(decl.Identifier.ValueText));
            }
        }

        private static void VerifyModelForDeclarationPatternDuplicateInSameScope(SemanticModel model, LetStatementSyntax decl)
        {
            var symbol = model.GetDeclaredSymbol(decl);
            Assert.Equal(decl.Identifier.ValueText, symbol.Name);
            Assert.Equal(LocalDeclarationKind.PatternVariable, ((LocalSymbol)symbol).DeclarationKind);
            Assert.Same(symbol, model.GetDeclaredSymbol((SyntaxNode)decl));
            Assert.NotEqual(symbol, model.LookupSymbols(decl.SpanStart, name: decl.Identifier.ValueText).Single());
            Assert.True(model.LookupNames(decl.SpanStart).Contains(decl.Identifier.ValueText));
        }

        [Fact]
        public void ScopeOfPatternVariables_Let_02()
        {
            var source =
@"
public class X
{
    public static void Main()
    {
    }

    void Test1()
    {
        let var x1 = 12;
        var y = x1;
    }

    void Test2()
    {
        var y = x2;
        let var x2 = 12;
    }

    void Test3()
    {
        var x3 = 11;
        let var x3 = 12;
        var y = x3;
    }

    void Test4()
    {
        let var x4 = 12;
        var x4 = 11;
        var y = x4;
    }

    void Test5()
    {
        let var x5 = 11;
        let var x5 = 12;
        var y = x5;
    }

    void Test6()
    {
        {
            let var x6 = 12;
            var y = x6;
        }

        {
            let var x6 = 12;
            var y = x6;
        }
    }

    void Test7()
    {
        System.Console.WriteLine(x7);

        {
            let var x7 = 12;
            var y = x7;
        }
    }

    void Test8()
    {
        {
            let var x8 = 12;
            var y = x8;
        }

        System.Console.WriteLine(x8);
    }

    void Test9()
    {
        var x9 = 11;

        {
            let var x9 = 12;
            var y = x9;
        }

        System.Console.WriteLine(x9);
    }

    void Test10()
    {
        {
            let var x10 = 12;
            var y = x10;
        }

        var x10 = 11;
        System.Console.WriteLine(x10);
    }

    void Test11()
    {
        let var x11 = 11;

        {
            var x11 = 12;
            var y = x11;
        }

        System.Console.WriteLine(x11);
    }

    void Test12()
    {
        {
            var x12 = 12;
            var y = x12;
        }

        let var x12 = 11;
        System.Console.WriteLine(x12);
    }

    void Test13()
    {
        let var x13 = 11;

        {
            let var x13 = 12;
            var y = x13;
        }

        System.Console.WriteLine(x13);
    }

    void Test14()
    {
        {
            let var x14 = 12;
            var y = x14;
        }

        let var x14 = 11;
        System.Console.WriteLine(x14);
    }

    void Test15(int x15, int y15)
    {
        {
            let var y15 = 12;
            var y = y15;
        }

        let var x15 = 11;
        System.Console.WriteLine(x15);
    }

    void Test16(int x16) => let var x16 = 11;

    void Test17()
    {
        void Test(int x17) => let var x17 = 11;
        Test(1);
    }

    void Test18()
    {
        if (true)
            var x18 = 11;

        if (y18)
            let var y18 = 11;

        System.Console.WriteLine(y18);
    }
}
";
            var compilation = CreateCompilationWithMscorlib45(source, options: TestOptions.DebugExe, parseOptions: patternParseOptions.WithLocalFunctionsFeature());
            compilation.VerifyDiagnostics(
    // (154,33): error CS1002: ; expected
    //     void Test16(int x16) => let var x16 = 11;
    Diagnostic(ErrorCode.ERR_SemicolonExpected, "var").WithLocation(154, 33),
    // (158,35): error CS1002: ; expected
    //         void Test(int x17) => let var x17 = 11;
    Diagnostic(ErrorCode.ERR_SemicolonExpected, "var").WithLocation(158, 35),
    // (165,13): error CS1023: Embedded statement cannot be a declaration or labeled statement
    //             var x18 = 11;
    Diagnostic(ErrorCode.ERR_BadEmbeddedStmt, "var x18 = 11;").WithLocation(165, 13),
    // (168,13): error CS1023: Embedded statement cannot be a declaration or labeled statement
    //             let var y18 = 11;
    Diagnostic(ErrorCode.ERR_BadEmbeddedStmt, "let var y18 = 11;").WithLocation(168, 13),
    // (154,33): error CS0825: The contextual keyword 'var' may only appear within a local variable declaration or in script code
    //     void Test16(int x16) => let var x16 = 11;
    Diagnostic(ErrorCode.ERR_TypeVarNotFound, "var").WithLocation(154, 33),
    // (16,17): error CS0841: Cannot use local variable 'x2' before it is declared
    //         var y = x2;
    Diagnostic(ErrorCode.ERR_VariableUsedBeforeDeclaration, "x2").WithArguments("x2").WithLocation(16, 17),
    // (23,17): error CS0128: A local variable named 'x3' is already defined in this scope
    //         let var x3 = 12;
    Diagnostic(ErrorCode.ERR_LocalDuplicate, "x3").WithArguments("x3").WithLocation(23, 17),
    // (30,13): error CS0128: A local variable named 'x4' is already defined in this scope
    //         var x4 = 11;
    Diagnostic(ErrorCode.ERR_LocalDuplicate, "x4").WithArguments("x4").WithLocation(30, 13),
    // (30,13): warning CS0219: The variable 'x4' is assigned but its value is never used
    //         var x4 = 11;
    Diagnostic(ErrorCode.WRN_UnreferencedVarAssg, "x4").WithArguments("x4").WithLocation(30, 13),
    // (37,17): error CS0128: A local variable named 'x5' is already defined in this scope
    //         let var x5 = 12;
    Diagnostic(ErrorCode.ERR_LocalDuplicate, "x5").WithArguments("x5").WithLocation(37, 17),
    // (56,34): error CS0103: The name 'x7' does not exist in the current context
    //         System.Console.WriteLine(x7);
    Diagnostic(ErrorCode.ERR_NameNotInContext, "x7").WithArguments("x7").WithLocation(56, 34),
    // (71,34): error CS0103: The name 'x8' does not exist in the current context
    //         System.Console.WriteLine(x8);
    Diagnostic(ErrorCode.ERR_NameNotInContext, "x8").WithArguments("x8").WithLocation(71, 34),
    // (79,21): error CS0136: A local or parameter named 'x9' cannot be declared in this scope because that name is used in an enclosing local scope to define a local or parameter
    //             let var x9 = 12;
    Diagnostic(ErrorCode.ERR_LocalIllegallyOverrides, "x9").WithArguments("x9").WithLocation(79, 21),
    // (89,21): error CS0136: A local or parameter named 'x10' cannot be declared in this scope because that name is used in an enclosing local scope to define a local or parameter
    //             let var x10 = 12;
    Diagnostic(ErrorCode.ERR_LocalIllegallyOverrides, "x10").WithArguments("x10").WithLocation(89, 21),
    // (102,17): error CS0136: A local or parameter named 'x11' cannot be declared in this scope because that name is used in an enclosing local scope to define a local or parameter
    //             var x11 = 12;
    Diagnostic(ErrorCode.ERR_LocalIllegallyOverrides, "x11").WithArguments("x11").WithLocation(102, 17),
    // (112,17): error CS0136: A local or parameter named 'x12' cannot be declared in this scope because that name is used in an enclosing local scope to define a local or parameter
    //             var x12 = 12;
    Diagnostic(ErrorCode.ERR_LocalIllegallyOverrides, "x12").WithArguments("x12").WithLocation(112, 17),
    // (125,21): error CS0136: A local or parameter named 'x13' cannot be declared in this scope because that name is used in an enclosing local scope to define a local or parameter
    //             let var x13 = 12;
    Diagnostic(ErrorCode.ERR_LocalIllegallyOverrides, "x13").WithArguments("x13").WithLocation(125, 21),
    // (135,21): error CS0136: A local or parameter named 'x14' cannot be declared in this scope because that name is used in an enclosing local scope to define a local or parameter
    //             let var x14 = 12;
    Diagnostic(ErrorCode.ERR_LocalIllegallyOverrides, "x14").WithArguments("x14").WithLocation(135, 21),
    // (146,21): error CS0136: A local or parameter named 'y15' cannot be declared in this scope because that name is used in an enclosing local scope to define a local or parameter
    //             let var y15 = 12;
    Diagnostic(ErrorCode.ERR_LocalIllegallyOverrides, "y15").WithArguments("y15").WithLocation(146, 21),
    // (150,17): error CS0136: A local or parameter named 'x15' cannot be declared in this scope because that name is used in an enclosing local scope to define a local or parameter
    //         let var x15 = 11;
    Diagnostic(ErrorCode.ERR_LocalIllegallyOverrides, "x15").WithArguments("x15").WithLocation(150, 17),
    // (154,29): error CS0103: The name 'let' does not exist in the current context
    //     void Test16(int x16) => let var x16 = 11;
    Diagnostic(ErrorCode.ERR_NameNotInContext, "let").WithArguments("let").WithLocation(154, 29),
    // (154,29): error CS0201: Only assignment, call, increment, decrement, and new object expressions can be used as a statement
    //     void Test16(int x16) => let var x16 = 11;
    Diagnostic(ErrorCode.ERR_IllegalStatement, "let").WithLocation(154, 29),
    // (158,31): error CS0103: The name 'let' does not exist in the current context
    //         void Test(int x17) => let var x17 = 11;
    Diagnostic(ErrorCode.ERR_NameNotInContext, "let").WithArguments("let").WithLocation(158, 31),
    // (158,31): error CS0201: Only assignment, call, increment, decrement, and new object expressions can be used as a statement
    //         void Test(int x17) => let var x17 = 11;
    Diagnostic(ErrorCode.ERR_IllegalStatement, "let").WithLocation(158, 31),
    // (158,23): error CS0136: A local or parameter named 'x17' cannot be declared in this scope because that name is used in an enclosing local scope to define a local or parameter
    //         void Test(int x17) => let var x17 = 11;
    Diagnostic(ErrorCode.ERR_LocalIllegallyOverrides, "x17").WithArguments("x17").WithLocation(158, 23),
    // (158,39): warning CS0219: The variable 'x17' is assigned but its value is never used
    //         void Test(int x17) => let var x17 = 11;
    Diagnostic(ErrorCode.WRN_UnreferencedVarAssg, "x17").WithArguments("x17").WithLocation(158, 39),
    // (167,13): error CS0103: The name 'y18' does not exist in the current context
    //         if (y18)
    Diagnostic(ErrorCode.ERR_NameNotInContext, "y18").WithArguments("y18").WithLocation(167, 13),
    // (170,34): error CS0103: The name 'y18' does not exist in the current context
    //         System.Console.WriteLine(y18);
    Diagnostic(ErrorCode.ERR_NameNotInContext, "y18").WithArguments("y18").WithLocation(170, 34)
                );

            var tree = compilation.SyntaxTrees.Single();
            var model = compilation.GetSemanticModel(tree);

            var x1Decl = tree.GetRoot().DescendantNodes().OfType<DeclarationPatternSyntax>().Where(p => p.Identifier.ValueText == "x1").Single();
            var x1Ref = tree.GetRoot().DescendantNodes().OfType<IdentifierNameSyntax>().Where(id => id.Identifier.ValueText == "x1").Single();
            VerifyModelForDeclarationPattern(model, x1Decl, x1Ref);

            var x2Decl = tree.GetRoot().DescendantNodes().OfType<DeclarationPatternSyntax>().Where(p => p.Identifier.ValueText == "x2").Single();
            var x2Ref = tree.GetRoot().DescendantNodes().OfType<IdentifierNameSyntax>().Where(id => id.Identifier.ValueText == "x2").Single();
            VerifyModelForDeclarationPattern(model, x2Decl, x2Ref);

            var x3Decl = tree.GetRoot().DescendantNodes().OfType<DeclarationPatternSyntax>().Where(p => p.Identifier.ValueText == "x3").Single();
            var x3Ref = tree.GetRoot().DescendantNodes().OfType<IdentifierNameSyntax>().Where(id => id.Identifier.ValueText == "x3").Single();
            VerifyModelForDeclarationPatternDuplicateInSameScope(model, x3Decl);
            VerifyNotAPatternLocal(model, x3Ref);

            var x4Decl = tree.GetRoot().DescendantNodes().OfType<DeclarationPatternSyntax>().Where(p => p.Identifier.ValueText == "x4").Single();
            var x4Ref = tree.GetRoot().DescendantNodes().OfType<IdentifierNameSyntax>().Where(id => id.Identifier.ValueText == "x4").Single();
            VerifyModelForDeclarationPattern(model, x4Decl, x4Ref);

            var x5Decl = tree.GetRoot().DescendantNodes().OfType<DeclarationPatternSyntax>().Where(p => p.Identifier.ValueText == "x5").ToArray();
            var x5Ref = tree.GetRoot().DescendantNodes().OfType<IdentifierNameSyntax>().Where(id => id.Identifier.ValueText == "x5").Single();
            Assert.Equal(2, x5Decl.Length);
            VerifyModelForDeclarationPattern(model, x5Decl[0], x5Ref);
            VerifyModelForDeclarationPatternDuplicateInSameScope(model, x5Decl[1]);

            var x6Decl = tree.GetRoot().DescendantNodes().OfType<DeclarationPatternSyntax>().Where(p => p.Identifier.ValueText == "x6").ToArray();
            var x6Ref = tree.GetRoot().DescendantNodes().OfType<IdentifierNameSyntax>().Where(id => id.Identifier.ValueText == "x6").ToArray();
            Assert.Equal(2, x6Decl.Length);
            Assert.Equal(2, x6Ref.Length);
            VerifyModelForDeclarationPattern(model, x6Decl[0], x6Ref[0]);
            VerifyModelForDeclarationPattern(model, x6Decl[1], x6Ref[1]);

            var x7Decl = tree.GetRoot().DescendantNodes().OfType<DeclarationPatternSyntax>().Where(p => p.Identifier.ValueText == "x7").Single();
            var x7Ref = tree.GetRoot().DescendantNodes().OfType<IdentifierNameSyntax>().Where(id => id.Identifier.ValueText == "x7").ToArray();
            Assert.Equal(2, x7Ref.Length);
            VerifyNotInScope(model, x7Ref[0]);
            VerifyModelForDeclarationPattern(model, x7Decl, x7Ref[1]);

            var x8Decl = tree.GetRoot().DescendantNodes().OfType<DeclarationPatternSyntax>().Where(p => p.Identifier.ValueText == "x8").Single();
            var x8Ref = tree.GetRoot().DescendantNodes().OfType<IdentifierNameSyntax>().Where(id => id.Identifier.ValueText == "x8").ToArray();
            Assert.Equal(2, x8Ref.Length);
            VerifyModelForDeclarationPattern(model, x8Decl, x8Ref[0]);
            VerifyNotInScope(model, x8Ref[1]);

            var x9Decl = tree.GetRoot().DescendantNodes().OfType<DeclarationPatternSyntax>().Where(p => p.Identifier.ValueText == "x9").Single();
            var x9Ref = tree.GetRoot().DescendantNodes().OfType<IdentifierNameSyntax>().Where(id => id.Identifier.ValueText == "x9").ToArray();
            Assert.Equal(2, x9Ref.Length);
            VerifyModelForDeclarationPattern(model, x9Decl, x9Ref[0]);
            VerifyNotAPatternLocal(model, x9Ref[1]);

            var x10Decl = tree.GetRoot().DescendantNodes().OfType<DeclarationPatternSyntax>().Where(p => p.Identifier.ValueText == "x10").Single();
            var x10Ref = tree.GetRoot().DescendantNodes().OfType<IdentifierNameSyntax>().Where(id => id.Identifier.ValueText == "x10").ToArray();
            Assert.Equal(2, x10Ref.Length);
            VerifyModelForDeclarationPattern(model, x10Decl, x10Ref[0]);
            VerifyNotAPatternLocal(model, x10Ref[1]);

            var x11Decl = tree.GetRoot().DescendantNodes().OfType<DeclarationPatternSyntax>().Where(p => p.Identifier.ValueText == "x11").Single();
            var x11Ref = tree.GetRoot().DescendantNodes().OfType<IdentifierNameSyntax>().Where(id => id.Identifier.ValueText == "x11").ToArray();
            Assert.Equal(2, x11Ref.Length);
            VerifyNotAPatternLocal(model, x11Ref[0]);
            VerifyModelForDeclarationPattern(model, x11Decl, x11Ref[1]);

            var x12Decl = tree.GetRoot().DescendantNodes().OfType<DeclarationPatternSyntax>().Where(p => p.Identifier.ValueText == "x12").Single();
            var x12Ref = tree.GetRoot().DescendantNodes().OfType<IdentifierNameSyntax>().Where(id => id.Identifier.ValueText == "x12").ToArray();
            Assert.Equal(2, x12Ref.Length);
            VerifyNotAPatternLocal(model, x12Ref[0]);
            VerifyModelForDeclarationPattern(model, x12Decl, x12Ref[1]);

            var x13Decl = tree.GetRoot().DescendantNodes().OfType<DeclarationPatternSyntax>().Where(p => p.Identifier.ValueText == "x13").ToArray();
            var x13Ref = tree.GetRoot().DescendantNodes().OfType<IdentifierNameSyntax>().Where(id => id.Identifier.ValueText == "x13").ToArray();
            Assert.Equal(2, x13Decl.Length);
            Assert.Equal(2, x13Ref.Length);
            VerifyModelForDeclarationPattern(model, x13Decl[0], x13Ref[1]);
            VerifyModelForDeclarationPattern(model, x13Decl[1], x13Ref[0]);

            var x14Decl = tree.GetRoot().DescendantNodes().OfType<DeclarationPatternSyntax>().Where(p => p.Identifier.ValueText == "x14").ToArray();
            var x14Ref = tree.GetRoot().DescendantNodes().OfType<IdentifierNameSyntax>().Where(id => id.Identifier.ValueText == "x14").ToArray();
            Assert.Equal(2, x14Decl.Length);
            Assert.Equal(2, x14Ref.Length);
            VerifyModelForDeclarationPattern(model, x14Decl[0], x14Ref[0]);
            VerifyModelForDeclarationPattern(model, x14Decl[1], x14Ref[1]);

            var x15Decl = tree.GetRoot().DescendantNodes().OfType<DeclarationPatternSyntax>().Where(p => p.Identifier.ValueText == "x15").Single();
            var x15Ref = tree.GetRoot().DescendantNodes().OfType<IdentifierNameSyntax>().Where(id => id.Identifier.ValueText == "x15").Single();
            VerifyModelForDeclarationPattern(model, x15Decl, x15Ref);

            var y15Decl = tree.GetRoot().DescendantNodes().OfType<DeclarationPatternSyntax>().Where(p => p.Identifier.ValueText == "y15").Single();
            var y15Ref = tree.GetRoot().DescendantNodes().OfType<IdentifierNameSyntax>().Where(id => id.Identifier.ValueText == "y15").Single();
            VerifyModelForDeclarationPattern(model, y15Decl, y15Ref);

            Assert.False(tree.GetRoot().DescendantNodes().OfType<DeclarationPatternSyntax>().Where(p => p.Identifier.ValueText == "x16").Any());

            Assert.False(tree.GetRoot().DescendantNodes().OfType<DeclarationPatternSyntax>().Where(p => p.Identifier.ValueText == "x17").Any());

            var x18Decl = tree.GetRoot().DescendantNodes().OfType<VariableDeclaratorSyntax>().Where(p => p.Identifier.ValueText == "x18").Single();
            Assert.Equal("x18", model.GetDeclaredSymbol(x18Decl).Name);

            var y18Decl = tree.GetRoot().DescendantNodes().OfType<DeclarationPatternSyntax>().Where(p => p.Identifier.ValueText == "y18").Single();
            var y18Ref = tree.GetRoot().DescendantNodes().OfType<IdentifierNameSyntax>().Where(id => id.Identifier.ValueText == "y18").ToArray();
            Assert.Equal(2, y18Ref.Length);
            VerifyNotInScope(model, y18Ref[0]);
            VerifyNotInScope(model, y18Ref[1]);
            VerifyModelForDeclarationPattern(model, y18Decl);
        }

        [Fact]
        public void ScopeOfPatternVariables_Let_03()
        {
            var source =
@"
public class X
{
    public static void Main()
    {
    }

    void Test1(object x1)
    {
        let C1{P1 is var y1} = x1 
            when y1 != null
            else throw (System.Exception)y1;
        System.Console.WriteLine(y1);
    }

    void Test2()
    {
        let C1{P1 is var y2} = y2 
            else throw (System.Exception)y2;
        System.Console.WriteLine(y2);
    }

    void Test3(object x3)
    {
        let var y3 = x3 is var z3
            when z3 != null
            else throw (System.Exception)z3;
        System.Console.WriteLine(y3);
        System.Console.WriteLine(z3);
    }

    void Test4(object x4)
    {
        let var y4 = object.Equals(z4, 
                                   x4 is var z4)
            when z4 != null
            else throw (System.Exception)z4;
        System.Console.WriteLine(y4);
    }

    object Dummy(params object[] a) { return null; }

    void Test5(object x5)
    {
        let var y5 = Dummy(z5)
            when Dummy(z5,
                       x5 is var z5, z5)
            else throw (System.Exception)z5;
        System.Console.WriteLine(y5);
        System.Console.WriteLine(z5);
    }

    void Test6(object x6)
    {
        let System.Guid y6 = x6
            when object.Equals(x6 is var z6, true)
            else throw (System.Exception)z6;
        System.Console.WriteLine(y6);
    }

    void Test7(object x7)
    {
        let var y7 = Dummy(z7)
            when Dummy(z7)
            else throw (System.Exception)Dummy(z7, 
                                               x7 is var z7, 
                                               z7);
        System.Console.WriteLine(y7);
        System.Console.WriteLine(z7);
    }

    void Test8(object x8)
    {
        let var y8 = 11
            else throw (System.Exception)Dummy(x8 is var z8, 
                                               z8);
        System.Console.WriteLine(y8);
    }

    void Test9(object x9)
    {
        let System.Guid y9 = x9
            else let z9 = x9 when z9 is true else System.Console.WriteLine();
        System.Console.WriteLine(y9);
        System.Console.WriteLine(z9);
    }
}

class C1
{
    public object P1 = null;
}
";
            var compilation = CreateCompilationWithMscorlib45(source, options: TestOptions.DebugExe, parseOptions: patternParseOptions.WithLocalFunctionsFeature());

            compilation.VerifyDiagnostics(
    // (83,18): error CS1023: Embedded statement cannot be a declaration or labeled statement
    //             else let z9 = x9 when z9 is true else System.Console.WriteLine();
    Diagnostic(ErrorCode.ERR_BadEmbeddedStmt, "let z9 = x9 when z9 is true else System.Console.WriteLine();").WithLocation(83, 18),
    // (12,42): error CS0165: Use of unassigned local variable 'y1'
    //             else throw (System.Exception)y1;
    Diagnostic(ErrorCode.ERR_UseDefViolation, "y1").WithArguments("y1").WithLocation(12, 42),
    // (18,32): error CS0165: Use of unassigned local variable 'y2'
    //         let C1{P1 is var y2} = y2 
    Diagnostic(ErrorCode.ERR_UseDefViolation, "y2").WithArguments("y2").WithLocation(18, 32),
    // (29,34): error CS0103: The name 'z3' does not exist in the current context
    //         System.Console.WriteLine(z3);
    Diagnostic(ErrorCode.ERR_NameNotInContext, "z3").WithArguments("z3").WithLocation(29, 34),
    // (34,36): error CS0841: Cannot use local variable 'z4' before it is declared
    //         let var y4 = object.Equals(z4, 
    Diagnostic(ErrorCode.ERR_VariableUsedBeforeDeclaration, "z4").WithArguments("z4").WithLocation(34, 36),
    // (45,28): error CS0841: Cannot use local variable 'z5' before it is declared
    //         let var y5 = Dummy(z5)
    Diagnostic(ErrorCode.ERR_VariableUsedBeforeDeclaration, "z5").WithArguments("z5").WithLocation(45, 28),
    // (46,24): error CS0841: Cannot use local variable 'z5' before it is declared
    //             when Dummy(z5,
    Diagnostic(ErrorCode.ERR_VariableUsedBeforeDeclaration, "z5").WithArguments("z5").WithLocation(46, 24),
    // (50,34): error CS0103: The name 'z5' does not exist in the current context
    //         System.Console.WriteLine(z5);
    Diagnostic(ErrorCode.ERR_NameNotInContext, "z5").WithArguments("z5").WithLocation(50, 34),
    // (57,42): error CS0165: Use of unassigned local variable 'z6'
    //             else throw (System.Exception)z6;
    Diagnostic(ErrorCode.ERR_UseDefViolation, "z6").WithArguments("z6").WithLocation(57, 42),
    // (63,28): error CS0103: The name 'z7' does not exist in the current context
    //         let var y7 = Dummy(z7)
    Diagnostic(ErrorCode.ERR_NameNotInContext, "z7").WithArguments("z7").WithLocation(63, 28),
    // (64,24): error CS0103: The name 'z7' does not exist in the current context
    //             when Dummy(z7)
    Diagnostic(ErrorCode.ERR_NameNotInContext, "z7").WithArguments("z7").WithLocation(64, 24),
    // (65,48): error CS0841: Cannot use local variable 'z7' before it is declared
    //             else throw (System.Exception)Dummy(z7, 
    Diagnostic(ErrorCode.ERR_VariableUsedBeforeDeclaration, "z7").WithArguments("z7").WithLocation(65, 48),
    // (69,34): error CS0103: The name 'z7' does not exist in the current context
    //         System.Console.WriteLine(z7);
    Diagnostic(ErrorCode.ERR_NameNotInContext, "z7").WithArguments("z7").WithLocation(69, 34),
    // (85,34): error CS0103: The name 'z9' does not exist in the current context
    //         System.Console.WriteLine(z9);
    Diagnostic(ErrorCode.ERR_NameNotInContext, "z9").WithArguments("z9").WithLocation(85, 34),
    // (84,34): error CS0165: Use of unassigned local variable 'y9'
    //         System.Console.WriteLine(y9);
    Diagnostic(ErrorCode.ERR_UseDefViolation, "y9").WithArguments("y9").WithLocation(84, 34)
                );

            var tree = compilation.SyntaxTrees.Single();
            var model = compilation.GetSemanticModel(tree);

            var y1Decl = tree.GetRoot().DescendantNodes().OfType<DeclarationPatternSyntax>().Where(p => p.Identifier.ValueText == "y1").Single();
            var y1Ref = tree.GetRoot().DescendantNodes().OfType<IdentifierNameSyntax>().Where(id => id.Identifier.ValueText == "y1").ToArray();
            Assert.Equal(3, y1Ref.Length);
            foreach (var r in y1Ref)
            {
                VerifyModelForDeclarationPattern(model, y1Decl, r);
            }

            var y2Decl = tree.GetRoot().DescendantNodes().OfType<DeclarationPatternSyntax>().Where(p => p.Identifier.ValueText == "y2").Single();
            var y2Ref = tree.GetRoot().DescendantNodes().OfType<IdentifierNameSyntax>().Where(id => id.Identifier.ValueText == "y2").ToArray();
            Assert.Equal(3, y2Ref.Length);
            VerifyModelForDeclarationPattern(model, y2Decl, y2Ref);

            var y3Decl = tree.GetRoot().DescendantNodes().OfType<DeclarationPatternSyntax>().Where(p => p.Identifier.ValueText == "y3").Single();
            var y3Ref = tree.GetRoot().DescendantNodes().OfType<IdentifierNameSyntax>().Where(id => id.Identifier.ValueText == "y3").Single();
            VerifyModelForDeclarationPattern(model, y3Decl, y3Ref);

            var z3Decl = tree.GetRoot().DescendantNodes().OfType<DeclarationPatternSyntax>().Where(p => p.Identifier.ValueText == "z3").Single();
            var z3Ref = tree.GetRoot().DescendantNodes().OfType<IdentifierNameSyntax>().Where(id => id.Identifier.ValueText == "z3").ToArray();
            Assert.Equal(3, z3Ref.Length);
            VerifyModelForDeclarationPattern(model, z3Decl, z3Ref[0], z3Ref[1]);
            VerifyNotInScope(model, z3Ref[2]);

            var y4Decl = tree.GetRoot().DescendantNodes().OfType<DeclarationPatternSyntax>().Where(p => p.Identifier.ValueText == "y4").Single();
            var y4Ref = tree.GetRoot().DescendantNodes().OfType<IdentifierNameSyntax>().Where(id => id.Identifier.ValueText == "y4").Single();
            VerifyModelForDeclarationPattern(model, y4Decl, y4Ref);

            var let4 = (LetStatementSyntax)y4Decl.Parent;
            Assert.Null(model.GetDeclaredSymbol(let4));
            Assert.Null(model.GetDeclaredSymbol((SyntaxNode)let4));

            var z4Decl = tree.GetRoot().DescendantNodes().OfType<DeclarationPatternSyntax>().Where(p => p.Identifier.ValueText == "z4").Single();
            var z4Ref = tree.GetRoot().DescendantNodes().OfType<IdentifierNameSyntax>().Where(id => id.Identifier.ValueText == "z4").ToArray();
            Assert.Equal(3, z4Ref.Length);
            VerifyModelForDeclarationPattern(model, z4Decl, z4Ref);

            var y5Decl = tree.GetRoot().DescendantNodes().OfType<DeclarationPatternSyntax>().Where(p => p.Identifier.ValueText == "y5").Single();
            var y5Ref = tree.GetRoot().DescendantNodes().OfType<IdentifierNameSyntax>().Where(id => id.Identifier.ValueText == "y5").Single();
            VerifyModelForDeclarationPattern(model, y5Decl, y5Ref);

            var z5Decl = tree.GetRoot().DescendantNodes().OfType<DeclarationPatternSyntax>().Where(p => p.Identifier.ValueText == "z5").Single();
            var z5Ref = tree.GetRoot().DescendantNodes().OfType<IdentifierNameSyntax>().Where(id => id.Identifier.ValueText == "z5").ToArray();
            Assert.Equal(5, z5Ref.Length);
            VerifyModelForDeclarationPattern(model, z5Decl, z5Ref[0], z5Ref[1], z5Ref[2], z5Ref[3]);
            VerifyNotInScope(model, z5Ref[4]);

            var y6Decl = tree.GetRoot().DescendantNodes().OfType<DeclarationPatternSyntax>().Where(p => p.Identifier.ValueText == "y6").Single();
            var y6Ref = tree.GetRoot().DescendantNodes().OfType<IdentifierNameSyntax>().Where(id => id.Identifier.ValueText == "y6").Single();
            VerifyModelForDeclarationPattern(model, y6Decl, y6Ref);

            var z6Decl = tree.GetRoot().DescendantNodes().OfType<DeclarationPatternSyntax>().Where(p => p.Identifier.ValueText == "z6").Single();
            var z6Ref = tree.GetRoot().DescendantNodes().OfType<IdentifierNameSyntax>().Where(id => id.Identifier.ValueText == "z6").Single();
            VerifyModelForDeclarationPattern(model, z6Decl, z6Ref);

            var y7Decl = tree.GetRoot().DescendantNodes().OfType<DeclarationPatternSyntax>().Where(p => p.Identifier.ValueText == "y7").Single();
            var y7Ref = tree.GetRoot().DescendantNodes().OfType<IdentifierNameSyntax>().Where(id => id.Identifier.ValueText == "y7").Single();
            VerifyModelForDeclarationPattern(model, y7Decl, y7Ref);

            var z7Decl = tree.GetRoot().DescendantNodes().OfType<DeclarationPatternSyntax>().Where(p => p.Identifier.ValueText == "z7").Single();
            var z7Ref = tree.GetRoot().DescendantNodes().OfType<IdentifierNameSyntax>().Where(id => id.Identifier.ValueText == "z7").ToArray();
            Assert.Equal(5, z7Ref.Length);
            VerifyNotInScope(model, z7Ref[0]);
            VerifyNotInScope(model, z7Ref[1]);
            VerifyModelForDeclarationPattern(model, z7Decl, z7Ref[2], z7Ref[3]);
            VerifyNotInScope(model, z7Ref[4]);

            var y8Decl = tree.GetRoot().DescendantNodes().OfType<DeclarationPatternSyntax>().Where(p => p.Identifier.ValueText == "y8").Single();
            var y8Ref = tree.GetRoot().DescendantNodes().OfType<IdentifierNameSyntax>().Where(id => id.Identifier.ValueText == "y8").Single();
            VerifyModelForDeclarationPattern(model, y8Decl, y8Ref);

            var z8Decl = tree.GetRoot().DescendantNodes().OfType<DeclarationPatternSyntax>().Where(p => p.Identifier.ValueText == "z8").Single();
            var z8Ref = tree.GetRoot().DescendantNodes().OfType<IdentifierNameSyntax>().Where(id => id.Identifier.ValueText == "z8").Single();
            VerifyModelForDeclarationPattern(model, z8Decl, z8Ref);

            var y9Decl = tree.GetRoot().DescendantNodes().OfType<DeclarationPatternSyntax>().Where(p => p.Identifier.ValueText == "y9").Single();
            var y9Ref = tree.GetRoot().DescendantNodes().OfType<IdentifierNameSyntax>().Where(id => id.Identifier.ValueText == "y9").Single();
            VerifyModelForDeclarationPattern(model, y9Decl, y9Ref);

            var z9Decl = tree.GetRoot().DescendantNodes().OfType<LetStatementSyntax>().Where(p => p.Identifier.ValueText == "z9").Single();
            var z9Ref = tree.GetRoot().DescendantNodes().OfType<IdentifierNameSyntax>().Where(id => id.Identifier.ValueText == "z9").ToArray();
            Assert.Equal(2, z9Ref.Length);
            VerifyModelForDeclarationPattern(model, z9Decl, z9Ref[0]);
            VerifyNotInScope(model, z9Ref[1]);
        }

        [Fact]
        public void ScopeOfPatternVariables_ReturnStatement_01()
        {
            var source =
@"
public class X
{
    public static void Main()
    {
    }

    object Dummy(params object[] x) { return null; }

    object Test1()
    {
        return Dummy(true is var x1, x1);
        {
            return Dummy(true is var x1, x1);
        }
        return Dummy(true is var x1, x1);
    }

    object Test2()
    {
        return Dummy(x2, true is var x2);
    }

    object Test3(int x3)
    {
        return Dummy(true is var x3, x3);
    }

    object Test4()
    {
        var x4 = 11;
        Dummy(x4);
        return Dummy(true is var x4, x4);
    }

    object Test5()
    {
        return Dummy(true is var x5, x5);
        var x5 = 11;
        Dummy(x5);
    }

    object Test6()
    {
        let x6 = 11;
        Dummy(x6);
        return Dummy(true is var x6, x6);
    }

    object Test7()
    {
        return Dummy(true is var x7, x7);
        let x7 = 11;
        Dummy(x7);
    }

    object Test8()
    {
        return Dummy(true is var x8, x8, false is var x8, x8);
    }

    object Test9(bool y9)
    {
        if (y9)
            return Dummy(true is var x9, x9);
        return null;
    }
    System.Func<object> Test10(bool y10)
    {
        return () =>
                {
                    if (y10)
                        return Dummy(true is var x10, x10);
                    return null;};
    }

    object Test11()
    {
        Dummy(x11);
        return Dummy(true is var x11, x11);
    }

    object Test12()
    {
        return Dummy(true is var x12, x12);
        Dummy(x12);
    }
}
";
            var compilation = CreateCompilationWithMscorlib45(source, options: TestOptions.DebugExe, parseOptions: patternParseOptions);

            compilation.VerifyDiagnostics(
    // (14,13): warning CS0162: Unreachable code detected
    //             return Dummy(true is var x1, x1);
    Diagnostic(ErrorCode.WRN_UnreachableCode, "return").WithLocation(14, 13),
    // (21,22): error CS0841: Cannot use local variable 'x2' before it is declared
    //         return Dummy(x2, true is var x2);
    Diagnostic(ErrorCode.ERR_VariableUsedBeforeDeclaration, "x2").WithArguments("x2").WithLocation(21, 22),
    // (26,34): error CS0136: A local or parameter named 'x3' cannot be declared in this scope because that name is used in an enclosing local scope to define a local or parameter
    //         return Dummy(true is var x3, x3);
    Diagnostic(ErrorCode.ERR_LocalIllegallyOverrides, "x3").WithArguments("x3").WithLocation(26, 34),
    // (33,34): error CS0136: A local or parameter named 'x4' cannot be declared in this scope because that name is used in an enclosing local scope to define a local or parameter
    //         return Dummy(true is var x4, x4);
    Diagnostic(ErrorCode.ERR_LocalIllegallyOverrides, "x4").WithArguments("x4").WithLocation(33, 34),
    // (38,34): error CS0136: A local or parameter named 'x5' cannot be declared in this scope because that name is used in an enclosing local scope to define a local or parameter
    //         return Dummy(true is var x5, x5);
    Diagnostic(ErrorCode.ERR_LocalIllegallyOverrides, "x5").WithArguments("x5").WithLocation(38, 34),
    // (39,9): warning CS0162: Unreachable code detected
    //         var x5 = 11;
    Diagnostic(ErrorCode.WRN_UnreachableCode, "var").WithLocation(39, 9),
    // (47,34): error CS0136: A local or parameter named 'x6' cannot be declared in this scope because that name is used in an enclosing local scope to define a local or parameter
    //         return Dummy(true is var x6, x6);
    Diagnostic(ErrorCode.ERR_LocalIllegallyOverrides, "x6").WithArguments("x6").WithLocation(47, 34),
    // (52,34): error CS0136: A local or parameter named 'x7' cannot be declared in this scope because that name is used in an enclosing local scope to define a local or parameter
    //         return Dummy(true is var x7, x7);
    Diagnostic(ErrorCode.ERR_LocalIllegallyOverrides, "x7").WithArguments("x7").WithLocation(52, 34),
    // (53,9): warning CS0162: Unreachable code detected
    //         let x7 = 11;
    Diagnostic(ErrorCode.WRN_UnreachableCode, "let").WithLocation(53, 9),
    // (59,55): error CS0128: A local variable named 'x8' is already defined in this scope
    //         return Dummy(true is var x8, x8, false is var x8, x8);
    Diagnostic(ErrorCode.ERR_LocalDuplicate, "x8").WithArguments("x8").WithLocation(59, 55),
    // (79,15): error CS0103: The name 'x11' does not exist in the current context
    //         Dummy(x11);
    Diagnostic(ErrorCode.ERR_NameNotInContext, "x11").WithArguments("x11").WithLocation(79, 15),
    // (86,15): error CS0103: The name 'x12' does not exist in the current context
    //         Dummy(x12);
    Diagnostic(ErrorCode.ERR_NameNotInContext, "x12").WithArguments("x12").WithLocation(86, 15),
    // (86,9): warning CS0162: Unreachable code detected
    //         Dummy(x12);
    Diagnostic(ErrorCode.WRN_UnreachableCode, "Dummy").WithLocation(86, 9)
                );

            var tree = compilation.SyntaxTrees.Single();
            var model = compilation.GetSemanticModel(tree);

            var x1Decl = tree.GetRoot().DescendantNodes().OfType<DeclarationPatternSyntax>().Where(p => p.Identifier.ValueText == "x1").ToArray();
            var x1Ref = tree.GetRoot().DescendantNodes().OfType<IdentifierNameSyntax>().Where(id => id.Identifier.ValueText == "x1").ToArray();
            Assert.Equal(3, x1Decl.Length);
            Assert.Equal(3, x1Ref.Length);
            for (int i = 0; i < x1Decl.Length; i++)
            {
                VerifyModelForDeclarationPattern(model, x1Decl[i], x1Ref[i]);
            }

            var x2Decl = tree.GetRoot().DescendantNodes().OfType<DeclarationPatternSyntax>().Where(p => p.Identifier.ValueText == "x2").Single();
            var x2Ref = tree.GetRoot().DescendantNodes().OfType<IdentifierNameSyntax>().Where(id => id.Identifier.ValueText == "x2").Single();
            VerifyModelForDeclarationPattern(model, x2Decl, x2Ref);

            var x3Decl = tree.GetRoot().DescendantNodes().OfType<DeclarationPatternSyntax>().Where(p => p.Identifier.ValueText == "x3").Single();
            var x3Ref = tree.GetRoot().DescendantNodes().OfType<IdentifierNameSyntax>().Where(id => id.Identifier.ValueText == "x3").Single();
            VerifyModelForDeclarationPattern(model, x3Decl, x3Ref);

            var x4Decl = tree.GetRoot().DescendantNodes().OfType<DeclarationPatternSyntax>().Where(p => p.Identifier.ValueText == "x4").Single();
            var x4Ref = tree.GetRoot().DescendantNodes().OfType<IdentifierNameSyntax>().Where(id => id.Identifier.ValueText == "x4").ToArray();
            Assert.Equal(2, x4Ref.Length);
            VerifyNotAPatternLocal(model, x4Ref[0]);
            VerifyModelForDeclarationPattern(model, x4Decl, x4Ref[1]);

            var x5Decl = tree.GetRoot().DescendantNodes().OfType<DeclarationPatternSyntax>().Where(p => p.Identifier.ValueText == "x5").Single();
            var x5Ref = tree.GetRoot().DescendantNodes().OfType<IdentifierNameSyntax>().Where(id => id.Identifier.ValueText == "x5").ToArray();
            Assert.Equal(2, x5Ref.Length);
            VerifyModelForDeclarationPattern(model, x5Decl, x5Ref[0]);
            VerifyNotAPatternLocal(model, x5Ref[1]);

            var x6Decl = tree.GetRoot().DescendantNodes().OfType<DeclarationPatternSyntax>().Where(p => p.Identifier.ValueText == "x6").Single();
            var x6Ref = tree.GetRoot().DescendantNodes().OfType<IdentifierNameSyntax>().Where(id => id.Identifier.ValueText == "x6").ToArray();
            Assert.Equal(2, x6Ref.Length);
            VerifyModelForDeclarationPattern(model, x6Decl, x6Ref[1]);

            var x7Decl = tree.GetRoot().DescendantNodes().OfType<DeclarationPatternSyntax>().Where(p => p.Identifier.ValueText == "x7").Single();
            var x7Ref = tree.GetRoot().DescendantNodes().OfType<IdentifierNameSyntax>().Where(id => id.Identifier.ValueText == "x7").ToArray();
            Assert.Equal(2, x7Ref.Length);
            VerifyModelForDeclarationPattern(model, x7Decl, x7Ref[0]);

            var x8Decl = tree.GetRoot().DescendantNodes().OfType<DeclarationPatternSyntax>().Where(p => p.Identifier.ValueText == "x8").ToArray();
            var x8Ref = tree.GetRoot().DescendantNodes().OfType<IdentifierNameSyntax>().Where(id => id.Identifier.ValueText == "x8").ToArray();
            Assert.Equal(2, x8Decl.Length);
            Assert.Equal(2, x8Ref.Length);
            VerifyModelForDeclarationPattern(model, x8Decl[0], x8Ref);
            VerifyModelForDeclarationPatternDuplicateInSameScope(model, x8Decl[1]);

            var x9Decl = tree.GetRoot().DescendantNodes().OfType<DeclarationPatternSyntax>().Where(p => p.Identifier.ValueText == "x9").Single();
            var x9Ref = tree.GetRoot().DescendantNodes().OfType<IdentifierNameSyntax>().Where(id => id.Identifier.ValueText == "x9").Single();
            VerifyModelForDeclarationPattern(model, x9Decl, x9Ref);

            var x10Decl = tree.GetRoot().DescendantNodes().OfType<DeclarationPatternSyntax>().Where(p => p.Identifier.ValueText == "x10").Single();
            var x10Ref = tree.GetRoot().DescendantNodes().OfType<IdentifierNameSyntax>().Where(id => id.Identifier.ValueText == "x10").Single();
            VerifyModelForDeclarationPattern(model, x10Decl, x10Ref);

            var x11Decl = tree.GetRoot().DescendantNodes().OfType<DeclarationPatternSyntax>().Where(p => p.Identifier.ValueText == "x11").Single();
            var x11Ref = tree.GetRoot().DescendantNodes().OfType<IdentifierNameSyntax>().Where(id => id.Identifier.ValueText == "x11").ToArray();
            Assert.Equal(2, x11Ref.Length);
            VerifyNotInScope(model, x11Ref[0]);
            VerifyModelForDeclarationPattern(model, x11Decl, x11Ref[1]);

            var x12Decl = tree.GetRoot().DescendantNodes().OfType<DeclarationPatternSyntax>().Where(p => p.Identifier.ValueText == "x12").Single();
            var x12Ref = tree.GetRoot().DescendantNodes().OfType<IdentifierNameSyntax>().Where(id => id.Identifier.ValueText == "x12").ToArray();
            Assert.Equal(2, x12Ref.Length);
            VerifyModelForDeclarationPattern(model, x12Decl, x12Ref[0]);
            VerifyNotInScope(model, x12Ref[1]);
        }

        [Fact]
        public void ScopeOfPatternVariables_ThrowStatement_01()
        {
            var source =
@"
public class X
{
    public static void Main()
    {
    }

    System.Exception Dummy(params object[] x) { return null;}

    void Test1()
    {
        throw Dummy(true is var x1, x1);
        {
            throw Dummy(true is var x1, x1);
        }
        throw Dummy(true is var x1, x1);
    }

    void Test2()
    {
        throw Dummy(x2, true is var x2);
    }

    void Test3(int x3)
    {
        throw Dummy(true is var x3, x3);
    }

    void Test4()
    {
        var x4 = 11;
        Dummy(x4);
        throw Dummy(true is var x4, x4);
    }

    void Test5()
    {
        throw Dummy(true is var x5, x5);
        var x5 = 11;
        Dummy(x5);
    }

    void Test6()
    {
        let x6 = 11;
        Dummy(x6);
        throw Dummy(true is var x6, x6);
    }

    void Test7()
    {
        throw Dummy(true is var x7, x7);
        let x7 = 11;
        Dummy(x7);
    }

    void Test8()
    {
        throw Dummy(true is var x8, x8, false is var x8, x8);
    }

    void Test9(bool y9)
    {
        if (y9)
            throw Dummy(true is var x9, x9);
    }

    System.Action Test10(bool y10)
    {
        return () =>
                {
                    if (y10)
                        throw Dummy(true is var x10, x10);
                };
    }

    void Test11()
    {
        Dummy(x11);
        throw Dummy(true is var x11, x11);
    }

    void Test12()
    {
        throw Dummy(true is var x12, x12);
        Dummy(x12);
    }
}
";
            var compilation = CreateCompilationWithMscorlib45(source, options: TestOptions.DebugExe, parseOptions: patternParseOptions);

            compilation.VerifyDiagnostics(
    // (21,21): error CS0841: Cannot use local variable 'x2' before it is declared
    //         throw Dummy(x2, true is var x2);
    Diagnostic(ErrorCode.ERR_VariableUsedBeforeDeclaration, "x2").WithArguments("x2").WithLocation(21, 21),
    // (26,33): error CS0136: A local or parameter named 'x3' cannot be declared in this scope because that name is used in an enclosing local scope to define a local or parameter
    //         throw Dummy(true is var x3, x3);
    Diagnostic(ErrorCode.ERR_LocalIllegallyOverrides, "x3").WithArguments("x3").WithLocation(26, 33),
    // (33,33): error CS0136: A local or parameter named 'x4' cannot be declared in this scope because that name is used in an enclosing local scope to define a local or parameter
    //         throw Dummy(true is var x4, x4);
    Diagnostic(ErrorCode.ERR_LocalIllegallyOverrides, "x4").WithArguments("x4").WithLocation(33, 33),
    // (38,33): error CS0136: A local or parameter named 'x5' cannot be declared in this scope because that name is used in an enclosing local scope to define a local or parameter
    //         throw Dummy(true is var x5, x5);
    Diagnostic(ErrorCode.ERR_LocalIllegallyOverrides, "x5").WithArguments("x5").WithLocation(38, 33),
    // (39,9): warning CS0162: Unreachable code detected
    //         var x5 = 11;
    Diagnostic(ErrorCode.WRN_UnreachableCode, "var").WithLocation(39, 9),
    // (47,33): error CS0136: A local or parameter named 'x6' cannot be declared in this scope because that name is used in an enclosing local scope to define a local or parameter
    //         throw Dummy(true is var x6, x6);
    Diagnostic(ErrorCode.ERR_LocalIllegallyOverrides, "x6").WithArguments("x6").WithLocation(47, 33),
    // (52,33): error CS0136: A local or parameter named 'x7' cannot be declared in this scope because that name is used in an enclosing local scope to define a local or parameter
    //         throw Dummy(true is var x7, x7);
    Diagnostic(ErrorCode.ERR_LocalIllegallyOverrides, "x7").WithArguments("x7").WithLocation(52, 33),
    // (53,9): warning CS0162: Unreachable code detected
    //         let x7 = 11;
    Diagnostic(ErrorCode.WRN_UnreachableCode, "let").WithLocation(53, 9),
    // (59,54): error CS0128: A local variable named 'x8' is already defined in this scope
    //         throw Dummy(true is var x8, x8, false is var x8, x8);
    Diagnostic(ErrorCode.ERR_LocalDuplicate, "x8").WithArguments("x8").WithLocation(59, 54),
    // (79,15): error CS0103: The name 'x11' does not exist in the current context
    //         Dummy(x11);
    Diagnostic(ErrorCode.ERR_NameNotInContext, "x11").WithArguments("x11").WithLocation(79, 15),
    // (86,15): error CS0103: The name 'x12' does not exist in the current context
    //         Dummy(x12);
    Diagnostic(ErrorCode.ERR_NameNotInContext, "x12").WithArguments("x12").WithLocation(86, 15),
    // (86,9): warning CS0162: Unreachable code detected
    //         Dummy(x12);
    Diagnostic(ErrorCode.WRN_UnreachableCode, "Dummy").WithLocation(86, 9)
                );

            var tree = compilation.SyntaxTrees.Single();
            var model = compilation.GetSemanticModel(tree);

            var x1Decl = tree.GetRoot().DescendantNodes().OfType<DeclarationPatternSyntax>().Where(p => p.Identifier.ValueText == "x1").ToArray();
            var x1Ref = tree.GetRoot().DescendantNodes().OfType<IdentifierNameSyntax>().Where(id => id.Identifier.ValueText == "x1").ToArray();
            Assert.Equal(3, x1Decl.Length);
            Assert.Equal(3, x1Ref.Length);
            for (int i = 0; i < x1Decl.Length; i++)
            {
                VerifyModelForDeclarationPattern(model, x1Decl[i], x1Ref[i]);
            }

            var x2Decl = tree.GetRoot().DescendantNodes().OfType<DeclarationPatternSyntax>().Where(p => p.Identifier.ValueText == "x2").Single();
            var x2Ref = tree.GetRoot().DescendantNodes().OfType<IdentifierNameSyntax>().Where(id => id.Identifier.ValueText == "x2").Single();
            VerifyModelForDeclarationPattern(model, x2Decl, x2Ref);

            var x3Decl = tree.GetRoot().DescendantNodes().OfType<DeclarationPatternSyntax>().Where(p => p.Identifier.ValueText == "x3").Single();
            var x3Ref = tree.GetRoot().DescendantNodes().OfType<IdentifierNameSyntax>().Where(id => id.Identifier.ValueText == "x3").Single();
            VerifyModelForDeclarationPattern(model, x3Decl, x3Ref);

            var x4Decl = tree.GetRoot().DescendantNodes().OfType<DeclarationPatternSyntax>().Where(p => p.Identifier.ValueText == "x4").Single();
            var x4Ref = tree.GetRoot().DescendantNodes().OfType<IdentifierNameSyntax>().Where(id => id.Identifier.ValueText == "x4").ToArray();
            Assert.Equal(2, x4Ref.Length);
            VerifyNotAPatternLocal(model, x4Ref[0]);
            VerifyModelForDeclarationPattern(model, x4Decl, x4Ref[1]);

            var x5Decl = tree.GetRoot().DescendantNodes().OfType<DeclarationPatternSyntax>().Where(p => p.Identifier.ValueText == "x5").Single();
            var x5Ref = tree.GetRoot().DescendantNodes().OfType<IdentifierNameSyntax>().Where(id => id.Identifier.ValueText == "x5").ToArray();
            Assert.Equal(2, x5Ref.Length);
            VerifyModelForDeclarationPattern(model, x5Decl, x5Ref[0]);
            VerifyNotAPatternLocal(model, x5Ref[1]);

            var x6Decl = tree.GetRoot().DescendantNodes().OfType<DeclarationPatternSyntax>().Where(p => p.Identifier.ValueText == "x6").Single();
            var x6Ref = tree.GetRoot().DescendantNodes().OfType<IdentifierNameSyntax>().Where(id => id.Identifier.ValueText == "x6").ToArray();
            Assert.Equal(2, x6Ref.Length);
            VerifyModelForDeclarationPattern(model, x6Decl, x6Ref[1]);

            var x7Decl = tree.GetRoot().DescendantNodes().OfType<DeclarationPatternSyntax>().Where(p => p.Identifier.ValueText == "x7").Single();
            var x7Ref = tree.GetRoot().DescendantNodes().OfType<IdentifierNameSyntax>().Where(id => id.Identifier.ValueText == "x7").ToArray();
            Assert.Equal(2, x7Ref.Length);
            VerifyModelForDeclarationPattern(model, x7Decl, x7Ref[0]);

            var x8Decl = tree.GetRoot().DescendantNodes().OfType<DeclarationPatternSyntax>().Where(p => p.Identifier.ValueText == "x8").ToArray();
            var x8Ref = tree.GetRoot().DescendantNodes().OfType<IdentifierNameSyntax>().Where(id => id.Identifier.ValueText == "x8").ToArray();
            Assert.Equal(2, x8Decl.Length);
            Assert.Equal(2, x8Ref.Length);
            VerifyModelForDeclarationPattern(model, x8Decl[0], x8Ref);
            VerifyModelForDeclarationPatternDuplicateInSameScope(model, x8Decl[1]);

            var x9Decl = tree.GetRoot().DescendantNodes().OfType<DeclarationPatternSyntax>().Where(p => p.Identifier.ValueText == "x9").Single();
            var x9Ref = tree.GetRoot().DescendantNodes().OfType<IdentifierNameSyntax>().Where(id => id.Identifier.ValueText == "x9").Single();
            VerifyModelForDeclarationPattern(model, x9Decl, x9Ref);

            var x10Decl = tree.GetRoot().DescendantNodes().OfType<DeclarationPatternSyntax>().Where(p => p.Identifier.ValueText == "x10").Single();
            var x10Ref = tree.GetRoot().DescendantNodes().OfType<IdentifierNameSyntax>().Where(id => id.Identifier.ValueText == "x10").Single();
            VerifyModelForDeclarationPattern(model, x10Decl, x10Ref);

            var x11Decl = tree.GetRoot().DescendantNodes().OfType<DeclarationPatternSyntax>().Where(p => p.Identifier.ValueText == "x11").Single();
            var x11Ref = tree.GetRoot().DescendantNodes().OfType<IdentifierNameSyntax>().Where(id => id.Identifier.ValueText == "x11").ToArray();
            Assert.Equal(2, x11Ref.Length);
            VerifyNotInScope(model, x11Ref[0]);
            VerifyModelForDeclarationPattern(model, x11Decl, x11Ref[1]);

            var x12Decl = tree.GetRoot().DescendantNodes().OfType<DeclarationPatternSyntax>().Where(p => p.Identifier.ValueText == "x12").Single();
            var x12Ref = tree.GetRoot().DescendantNodes().OfType<IdentifierNameSyntax>().Where(id => id.Identifier.ValueText == "x12").ToArray();
            Assert.Equal(2, x12Ref.Length);
            VerifyModelForDeclarationPattern(model, x12Decl, x12Ref[0]);
            VerifyNotInScope(model, x12Ref[1]);
        }

        [Fact]
        public void ScopeOfPatternVariables_If_01()
        {
            var source =
@"
public class X
{
    public static void Main()
    {
    }

    bool Dummy(params object[] x) {return true;}

    void Test1()
    {
        if (true is var x1)
        {
            Dummy(x1);
        }
        else
        {
            System.Console.WriteLine(x1);
        }
    }

    void Test2()
    {
        if (true is var x2)
            Dummy(x2);
        else
            System.Console.WriteLine(x2);
    }

    void Test3()
    {
        if (true is var x3)
            Dummy(x3);
        else
        {
            var x3 = 12;
            System.Console.WriteLine(x3);
        }
    }

    void Test4()
    {
        var x4 = 11;
        Dummy(x4);

        if (true is var x4)
            Dummy(x4);
    }

    void Test5(int x5)
    {
        if (true is var x5)
            Dummy(x5);
    }

    void Test6()
    {
        if (x6 && true is var x6)
            Dummy(x6);
    }

    void Test7()
    {
        if (true is var x7 && x7)
        {
            var x7 = 12;
            Dummy(x7);
        }
    }

    void Test8()
    {
        if (true is var x8)
            Dummy(x8);

        System.Console.WriteLine(x8);
    }

    void Test9()
    {
        if (true is var x9)
        {   
            Dummy(x9);
            if (true is var x9) // 2
                Dummy(x9);
        }
    }

    void Test10()
    {
        if (y10 is var x10)
        {   
            var y10 = 12;
            Dummy(y10);
        }
    }

    void Test11()
    {
        if (y11 is var x11)
        {   
            let y11 = 12;
            Dummy(y11);
        }
    }

    void Test12()
    {
        if (y12 is var x12)
            var y12 = 12;
    }

    void Test13()
    {
        if (y13 is var x13)
            let y13 = 12;
    }

    void Test14()
    {
        if (Dummy(1 is var x14, 
                  2 is var x14, 
                  x14))
        {
            Dummy(x14);
        }
    }
}
";
            var compilation = CreateCompilationWithMscorlib45(source, options: TestOptions.DebugExe, parseOptions: patternParseOptions);
            compilation.VerifyDiagnostics(
    // (110,13): error CS1023: Embedded statement cannot be a declaration or labeled statement
    //             var y12 = 12;
    Diagnostic(ErrorCode.ERR_BadEmbeddedStmt, "var y12 = 12;").WithLocation(110, 13),
    // (116,13): error CS1023: Embedded statement cannot be a declaration or labeled statement
    //             let y13 = 12;
    Diagnostic(ErrorCode.ERR_BadEmbeddedStmt, "let y13 = 12;").WithLocation(116, 13),
    // (18,38): error CS0103: The name 'x1' does not exist in the current context
    //             System.Console.WriteLine(x1);
    Diagnostic(ErrorCode.ERR_NameNotInContext, "x1").WithArguments("x1").WithLocation(18, 38),
    // (27,38): error CS0103: The name 'x2' does not exist in the current context
    //             System.Console.WriteLine(x2);
    Diagnostic(ErrorCode.ERR_NameNotInContext, "x2").WithArguments("x2").WithLocation(27, 38),
    // (46,25): error CS0136: A local or parameter named 'x4' cannot be declared in this scope because that name is used in an enclosing local scope to define a local or parameter
    //         if (true is var x4)
    Diagnostic(ErrorCode.ERR_LocalIllegallyOverrides, "x4").WithArguments("x4").WithLocation(46, 25),
    // (52,25): error CS0136: A local or parameter named 'x5' cannot be declared in this scope because that name is used in an enclosing local scope to define a local or parameter
    //         if (true is var x5)
    Diagnostic(ErrorCode.ERR_LocalIllegallyOverrides, "x5").WithArguments("x5").WithLocation(52, 25),
    // (58,13): error CS0841: Cannot use local variable 'x6' before it is declared
    //         if (x6 && true is var x6)
    Diagnostic(ErrorCode.ERR_VariableUsedBeforeDeclaration, "x6").WithArguments("x6").WithLocation(58, 13),
    // (59,19): error CS0165: Use of unassigned local variable 'x6'
    //             Dummy(x6);
    Diagnostic(ErrorCode.ERR_UseDefViolation, "x6").WithArguments("x6").WithLocation(59, 19),
    // (66,17): error CS0136: A local or parameter named 'x7' cannot be declared in this scope because that name is used in an enclosing local scope to define a local or parameter
    //             var x7 = 12;
    Diagnostic(ErrorCode.ERR_LocalIllegallyOverrides, "x7").WithArguments("x7").WithLocation(66, 17),
    // (76,34): error CS0103: The name 'x8' does not exist in the current context
    //         System.Console.WriteLine(x8);
    Diagnostic(ErrorCode.ERR_NameNotInContext, "x8").WithArguments("x8").WithLocation(76, 34),
    // (84,29): error CS0136: A local or parameter named 'x9' cannot be declared in this scope because that name is used in an enclosing local scope to define a local or parameter
    //             if (true is var x9) // 2
    Diagnostic(ErrorCode.ERR_LocalIllegallyOverrides, "x9").WithArguments("x9").WithLocation(84, 29),
    // (91,13): error CS0103: The name 'y10' does not exist in the current context
    //         if (y10 is var x10)
    Diagnostic(ErrorCode.ERR_NameNotInContext, "y10").WithArguments("y10").WithLocation(91, 13),
    // (100,13): error CS0103: The name 'y11' does not exist in the current context
    //         if (y11 is var x11)
    Diagnostic(ErrorCode.ERR_NameNotInContext, "y11").WithArguments("y11").WithLocation(100, 13),
    // (109,13): error CS0103: The name 'y12' does not exist in the current context
    //         if (y12 is var x12)
    Diagnostic(ErrorCode.ERR_NameNotInContext, "y12").WithArguments("y12").WithLocation(109, 13),
    // (115,13): error CS0103: The name 'y13' does not exist in the current context
    //         if (y13 is var x13)
    Diagnostic(ErrorCode.ERR_NameNotInContext, "y13").WithArguments("y13").WithLocation(115, 13),
    // (122,28): error CS0128: A local variable named 'x14' is already defined in this scope
    //                   2 is var x14, 
    Diagnostic(ErrorCode.ERR_LocalDuplicate, "x14").WithArguments("x14").WithLocation(122, 28)
                );

            var tree = compilation.SyntaxTrees.Single();
            var model = compilation.GetSemanticModel(tree);

            var x1Decl = tree.GetRoot().DescendantNodes().OfType<DeclarationPatternSyntax>().Where(p => p.Identifier.ValueText == "x1").Single();
            var x1Ref = tree.GetRoot().DescendantNodes().OfType<IdentifierNameSyntax>().Where(id => id.Identifier.ValueText == "x1").ToArray();
            Assert.Equal(2, x1Ref.Length);
            VerifyModelForDeclarationPattern(model, x1Decl, x1Ref[0]);
            VerifyNotInScope(model, x1Ref[1]);

            var x2Decl = tree.GetRoot().DescendantNodes().OfType<DeclarationPatternSyntax>().Where(p => p.Identifier.ValueText == "x2").Single();
            var x2Ref = tree.GetRoot().DescendantNodes().OfType<IdentifierNameSyntax>().Where(id => id.Identifier.ValueText == "x2").ToArray();
            Assert.Equal(2, x2Ref.Length);
            VerifyModelForDeclarationPattern(model, x2Decl, x2Ref[0]);
            VerifyNotInScope(model, x2Ref[1]);

            var x3Decl = tree.GetRoot().DescendantNodes().OfType<DeclarationPatternSyntax>().Where(p => p.Identifier.ValueText == "x3").Single();
            var x3Ref = tree.GetRoot().DescendantNodes().OfType<IdentifierNameSyntax>().Where(id => id.Identifier.ValueText == "x3").ToArray();
            Assert.Equal(2, x3Ref.Length);
            VerifyModelForDeclarationPattern(model, x3Decl, x3Ref[0]);
            VerifyNotAPatternLocal(model, x3Ref[1]);

            var x4Decl = tree.GetRoot().DescendantNodes().OfType<DeclarationPatternSyntax>().Where(p => p.Identifier.ValueText == "x4").Single();
            var x4Ref = tree.GetRoot().DescendantNodes().OfType<IdentifierNameSyntax>().Where(id => id.Identifier.ValueText == "x4").ToArray();
            Assert.Equal(2, x4Ref.Length);
            VerifyModelForDeclarationPattern(model, x4Decl, x4Ref[1]);
            VerifyNotAPatternLocal(model, x4Ref[0]);

            var x5Decl = tree.GetRoot().DescendantNodes().OfType<DeclarationPatternSyntax>().Where(p => p.Identifier.ValueText == "x5").Single();
            var x5Ref = tree.GetRoot().DescendantNodes().OfType<IdentifierNameSyntax>().Where(id => id.Identifier.ValueText == "x5").Single();
            VerifyModelForDeclarationPattern(model, x5Decl, x5Ref);

            var x6Decl = tree.GetRoot().DescendantNodes().OfType<DeclarationPatternSyntax>().Where(p => p.Identifier.ValueText == "x6").Single();
            var x6Ref = tree.GetRoot().DescendantNodes().OfType<IdentifierNameSyntax>().Where(id => id.Identifier.ValueText == "x6").ToArray();
            Assert.Equal(2, x6Ref.Length);
            VerifyModelForDeclarationPattern(model, x6Decl, x6Ref);

            var x7Decl = tree.GetRoot().DescendantNodes().OfType<DeclarationPatternSyntax>().Where(p => p.Identifier.ValueText == "x7").Single();
            var x7Ref = tree.GetRoot().DescendantNodes().OfType<IdentifierNameSyntax>().Where(id => id.Identifier.ValueText == "x7").ToArray();
            Assert.Equal(2, x7Ref.Length);
            VerifyModelForDeclarationPattern(model, x7Decl, x7Ref[0]);
            VerifyNotAPatternLocal(model, x7Ref[1]);

            var x8Decl = tree.GetRoot().DescendantNodes().OfType<DeclarationPatternSyntax>().Where(p => p.Identifier.ValueText == "x8").Single();
            var x8Ref = tree.GetRoot().DescendantNodes().OfType<IdentifierNameSyntax>().Where(id => id.Identifier.ValueText == "x8").ToArray();
            Assert.Equal(2, x8Ref.Length);
            VerifyModelForDeclarationPattern(model, x8Decl, x8Ref[0]);
            VerifyNotInScope(model, x8Ref[1]);

            var x9Decl = tree.GetRoot().DescendantNodes().OfType<DeclarationPatternSyntax>().Where(p => p.Identifier.ValueText == "x9").ToArray();
            var x9Ref = tree.GetRoot().DescendantNodes().OfType<IdentifierNameSyntax>().Where(id => id.Identifier.ValueText == "x9").ToArray();
            Assert.Equal(2, x9Decl.Length);
            Assert.Equal(2, x9Ref.Length);
            VerifyModelForDeclarationPattern(model, x9Decl[0], x9Ref[0]);
            VerifyModelForDeclarationPattern(model, x9Decl[1], x9Ref[1]);

            var y10Ref = tree.GetRoot().DescendantNodes().OfType<IdentifierNameSyntax>().Where(id => id.Identifier.ValueText == "y10").ToArray();
            Assert.Equal(2, y10Ref.Length);
            VerifyNotInScope(model, y10Ref[0]);
            VerifyNotAPatternLocal(model, y10Ref[1]);

            var y11Decl = tree.GetRoot().DescendantNodes().OfType<LetStatementSyntax>().Where(p => p.Identifier.ValueText == "y11").Single();
            var y11Ref = tree.GetRoot().DescendantNodes().OfType<IdentifierNameSyntax>().Where(id => id.Identifier.ValueText == "y11").ToArray();
            Assert.Equal(2, y11Ref.Length);
            VerifyNotInScope(model, y11Ref[0]);
            VerifyModelForDeclarationPattern(model, y11Decl, y11Ref[1]);

            var y12Ref = tree.GetRoot().DescendantNodes().OfType<IdentifierNameSyntax>().Where(id => id.Identifier.ValueText == "y12").Single();
            VerifyNotInScope(model, y12Ref);

            var y13Decl = tree.GetRoot().DescendantNodes().OfType<LetStatementSyntax>().Where(p => p.Identifier.ValueText == "y13").Single();
            var y13Ref = tree.GetRoot().DescendantNodes().OfType<IdentifierNameSyntax>().Where(id => id.Identifier.ValueText == "y13").Single();
            VerifyNotInScope(model, y13Ref);
            VerifyModelForDeclarationPattern(model, y13Decl);

            var x14Decl = tree.GetRoot().DescendantNodes().OfType<DeclarationPatternSyntax>().Where(p => p.Identifier.ValueText == "x14").ToArray();
            var x14Ref = tree.GetRoot().DescendantNodes().OfType<IdentifierNameSyntax>().Where(id => id.Identifier.ValueText == "x14").ToArray();
            Assert.Equal(2, x14Decl.Length);
            Assert.Equal(2, x14Ref.Length);
            VerifyModelForDeclarationPattern(model, x14Decl[0], x14Ref);
            VerifyModelForDeclarationPatternDuplicateInSameScope(model, x14Decl[1]);
        }
        
        [Fact]
        public void ScopeOfPatternVariables_Lambda_01()
        {
            var source =
@"
public class X
{
    public static void Main()
    {
    }

    bool Dummy(params object[] x) {return true;}

    System.Action<object> Test1()
    {
        return (o) => let x1 = o;
    }

    System.Action<object> Test2()
    {
        return (o) => let var x2 = o;
    }

    void Test3()
    {
        Dummy((System.Func<object, bool>) (o => o is int x3 && x3 > 0));
    }

    void Test4()
    {
        Dummy((System.Func<object, bool>) (o => x4 && o is int x4));
    }

    void Test5()
    {
        Dummy((System.Func<object, object, bool>) ((o1, o2) => o1 is int x5 && 
                                                               o2 is int x5 && 
                                                               x5 > 0));
    }

    void Test6()
    {
        Dummy((System.Func<object, bool>) (o => o is int x6 && x6 > 0), (System.Func<object, bool>) (o => o is int x6 && x6 > 0));
    }

    void Test7()
    {
        Dummy(x7, 1);
        Dummy(x7, 
             (System.Func<object, bool>) (o => o is int x7 && x7 > 0), 
              x7);
        Dummy(x7, 2); 
    }

    void Test8()
    {
        Dummy(true is var x8 && x8, (System.Func<object, bool>) (o => o is int y8 && x8));
    }

    void Test9()
    {
        Dummy(true is var x9, 
              (System.Func<object, bool>) (o => o is int x9 && 
                                                x9 > 0), x9);
    }

    void Test10()
    {
        Dummy((System.Func<object, bool>) (o => o is int x10 && 
                                                x10 > 0),
              true is var x10, x10);
    }

    void Test11()
    {
        var x11 = 11;
        Dummy(x11);
        Dummy((System.Func<object, bool>) (o => o is int x11 && 
                                                x11 > 0), x11);
    }

    void Test12()
    {
        Dummy((System.Func<object, bool>) (o => o is int x12 && 
                                                x12 > 0), 
              x12);
        var x12 = 11;
        Dummy(x12);
    }
}
";
            var compilation = CreateCompilationWithMscorlib45(source, options: TestOptions.DebugExe, parseOptions: patternParseOptions);
            compilation.VerifyDiagnostics(
    // (12,27): error CS1002: ; expected
    //         return (o) => let x1 = o;
    Diagnostic(ErrorCode.ERR_SemicolonExpected, "x1").WithLocation(12, 27),
    // (17,27): error CS1002: ; expected
    //         return (o) => let var x2 = o;
    Diagnostic(ErrorCode.ERR_SemicolonExpected, "var").WithLocation(17, 27),
    // (12,23): error CS0103: The name 'let' does not exist in the current context
    //         return (o) => let x1 = o;
    Diagnostic(ErrorCode.ERR_NameNotInContext, "let").WithArguments("let").WithLocation(12, 23),
    // (12,23): error CS0201: Only assignment, call, increment, decrement, and new object expressions can be used as a statement
    //         return (o) => let x1 = o;
    Diagnostic(ErrorCode.ERR_IllegalStatement, "let").WithLocation(12, 23),
    // (12,27): error CS0103: The name 'x1' does not exist in the current context
    //         return (o) => let x1 = o;
    Diagnostic(ErrorCode.ERR_NameNotInContext, "x1").WithArguments("x1").WithLocation(12, 27),
    // (12,32): error CS0103: The name 'o' does not exist in the current context
    //         return (o) => let x1 = o;
    Diagnostic(ErrorCode.ERR_NameNotInContext, "o").WithArguments("o").WithLocation(12, 32),
    // (12,27): warning CS0162: Unreachable code detected
    //         return (o) => let x1 = o;
    Diagnostic(ErrorCode.WRN_UnreachableCode, "x1").WithLocation(12, 27),
    // (17,23): error CS0103: The name 'let' does not exist in the current context
    //         return (o) => let var x2 = o;
    Diagnostic(ErrorCode.ERR_NameNotInContext, "let").WithArguments("let").WithLocation(17, 23),
    // (17,23): error CS0201: Only assignment, call, increment, decrement, and new object expressions can be used as a statement
    //         return (o) => let var x2 = o;
    Diagnostic(ErrorCode.ERR_IllegalStatement, "let").WithLocation(17, 23),
    // (17,36): error CS0103: The name 'o' does not exist in the current context
    //         return (o) => let var x2 = o;
    Diagnostic(ErrorCode.ERR_NameNotInContext, "o").WithArguments("o").WithLocation(17, 36),
    // (17,27): warning CS0162: Unreachable code detected
    //         return (o) => let var x2 = o;
    Diagnostic(ErrorCode.WRN_UnreachableCode, "var").WithLocation(17, 27),
    // (27,49): error CS0841: Cannot use local variable 'x4' before it is declared
    //         Dummy((System.Func<object, bool>) (o => x4 && o is int x4));
    Diagnostic(ErrorCode.ERR_VariableUsedBeforeDeclaration, "x4").WithArguments("x4").WithLocation(27, 49),
    // (33,74): error CS0128: A local variable named 'x5' is already defined in this scope
    //                                                                o2 is int x5 && 
    Diagnostic(ErrorCode.ERR_LocalDuplicate, "x5").WithArguments("x5").WithLocation(33, 74),
    // (34,64): error CS0165: Use of unassigned local variable 'x5'
    //                                                                x5 > 0));
    Diagnostic(ErrorCode.ERR_UseDefViolation, "x5").WithArguments("x5").WithLocation(34, 64),
    // (44,15): error CS0103: The name 'x7' does not exist in the current context
    //         Dummy(x7, 1);
    Diagnostic(ErrorCode.ERR_NameNotInContext, "x7").WithArguments("x7").WithLocation(44, 15),
    // (45,15): error CS0103: The name 'x7' does not exist in the current context
    //         Dummy(x7, 
    Diagnostic(ErrorCode.ERR_NameNotInContext, "x7").WithArguments("x7").WithLocation(45, 15),
    // (47,15): error CS0103: The name 'x7' does not exist in the current context
    //               x7);
    Diagnostic(ErrorCode.ERR_NameNotInContext, "x7").WithArguments("x7").WithLocation(47, 15),
    // (48,15): error CS0103: The name 'x7' does not exist in the current context
    //         Dummy(x7, 2); 
    Diagnostic(ErrorCode.ERR_NameNotInContext, "x7").WithArguments("x7").WithLocation(48, 15),
    // (59,58): error CS0136: A local or parameter named 'x9' cannot be declared in this scope because that name is used in an enclosing local scope to define a local or parameter
    //               (System.Func<object, bool>) (o => o is int x9 && 
    Diagnostic(ErrorCode.ERR_LocalIllegallyOverrides, "x9").WithArguments("x9").WithLocation(59, 58),
    // (65,58): error CS0136: A local or parameter named 'x10' cannot be declared in this scope because that name is used in an enclosing local scope to define a local or parameter
    //         Dummy((System.Func<object, bool>) (o => o is int x10 && 
    Diagnostic(ErrorCode.ERR_LocalIllegallyOverrides, "x10").WithArguments("x10").WithLocation(65, 58),
    // (74,58): error CS0136: A local or parameter named 'x11' cannot be declared in this scope because that name is used in an enclosing local scope to define a local or parameter
    //         Dummy((System.Func<object, bool>) (o => o is int x11 && 
    Diagnostic(ErrorCode.ERR_LocalIllegallyOverrides, "x11").WithArguments("x11").WithLocation(74, 58),
    // (80,58): error CS0136: A local or parameter named 'x12' cannot be declared in this scope because that name is used in an enclosing local scope to define a local or parameter
    //         Dummy((System.Func<object, bool>) (o => o is int x12 && 
    Diagnostic(ErrorCode.ERR_LocalIllegallyOverrides, "x12").WithArguments("x12").WithLocation(80, 58),
    // (82,15): error CS0841: Cannot use local variable 'x12' before it is declared
    //               x12);
    Diagnostic(ErrorCode.ERR_VariableUsedBeforeDeclaration, "x12").WithArguments("x12").WithLocation(82, 15)
                );

            var tree = compilation.SyntaxTrees.Single();
            var model = compilation.GetSemanticModel(tree);

            var x3Decl = tree.GetRoot().DescendantNodes().OfType<DeclarationPatternSyntax>().Where(p => p.Identifier.ValueText == "x3").Single();
            var x3Ref = tree.GetRoot().DescendantNodes().OfType<IdentifierNameSyntax>().Where(id => id.Identifier.ValueText == "x3").Single();
            VerifyModelForDeclarationPattern(model, x3Decl, x3Ref);

            var x4Decl = tree.GetRoot().DescendantNodes().OfType<DeclarationPatternSyntax>().Where(p => p.Identifier.ValueText == "x4").Single();
            var x4Ref = tree.GetRoot().DescendantNodes().OfType<IdentifierNameSyntax>().Where(id => id.Identifier.ValueText == "x4").Single();
            VerifyModelForDeclarationPattern(model, x4Decl, x4Ref);

            var x5Decl = tree.GetRoot().DescendantNodes().OfType<DeclarationPatternSyntax>().Where(p => p.Identifier.ValueText == "x5").ToArray();
            var x5Ref = tree.GetRoot().DescendantNodes().OfType<IdentifierNameSyntax>().Where(id => id.Identifier.ValueText == "x5").Single();
            Assert.Equal(2, x5Decl.Length);
            VerifyModelForDeclarationPattern(model, x5Decl[0], x5Ref);
            VerifyModelForDeclarationPatternDuplicateInSameScope(model, x5Decl[1]);

            var x6Decl = tree.GetRoot().DescendantNodes().OfType<DeclarationPatternSyntax>().Where(p => p.Identifier.ValueText == "x6").ToArray();
            var x6Ref = tree.GetRoot().DescendantNodes().OfType<IdentifierNameSyntax>().Where(id => id.Identifier.ValueText == "x6").ToArray();
            Assert.Equal(2, x6Decl.Length);
            Assert.Equal(2, x6Ref.Length);
            VerifyModelForDeclarationPattern(model, x6Decl[0], x6Ref[0]);
            VerifyModelForDeclarationPattern(model, x6Decl[1], x6Ref[1]);

            var x7Decl = tree.GetRoot().DescendantNodes().OfType<DeclarationPatternSyntax>().Where(p => p.Identifier.ValueText == "x7").Single();
            var x7Ref = tree.GetRoot().DescendantNodes().OfType<IdentifierNameSyntax>().Where(id => id.Identifier.ValueText == "x7").ToArray();
            Assert.Equal(5, x7Ref.Length);
            VerifyNotInScope(model, x7Ref[0]);
            VerifyNotInScope(model, x7Ref[1]);
            VerifyModelForDeclarationPattern(model, x7Decl, x7Ref[2]);
            VerifyNotInScope(model, x7Ref[3]);
            VerifyNotInScope(model, x7Ref[4]);

            var x8Decl = tree.GetRoot().DescendantNodes().OfType<DeclarationPatternSyntax>().Where(p => p.Identifier.ValueText == "x8").Single();
            var x8Ref = tree.GetRoot().DescendantNodes().OfType<IdentifierNameSyntax>().Where(id => id.Identifier.ValueText == "x8").ToArray();
            Assert.Equal(2, x8Ref.Length);
            VerifyModelForDeclarationPattern(model, x8Decl, x8Ref);

            var x9Decl = tree.GetRoot().DescendantNodes().OfType<DeclarationPatternSyntax>().Where(p => p.Identifier.ValueText == "x9").ToArray();
            var x9Ref = tree.GetRoot().DescendantNodes().OfType<IdentifierNameSyntax>().Where(id => id.Identifier.ValueText == "x9").ToArray();
            Assert.Equal(2, x9Decl.Length);
            Assert.Equal(2, x9Ref.Length);
            VerifyModelForDeclarationPattern(model, x9Decl[0], x9Ref[1]);
            VerifyModelForDeclarationPattern(model, x9Decl[1], x9Ref[0]);

            var x10Decl = tree.GetRoot().DescendantNodes().OfType<DeclarationPatternSyntax>().Where(p => p.Identifier.ValueText == "x10").ToArray();
            var x10Ref = tree.GetRoot().DescendantNodes().OfType<IdentifierNameSyntax>().Where(id => id.Identifier.ValueText == "x10").ToArray();
            Assert.Equal(2, x10Decl.Length);
            Assert.Equal(2, x10Ref.Length);
            VerifyModelForDeclarationPattern(model, x10Decl[0], x10Ref[0]);
            VerifyModelForDeclarationPattern(model, x10Decl[1], x10Ref[1]);

            var x11Decl = tree.GetRoot().DescendantNodes().OfType<DeclarationPatternSyntax>().Where(p => p.Identifier.ValueText == "x11").Single();
            var x11Ref = tree.GetRoot().DescendantNodes().OfType<IdentifierNameSyntax>().Where(id => id.Identifier.ValueText == "x11").ToArray();
            Assert.Equal(3, x11Ref.Length);
            VerifyNotAPatternLocal(model, x11Ref[0]);
            VerifyModelForDeclarationPattern(model, x11Decl, x11Ref[1]);
            VerifyNotAPatternLocal(model, x11Ref[2]);

            var x12Decl = tree.GetRoot().DescendantNodes().OfType<DeclarationPatternSyntax>().Where(p => p.Identifier.ValueText == "x12").Single();
            var x12Ref = tree.GetRoot().DescendantNodes().OfType<IdentifierNameSyntax>().Where(id => id.Identifier.ValueText == "x12").ToArray();
            Assert.Equal(3, x12Ref.Length);
            VerifyModelForDeclarationPattern(model, x12Decl, x12Ref[0]);
            VerifyNotAPatternLocal(model, x12Ref[1]);
            VerifyNotAPatternLocal(model, x12Ref[2]);
        }
        
        [Fact]
        public void ScopeOfPatternVariables_Query_01()
        {
            var source =
@"
using System.Linq;

public class X
{
    public static void Main()
    {
    }

    bool Dummy(params object[] x) {return true;}

    void Test1()
    {
        var res = from x in new[] { 1 is var y1 ? y1 : 0, y1}
                  select x + y1;

        Dummy(y1); 
    }

    void Test2()
    {
        var res = from x1 in new[] { 1 is var y2 ? y2 : 0}
                  from x2 in new[] { x1 is var z2 ? z2 : 0, z2, y2}
                  select x1 + x2 + y2 + 
                         z2;

        Dummy(z2); 
    }

    void Test3()
    {
        var res = from x1 in new[] { 1 is var y3 ? y3 : 0}
                  let x2 = x1 is var z3 && z3 > 0 && y3 < 0 
                  select new { x1, x2, y3,
                               z3};

        Dummy(z3); 
    }

    void Test4()
    {
        var res = from x1 in new[] { 1 is var y4 ? y4 : 0}
                  join x2 in new[] { 2 is var z4 ? z4 : 0, z4, y4}
                            on x1 + y4 + z4 + 3 is var u4 ? u4 : 0 + 
                                  v4 
                               equals x2 + y4 + z4 + 4 is var v4 ? v4 : 0 +
                                  u4 
                  select new { x1, x2, y4, z4, 
                               u4, v4 };

        Dummy(z4); 
        Dummy(u4); 
        Dummy(v4); 
    }

    void Test5()
    {
        var res = from x1 in new[] { 1 is var y5 ? y5 : 0}
                  join x2 in new[] { 2 is var z5 ? z5 : 0, z5, y5}
                            on x1 + y5 + z5 + 3 is var u5 ? u5 : 0 + 
                                  v5 
                               equals x2 + y5 + z5 + 4 is var v5 ? v5 : 0 +
                                  u5 
                  into g
                  select new { x1, y5, z5, g,
                               u5, v5 };

        Dummy(z5); 
        Dummy(u5); 
        Dummy(v5); 
    }

    void Test6()
    {
        var res = from x in new[] { 1 is var y6 ? y6 : 0}
                  where x > y6 && 1 is var z6 && z6 == 1
                  select x + y6 +
                         z6;

        Dummy(z6); 
    }

    void Test7()
    {
        var res = from x in new[] { 1 is var y7 ? y7 : 0}
                  orderby x > y7 && 1 is var z7 && z7 == 
                          u7,
                          x > y7 && 1 is var u7 && u7 == 
                          z7   
                  select x + y7 +
                         z7 + u7;

        Dummy(z7); 
        Dummy(u7); 
    }

    void Test8()
    {
        var res = from x in new[] { 1 is var y8 ? y8 : 0}
                  select x > y8 && 1 is var z8 && z8 == 1;

        Dummy(z8); 
    }

    void Test9()
    {
        var res = from x in new[] { 1 is var y9 ? y9 : 0}
                  group x > y9 && 1 is var z9 && z9 == 
                        u9
                  by
                        x > y9 && 1 is var u9 && u9 == 
                        z9;   

        Dummy(z9); 
        Dummy(u9); 
    }

    void Test10()
    {
        var res = from x1 in new[] { 1 is var y10 ? y10 : 0}
                  from y10 in new[] { 1 }
                  select x1 + y10;
    }

    void Test11()
    {
        var res = from x1 in new[] { 1 is var y11 ? y11 : 0}
                  let y11 = x1 + 1
                  select x1 + y11;
    }
}
";
            var compilation = CreateCompilationWithMscorlib45(source, new[] { SystemCoreRef }, options: TestOptions.DebugExe, parseOptions: patternParseOptions);
            compilation.VerifyDiagnostics(
    // (17,15): error CS0103: The name 'y1' does not exist in the current context
    //         Dummy(y1); 
    Diagnostic(ErrorCode.ERR_NameNotInContext, "y1").WithArguments("y1").WithLocation(17, 15),
    // (25,26): error CS0103: The name 'z2' does not exist in the current context
    //                          z2;
    Diagnostic(ErrorCode.ERR_NameNotInContext, "z2").WithArguments("z2").WithLocation(25, 26),
    // (27,15): error CS0103: The name 'z2' does not exist in the current context
    //         Dummy(z2); 
    Diagnostic(ErrorCode.ERR_NameNotInContext, "z2").WithArguments("z2").WithLocation(27, 15),
    // (35,32): error CS0103: The name 'z3' does not exist in the current context
    //                                z3};
    Diagnostic(ErrorCode.ERR_NameNotInContext, "z3").WithArguments("z3").WithLocation(35, 32),
    // (37,15): error CS0103: The name 'z3' does not exist in the current context
    //         Dummy(z3); 
    Diagnostic(ErrorCode.ERR_NameNotInContext, "z3").WithArguments("z3").WithLocation(37, 15),
    // (45,35): error CS0103: The name 'v4' does not exist in the current context
    //                                   v4 
    Diagnostic(ErrorCode.ERR_NameNotInContext, "v4").WithArguments("v4").WithLocation(45, 35),
    // (47,35): error CS1938: The name 'u4' is not in scope on the right side of 'equals'.  Consider swapping the expressions on either side of 'equals'.
    //                                   u4 
    Diagnostic(ErrorCode.ERR_QueryInnerKey, "u4").WithArguments("u4").WithLocation(47, 35),
    // (49,32): error CS0103: The name 'u4' does not exist in the current context
    //                                u4, v4 };
    Diagnostic(ErrorCode.ERR_NameNotInContext, "u4").WithArguments("u4").WithLocation(49, 32),
    // (49,36): error CS0103: The name 'v4' does not exist in the current context
    //                                u4, v4 };
    Diagnostic(ErrorCode.ERR_NameNotInContext, "v4").WithArguments("v4").WithLocation(49, 36),
    // (51,15): error CS0103: The name 'z4' does not exist in the current context
    //         Dummy(z4); 
    Diagnostic(ErrorCode.ERR_NameNotInContext, "z4").WithArguments("z4").WithLocation(51, 15),
    // (52,15): error CS0103: The name 'u4' does not exist in the current context
    //         Dummy(u4); 
    Diagnostic(ErrorCode.ERR_NameNotInContext, "u4").WithArguments("u4").WithLocation(52, 15),
    // (53,15): error CS0103: The name 'v4' does not exist in the current context
    //         Dummy(v4); 
    Diagnostic(ErrorCode.ERR_NameNotInContext, "v4").WithArguments("v4").WithLocation(53, 15),
    // (61,35): error CS0103: The name 'v5' does not exist in the current context
    //                                   v5 
    Diagnostic(ErrorCode.ERR_NameNotInContext, "v5").WithArguments("v5").WithLocation(61, 35),
    // (63,35): error CS1938: The name 'u5' is not in scope on the right side of 'equals'.  Consider swapping the expressions on either side of 'equals'.
    //                                   u5 
    Diagnostic(ErrorCode.ERR_QueryInnerKey, "u5").WithArguments("u5").WithLocation(63, 35),
    // (66,32): error CS0103: The name 'u5' does not exist in the current context
    //                                u5, v5 };
    Diagnostic(ErrorCode.ERR_NameNotInContext, "u5").WithArguments("u5").WithLocation(66, 32),
    // (66,36): error CS0103: The name 'v5' does not exist in the current context
    //                                u5, v5 };
    Diagnostic(ErrorCode.ERR_NameNotInContext, "v5").WithArguments("v5").WithLocation(66, 36),
    // (68,15): error CS0103: The name 'z5' does not exist in the current context
    //         Dummy(z5); 
    Diagnostic(ErrorCode.ERR_NameNotInContext, "z5").WithArguments("z5").WithLocation(68, 15),
    // (69,15): error CS0103: The name 'u5' does not exist in the current context
    //         Dummy(u5); 
    Diagnostic(ErrorCode.ERR_NameNotInContext, "u5").WithArguments("u5").WithLocation(69, 15),
    // (70,15): error CS0103: The name 'v5' does not exist in the current context
    //         Dummy(v5); 
    Diagnostic(ErrorCode.ERR_NameNotInContext, "v5").WithArguments("v5").WithLocation(70, 15),
    // (78,26): error CS0103: The name 'z6' does not exist in the current context
    //                          z6;
    Diagnostic(ErrorCode.ERR_NameNotInContext, "z6").WithArguments("z6").WithLocation(78, 26),
    // (80,15): error CS0103: The name 'z6' does not exist in the current context
    //         Dummy(z6); 
    Diagnostic(ErrorCode.ERR_NameNotInContext, "z6").WithArguments("z6").WithLocation(80, 15),
    // (87,27): error CS0103: The name 'u7' does not exist in the current context
    //                           u7,
    Diagnostic(ErrorCode.ERR_NameNotInContext, "u7").WithArguments("u7").WithLocation(87, 27),
    // (89,27): error CS0103: The name 'z7' does not exist in the current context
    //                           z7   
    Diagnostic(ErrorCode.ERR_NameNotInContext, "z7").WithArguments("z7").WithLocation(89, 27),
    // (91,31): error CS0103: The name 'u7' does not exist in the current context
    //                          z7 + u7;
    Diagnostic(ErrorCode.ERR_NameNotInContext, "u7").WithArguments("u7").WithLocation(91, 31),
    // (91,26): error CS0103: The name 'z7' does not exist in the current context
    //                          z7 + u7;
    Diagnostic(ErrorCode.ERR_NameNotInContext, "z7").WithArguments("z7").WithLocation(91, 26),
    // (93,15): error CS0103: The name 'z7' does not exist in the current context
    //         Dummy(z7); 
    Diagnostic(ErrorCode.ERR_NameNotInContext, "z7").WithArguments("z7").WithLocation(93, 15),
    // (94,15): error CS0103: The name 'u7' does not exist in the current context
    //         Dummy(u7); 
    Diagnostic(ErrorCode.ERR_NameNotInContext, "u7").WithArguments("u7").WithLocation(94, 15),
    // (88,52): error CS0165: Use of unassigned local variable 'u7'
    //                           x > y7 && 1 is var u7 && u7 == 
    Diagnostic(ErrorCode.ERR_UseDefViolation, "u7").WithArguments("u7").WithLocation(88, 52),
    // (102,15): error CS0103: The name 'z8' does not exist in the current context
    //         Dummy(z8); 
    Diagnostic(ErrorCode.ERR_NameNotInContext, "z8").WithArguments("z8").WithLocation(102, 15),
    // (112,25): error CS0103: The name 'z9' does not exist in the current context
    //                         z9;   
    Diagnostic(ErrorCode.ERR_NameNotInContext, "z9").WithArguments("z9").WithLocation(112, 25),
    // (109,25): error CS0103: The name 'u9' does not exist in the current context
    //                         u9
    Diagnostic(ErrorCode.ERR_NameNotInContext, "u9").WithArguments("u9").WithLocation(109, 25),
    // (114,15): error CS0103: The name 'z9' does not exist in the current context
    //         Dummy(z9); 
    Diagnostic(ErrorCode.ERR_NameNotInContext, "z9").WithArguments("z9").WithLocation(114, 15),
    // (115,15): error CS0103: The name 'u9' does not exist in the current context
    //         Dummy(u9); 
    Diagnostic(ErrorCode.ERR_NameNotInContext, "u9").WithArguments("u9").WithLocation(115, 15),
    // (121,24): error CS1931: The range variable 'y10' conflicts with a previous declaration of 'y10'
    //                   from y10 in new[] { 1 }
    Diagnostic(ErrorCode.ERR_QueryRangeVariableOverrides, "y10").WithArguments("y10").WithLocation(121, 24),
    // (128,23): error CS1931: The range variable 'y11' conflicts with a previous declaration of 'y11'
    //                   let y11 = x1 + 1
    Diagnostic(ErrorCode.ERR_QueryRangeVariableOverrides, "y11").WithArguments("y11").WithLocation(128, 23)
                );

            var tree = compilation.SyntaxTrees.Single();
            var model = compilation.GetSemanticModel(tree);

            var y1Decl = tree.GetRoot().DescendantNodes().OfType<DeclarationPatternSyntax>().Where(p => p.Identifier.ValueText == "y1").Single();
            var y1Ref = tree.GetRoot().DescendantNodes().OfType<IdentifierNameSyntax>().Where(id => id.Identifier.ValueText == "y1").ToArray();
            Assert.Equal(4, y1Ref.Length);
            VerifyModelForDeclarationPattern(model, y1Decl, y1Ref[0], y1Ref[1], y1Ref[2]);
            VerifyNotInScope(model, y1Ref[3]);

            var y2Decl = tree.GetRoot().DescendantNodes().OfType<DeclarationPatternSyntax>().Where(p => p.Identifier.ValueText == "y2").Single();
            var y2Ref = tree.GetRoot().DescendantNodes().OfType<IdentifierNameSyntax>().Where(id => id.Identifier.ValueText == "y2").ToArray();
            Assert.Equal(3, y2Ref.Length);
            VerifyModelForDeclarationPattern(model, y2Decl, y2Ref);

            var z2Decl = tree.GetRoot().DescendantNodes().OfType<DeclarationPatternSyntax>().Where(p => p.Identifier.ValueText == "z2").Single();
            var z2Ref = tree.GetRoot().DescendantNodes().OfType<IdentifierNameSyntax>().Where(id => id.Identifier.ValueText == "z2").ToArray();
            Assert.Equal(4, z2Ref.Length);
            VerifyModelForDeclarationPattern(model, z2Decl, z2Ref[0], z2Ref[1]);
            VerifyNotInScope(model, z2Ref[2]);
            VerifyNotInScope(model, z2Ref[3]);

            var y3Decl = tree.GetRoot().DescendantNodes().OfType<DeclarationPatternSyntax>().Where(p => p.Identifier.ValueText == "y3").Single();
            var y3Ref = tree.GetRoot().DescendantNodes().OfType<IdentifierNameSyntax>().Where(id => id.Identifier.ValueText == "y3").ToArray();
            Assert.Equal(3, y3Ref.Length);
            VerifyModelForDeclarationPattern(model, y3Decl, y3Ref);

            var z3Decl = tree.GetRoot().DescendantNodes().OfType<DeclarationPatternSyntax>().Where(p => p.Identifier.ValueText == "z3").Single();
            var z3Ref = tree.GetRoot().DescendantNodes().OfType<IdentifierNameSyntax>().Where(id => id.Identifier.ValueText == "z3").ToArray();
            Assert.Equal(3, z3Ref.Length);
            VerifyModelForDeclarationPattern(model, z3Decl, z3Ref[0]);
            VerifyNotInScope(model, z3Ref[1]);
            VerifyNotInScope(model, z3Ref[2]);

            var y4Decl = tree.GetRoot().DescendantNodes().OfType<DeclarationPatternSyntax>().Where(p => p.Identifier.ValueText == "y4").Single();
            var y4Ref = tree.GetRoot().DescendantNodes().OfType<IdentifierNameSyntax>().Where(id => id.Identifier.ValueText == "y4").ToArray();
            Assert.Equal(5, y4Ref.Length);
            VerifyModelForDeclarationPattern(model, y4Decl, y4Ref);

            var z4Decl = tree.GetRoot().DescendantNodes().OfType<DeclarationPatternSyntax>().Where(p => p.Identifier.ValueText == "z4").Single();
            var z4Ref = tree.GetRoot().DescendantNodes().OfType<IdentifierNameSyntax>().Where(id => id.Identifier.ValueText == "z4").ToArray();
            Assert.Equal(6, z4Ref.Length);
            VerifyModelForDeclarationPattern(model, z4Decl, z4Ref[0], z4Ref[1], z4Ref[2], z4Ref[3], z4Ref[4]);
            VerifyNotInScope(model, z4Ref[5]);

            var u4Decl = tree.GetRoot().DescendantNodes().OfType<DeclarationPatternSyntax>().Where(p => p.Identifier.ValueText == "u4").Single();
            var u4Ref = tree.GetRoot().DescendantNodes().OfType<IdentifierNameSyntax>().Where(id => id.Identifier.ValueText == "u4").ToArray();
            Assert.Equal(4, u4Ref.Length);
            VerifyModelForDeclarationPattern(model, u4Decl, u4Ref[0]);
            VerifyNotInScope(model, u4Ref[1]);
            VerifyNotInScope(model, u4Ref[2]);
            VerifyNotInScope(model, u4Ref[3]);

            var v4Decl = tree.GetRoot().DescendantNodes().OfType<DeclarationPatternSyntax>().Where(p => p.Identifier.ValueText == "v4").Single();
            var v4Ref = tree.GetRoot().DescendantNodes().OfType<IdentifierNameSyntax>().Where(id => id.Identifier.ValueText == "v4").ToArray();
            Assert.Equal(4, v4Ref.Length);
            VerifyNotInScope(model, v4Ref[0]);
            VerifyModelForDeclarationPattern(model, v4Decl, v4Ref[1]);
            VerifyNotInScope(model, v4Ref[2]);
            VerifyNotInScope(model, v4Ref[3]);

            var y5Decl = tree.GetRoot().DescendantNodes().OfType<DeclarationPatternSyntax>().Where(p => p.Identifier.ValueText == "y5").Single();
            var y5Ref = tree.GetRoot().DescendantNodes().OfType<IdentifierNameSyntax>().Where(id => id.Identifier.ValueText == "y5").ToArray();
            Assert.Equal(5, y5Ref.Length);
            VerifyModelForDeclarationPattern(model, y5Decl, y5Ref);

            var z5Decl = tree.GetRoot().DescendantNodes().OfType<DeclarationPatternSyntax>().Where(p => p.Identifier.ValueText == "z5").Single();
            var z5Ref = tree.GetRoot().DescendantNodes().OfType<IdentifierNameSyntax>().Where(id => id.Identifier.ValueText == "z5").ToArray();
            Assert.Equal(6, z5Ref.Length);
            VerifyModelForDeclarationPattern(model, z5Decl, z5Ref[0], z5Ref[1], z5Ref[2], z5Ref[3], z5Ref[4]);
            VerifyNotInScope(model, z5Ref[5]);

            var u5Decl = tree.GetRoot().DescendantNodes().OfType<DeclarationPatternSyntax>().Where(p => p.Identifier.ValueText == "u5").Single();
            var u5Ref = tree.GetRoot().DescendantNodes().OfType<IdentifierNameSyntax>().Where(id => id.Identifier.ValueText == "u5").ToArray();
            Assert.Equal(4, u5Ref.Length);
            VerifyModelForDeclarationPattern(model, u5Decl, u5Ref[0]);
            VerifyNotInScope(model, u5Ref[1]);
            VerifyNotInScope(model, u5Ref[2]);
            VerifyNotInScope(model, u5Ref[3]);

            var v5Decl = tree.GetRoot().DescendantNodes().OfType<DeclarationPatternSyntax>().Where(p => p.Identifier.ValueText == "v5").Single();
            var v5Ref = tree.GetRoot().DescendantNodes().OfType<IdentifierNameSyntax>().Where(id => id.Identifier.ValueText == "v5").ToArray();
            Assert.Equal(4, v5Ref.Length);
            VerifyNotInScope(model, v5Ref[0]);
            VerifyModelForDeclarationPattern(model, v5Decl, v5Ref[1]);
            VerifyNotInScope(model, v5Ref[2]);
            VerifyNotInScope(model, v5Ref[3]);

            var y6Decl = tree.GetRoot().DescendantNodes().OfType<DeclarationPatternSyntax>().Where(p => p.Identifier.ValueText == "y6").Single();
            var y6Ref = tree.GetRoot().DescendantNodes().OfType<IdentifierNameSyntax>().Where(id => id.Identifier.ValueText == "y6").ToArray();
            Assert.Equal(3, y6Ref.Length);
            VerifyModelForDeclarationPattern(model, y6Decl, y6Ref);

            var z6Decl = tree.GetRoot().DescendantNodes().OfType<DeclarationPatternSyntax>().Where(p => p.Identifier.ValueText == "z6").Single();
            var z6Ref = tree.GetRoot().DescendantNodes().OfType<IdentifierNameSyntax>().Where(id => id.Identifier.ValueText == "z6").ToArray();
            Assert.Equal(3, z6Ref.Length);
            VerifyModelForDeclarationPattern(model, z6Decl, z6Ref[0]);
            VerifyNotInScope(model, z6Ref[1]);
            VerifyNotInScope(model, z6Ref[2]);

            var y7Decl = tree.GetRoot().DescendantNodes().OfType<DeclarationPatternSyntax>().Where(p => p.Identifier.ValueText == "y7").Single();
            var y7Ref = tree.GetRoot().DescendantNodes().OfType<IdentifierNameSyntax>().Where(id => id.Identifier.ValueText == "y7").ToArray();
            Assert.Equal(4, y7Ref.Length);
            VerifyModelForDeclarationPattern(model, y7Decl, y7Ref);

            var z7Decl = tree.GetRoot().DescendantNodes().OfType<DeclarationPatternSyntax>().Where(p => p.Identifier.ValueText == "z7").Single();
            var z7Ref = tree.GetRoot().DescendantNodes().OfType<IdentifierNameSyntax>().Where(id => id.Identifier.ValueText == "z7").ToArray();
            Assert.Equal(4, z7Ref.Length);
            VerifyModelForDeclarationPattern(model, z7Decl, z7Ref[0]);
            VerifyNotInScope(model, z7Ref[1]);
            VerifyNotInScope(model, z7Ref[2]);
            VerifyNotInScope(model, z7Ref[3]);

            var u7Decl = tree.GetRoot().DescendantNodes().OfType<DeclarationPatternSyntax>().Where(p => p.Identifier.ValueText == "u7").Single();
            var u7Ref = tree.GetRoot().DescendantNodes().OfType<IdentifierNameSyntax>().Where(id => id.Identifier.ValueText == "u7").ToArray();
            Assert.Equal(4, u7Ref.Length);
            VerifyNotInScope(model, u7Ref[0]);
            VerifyModelForDeclarationPattern(model, u7Decl, u7Ref[1]);
            VerifyNotInScope(model, u7Ref[2]);
            VerifyNotInScope(model, u7Ref[3]);

            var y8Decl = tree.GetRoot().DescendantNodes().OfType<DeclarationPatternSyntax>().Where(p => p.Identifier.ValueText == "y8").Single();
            var y8Ref = tree.GetRoot().DescendantNodes().OfType<IdentifierNameSyntax>().Where(id => id.Identifier.ValueText == "y8").ToArray();
            Assert.Equal(2, y8Ref.Length);
            VerifyModelForDeclarationPattern(model, y8Decl, y8Ref);

            var z8Decl = tree.GetRoot().DescendantNodes().OfType<DeclarationPatternSyntax>().Where(p => p.Identifier.ValueText == "z8").Single();
            var z8Ref = tree.GetRoot().DescendantNodes().OfType<IdentifierNameSyntax>().Where(id => id.Identifier.ValueText == "z8").ToArray();
            Assert.Equal(2, z8Ref.Length);
            VerifyModelForDeclarationPattern(model, z8Decl, z8Ref[0]);
            VerifyNotInScope(model, z8Ref[1]);

            var y9Decl = tree.GetRoot().DescendantNodes().OfType<DeclarationPatternSyntax>().Where(p => p.Identifier.ValueText == "y9").Single();
            var y9Ref = tree.GetRoot().DescendantNodes().OfType<IdentifierNameSyntax>().Where(id => id.Identifier.ValueText == "y9").ToArray();
            Assert.Equal(3, y9Ref.Length);
            VerifyModelForDeclarationPattern(model, y9Decl, y9Ref);

            var z9Decl = tree.GetRoot().DescendantNodes().OfType<DeclarationPatternSyntax>().Where(p => p.Identifier.ValueText == "z9").Single();
            var z9Ref = tree.GetRoot().DescendantNodes().OfType<IdentifierNameSyntax>().Where(id => id.Identifier.ValueText == "z9").ToArray();
            Assert.Equal(3, z9Ref.Length);
            VerifyModelForDeclarationPattern(model, z9Decl, z9Ref[0]);
            VerifyNotInScope(model, z9Ref[1]);
            VerifyNotInScope(model, z9Ref[2]);

            var u9Decl = tree.GetRoot().DescendantNodes().OfType<DeclarationPatternSyntax>().Where(p => p.Identifier.ValueText == "u9").Single();
            var u9Ref = tree.GetRoot().DescendantNodes().OfType<IdentifierNameSyntax>().Where(id => id.Identifier.ValueText == "u9").ToArray();
            Assert.Equal(3, u9Ref.Length);
            VerifyNotInScope(model, u9Ref[0]);
            VerifyModelForDeclarationPattern(model, u9Decl, u9Ref[1]);
            VerifyNotInScope(model, u9Ref[2]);

            var y10Decl = tree.GetRoot().DescendantNodes().OfType<DeclarationPatternSyntax>().Where(p => p.Identifier.ValueText == "y10").Single();
            var y10Ref = tree.GetRoot().DescendantNodes().OfType<IdentifierNameSyntax>().Where(id => id.Identifier.ValueText == "y10").ToArray();
            Assert.Equal(2, y10Ref.Length);
            VerifyModelForDeclarationPattern(model, y10Decl, y10Ref[0]);
            VerifyNotAPatternLocal(model, y10Ref[1]);

            var y11Decl = tree.GetRoot().DescendantNodes().OfType<DeclarationPatternSyntax>().Where(p => p.Identifier.ValueText == "y11").Single();
            var y11Ref = tree.GetRoot().DescendantNodes().OfType<IdentifierNameSyntax>().Where(id => id.Identifier.ValueText == "y11").ToArray();
            Assert.Equal(2, y11Ref.Length);
            VerifyModelForDeclarationPattern(model, y11Decl, y11Ref[0]);
            VerifyNotAPatternLocal(model, y11Ref[1]);
        }

        [Fact]
        public void ScopeOfPatternVariables_ExpressionBodiedLocalFunctions_01()
        {
            var source =
@"
public class X
{
    public static void Main()
    {
    }

    bool Dummy(params object[] x) {return true;}

    void Test1()
    {
        void f(object o) => let x1 = o;
        f(null);
    }

    void Test2()
    {
        void f(object o) => let var x2 = o;
        f(null);
    }

    void Test3()
    {
        bool f (object o) => o is int x3 && x3 > 0;
        f(null);
    }

    void Test4()
    {
        bool f (object o) => x4 && o is int x4;
        f(null);
    }

    void Test5()
    {
        bool f (object o1, object o2) => o1 is int x5 && 
                                         o2 is int x5 && 
                                         x5 > 0;
        f(null, null);
    }

    void Test6()
    {
        bool f1 (object o) => o is int x6 && x6 > 0; bool f2 (object o) => o is int x6 && x6 > 0;
        f1(null);
        f2(null);
    }

    void Test7()
    {
        Dummy(x7, 1);
         
        bool f (object o) => o is int x7 && x7 > 0; 

        Dummy(x7, 2); 
        f(null);
    }

    void Test11()
    {
        var x11 = 11;
        Dummy(x11);
        bool f (object o) => o is int x11 && 
                             x11 > 0;
        f(null);
    }

    void Test12()
    {
        bool f (object o) => o is int x12 && 
                             x12 > 0;
        var x12 = 11;
        Dummy(x12);
        f(null);
    }

    System.Action Test13()
    {
        return () =>
                    {
                        bool f (object o) => o is int x13 && x13 > 0;
                        f(null);
                    };
    }
}
";
            var compilation = CreateCompilationWithMscorlib45(source, options: TestOptions.DebugExe, parseOptions: patternParseOptions.WithLocalFunctionsFeature());
            compilation.VerifyDiagnostics(
    // (12,33): error CS1002: ; expected
    //         void f(object o) => let x1 = o;
    Diagnostic(ErrorCode.ERR_SemicolonExpected, "x1").WithLocation(12, 33),
    // (18,33): error CS1002: ; expected
    //         void f(object o) => let var x2 = o;
    Diagnostic(ErrorCode.ERR_SemicolonExpected, "var").WithLocation(18, 33),
    // (12,29): error CS0103: The name 'let' does not exist in the current context
    //         void f(object o) => let x1 = o;
    Diagnostic(ErrorCode.ERR_NameNotInContext, "let").WithArguments("let").WithLocation(12, 29),
    // (12,29): error CS0201: Only assignment, call, increment, decrement, and new object expressions can be used as a statement
    //         void f(object o) => let x1 = o;
    Diagnostic(ErrorCode.ERR_IllegalStatement, "let").WithLocation(12, 29),
    // (12,33): error CS0103: The name 'x1' does not exist in the current context
    //         void f(object o) => let x1 = o;
    Diagnostic(ErrorCode.ERR_NameNotInContext, "x1").WithArguments("x1").WithLocation(12, 33),
    // (12,38): error CS0103: The name 'o' does not exist in the current context
    //         void f(object o) => let x1 = o;
    Diagnostic(ErrorCode.ERR_NameNotInContext, "o").WithArguments("o").WithLocation(12, 38),
    // (18,29): error CS0103: The name 'let' does not exist in the current context
    //         void f(object o) => let var x2 = o;
    Diagnostic(ErrorCode.ERR_NameNotInContext, "let").WithArguments("let").WithLocation(18, 29),
    // (18,29): error CS0201: Only assignment, call, increment, decrement, and new object expressions can be used as a statement
    //         void f(object o) => let var x2 = o;
    Diagnostic(ErrorCode.ERR_IllegalStatement, "let").WithLocation(18, 29),
    // (18,42): error CS0103: The name 'o' does not exist in the current context
    //         void f(object o) => let var x2 = o;
    Diagnostic(ErrorCode.ERR_NameNotInContext, "o").WithArguments("o").WithLocation(18, 42),
    // (30,30): error CS0841: Cannot use local variable 'x4' before it is declared
    //         bool f (object o) => x4 && o is int x4;
    Diagnostic(ErrorCode.ERR_VariableUsedBeforeDeclaration, "x4").WithArguments("x4").WithLocation(30, 30),
    // (37,52): error CS0128: A local variable named 'x5' is already defined in this scope
    //                                          o2 is int x5 && 
    Diagnostic(ErrorCode.ERR_LocalDuplicate, "x5").WithArguments("x5").WithLocation(37, 52),
    // (38,42): error CS0165: Use of unassigned local variable 'x5'
    //                                          x5 > 0;
    Diagnostic(ErrorCode.ERR_UseDefViolation, "x5").WithArguments("x5").WithLocation(38, 42),
    // (51,15): error CS0103: The name 'x7' does not exist in the current context
    //         Dummy(x7, 1);
    Diagnostic(ErrorCode.ERR_NameNotInContext, "x7").WithArguments("x7").WithLocation(51, 15),
    // (55,15): error CS0103: The name 'x7' does not exist in the current context
    //         Dummy(x7, 2); 
    Diagnostic(ErrorCode.ERR_NameNotInContext, "x7").WithArguments("x7").WithLocation(55, 15),
    // (63,39): error CS0136: A local or parameter named 'x11' cannot be declared in this scope because that name is used in an enclosing local scope to define a local or parameter
    //         bool f (object o) => o is int x11 && 
    Diagnostic(ErrorCode.ERR_LocalIllegallyOverrides, "x11").WithArguments("x11").WithLocation(63, 39),
    // (70,39): error CS0136: A local or parameter named 'x12' cannot be declared in this scope because that name is used in an enclosing local scope to define a local or parameter
    //         bool f (object o) => o is int x12 && 
    Diagnostic(ErrorCode.ERR_LocalIllegallyOverrides, "x12").WithArguments("x12").WithLocation(70, 39)
                );

            var tree = compilation.SyntaxTrees.Single();
            var model = compilation.GetSemanticModel(tree);

            var x3Decl = tree.GetRoot().DescendantNodes().OfType<DeclarationPatternSyntax>().Where(p => p.Identifier.ValueText == "x3").Single();
            var x3Ref = tree.GetRoot().DescendantNodes().OfType<IdentifierNameSyntax>().Where(id => id.Identifier.ValueText == "x3").Single();
            VerifyModelForDeclarationPattern(model, x3Decl, x3Ref);

            var x4Decl = tree.GetRoot().DescendantNodes().OfType<DeclarationPatternSyntax>().Where(p => p.Identifier.ValueText == "x4").Single();
            var x4Ref = tree.GetRoot().DescendantNodes().OfType<IdentifierNameSyntax>().Where(id => id.Identifier.ValueText == "x4").Single();
            VerifyModelForDeclarationPattern(model, x4Decl, x4Ref);

            var x5Decl = tree.GetRoot().DescendantNodes().OfType<DeclarationPatternSyntax>().Where(p => p.Identifier.ValueText == "x5").ToArray();
            var x5Ref = tree.GetRoot().DescendantNodes().OfType<IdentifierNameSyntax>().Where(id => id.Identifier.ValueText == "x5").Single();
            Assert.Equal(2, x5Decl.Length);
            VerifyModelForDeclarationPattern(model, x5Decl[0], x5Ref);
            VerifyModelForDeclarationPatternDuplicateInSameScope(model, x5Decl[1]);

            var x6Decl = tree.GetRoot().DescendantNodes().OfType<DeclarationPatternSyntax>().Where(p => p.Identifier.ValueText == "x6").ToArray();
            var x6Ref = tree.GetRoot().DescendantNodes().OfType<IdentifierNameSyntax>().Where(id => id.Identifier.ValueText == "x6").ToArray();
            Assert.Equal(2, x6Decl.Length);
            Assert.Equal(2, x6Ref.Length);
            VerifyModelForDeclarationPattern(model, x6Decl[0], x6Ref[0]);
            VerifyModelForDeclarationPattern(model, x6Decl[1], x6Ref[1]);

            var x7Decl = tree.GetRoot().DescendantNodes().OfType<DeclarationPatternSyntax>().Where(p => p.Identifier.ValueText == "x7").Single();
            var x7Ref = tree.GetRoot().DescendantNodes().OfType<IdentifierNameSyntax>().Where(id => id.Identifier.ValueText == "x7").ToArray();
            Assert.Equal(3, x7Ref.Length);
            VerifyNotInScope(model, x7Ref[0]);
            VerifyModelForDeclarationPattern(model, x7Decl, x7Ref[1]);
            VerifyNotInScope(model, x7Ref[2]);

            var x11Decl = tree.GetRoot().DescendantNodes().OfType<DeclarationPatternSyntax>().Where(p => p.Identifier.ValueText == "x11").Single();
            var x11Ref = tree.GetRoot().DescendantNodes().OfType<IdentifierNameSyntax>().Where(id => id.Identifier.ValueText == "x11").ToArray();
            Assert.Equal(2, x11Ref.Length);
            VerifyNotAPatternLocal(model, x11Ref[0]);
            VerifyModelForDeclarationPattern(model, x11Decl, x11Ref[1]);

            var x12Decl = tree.GetRoot().DescendantNodes().OfType<DeclarationPatternSyntax>().Where(p => p.Identifier.ValueText == "x12").Single();
            var x12Ref = tree.GetRoot().DescendantNodes().OfType<IdentifierNameSyntax>().Where(id => id.Identifier.ValueText == "x12").ToArray();
            Assert.Equal(2, x12Ref.Length);
            VerifyModelForDeclarationPattern(model, x12Decl, x12Ref[0]);
            VerifyNotAPatternLocal(model, x12Ref[1]);

            var x13Decl = tree.GetRoot().DescendantNodes().OfType<DeclarationPatternSyntax>().Where(p => p.Identifier.ValueText == "x13").Single();
            var x13Ref = tree.GetRoot().DescendantNodes().OfType<IdentifierNameSyntax>().Where(id => id.Identifier.ValueText == "x13").Single();
            VerifyModelForDeclarationPattern(model, x13Decl, x13Ref);
        }

        [Fact]
        public void ScopeOfPatternVariables_ExpressionBodiedFunctions_01()
        {
            var source =
@"
public class X
{
    public static void Main()
    {
    }


    void Test1(object o) => let x1 = o;

    void Test2(object o) => let var x2 = o;

    bool Test3(object o) => o is int x3 && x3 > 0;

    bool Test4(object o) => x4 && o is int x4;

    bool Test5(object o1, object o2) => o1 is int x5 && 
                                         o2 is int x5 && 
                                         x5 > 0;

    bool Test61 (object o) => o is int x6 && x6 > 0; bool Test62 (object o) => o is int x6 && x6 > 0;

    bool Test71(object o) => o is int x7 && x7 > 0; 
    void Test72() => Dummy(x7, 2); 
    void Test73() { Dummy(x7, 3); } 

    bool Test11(object x11) => 1 is int x11 && 
                             x11 > 0;

    bool Dummy(params object[] x) {return true;}
}
";
            var compilation = CreateCompilationWithMscorlib45(source, options: TestOptions.DebugExe, parseOptions: patternParseOptions);
            compilation.VerifyDiagnostics(
    // (9,33): error CS1002: ; expected
    //     void Test1(object o) => let x1 = o;
    Diagnostic(ErrorCode.ERR_SemicolonExpected, "x1").WithLocation(9, 33),
    // (9,36): error CS1519: Invalid token '=' in class, struct, or interface member declaration
    //     void Test1(object o) => let x1 = o;
    Diagnostic(ErrorCode.ERR_InvalidMemberDecl, "=").WithArguments("=").WithLocation(9, 36),
    // (9,36): error CS1519: Invalid token '=' in class, struct, or interface member declaration
    //     void Test1(object o) => let x1 = o;
    Diagnostic(ErrorCode.ERR_InvalidMemberDecl, "=").WithArguments("=").WithLocation(9, 36),
    // (9,39): error CS1519: Invalid token ';' in class, struct, or interface member declaration
    //     void Test1(object o) => let x1 = o;
    Diagnostic(ErrorCode.ERR_InvalidMemberDecl, ";").WithArguments(";").WithLocation(9, 39),
    // (9,39): error CS1519: Invalid token ';' in class, struct, or interface member declaration
    //     void Test1(object o) => let x1 = o;
    Diagnostic(ErrorCode.ERR_InvalidMemberDecl, ";").WithArguments(";").WithLocation(9, 39),
    // (11,33): error CS1002: ; expected
    //     void Test2(object o) => let var x2 = o;
    Diagnostic(ErrorCode.ERR_SemicolonExpected, "var").WithLocation(11, 33),
    // (11,33): error CS0825: The contextual keyword 'var' may only appear within a local variable declaration or in script code
    //     void Test2(object o) => let var x2 = o;
    Diagnostic(ErrorCode.ERR_TypeVarNotFound, "var").WithLocation(11, 33),
    // (11,42): error CS0103: The name 'o' does not exist in the current context
    //     void Test2(object o) => let var x2 = o;
    Diagnostic(ErrorCode.ERR_NameNotInContext, "o").WithArguments("o").WithLocation(11, 42),
    // (9,29): error CS0103: The name 'let' does not exist in the current context
    //     void Test1(object o) => let x1 = o;
    Diagnostic(ErrorCode.ERR_NameNotInContext, "let").WithArguments("let").WithLocation(9, 29),
    // (9,29): error CS0201: Only assignment, call, increment, decrement, and new object expressions can be used as a statement
    //     void Test1(object o) => let x1 = o;
    Diagnostic(ErrorCode.ERR_IllegalStatement, "let").WithLocation(9, 29),
    // (11,29): error CS0103: The name 'let' does not exist in the current context
    //     void Test2(object o) => let var x2 = o;
    Diagnostic(ErrorCode.ERR_NameNotInContext, "let").WithArguments("let").WithLocation(11, 29),
    // (11,29): error CS0201: Only assignment, call, increment, decrement, and new object expressions can be used as a statement
    //     void Test2(object o) => let var x2 = o;
    Diagnostic(ErrorCode.ERR_IllegalStatement, "let").WithLocation(11, 29),
    // (15,29): error CS0841: Cannot use local variable 'x4' before it is declared
    //     bool Test4(object o) => x4 && o is int x4;
    Diagnostic(ErrorCode.ERR_VariableUsedBeforeDeclaration, "x4").WithArguments("x4").WithLocation(15, 29),
    // (18,52): error CS0128: A local variable named 'x5' is already defined in this scope
    //                                          o2 is int x5 && 
    Diagnostic(ErrorCode.ERR_LocalDuplicate, "x5").WithArguments("x5").WithLocation(18, 52),
    // (19,42): error CS0165: Use of unassigned local variable 'x5'
    //                                          x5 > 0;
    Diagnostic(ErrorCode.ERR_UseDefViolation, "x5").WithArguments("x5").WithLocation(19, 42),
    // (24,28): error CS0103: The name 'x7' does not exist in the current context
    //     void Test72() => Dummy(x7, 2); 
    Diagnostic(ErrorCode.ERR_NameNotInContext, "x7").WithArguments("x7").WithLocation(24, 28),
    // (25,27): error CS0103: The name 'x7' does not exist in the current context
    //     void Test73() { Dummy(x7, 3); } 
    Diagnostic(ErrorCode.ERR_NameNotInContext, "x7").WithArguments("x7").WithLocation(25, 27),
    // (27,41): error CS0136: A local or parameter named 'x11' cannot be declared in this scope because that name is used in an enclosing local scope to define a local or parameter
    //     bool Test11(object x11) => 1 is int x11 && 
    Diagnostic(ErrorCode.ERR_LocalIllegallyOverrides, "x11").WithArguments("x11").WithLocation(27, 41)
                );

            var tree = compilation.SyntaxTrees.Single();
            var model = compilation.GetSemanticModel(tree);

            var x3Decl = tree.GetRoot().DescendantNodes().OfType<DeclarationPatternSyntax>().Where(p => p.Identifier.ValueText == "x3").Single();
            var x3Ref = tree.GetRoot().DescendantNodes().OfType<IdentifierNameSyntax>().Where(id => id.Identifier.ValueText == "x3").Single();
            VerifyModelForDeclarationPattern(model, x3Decl, x3Ref);

            var x4Decl = tree.GetRoot().DescendantNodes().OfType<DeclarationPatternSyntax>().Where(p => p.Identifier.ValueText == "x4").Single();
            var x4Ref = tree.GetRoot().DescendantNodes().OfType<IdentifierNameSyntax>().Where(id => id.Identifier.ValueText == "x4").Single();
            VerifyModelForDeclarationPattern(model, x4Decl, x4Ref);

            var x5Decl = tree.GetRoot().DescendantNodes().OfType<DeclarationPatternSyntax>().Where(p => p.Identifier.ValueText == "x5").ToArray();
            var x5Ref = tree.GetRoot().DescendantNodes().OfType<IdentifierNameSyntax>().Where(id => id.Identifier.ValueText == "x5").Single();
            Assert.Equal(2, x5Decl.Length);
            VerifyModelForDeclarationPattern(model, x5Decl[0], x5Ref);
            VerifyModelForDeclarationPatternDuplicateInSameScope(model, x5Decl[1]);

            var x6Decl = tree.GetRoot().DescendantNodes().OfType<DeclarationPatternSyntax>().Where(p => p.Identifier.ValueText == "x6").ToArray();
            var x6Ref = tree.GetRoot().DescendantNodes().OfType<IdentifierNameSyntax>().Where(id => id.Identifier.ValueText == "x6").ToArray();
            Assert.Equal(2, x6Decl.Length);
            Assert.Equal(2, x6Ref.Length);
            VerifyModelForDeclarationPattern(model, x6Decl[0], x6Ref[0]);
            VerifyModelForDeclarationPattern(model, x6Decl[1], x6Ref[1]);

            var x7Decl = tree.GetRoot().DescendantNodes().OfType<DeclarationPatternSyntax>().Where(p => p.Identifier.ValueText == "x7").Single();
            var x7Ref = tree.GetRoot().DescendantNodes().OfType<IdentifierNameSyntax>().Where(id => id.Identifier.ValueText == "x7").ToArray();
            Assert.Equal(3, x7Ref.Length);
            VerifyModelForDeclarationPattern(model, x7Decl, x7Ref[0]);
            VerifyNotInScope(model, x7Ref[1]);
            VerifyNotInScope(model, x7Ref[2]);

            var x11Decl = tree.GetRoot().DescendantNodes().OfType<DeclarationPatternSyntax>().Where(p => p.Identifier.ValueText == "x11").Single();
            var x11Ref = tree.GetRoot().DescendantNodes().OfType<IdentifierNameSyntax>().Where(id => id.Identifier.ValueText == "x11").Single();
            VerifyModelForDeclarationPattern(model, x11Decl, x11Ref);
        }

        [Fact]
        public void ScopeOfPatternVariables_ExpressionBodiedProperties_01()
        {
            var source =
@"
public class X
{
    public static void Main()
    {
    }


    bool Test1(object o) => let x1 = o;

    bool Test2(object o) => let var x2 = o;

    bool Test3 => 3 is int x3 && x3 > 0;

    bool Test4 => x4 && 4 is int x4;

    bool Test5 => 51 is int x5 && 
                  52 is int x5 && 
                  x5 > 0;

    bool Test61 => 6 is int x6 && x6 > 0; bool Test62 => 6 is int x6 && x6 > 0;

    bool Test71 => 7 is int x7 && x7 > 0; 
    bool Test72 => Dummy(x7, 2); 
    void Test73() { Dummy(x7, 3); } 

    bool this[object x11] => 1 is int x11 && 
                             x11 > 0;

    bool Dummy(params object[] x) {return true;}
}
";
            var compilation = CreateCompilationWithMscorlib45(source, options: TestOptions.DebugExe, parseOptions: patternParseOptions);
            compilation.VerifyDiagnostics(
    // (9,33): error CS1002: ; expected
    //     bool Test1(object o) => let x1 = o;
    Diagnostic(ErrorCode.ERR_SemicolonExpected, "x1").WithLocation(9, 33),
    // (9,36): error CS1519: Invalid token '=' in class, struct, or interface member declaration
    //     bool Test1(object o) => let x1 = o;
    Diagnostic(ErrorCode.ERR_InvalidMemberDecl, "=").WithArguments("=").WithLocation(9, 36),
    // (9,36): error CS1519: Invalid token '=' in class, struct, or interface member declaration
    //     bool Test1(object o) => let x1 = o;
    Diagnostic(ErrorCode.ERR_InvalidMemberDecl, "=").WithArguments("=").WithLocation(9, 36),
    // (9,39): error CS1519: Invalid token ';' in class, struct, or interface member declaration
    //     bool Test1(object o) => let x1 = o;
    Diagnostic(ErrorCode.ERR_InvalidMemberDecl, ";").WithArguments(";").WithLocation(9, 39),
    // (9,39): error CS1519: Invalid token ';' in class, struct, or interface member declaration
    //     bool Test1(object o) => let x1 = o;
    Diagnostic(ErrorCode.ERR_InvalidMemberDecl, ";").WithArguments(";").WithLocation(9, 39),
    // (11,33): error CS1002: ; expected
    //     bool Test2(object o) => let var x2 = o;
    Diagnostic(ErrorCode.ERR_SemicolonExpected, "var").WithLocation(11, 33),
    // (11,33): error CS0825: The contextual keyword 'var' may only appear within a local variable declaration or in script code
    //     bool Test2(object o) => let var x2 = o;
    Diagnostic(ErrorCode.ERR_TypeVarNotFound, "var").WithLocation(11, 33),
    // (11,42): error CS0103: The name 'o' does not exist in the current context
    //     bool Test2(object o) => let var x2 = o;
    Diagnostic(ErrorCode.ERR_NameNotInContext, "o").WithArguments("o").WithLocation(11, 42),
    // (9,29): error CS0103: The name 'let' does not exist in the current context
    //     bool Test1(object o) => let x1 = o;
    Diagnostic(ErrorCode.ERR_NameNotInContext, "let").WithArguments("let").WithLocation(9, 29),
    // (11,29): error CS0103: The name 'let' does not exist in the current context
    //     bool Test2(object o) => let var x2 = o;
    Diagnostic(ErrorCode.ERR_NameNotInContext, "let").WithArguments("let").WithLocation(11, 29),
    // (15,19): error CS0841: Cannot use local variable 'x4' before it is declared
    //     bool Test4 => x4 && 4 is int x4;
    Diagnostic(ErrorCode.ERR_VariableUsedBeforeDeclaration, "x4").WithArguments("x4").WithLocation(15, 19),
    // (18,29): error CS0128: A local variable named 'x5' is already defined in this scope
    //                   52 is int x5 && 
    Diagnostic(ErrorCode.ERR_LocalDuplicate, "x5").WithArguments("x5").WithLocation(18, 29),
    // (24,26): error CS0103: The name 'x7' does not exist in the current context
    //     bool Test72 => Dummy(x7, 2); 
    Diagnostic(ErrorCode.ERR_NameNotInContext, "x7").WithArguments("x7").WithLocation(24, 26),
    // (25,27): error CS0103: The name 'x7' does not exist in the current context
    //     void Test73() { Dummy(x7, 3); } 
    Diagnostic(ErrorCode.ERR_NameNotInContext, "x7").WithArguments("x7").WithLocation(25, 27),
    // (27,39): error CS0136: A local or parameter named 'x11' cannot be declared in this scope because that name is used in an enclosing local scope to define a local or parameter
    //     bool this[object x11] => 1 is int x11 && 
    Diagnostic(ErrorCode.ERR_LocalIllegallyOverrides, "x11").WithArguments("x11").WithLocation(27, 39)
                );

            var tree = compilation.SyntaxTrees.Single();
            var model = compilation.GetSemanticModel(tree);

            var x3Decl = tree.GetRoot().DescendantNodes().OfType<DeclarationPatternSyntax>().Where(p => p.Identifier.ValueText == "x3").Single();
            var x3Ref = tree.GetRoot().DescendantNodes().OfType<IdentifierNameSyntax>().Where(id => id.Identifier.ValueText == "x3").Single();
            VerifyModelForDeclarationPattern(model, x3Decl, x3Ref);

            var x4Decl = tree.GetRoot().DescendantNodes().OfType<DeclarationPatternSyntax>().Where(p => p.Identifier.ValueText == "x4").Single();
            var x4Ref = tree.GetRoot().DescendantNodes().OfType<IdentifierNameSyntax>().Where(id => id.Identifier.ValueText == "x4").Single();
            VerifyModelForDeclarationPattern(model, x4Decl, x4Ref);

            var x5Decl = tree.GetRoot().DescendantNodes().OfType<DeclarationPatternSyntax>().Where(p => p.Identifier.ValueText == "x5").ToArray();
            var x5Ref = tree.GetRoot().DescendantNodes().OfType<IdentifierNameSyntax>().Where(id => id.Identifier.ValueText == "x5").Single();
            Assert.Equal(2, x5Decl.Length);
            VerifyModelForDeclarationPattern(model, x5Decl[0], x5Ref);
            VerifyModelForDeclarationPatternDuplicateInSameScope(model, x5Decl[1]);

            var x6Decl = tree.GetRoot().DescendantNodes().OfType<DeclarationPatternSyntax>().Where(p => p.Identifier.ValueText == "x6").ToArray();
            var x6Ref = tree.GetRoot().DescendantNodes().OfType<IdentifierNameSyntax>().Where(id => id.Identifier.ValueText == "x6").ToArray();
            Assert.Equal(2, x6Decl.Length);
            Assert.Equal(2, x6Ref.Length);
            VerifyModelForDeclarationPattern(model, x6Decl[0], x6Ref[0]);
            VerifyModelForDeclarationPattern(model, x6Decl[1], x6Ref[1]);

            var x7Decl = tree.GetRoot().DescendantNodes().OfType<DeclarationPatternSyntax>().Where(p => p.Identifier.ValueText == "x7").Single();
            var x7Ref = tree.GetRoot().DescendantNodes().OfType<IdentifierNameSyntax>().Where(id => id.Identifier.ValueText == "x7").ToArray();
            Assert.Equal(3, x7Ref.Length);
            VerifyModelForDeclarationPattern(model, x7Decl, x7Ref[0]);
            VerifyNotInScope(model, x7Ref[1]);
            VerifyNotInScope(model, x7Ref[2]);

            var x11Decl = tree.GetRoot().DescendantNodes().OfType<DeclarationPatternSyntax>().Where(p => p.Identifier.ValueText == "x11").Single();
            var x11Ref = tree.GetRoot().DescendantNodes().OfType<IdentifierNameSyntax>().Where(id => id.Identifier.ValueText == "x11").Single();
            VerifyModelForDeclarationPattern(model, x11Decl, x11Ref);
        }

        [Fact]
        public void ScopeOfPatternVariables_FieldInitializers_01()
        {
            var source =
@"
public class X
{
    public static void Main()
    {
        System.Console.WriteLine(Test1);
    }

    static bool Test1 = 1 is int x1 && Dummy(x1); 

    static bool Dummy(int x) 
    {
        System.Console.WriteLine(x);
        return true;
    }
}
";
            var compilation = CreateCompilationWithMscorlib45(source, options: TestOptions.DebugExe, parseOptions: patternParseOptions);
            CompileAndVerify(compilation, expectedOutput: @"1
True");
        }

        [Fact]
        public void ScopeOfPatternVariables_FieldInitializers_02()
        {
            var source =
@"
public class X
{
    public static void Main()
    {
    }

    bool Test3 = 3 is int x3 && x3 > 0;

    bool Test4 = x4 && 4 is int x4;

    bool Test5 = 51 is int x5 && 
                 52 is int x5 && 
                 x5 > 0;

    bool Test61 = 6 is int x6 && x6 > 0, Test62 = 6 is int x6 && x6 > 0;

    bool Test71 = 7 is int x7 && x7 > 0; 
    bool Test72 = Dummy(x7, 2); 
    void Test73() { Dummy(x7, 3); } 

    bool Dummy(params object[] x) {return true;}
}
";
            var compilation = CreateCompilationWithMscorlib45(source, options: TestOptions.DebugExe, parseOptions: patternParseOptions);
            compilation.VerifyDiagnostics(
    // (10,18): error CS0841: Cannot use local variable 'x4' before it is declared
    //     bool Test4 = x4 && 4 is int x4;
    Diagnostic(ErrorCode.ERR_VariableUsedBeforeDeclaration, "x4").WithArguments("x4").WithLocation(10, 18),
    // (13,28): error CS0128: A local variable named 'x5' is already defined in this scope
    //                  52 is int x5 && 
    Diagnostic(ErrorCode.ERR_LocalDuplicate, "x5").WithArguments("x5").WithLocation(13, 28),
    // (19,25): error CS0103: The name 'x7' does not exist in the current context
    //     bool Test72 = Dummy(x7, 2); 
    Diagnostic(ErrorCode.ERR_NameNotInContext, "x7").WithArguments("x7").WithLocation(19, 25),
    // (20,27): error CS0103: The name 'x7' does not exist in the current context
    //     void Test73() { Dummy(x7, 3); } 
    Diagnostic(ErrorCode.ERR_NameNotInContext, "x7").WithArguments("x7").WithLocation(20, 27)
                );

            var tree = compilation.SyntaxTrees.Single();
            var model = compilation.GetSemanticModel(tree);

            var x3Decl = tree.GetRoot().DescendantNodes().OfType<DeclarationPatternSyntax>().Where(p => p.Identifier.ValueText == "x3").Single();
            var x3Ref = tree.GetRoot().DescendantNodes().OfType<IdentifierNameSyntax>().Where(id => id.Identifier.ValueText == "x3").Single();
            VerifyModelForDeclarationPattern(model, x3Decl, x3Ref);

            var x4Decl = tree.GetRoot().DescendantNodes().OfType<DeclarationPatternSyntax>().Where(p => p.Identifier.ValueText == "x4").Single();
            var x4Ref = tree.GetRoot().DescendantNodes().OfType<IdentifierNameSyntax>().Where(id => id.Identifier.ValueText == "x4").Single();
            VerifyModelForDeclarationPattern(model, x4Decl, x4Ref);

            var x5Decl = tree.GetRoot().DescendantNodes().OfType<DeclarationPatternSyntax>().Where(p => p.Identifier.ValueText == "x5").ToArray();
            var x5Ref = tree.GetRoot().DescendantNodes().OfType<IdentifierNameSyntax>().Where(id => id.Identifier.ValueText == "x5").Single();
            Assert.Equal(2, x5Decl.Length);
            VerifyModelForDeclarationPattern(model, x5Decl[0], x5Ref);
            VerifyModelForDeclarationPatternDuplicateInSameScope(model, x5Decl[1]);

            var x6Decl = tree.GetRoot().DescendantNodes().OfType<DeclarationPatternSyntax>().Where(p => p.Identifier.ValueText == "x6").ToArray();
            var x6Ref = tree.GetRoot().DescendantNodes().OfType<IdentifierNameSyntax>().Where(id => id.Identifier.ValueText == "x6").ToArray();
            Assert.Equal(2, x6Decl.Length);
            Assert.Equal(2, x6Ref.Length);
            VerifyModelForDeclarationPattern(model, x6Decl[0], x6Ref[0]);
            VerifyModelForDeclarationPattern(model, x6Decl[1], x6Ref[1]);

            var x7Decl = tree.GetRoot().DescendantNodes().OfType<DeclarationPatternSyntax>().Where(p => p.Identifier.ValueText == "x7").Single();
            var x7Ref = tree.GetRoot().DescendantNodes().OfType<IdentifierNameSyntax>().Where(id => id.Identifier.ValueText == "x7").ToArray();
            Assert.Equal(3, x7Ref.Length);
            VerifyModelForDeclarationPattern(model, x7Decl, x7Ref[0]);
            VerifyNotInScope(model, x7Ref[1]);
            VerifyNotInScope(model, x7Ref[2]);
        }

        [Fact]
        public void ScopeOfPatternVariables_FieldInitializers_03()
        {
            var source =
@"
public enum X
{
    Test3 = 3 is int x3 ? x3 : 0,

    Test4 = x4 && 4 is int x4 ? 1 : 0,

    Test5 = 51 is int x5 && 
            52 is int x5 && 
            x5 > 0 ? 1 : 0,

    Test61 = 6 is int x6 && x6 > 0 ? 1 : 0, Test62 = 6 is int x6 && x6 > 0 ? 1 : 0,

    Test71 = 7 is int x7 && x7 > 0 ? 1 : 0, 
    Test72 = x7, 
}
";
            var compilation = CreateCompilationWithMscorlib45(source, options: TestOptions.DebugDll, parseOptions: patternParseOptions);
            compilation.VerifyDiagnostics(
    // (6,13): error CS0841: Cannot use local variable 'x4' before it is declared
    //     Test4 = x4 && 4 is int x4 ? 1 : 0,
    Diagnostic(ErrorCode.ERR_VariableUsedBeforeDeclaration, "x4").WithArguments("x4").WithLocation(6, 13),
    // (9,23): error CS0128: A local variable named 'x5' is already defined in this scope
    //             52 is int x5 && 
    Diagnostic(ErrorCode.ERR_LocalDuplicate, "x5").WithArguments("x5").WithLocation(9, 23),
    // (12,14): error CS0133: The expression being assigned to 'X.Test61' must be constant
    //     Test61 = 6 is int x6 && x6 > 0 ? 1 : 0, Test62 = 6 is int x6 && x6 > 0 ? 1 : 0,
    Diagnostic(ErrorCode.ERR_NotConstantExpression, "6 is int x6 && x6 > 0 ? 1 : 0").WithArguments("X.Test61").WithLocation(12, 14),
    // (12,54): error CS0133: The expression being assigned to 'X.Test62' must be constant
    //     Test61 = 6 is int x6 && x6 > 0 ? 1 : 0, Test62 = 6 is int x6 && x6 > 0 ? 1 : 0,
    Diagnostic(ErrorCode.ERR_NotConstantExpression, "6 is int x6 && x6 > 0 ? 1 : 0").WithArguments("X.Test62").WithLocation(12, 54),
    // (14,14): error CS0133: The expression being assigned to 'X.Test71' must be constant
    //     Test71 = 7 is int x7 && x7 > 0 ? 1 : 0, 
    Diagnostic(ErrorCode.ERR_NotConstantExpression, "7 is int x7 && x7 > 0 ? 1 : 0").WithArguments("X.Test71").WithLocation(14, 14),
    // (15,14): error CS0103: The name 'x7' does not exist in the current context
    //     Test72 = x7, 
    Diagnostic(ErrorCode.ERR_NameNotInContext, "x7").WithArguments("x7").WithLocation(15, 14),
    // (4,13): error CS0133: The expression being assigned to 'X.Test3' must be constant
    //     Test3 = 3 is int x3 ? x3 : 0,
    Diagnostic(ErrorCode.ERR_NotConstantExpression, "3 is int x3 ? x3 : 0").WithArguments("X.Test3").WithLocation(4, 13)
                );

            var tree = compilation.SyntaxTrees.Single();
            var model = compilation.GetSemanticModel(tree);

            var x3Decl = tree.GetRoot().DescendantNodes().OfType<DeclarationPatternSyntax>().Where(p => p.Identifier.ValueText == "x3").Single();
            var x3Ref = tree.GetRoot().DescendantNodes().OfType<IdentifierNameSyntax>().Where(id => id.Identifier.ValueText == "x3").Single();
            VerifyModelForDeclarationPattern(model, x3Decl, x3Ref);

            var x4Decl = tree.GetRoot().DescendantNodes().OfType<DeclarationPatternSyntax>().Where(p => p.Identifier.ValueText == "x4").Single();
            var x4Ref = tree.GetRoot().DescendantNodes().OfType<IdentifierNameSyntax>().Where(id => id.Identifier.ValueText == "x4").Single();
            VerifyModelForDeclarationPattern(model, x4Decl, x4Ref);

            var x5Decl = tree.GetRoot().DescendantNodes().OfType<DeclarationPatternSyntax>().Where(p => p.Identifier.ValueText == "x5").ToArray();
            var x5Ref = tree.GetRoot().DescendantNodes().OfType<IdentifierNameSyntax>().Where(id => id.Identifier.ValueText == "x5").Single();
            Assert.Equal(2, x5Decl.Length);
            VerifyModelForDeclarationPattern(model, x5Decl[0], x5Ref);
            VerifyModelForDeclarationPatternDuplicateInSameScope(model, x5Decl[1]);

            var x6Decl = tree.GetRoot().DescendantNodes().OfType<DeclarationPatternSyntax>().Where(p => p.Identifier.ValueText == "x6").ToArray();
            var x6Ref = tree.GetRoot().DescendantNodes().OfType<IdentifierNameSyntax>().Where(id => id.Identifier.ValueText == "x6").ToArray();
            Assert.Equal(2, x6Decl.Length);
            Assert.Equal(2, x6Ref.Length);
            VerifyModelForDeclarationPattern(model, x6Decl[0], x6Ref[0]);
            VerifyModelForDeclarationPattern(model, x6Decl[1], x6Ref[1]);

            var x7Decl = tree.GetRoot().DescendantNodes().OfType<DeclarationPatternSyntax>().Where(p => p.Identifier.ValueText == "x7").Single();
            var x7Ref = tree.GetRoot().DescendantNodes().OfType<IdentifierNameSyntax>().Where(id => id.Identifier.ValueText == "x7").ToArray();
            Assert.Equal(2, x7Ref.Length);
            VerifyModelForDeclarationPattern(model, x7Decl, x7Ref[0]);
            VerifyNotInScope(model, x7Ref[1]);
        }
        
        [Fact]
        public void ScopeOfPatternVariables_FieldInitializers_04()
        {
            var source =
@"
public class X
{
    public static void Main()
    {
    }

    const bool Test3 = 3 is int x3 && x3 > 0;

    const bool Test4 = x4 && 4 is int x4;

    const bool Test5 = 51 is int x5 && 
                       52 is int x5 && 
                       x5 > 0;

    const bool Test61 = 6 is int x6 && x6 > 0, Test62 = 6 is int x6 && x6 > 0;

    const bool Test71 = 7 is int x7 && x7 > 0; 
    const bool Test72 = x7 > 2; 
    void Test73() { Dummy(x7, 3); } 

    bool Dummy(params object[] x) {return true;}
}
";
            var compilation = CreateCompilationWithMscorlib45(source, options: TestOptions.DebugExe, parseOptions: patternParseOptions);
            compilation.VerifyDiagnostics(
    // (8,24): error CS0133: The expression being assigned to 'X.Test3' must be constant
    //     const bool Test3 = 3 is int x3 && x3 > 0;
    Diagnostic(ErrorCode.ERR_NotConstantExpression, "3 is int x3 && x3 > 0").WithArguments("X.Test3").WithLocation(8, 24),
    // (10,24): error CS0841: Cannot use local variable 'x4' before it is declared
    //     const bool Test4 = x4 && 4 is int x4;
    Diagnostic(ErrorCode.ERR_VariableUsedBeforeDeclaration, "x4").WithArguments("x4").WithLocation(10, 24),
    // (13,34): error CS0128: A local variable named 'x5' is already defined in this scope
    //                        52 is int x5 && 
    Diagnostic(ErrorCode.ERR_LocalDuplicate, "x5").WithArguments("x5").WithLocation(13, 34),
    // (16,25): error CS0133: The expression being assigned to 'X.Test61' must be constant
    //     const bool Test61 = 6 is int x6 && x6 > 0, Test62 = 6 is int x6 && x6 > 0;
    Diagnostic(ErrorCode.ERR_NotConstantExpression, "6 is int x6 && x6 > 0").WithArguments("X.Test61").WithLocation(16, 25),
    // (16,57): error CS0133: The expression being assigned to 'X.Test62' must be constant
    //     const bool Test61 = 6 is int x6 && x6 > 0, Test62 = 6 is int x6 && x6 > 0;
    Diagnostic(ErrorCode.ERR_NotConstantExpression, "6 is int x6 && x6 > 0").WithArguments("X.Test62").WithLocation(16, 57),
    // (18,25): error CS0133: The expression being assigned to 'X.Test71' must be constant
    //     const bool Test71 = 7 is int x7 && x7 > 0; 
    Diagnostic(ErrorCode.ERR_NotConstantExpression, "7 is int x7 && x7 > 0").WithArguments("X.Test71").WithLocation(18, 25),
    // (19,25): error CS0103: The name 'x7' does not exist in the current context
    //     const bool Test72 = x7 > 2; 
    Diagnostic(ErrorCode.ERR_NameNotInContext, "x7").WithArguments("x7").WithLocation(19, 25),
    // (20,27): error CS0103: The name 'x7' does not exist in the current context
    //     void Test73() { Dummy(x7, 3); } 
    Diagnostic(ErrorCode.ERR_NameNotInContext, "x7").WithArguments("x7").WithLocation(20, 27)
                );

            var tree = compilation.SyntaxTrees.Single();
            var model = compilation.GetSemanticModel(tree);

            var x3Decl = tree.GetRoot().DescendantNodes().OfType<DeclarationPatternSyntax>().Where(p => p.Identifier.ValueText == "x3").Single();
            var x3Ref = tree.GetRoot().DescendantNodes().OfType<IdentifierNameSyntax>().Where(id => id.Identifier.ValueText == "x3").Single();
            VerifyModelForDeclarationPattern(model, x3Decl, x3Ref);

            var x4Decl = tree.GetRoot().DescendantNodes().OfType<DeclarationPatternSyntax>().Where(p => p.Identifier.ValueText == "x4").Single();
            var x4Ref = tree.GetRoot().DescendantNodes().OfType<IdentifierNameSyntax>().Where(id => id.Identifier.ValueText == "x4").Single();
            VerifyModelForDeclarationPattern(model, x4Decl, x4Ref);

            var x5Decl = tree.GetRoot().DescendantNodes().OfType<DeclarationPatternSyntax>().Where(p => p.Identifier.ValueText == "x5").ToArray();
            var x5Ref = tree.GetRoot().DescendantNodes().OfType<IdentifierNameSyntax>().Where(id => id.Identifier.ValueText == "x5").Single();
            Assert.Equal(2, x5Decl.Length);
            VerifyModelForDeclarationPattern(model, x5Decl[0], x5Ref);
            VerifyModelForDeclarationPatternDuplicateInSameScope(model, x5Decl[1]);

            var x6Decl = tree.GetRoot().DescendantNodes().OfType<DeclarationPatternSyntax>().Where(p => p.Identifier.ValueText == "x6").ToArray();
            var x6Ref = tree.GetRoot().DescendantNodes().OfType<IdentifierNameSyntax>().Where(id => id.Identifier.ValueText == "x6").ToArray();
            Assert.Equal(2, x6Decl.Length);
            Assert.Equal(2, x6Ref.Length);
            VerifyModelForDeclarationPattern(model, x6Decl[0], x6Ref[0]);
            VerifyModelForDeclarationPattern(model, x6Decl[1], x6Ref[1]);

            var x7Decl = tree.GetRoot().DescendantNodes().OfType<DeclarationPatternSyntax>().Where(p => p.Identifier.ValueText == "x7").Single();
            var x7Ref = tree.GetRoot().DescendantNodes().OfType<IdentifierNameSyntax>().Where(id => id.Identifier.ValueText == "x7").ToArray();
            Assert.Equal(3, x7Ref.Length);
            VerifyModelForDeclarationPattern(model, x7Decl, x7Ref[0]);
            VerifyNotInScope(model, x7Ref[1]);
            VerifyNotInScope(model, x7Ref[2]);
        }

        [Fact]
        public void ScopeOfPatternVariables_PropertyInitializers_01()
        {
            var source =
@"
public class X
{
    public static void Main()
    {
        System.Console.WriteLine(Test1);
    }

    static bool Test1 {get;} = 1 is int x1 && Dummy(x1); 

    static bool Dummy(int x) 
    {
        System.Console.WriteLine(x);
        return true;
    }
}
";
            var compilation = CreateCompilationWithMscorlib45(source, options: TestOptions.DebugExe, parseOptions: patternParseOptions);
            CompileAndVerify(compilation, expectedOutput: @"1
True");
        }

        [Fact]
        public void ScopeOfPatternVariables_PropertyInitializers_02()
        {
            var source =
@"
public class X
{
    public static void Main()
    {
    }

    bool Test3 {get;} = 3 is int x3 && x3 > 0;

    bool Test4 {get;} = x4 && 4 is int x4;

    bool Test5 {get;} = 51 is int x5 && 
                 52 is int x5 && 
                 x5 > 0;

    bool Test61 {get;} = 6 is int x6 && x6 > 0; bool Test62 {get;} = 6 is int x6 && x6 > 0;

    bool Test71 {get;} = 7 is int x7 && x7 > 0; 
    bool Test72 {get;} = Dummy(x7, 2); 
    void Test73() { Dummy(x7, 3); } 

    bool Dummy(params object[] x) {return true;}
}
";
            var compilation = CreateCompilationWithMscorlib45(source, options: TestOptions.DebugExe, parseOptions: patternParseOptions);
            compilation.VerifyDiagnostics(
    // (10,25): error CS0841: Cannot use local variable 'x4' before it is declared
    //     bool Test4 {get;} = x4 && 4 is int x4;
    Diagnostic(ErrorCode.ERR_VariableUsedBeforeDeclaration, "x4").WithArguments("x4").WithLocation(10, 25),
    // (13,28): error CS0128: A local variable named 'x5' is already defined in this scope
    //                  52 is int x5 && 
    Diagnostic(ErrorCode.ERR_LocalDuplicate, "x5").WithArguments("x5").WithLocation(13, 28),
    // (19,32): error CS0103: The name 'x7' does not exist in the current context
    //     bool Test72 {get;} = Dummy(x7, 2); 
    Diagnostic(ErrorCode.ERR_NameNotInContext, "x7").WithArguments("x7").WithLocation(19, 32),
    // (20,27): error CS0103: The name 'x7' does not exist in the current context
    //     void Test73() { Dummy(x7, 3); } 
    Diagnostic(ErrorCode.ERR_NameNotInContext, "x7").WithArguments("x7").WithLocation(20, 27)
                );

            var tree = compilation.SyntaxTrees.Single();
            var model = compilation.GetSemanticModel(tree);

            var x3Decl = tree.GetRoot().DescendantNodes().OfType<DeclarationPatternSyntax>().Where(p => p.Identifier.ValueText == "x3").Single();
            var x3Ref = tree.GetRoot().DescendantNodes().OfType<IdentifierNameSyntax>().Where(id => id.Identifier.ValueText == "x3").Single();
            VerifyModelForDeclarationPattern(model, x3Decl, x3Ref);

            var x4Decl = tree.GetRoot().DescendantNodes().OfType<DeclarationPatternSyntax>().Where(p => p.Identifier.ValueText == "x4").Single();
            var x4Ref = tree.GetRoot().DescendantNodes().OfType<IdentifierNameSyntax>().Where(id => id.Identifier.ValueText == "x4").Single();
            VerifyModelForDeclarationPattern(model, x4Decl, x4Ref);

            var x5Decl = tree.GetRoot().DescendantNodes().OfType<DeclarationPatternSyntax>().Where(p => p.Identifier.ValueText == "x5").ToArray();
            var x5Ref = tree.GetRoot().DescendantNodes().OfType<IdentifierNameSyntax>().Where(id => id.Identifier.ValueText == "x5").Single();
            Assert.Equal(2, x5Decl.Length);
            VerifyModelForDeclarationPattern(model, x5Decl[0], x5Ref);
            VerifyModelForDeclarationPatternDuplicateInSameScope(model, x5Decl[1]);

            var x6Decl = tree.GetRoot().DescendantNodes().OfType<DeclarationPatternSyntax>().Where(p => p.Identifier.ValueText == "x6").ToArray();
            var x6Ref = tree.GetRoot().DescendantNodes().OfType<IdentifierNameSyntax>().Where(id => id.Identifier.ValueText == "x6").ToArray();
            Assert.Equal(2, x6Decl.Length);
            Assert.Equal(2, x6Ref.Length);
            VerifyModelForDeclarationPattern(model, x6Decl[0], x6Ref[0]);
            VerifyModelForDeclarationPattern(model, x6Decl[1], x6Ref[1]);

            var x7Decl = tree.GetRoot().DescendantNodes().OfType<DeclarationPatternSyntax>().Where(p => p.Identifier.ValueText == "x7").Single();
            var x7Ref = tree.GetRoot().DescendantNodes().OfType<IdentifierNameSyntax>().Where(id => id.Identifier.ValueText == "x7").ToArray();
            Assert.Equal(3, x7Ref.Length);
            VerifyModelForDeclarationPattern(model, x7Decl, x7Ref[0]);
            VerifyNotInScope(model, x7Ref[1]);
            VerifyNotInScope(model, x7Ref[2]);
        }
        
        [Fact]
        public void ScopeOfPatternVariables_ParameterDefault_01()
        {
            var source =
@"
public class X
{
    public static void Main()
    {
    }

    void Test3(bool p = 3 is int x3 && x3 > 0)
    {}

    void Test4(bool p = x4 && 4 is int x4)
    {}

    void Test5(bool p = 51 is int x5 && 
                        52 is int x5 && 
                        x5 > 0)
    {}

    void Test61(bool p1 = 6 is int x6 && x6 > 0, bool p2 = 6 is int x6 && x6 > 0)
    {}

    void Test71(bool p = 7 is int x7 && x7 > 0)
    {
    }

    void Test72(bool p = x7 > 2)
    {}

    void Test73() { Dummy(x7, 3); } 

    bool Dummy(params object[] x) {return true;}
}
";
            var compilation = CreateCompilationWithMscorlib45(source, options: TestOptions.DebugExe, parseOptions: patternParseOptions);
            compilation.VerifyDiagnostics(
    // (8,25): error CS1736: Default parameter value for 'p' must be a compile-time constant
    //     void Test3(bool p = 3 is int x3 && x3 > 0)
    Diagnostic(ErrorCode.ERR_DefaultValueMustBeConstant, "3 is int x3 && x3 > 0").WithArguments("p").WithLocation(8, 25),
    // (11,25): error CS0841: Cannot use local variable 'x4' before it is declared
    //     void Test4(bool p = x4 && 4 is int x4)
    Diagnostic(ErrorCode.ERR_VariableUsedBeforeDeclaration, "x4").WithArguments("x4").WithLocation(11, 25),
    // (11,21): error CS1750: A value of type '?' cannot be used as a default parameter because there are no standard conversions to type 'bool'
    //     void Test4(bool p = x4 && 4 is int x4)
    Diagnostic(ErrorCode.ERR_NoConversionForDefaultParam, "p").WithArguments("?", "bool").WithLocation(11, 21),
    // (15,35): error CS0128: A local variable named 'x5' is already defined in this scope
    //                         52 is int x5 && 
    Diagnostic(ErrorCode.ERR_LocalDuplicate, "x5").WithArguments("x5").WithLocation(15, 35),
    // (14,21): error CS1750: A value of type '?' cannot be used as a default parameter because there are no standard conversions to type 'bool'
    //     void Test5(bool p = 51 is int x5 && 
    Diagnostic(ErrorCode.ERR_NoConversionForDefaultParam, "p").WithArguments("?", "bool").WithLocation(14, 21),
    // (19,27): error CS1736: Default parameter value for 'p1' must be a compile-time constant
    //     void Test61(bool p1 = 6 is int x6 && x6 > 0, bool p2 = 6 is int x6 && x6 > 0)
    Diagnostic(ErrorCode.ERR_DefaultValueMustBeConstant, "6 is int x6 && x6 > 0").WithArguments("p1").WithLocation(19, 27),
    // (19,60): error CS1736: Default parameter value for 'p2' must be a compile-time constant
    //     void Test61(bool p1 = 6 is int x6 && x6 > 0, bool p2 = 6 is int x6 && x6 > 0)
    Diagnostic(ErrorCode.ERR_DefaultValueMustBeConstant, "6 is int x6 && x6 > 0").WithArguments("p2").WithLocation(19, 60),
    // (22,26): error CS1736: Default parameter value for 'p' must be a compile-time constant
    //     void Test71(bool p = 7 is int x7 && x7 > 0)
    Diagnostic(ErrorCode.ERR_DefaultValueMustBeConstant, "7 is int x7 && x7 > 0").WithArguments("p").WithLocation(22, 26),
    // (26,26): error CS0103: The name 'x7' does not exist in the current context
    //     void Test72(bool p = x7 > 2)
    Diagnostic(ErrorCode.ERR_NameNotInContext, "x7").WithArguments("x7").WithLocation(26, 26),
    // (29,27): error CS0103: The name 'x7' does not exist in the current context
    //     void Test73() { Dummy(x7, 3); } 
    Diagnostic(ErrorCode.ERR_NameNotInContext, "x7").WithArguments("x7").WithLocation(29, 27)
                );

            var tree = compilation.SyntaxTrees.Single();
            var model = compilation.GetSemanticModel(tree);

            var x3Decl = tree.GetRoot().DescendantNodes().OfType<DeclarationPatternSyntax>().Where(p => p.Identifier.ValueText == "x3").Single();
            var x3Ref = tree.GetRoot().DescendantNodes().OfType<IdentifierNameSyntax>().Where(id => id.Identifier.ValueText == "x3").Single();
            VerifyModelForDeclarationPattern(model, x3Decl, x3Ref);

            var x4Decl = tree.GetRoot().DescendantNodes().OfType<DeclarationPatternSyntax>().Where(p => p.Identifier.ValueText == "x4").Single();
            var x4Ref = tree.GetRoot().DescendantNodes().OfType<IdentifierNameSyntax>().Where(id => id.Identifier.ValueText == "x4").Single();
            VerifyModelForDeclarationPattern(model, x4Decl, x4Ref);

            var x5Decl = tree.GetRoot().DescendantNodes().OfType<DeclarationPatternSyntax>().Where(p => p.Identifier.ValueText == "x5").ToArray();
            var x5Ref = tree.GetRoot().DescendantNodes().OfType<IdentifierNameSyntax>().Where(id => id.Identifier.ValueText == "x5").Single();
            Assert.Equal(2, x5Decl.Length);
            VerifyModelForDeclarationPattern(model, x5Decl[0], x5Ref);
            VerifyModelForDeclarationPatternDuplicateInSameScope(model, x5Decl[1]);

            var x6Decl = tree.GetRoot().DescendantNodes().OfType<DeclarationPatternSyntax>().Where(p => p.Identifier.ValueText == "x6").ToArray();
            var x6Ref = tree.GetRoot().DescendantNodes().OfType<IdentifierNameSyntax>().Where(id => id.Identifier.ValueText == "x6").ToArray();
            Assert.Equal(2, x6Decl.Length);
            Assert.Equal(2, x6Ref.Length);
            VerifyModelForDeclarationPattern(model, x6Decl[0], x6Ref[0]);
            VerifyModelForDeclarationPattern(model, x6Decl[1], x6Ref[1]);

            var x7Decl = tree.GetRoot().DescendantNodes().OfType<DeclarationPatternSyntax>().Where(p => p.Identifier.ValueText == "x7").Single();
            var x7Ref = tree.GetRoot().DescendantNodes().OfType<IdentifierNameSyntax>().Where(id => id.Identifier.ValueText == "x7").ToArray();
            Assert.Equal(3, x7Ref.Length);
            VerifyModelForDeclarationPattern(model, x7Decl, x7Ref[0]);
            VerifyNotInScope(model, x7Ref[1]);
            VerifyNotInScope(model, x7Ref[2]);
        }

        [Fact]
        public void ScopeOfPatternVariables_Attribute_01()
        {
            var source =
@"
public class X
{
    public static void Main()
    {
    }

    [Test(p = 3 is int x3 && x3 > 0)]
    [Test(p = x4 && 4 is int x4)]
    [Test(p = 51 is int x5 && 
              52 is int x5 && 
              x5 > 0)]
    [Test(p1 = 6 is int x6 && x6 > 0, p2 = 6 is int x6 && x6 > 0)]
    [Test(p = 7 is int x7 && x7 > 0)]
    [Test(p = x7 > 2)]
    void Test73() { Dummy(x7, 3); } 

    bool Dummy(params object[] x) {return true;}
}

class Test : System.Attribute
{
    public bool p {get; set;}
    public bool p1 {get; set;}
    public bool p2 {get; set;}
}
";
            var compilation = CreateCompilationWithMscorlib45(source, options: TestOptions.DebugExe, parseOptions: patternParseOptions);
            compilation.VerifyDiagnostics(
    // (8,15): error CS0182: An attribute argument must be a constant expression, typeof expression or array creation expression of an attribute parameter type
    //     [Test(p = 3 is int x3 && x3 > 0)]
    Diagnostic(ErrorCode.ERR_BadAttributeArgument, "3 is int x3 && x3 > 0").WithLocation(8, 15),
    // (9,15): error CS0841: Cannot use local variable 'x4' before it is declared
    //     [Test(p = x4 && 4 is int x4)]
    Diagnostic(ErrorCode.ERR_VariableUsedBeforeDeclaration, "x4").WithArguments("x4").WithLocation(9, 15),
    // (11,25): error CS0128: A local variable named 'x5' is already defined in this scope
    //               52 is int x5 && 
    Diagnostic(ErrorCode.ERR_LocalDuplicate, "x5").WithArguments("x5").WithLocation(11, 25),
    // (13,53): error CS0128: A local variable named 'x6' is already defined in this scope
    //     [Test(p1 = 6 is int x6 && x6 > 0, p2 = 6 is int x6 && x6 > 0)]
    Diagnostic(ErrorCode.ERR_LocalDuplicate, "x6").WithArguments("x6").WithLocation(13, 53),
    // (13,16): error CS0182: An attribute argument must be a constant expression, typeof expression or array creation expression of an attribute parameter type
    //     [Test(p1 = 6 is int x6 && x6 > 0, p2 = 6 is int x6 && x6 > 0)]
    Diagnostic(ErrorCode.ERR_BadAttributeArgument, "6 is int x6 && x6 > 0").WithLocation(13, 16),
    // (14,15): error CS0182: An attribute argument must be a constant expression, typeof expression or array creation expression of an attribute parameter type
    //     [Test(p = 7 is int x7 && x7 > 0)]
    Diagnostic(ErrorCode.ERR_BadAttributeArgument, "7 is int x7 && x7 > 0").WithLocation(14, 15),
    // (15,15): error CS0103: The name 'x7' does not exist in the current context
    //     [Test(p = x7 > 2)]
    Diagnostic(ErrorCode.ERR_NameNotInContext, "x7").WithArguments("x7").WithLocation(15, 15),
    // (16,27): error CS0103: The name 'x7' does not exist in the current context
    //     void Test73() { Dummy(x7, 3); } 
    Diagnostic(ErrorCode.ERR_NameNotInContext, "x7").WithArguments("x7").WithLocation(16, 27)
                );

            var tree = compilation.SyntaxTrees.Single();
            var model = compilation.GetSemanticModel(tree);

            var x3Decl = tree.GetRoot().DescendantNodes().OfType<DeclarationPatternSyntax>().Where(p => p.Identifier.ValueText == "x3").Single();
            var x3Ref = tree.GetRoot().DescendantNodes().OfType<IdentifierNameSyntax>().Where(id => id.Identifier.ValueText == "x3").Single();
            VerifyModelForDeclarationPattern(model, x3Decl, x3Ref);

            var x4Decl = tree.GetRoot().DescendantNodes().OfType<DeclarationPatternSyntax>().Where(p => p.Identifier.ValueText == "x4").Single();
            var x4Ref = tree.GetRoot().DescendantNodes().OfType<IdentifierNameSyntax>().Where(id => id.Identifier.ValueText == "x4").Single();
            VerifyModelForDeclarationPattern(model, x4Decl, x4Ref);

            var x5Decl = tree.GetRoot().DescendantNodes().OfType<DeclarationPatternSyntax>().Where(p => p.Identifier.ValueText == "x5").ToArray();
            var x5Ref = tree.GetRoot().DescendantNodes().OfType<IdentifierNameSyntax>().Where(id => id.Identifier.ValueText == "x5").Single();
            Assert.Equal(2, x5Decl.Length);
            VerifyModelForDeclarationPattern(model, x5Decl[0], x5Ref);
            VerifyModelForDeclarationPatternDuplicateInSameScope(model, x5Decl[1]);

            var x6Decl = tree.GetRoot().DescendantNodes().OfType<DeclarationPatternSyntax>().Where(p => p.Identifier.ValueText == "x6").ToArray();
            var x6Ref = tree.GetRoot().DescendantNodes().OfType<IdentifierNameSyntax>().Where(id => id.Identifier.ValueText == "x6").ToArray();
            Assert.Equal(2, x6Decl.Length);
            Assert.Equal(2, x6Ref.Length);
            VerifyModelForDeclarationPattern(model, x6Decl[0], x6Ref);
            VerifyModelForDeclarationPatternDuplicateInSameScope(model, x6Decl[1]);

            var x7Decl = tree.GetRoot().DescendantNodes().OfType<DeclarationPatternSyntax>().Where(p => p.Identifier.ValueText == "x7").Single();
            var x7Ref = tree.GetRoot().DescendantNodes().OfType<IdentifierNameSyntax>().Where(id => id.Identifier.ValueText == "x7").ToArray();
            Assert.Equal(3, x7Ref.Length);
            VerifyModelForDeclarationPattern(model, x7Decl, x7Ref[0]);
            VerifyNotInScope(model, x7Ref[1]);
            VerifyNotInScope(model, x7Ref[2]);
        }

        [Fact]
        public void ScopeOfPatternVariables_Attribute_02()
        {
            var source =
@"
public class X
{
    public static void Main()
    {
    }

    [Test(3 is int x3 && x3 > 0)]
    [Test(x4 && 4 is int x4)]
    [Test(51 is int x5 && 
          52 is int x5 && 
          x5 > 0)]
    [Test(6 is int x6 && x6 > 0, 6 is int x6 && x6 > 0)]
    [Test(7 is int x7 && x7 > 0)]
    [Test(x7 > 2)]
    void Test73() { Dummy(x7, 3); } 

    bool Dummy(params object[] x) {return true;}
}

class Test : System.Attribute
{
    public Test(bool p) {}
    public Test(bool p1, bool p2) {}
}
";
            var compilation = CreateCompilationWithMscorlib45(source, options: TestOptions.DebugExe, parseOptions: patternParseOptions);
            compilation.VerifyDiagnostics(
    // (8,11): error CS0182: An attribute argument must be a constant expression, typeof expression or array creation expression of an attribute parameter type
    //     [Test(3 is int x3 && x3 > 0)]
    Diagnostic(ErrorCode.ERR_BadAttributeArgument, "3 is int x3 && x3 > 0").WithLocation(8, 11),
    // (9,11): error CS0841: Cannot use local variable 'x4' before it is declared
    //     [Test(x4 && 4 is int x4)]
    Diagnostic(ErrorCode.ERR_VariableUsedBeforeDeclaration, "x4").WithArguments("x4").WithLocation(9, 11),
    // (11,21): error CS0128: A local variable named 'x5' is already defined in this scope
    //           52 is int x5 && 
    Diagnostic(ErrorCode.ERR_LocalDuplicate, "x5").WithArguments("x5").WithLocation(11, 21),
    // (13,43): error CS0128: A local variable named 'x6' is already defined in this scope
    //     [Test(6 is int x6 && x6 > 0, 6 is int x6 && x6 > 0)]
    Diagnostic(ErrorCode.ERR_LocalDuplicate, "x6").WithArguments("x6").WithLocation(13, 43),
    // (14,11): error CS0182: An attribute argument must be a constant expression, typeof expression or array creation expression of an attribute parameter type
    //     [Test(7 is int x7 && x7 > 0)]
    Diagnostic(ErrorCode.ERR_BadAttributeArgument, "7 is int x7 && x7 > 0").WithLocation(14, 11),
    // (15,11): error CS0103: The name 'x7' does not exist in the current context
    //     [Test(x7 > 2)]
    Diagnostic(ErrorCode.ERR_NameNotInContext, "x7").WithArguments("x7").WithLocation(15, 11),
    // (16,27): error CS0103: The name 'x7' does not exist in the current context
    //     void Test73() { Dummy(x7, 3); } 
    Diagnostic(ErrorCode.ERR_NameNotInContext, "x7").WithArguments("x7").WithLocation(16, 27)
                );

            var tree = compilation.SyntaxTrees.Single();
            var model = compilation.GetSemanticModel(tree);

            var x3Decl = tree.GetRoot().DescendantNodes().OfType<DeclarationPatternSyntax>().Where(p => p.Identifier.ValueText == "x3").Single();
            var x3Ref = tree.GetRoot().DescendantNodes().OfType<IdentifierNameSyntax>().Where(id => id.Identifier.ValueText == "x3").Single();
            VerifyModelForDeclarationPattern(model, x3Decl, x3Ref);

            var x4Decl = tree.GetRoot().DescendantNodes().OfType<DeclarationPatternSyntax>().Where(p => p.Identifier.ValueText == "x4").Single();
            var x4Ref = tree.GetRoot().DescendantNodes().OfType<IdentifierNameSyntax>().Where(id => id.Identifier.ValueText == "x4").Single();
            VerifyModelForDeclarationPattern(model, x4Decl, x4Ref);

            var x5Decl = tree.GetRoot().DescendantNodes().OfType<DeclarationPatternSyntax>().Where(p => p.Identifier.ValueText == "x5").ToArray();
            var x5Ref = tree.GetRoot().DescendantNodes().OfType<IdentifierNameSyntax>().Where(id => id.Identifier.ValueText == "x5").Single();
            Assert.Equal(2, x5Decl.Length);
            VerifyModelForDeclarationPattern(model, x5Decl[0], x5Ref);
            VerifyModelForDeclarationPatternDuplicateInSameScope(model, x5Decl[1]);

            var x6Decl = tree.GetRoot().DescendantNodes().OfType<DeclarationPatternSyntax>().Where(p => p.Identifier.ValueText == "x6").ToArray();
            var x6Ref = tree.GetRoot().DescendantNodes().OfType<IdentifierNameSyntax>().Where(id => id.Identifier.ValueText == "x6").ToArray();
            Assert.Equal(2, x6Decl.Length);
            Assert.Equal(2, x6Ref.Length);
            VerifyModelForDeclarationPattern(model, x6Decl[0], x6Ref);
            VerifyModelForDeclarationPatternDuplicateInSameScope(model, x6Decl[1]);

            var x7Decl = tree.GetRoot().DescendantNodes().OfType<DeclarationPatternSyntax>().Where(p => p.Identifier.ValueText == "x7").Single();
            var x7Ref = tree.GetRoot().DescendantNodes().OfType<IdentifierNameSyntax>().Where(id => id.Identifier.ValueText == "x7").ToArray();
            Assert.Equal(3, x7Ref.Length);
            VerifyModelForDeclarationPattern(model, x7Decl, x7Ref[0]);
            VerifyNotInScope(model, x7Ref[1]);
            VerifyNotInScope(model, x7Ref[2]);
        }

        [Fact]
        public void ScopeOfPatternVariables_ConstructorInitializers_01()
        {
            var source =
@"
public class X
{
    public static void Main()
    {
    }

    X(byte x)
        : this(3 is int x3 && x3 > 0)
    {}

    X(sbyte x)
        : this(x4 && 4 is int x4)
    {}

    X(short x)
        : this(51 is int x5 && 
               52 is int x5 && 
               x5 > 0)
    {}

    X(ushort x)
        : this(6 is int x6 && x6 > 0, 6 is int x6 && x6 > 0)
    {}

    X(int x)
        : this(7 is int x7 && x7 > 0)
    {}
    X(uint x)
        : this(x7, 2)
    {}
    void Test73() { Dummy(x7, 3); } 

    X(params object[] x) {}
    bool Dummy(params object[] x) {return true;}
}
";
            var compilation = CreateCompilationWithMscorlib45(source, options: TestOptions.DebugExe, parseOptions: patternParseOptions);
            compilation.VerifyDiagnostics(
    // (13,16): error CS0841: Cannot use local variable 'x4' before it is declared
    //         : this(x4 && 4 is int x4)
    Diagnostic(ErrorCode.ERR_VariableUsedBeforeDeclaration, "x4").WithArguments("x4").WithLocation(13, 16),
    // (18,26): error CS0128: A local variable named 'x5' is already defined in this scope
    //                52 is int x5 && 
    Diagnostic(ErrorCode.ERR_LocalDuplicate, "x5").WithArguments("x5").WithLocation(18, 26),
    // (23,48): error CS0128: A local variable named 'x6' is already defined in this scope
    //         : this(6 is int x6 && x6 > 0, 6 is int x6 && x6 > 0)
    Diagnostic(ErrorCode.ERR_LocalDuplicate, "x6").WithArguments("x6").WithLocation(23, 48),
    // (30,16): error CS0103: The name 'x7' does not exist in the current context
    //         : this(x7, 2)
    Diagnostic(ErrorCode.ERR_NameNotInContext, "x7").WithArguments("x7").WithLocation(30, 16),
    // (32,27): error CS0103: The name 'x7' does not exist in the current context
    //     void Test73() { Dummy(x7, 3); } 
    Diagnostic(ErrorCode.ERR_NameNotInContext, "x7").WithArguments("x7").WithLocation(32, 27)
                );

            var tree = compilation.SyntaxTrees.Single();
            var model = compilation.GetSemanticModel(tree);

            var x3Decl = tree.GetRoot().DescendantNodes().OfType<DeclarationPatternSyntax>().Where(p => p.Identifier.ValueText == "x3").Single();
            var x3Ref = tree.GetRoot().DescendantNodes().OfType<IdentifierNameSyntax>().Where(id => id.Identifier.ValueText == "x3").Single();
            VerifyModelForDeclarationPattern(model, x3Decl, x3Ref);

            var x4Decl = tree.GetRoot().DescendantNodes().OfType<DeclarationPatternSyntax>().Where(p => p.Identifier.ValueText == "x4").Single();
            var x4Ref = tree.GetRoot().DescendantNodes().OfType<IdentifierNameSyntax>().Where(id => id.Identifier.ValueText == "x4").Single();
            VerifyModelForDeclarationPattern(model, x4Decl, x4Ref);

            var x5Decl = tree.GetRoot().DescendantNodes().OfType<DeclarationPatternSyntax>().Where(p => p.Identifier.ValueText == "x5").ToArray();
            var x5Ref = tree.GetRoot().DescendantNodes().OfType<IdentifierNameSyntax>().Where(id => id.Identifier.ValueText == "x5").Single();
            Assert.Equal(2, x5Decl.Length);
            VerifyModelForDeclarationPattern(model, x5Decl[0], x5Ref);
            VerifyModelForDeclarationPatternDuplicateInSameScope(model, x5Decl[1]);

            var x6Decl = tree.GetRoot().DescendantNodes().OfType<DeclarationPatternSyntax>().Where(p => p.Identifier.ValueText == "x6").ToArray();
            var x6Ref = tree.GetRoot().DescendantNodes().OfType<IdentifierNameSyntax>().Where(id => id.Identifier.ValueText == "x6").ToArray();
            Assert.Equal(2, x6Decl.Length);
            Assert.Equal(2, x6Ref.Length);
            VerifyModelForDeclarationPattern(model, x6Decl[0], x6Ref);
            VerifyModelForDeclarationPatternDuplicateInSameScope(model, x6Decl[1]);

            var x7Decl = tree.GetRoot().DescendantNodes().OfType<DeclarationPatternSyntax>().Where(p => p.Identifier.ValueText == "x7").Single();
            var x7Ref = tree.GetRoot().DescendantNodes().OfType<IdentifierNameSyntax>().Where(id => id.Identifier.ValueText == "x7").ToArray();
            Assert.Equal(3, x7Ref.Length);
            VerifyModelForDeclarationPattern(model, x7Decl, x7Ref[0]);
            VerifyNotInScope(model, x7Ref[1]);
            VerifyNotInScope(model, x7Ref[2]);
        }

        [Fact]
        public void ScopeOfPatternVariables_ConstructorInitializers_02()
        {
            var source =
@"
public class X : Y
{
    public static void Main()
    {
    }

    X(byte x)
        : base(3 is int x3 && x3 > 0)
    {}

    X(sbyte x)
        : base(x4 && 4 is int x4)
    {}

    X(short x)
        : base(51 is int x5 && 
               52 is int x5 && 
               x5 > 0)
    {}

    X(ushort x)
        : base(6 is int x6 && x6 > 0, 6 is int x6 && x6 > 0)
    {}

    X(int x)
        : base(7 is int x7 && x7 > 0)
    {}
    X(uint x)
        : base(x7, 2)
    {}
    void Test73() { Dummy(x7, 3); } 

    bool Dummy(params object[] x) {return true;}
}

public class Y
{
    public Y(params object[] x) {}
}
";
            var compilation = CreateCompilationWithMscorlib45(source, options: TestOptions.DebugExe, parseOptions: patternParseOptions);
            compilation.VerifyDiagnostics(
    // (13,16): error CS0841: Cannot use local variable 'x4' before it is declared
    //         : base(x4 && 4 is int x4)
    Diagnostic(ErrorCode.ERR_VariableUsedBeforeDeclaration, "x4").WithArguments("x4").WithLocation(13, 16),
    // (18,26): error CS0128: A local variable named 'x5' is already defined in this scope
    //                52 is int x5 && 
    Diagnostic(ErrorCode.ERR_LocalDuplicate, "x5").WithArguments("x5").WithLocation(18, 26),
    // (23,48): error CS0128: A local variable named 'x6' is already defined in this scope
    //         : base(6 is int x6 && x6 > 0, 6 is int x6 && x6 > 0)
    Diagnostic(ErrorCode.ERR_LocalDuplicate, "x6").WithArguments("x6").WithLocation(23, 48),
    // (30,16): error CS0103: The name 'x7' does not exist in the current context
    //         : base(x7, 2)
    Diagnostic(ErrorCode.ERR_NameNotInContext, "x7").WithArguments("x7").WithLocation(30, 16),
    // (32,27): error CS0103: The name 'x7' does not exist in the current context
    //     void Test73() { Dummy(x7, 3); } 
    Diagnostic(ErrorCode.ERR_NameNotInContext, "x7").WithArguments("x7").WithLocation(32, 27)
                );

            var tree = compilation.SyntaxTrees.Single();
            var model = compilation.GetSemanticModel(tree);

            var x3Decl = tree.GetRoot().DescendantNodes().OfType<DeclarationPatternSyntax>().Where(p => p.Identifier.ValueText == "x3").Single();
            var x3Ref = tree.GetRoot().DescendantNodes().OfType<IdentifierNameSyntax>().Where(id => id.Identifier.ValueText == "x3").Single();
            VerifyModelForDeclarationPattern(model, x3Decl, x3Ref);

            var x4Decl = tree.GetRoot().DescendantNodes().OfType<DeclarationPatternSyntax>().Where(p => p.Identifier.ValueText == "x4").Single();
            var x4Ref = tree.GetRoot().DescendantNodes().OfType<IdentifierNameSyntax>().Where(id => id.Identifier.ValueText == "x4").Single();
            VerifyModelForDeclarationPattern(model, x4Decl, x4Ref);

            var x5Decl = tree.GetRoot().DescendantNodes().OfType<DeclarationPatternSyntax>().Where(p => p.Identifier.ValueText == "x5").ToArray();
            var x5Ref = tree.GetRoot().DescendantNodes().OfType<IdentifierNameSyntax>().Where(id => id.Identifier.ValueText == "x5").Single();
            Assert.Equal(2, x5Decl.Length);
            VerifyModelForDeclarationPattern(model, x5Decl[0], x5Ref);
            VerifyModelForDeclarationPatternDuplicateInSameScope(model, x5Decl[1]);

            var x6Decl = tree.GetRoot().DescendantNodes().OfType<DeclarationPatternSyntax>().Where(p => p.Identifier.ValueText == "x6").ToArray();
            var x6Ref = tree.GetRoot().DescendantNodes().OfType<IdentifierNameSyntax>().Where(id => id.Identifier.ValueText == "x6").ToArray();
            Assert.Equal(2, x6Decl.Length);
            Assert.Equal(2, x6Ref.Length);
            VerifyModelForDeclarationPattern(model, x6Decl[0], x6Ref);
            VerifyModelForDeclarationPatternDuplicateInSameScope(model, x6Decl[1]);

            var x7Decl = tree.GetRoot().DescendantNodes().OfType<DeclarationPatternSyntax>().Where(p => p.Identifier.ValueText == "x7").Single();
            var x7Ref = tree.GetRoot().DescendantNodes().OfType<IdentifierNameSyntax>().Where(id => id.Identifier.ValueText == "x7").ToArray();
            Assert.Equal(3, x7Ref.Length);
            VerifyModelForDeclarationPattern(model, x7Decl, x7Ref[0]);
            VerifyNotInScope(model, x7Ref[1]);
            VerifyNotInScope(model, x7Ref[2]);
        }

        [Fact]
        public void ScopeOfPatternVariables_ConstructorInitializers_03()
        {
            var source =
@"using System;
public class X
{
    public static void Main()
    {
        new D(1);
        new D(10);
        new D(1.2);
    }
}
class D
{
    public D(object o) : this(o is int x && x >= 5) 
    {
        Console.WriteLine(x);
    }

    public D(bool b) { Console.WriteLine(b); }
}
";
            var compilation = CreateCompilationWithMscorlib45(source, options: TestOptions.DebugExe, parseOptions: patternParseOptions);
            compilation.VerifyDiagnostics(
    // (15,27): error CS0103: The name 'x' does not exist in the current context
    //         Console.WriteLine(x);
    Diagnostic(ErrorCode.ERR_NameNotInContext, "x").WithArguments("x").WithLocation(15, 27)
                );
        }

        [Fact]
        public void ScopeOfPatternVariables_ConstructorInitializers_04()
        {
            var source =
@"using System;
public class X
{
    public static void Main()
    {
        new D(1);
        new D(10);
        new D(1.2);
    }
}
class D : C
{
    public D(object o) : base(o is int x && x >= 5) 
    {
        Console.WriteLine(x);
    }
}

class C
{
    public C(bool b) { Console.WriteLine(b); }
}
";
            var compilation = CreateCompilationWithMscorlib45(source, options: TestOptions.DebugExe, parseOptions: patternParseOptions);
            compilation.VerifyDiagnostics(
    // (15,27): error CS0103: The name 'x' does not exist in the current context
    //         Console.WriteLine(x);
    Diagnostic(ErrorCode.ERR_NameNotInContext, "x").WithArguments("x").WithLocation(15, 27)
                );
        }

        [Fact]
        public void ScopeOfPatternVariables_SwitchLabelGuard_01()
        {
            var source =
@"
public class X
{
    public static void Main()
    {
    }

    bool Dummy(params object[] x) { return true; }

    void Test1(int val)
    {
        switch (val)
        {
            case 0 when Dummy(true is var x1, x1):
                Dummy(x1);
                break;
            case 1 when Dummy(true is var x1, x1):
                Dummy(x1);
                break;
            case 2 when Dummy(true is var x1, x1):
                Dummy(x1);
                break;
        }
    }

    void Test2(int val)
    {
        switch (val)
        {
            case 0 when Dummy(x2, true is var x2):
                Dummy(x2);
                break;
        }
    }

    void Test3(int x3, int val)
    {
        switch (val)
        {
            case 0 when Dummy(true is var x3, x3):
                Dummy(x3);
                break;
        }
    }

    void Test4(int val)
    {
        var x4 = 11;
        switch (val)
        {
            case 0 when Dummy(true is var x4, x4):
                Dummy(x4);
                break;
            case 1 when Dummy(x4): Dummy(x4); break;
        }
    }

    void Test5(int val)
    {
        switch (val)
        {
            case 0 when Dummy(true is var x5, x5):
                Dummy(x5);
                break;
        }
        
        var x5 = 11;
        Dummy(x5);
    }

    void Test6(int val)
    {
        let x6 = 11;
        switch (val)
        {
            case 0 when Dummy(x6):
                Dummy(x6);
                break;
            case 1 when Dummy(true is var x6, x6):
                Dummy(x6);
                break;
        }
    }

    void Test7(int val)
    {
        switch (val)
        {
            case 0 when Dummy(true is var x7, x7):
                Dummy(x7);
                break;
        }
        
        let x7 = 11;
        Dummy(x7);
    }

    void Test8(int val)
    {
        switch (val)
        {
            case 0 when Dummy(true is var x8, x8, false is var x8, x8):
                Dummy(x8);
                break;
        }
    }

    void Test9(int val)
    {
        switch (val)
        {
            case 0 when Dummy(x9):
                int x9 = 9;
                Dummy(x9);
                break;
            case 2 when Dummy(x9 = 9):
                Dummy(x9);
                break;
            case 1 when Dummy(true is var x9, x9):
                Dummy(x9);
                break;
        }
    }

    void Test10(int val)
    {
        switch (val)
        {
            case 1 when Dummy(true is var x10, x10):
                Dummy(x10);
                break;
            case 0 when Dummy(x10):
                let x10 = 10;
                Dummy(x10);
                break;
            case 2 when Dummy(x10 = 10, x10):
                Dummy(x10);
                break;
        }
    }

    void Test11(int val)
    {
        switch (x11 ? val : 0)
        {
            case 0 when Dummy(x11):
                Dummy(x11, 0);
                break;
            case 1 when Dummy(true is var x11, x11):
                Dummy(x11, 1);
                break;
        }
    }

    void Test12(int val)
    {
        switch (x12 ? val : 0)
        {
            case 0 when Dummy(true is var x12, x12):
                Dummy(x12, 0);
                break;
            case 1 when Dummy(x12):
                Dummy(x12, 1);
                break;
        }
    }

    void Test13()
    {
        switch (1 is var x13 ? x13 : 0)
        {
            case 0 when Dummy(x13):
                Dummy(x13);
                break;
            case 1 when Dummy(true is var x13, x13):
                Dummy(x13);
                break;
        }
    }

    void Test14(int val)
    {
        switch (val)
        {
            case 1 when Dummy(true is var x14, x14):
                Dummy(x14);
                Dummy(true is var x14, x14);
                Dummy(x14);
                break;
        }
    }

    void Test15(int val)
    {
        switch (val)
        {
            case 0 when Dummy(true is var x15, x15):
            case 1 when Dummy(true is var x15, x15):
                Dummy(x15);
                break;
        }
    }
}
";
            var compilation = CreateCompilationWithMscorlib45(source, options: TestOptions.DebugExe, parseOptions: patternParseOptions);

            compilation.VerifyDiagnostics(
    // (30,31): error CS0841: Cannot use local variable 'x2' before it is declared
    //             case 0 when Dummy(x2, true is var x2):
    Diagnostic(ErrorCode.ERR_VariableUsedBeforeDeclaration, "x2").WithArguments("x2").WithLocation(30, 31),
    // (40,43): error CS0136: A local or parameter named 'x3' cannot be declared in this scope because that name is used in an enclosing local scope to define a local or parameter
    //             case 0 when Dummy(true is var x3, x3):
    Diagnostic(ErrorCode.ERR_LocalIllegallyOverrides, "x3").WithArguments("x3").WithLocation(40, 43),
    // (51,43): error CS0136: A local or parameter named 'x4' cannot be declared in this scope because that name is used in an enclosing local scope to define a local or parameter
    //             case 0 when Dummy(true is var x4, x4):
    Diagnostic(ErrorCode.ERR_LocalIllegallyOverrides, "x4").WithArguments("x4").WithLocation(51, 43),
    // (62,43): error CS0136: A local or parameter named 'x5' cannot be declared in this scope because that name is used in an enclosing local scope to define a local or parameter
    //             case 0 when Dummy(true is var x5, x5):
    Diagnostic(ErrorCode.ERR_LocalIllegallyOverrides, "x5").WithArguments("x5").WithLocation(62, 43),
    // (79,43): error CS0136: A local or parameter named 'x6' cannot be declared in this scope because that name is used in an enclosing local scope to define a local or parameter
    //             case 1 when Dummy(true is var x6, x6):
    Diagnostic(ErrorCode.ERR_LocalIllegallyOverrides, "x6").WithArguments("x6").WithLocation(79, 43),
    // (89,43): error CS0136: A local or parameter named 'x7' cannot be declared in this scope because that name is used in an enclosing local scope to define a local or parameter
    //             case 0 when Dummy(true is var x7, x7):
    Diagnostic(ErrorCode.ERR_LocalIllegallyOverrides, "x7").WithArguments("x7").WithLocation(89, 43),
    // (102,64): error CS0128: A local variable named 'x8' is already defined in this scope
    //             case 0 when Dummy(true is var x8, x8, false is var x8, x8):
    Diagnostic(ErrorCode.ERR_LocalDuplicate, "x8").WithArguments("x8").WithLocation(102, 64),
    // (112,31): error CS0841: Cannot use local variable 'x9' before it is declared
    //             case 0 when Dummy(x9):
    Diagnostic(ErrorCode.ERR_VariableUsedBeforeDeclaration, "x9").WithArguments("x9").WithLocation(112, 31),
    // (119,43): error CS0136: A local or parameter named 'x9' cannot be declared in this scope because that name is used in an enclosing local scope to define a local or parameter
    //             case 1 when Dummy(true is var x9, x9):
    Diagnostic(ErrorCode.ERR_LocalIllegallyOverrides, "x9").WithArguments("x9").WithLocation(119, 43),
    // (129,43): error CS0136: A local or parameter named 'x10' cannot be declared in this scope because that name is used in an enclosing local scope to define a local or parameter
    //             case 1 when Dummy(true is var x10, x10):
    Diagnostic(ErrorCode.ERR_LocalIllegallyOverrides, "x10").WithArguments("x10").WithLocation(129, 43),
    // (132,31): error CS0841: Cannot use local variable 'x10' before it is declared
    //             case 0 when Dummy(x10):
    Diagnostic(ErrorCode.ERR_VariableUsedBeforeDeclaration, "x10").WithArguments("x10").WithLocation(132, 31),
    // (136,31): error CS0131: The left-hand side of an assignment must be a variable, property or indexer
    //             case 2 when Dummy(x10 = 10):
    Diagnostic(ErrorCode.ERR_AssgLvalueExpected, "x10").WithLocation(136, 31),
    // (144,17): error CS0103: The name 'x11' does not exist in the current context
    //         switch (x11 ? val : 0)
    Diagnostic(ErrorCode.ERR_NameNotInContext, "x11").WithArguments("x11").WithLocation(144, 17),
    // (146,31): error CS0103: The name 'x11' does not exist in the current context
    //             case 0 when Dummy(x11):
    Diagnostic(ErrorCode.ERR_NameNotInContext, "x11").WithArguments("x11").WithLocation(146, 31),
    // (147,23): error CS0103: The name 'x11' does not exist in the current context
    //                 Dummy(x11, 0);
    Diagnostic(ErrorCode.ERR_NameNotInContext, "x11").WithArguments("x11").WithLocation(147, 23),
    // (157,17): error CS0103: The name 'x12' does not exist in the current context
    //         switch (x12 ? val : 0)
    Diagnostic(ErrorCode.ERR_NameNotInContext, "x12").WithArguments("x12").WithLocation(157, 17),
    // (162,31): error CS0103: The name 'x12' does not exist in the current context
    //             case 1 when Dummy(x12):
    Diagnostic(ErrorCode.ERR_NameNotInContext, "x12").WithArguments("x12").WithLocation(162, 31),
    // (163,23): error CS0103: The name 'x12' does not exist in the current context
    //                 Dummy(x12, 1);
    Diagnostic(ErrorCode.ERR_NameNotInContext, "x12").WithArguments("x12").WithLocation(163, 23),
    // (175,43): error CS0136: A local or parameter named 'x13' cannot be declared in this scope because that name is used in an enclosing local scope to define a local or parameter
    //             case 1 when Dummy(true is var x13, x13):
    Diagnostic(ErrorCode.ERR_LocalIllegallyOverrides, "x13").WithArguments("x13").WithLocation(175, 43),
    // (187,35): error CS0136: A local or parameter named 'x14' cannot be declared in this scope because that name is used in an enclosing local scope to define a local or parameter
    //                 Dummy(true is var x14, x14);
    Diagnostic(ErrorCode.ERR_LocalIllegallyOverrides, "x14").WithArguments("x14").WithLocation(187, 35),
    // (198,43): error CS0128: A local variable named 'x15' is already defined in this scope
    //             case 1 when Dummy(true is var x15, x15):
    Diagnostic(ErrorCode.ERR_LocalDuplicate, "x15").WithArguments("x15").WithLocation(198, 43),
    // (198,48): error CS0165: Use of unassigned local variable 'x15'
    //             case 1 when Dummy(true is var x15, x15):
    Diagnostic(ErrorCode.ERR_UseDefViolation, "x15").WithArguments("x15").WithLocation(198, 48)
                );

            var tree = compilation.SyntaxTrees.Single();
            var model = compilation.GetSemanticModel(tree);

            var x1Decl = tree.GetRoot().DescendantNodes().OfType<DeclarationPatternSyntax>().Where(p => p.Identifier.ValueText == "x1").ToArray();
            var x1Ref = tree.GetRoot().DescendantNodes().OfType<IdentifierNameSyntax>().Where(id => id.Identifier.ValueText == "x1").ToArray();
            Assert.Equal(3, x1Decl.Length);
            Assert.Equal(6, x1Ref.Length);
            for (int i = 0; i < x1Decl.Length; i++)
            {
                VerifyModelForDeclarationPattern(model, x1Decl[i], x1Ref[i*2], x1Ref[i * 2 + 1]);
            }

            var x2Decl = tree.GetRoot().DescendantNodes().OfType<DeclarationPatternSyntax>().Where(p => p.Identifier.ValueText == "x2").Single();
            var x2Ref = tree.GetRoot().DescendantNodes().OfType<IdentifierNameSyntax>().Where(id => id.Identifier.ValueText == "x2").ToArray();
            Assert.Equal(2, x2Ref.Length);
            VerifyModelForDeclarationPattern(model, x2Decl, x2Ref);

            var x3Decl = tree.GetRoot().DescendantNodes().OfType<DeclarationPatternSyntax>().Where(p => p.Identifier.ValueText == "x3").Single();
            var x3Ref = tree.GetRoot().DescendantNodes().OfType<IdentifierNameSyntax>().Where(id => id.Identifier.ValueText == "x3").ToArray();
            Assert.Equal(2, x3Ref.Length);
            VerifyModelForDeclarationPattern(model, x3Decl, x3Ref);

            var x4Decl = tree.GetRoot().DescendantNodes().OfType<DeclarationPatternSyntax>().Where(p => p.Identifier.ValueText == "x4").Single();
            var x4Ref = tree.GetRoot().DescendantNodes().OfType<IdentifierNameSyntax>().Where(id => id.Identifier.ValueText == "x4").ToArray();
            Assert.Equal(4, x4Ref.Length);
            VerifyModelForDeclarationPattern(model, x4Decl, x4Ref[0], x4Ref[1]);
            VerifyNotAPatternLocal(model, x4Ref[2]);
            VerifyNotAPatternLocal(model, x4Ref[3]);

            var x5Decl = tree.GetRoot().DescendantNodes().OfType<DeclarationPatternSyntax>().Where(p => p.Identifier.ValueText == "x5").Single();
            var x5Ref = tree.GetRoot().DescendantNodes().OfType<IdentifierNameSyntax>().Where(id => id.Identifier.ValueText == "x5").ToArray();
            Assert.Equal(3, x5Ref.Length);
            VerifyModelForDeclarationPattern(model, x5Decl, x5Ref[0], x5Ref[1]);
            VerifyNotAPatternLocal(model, x5Ref[2]);

            var x6Decl_1 = tree.GetRoot().DescendantNodes().OfType<LetStatementSyntax>().Where(p => p.Identifier.ValueText == "x6").Single();
            var x6Decl_2 = tree.GetRoot().DescendantNodes().OfType<DeclarationPatternSyntax>().Where(p => p.Identifier.ValueText == "x6").Single();
            var x6Ref = tree.GetRoot().DescendantNodes().OfType<IdentifierNameSyntax>().Where(id => id.Identifier.ValueText == "x6").ToArray();
            Assert.Equal(4, x6Ref.Length);
            VerifyModelForDeclarationPattern(model, x6Decl_1, x6Ref[0], x6Ref[1]);
            VerifyModelForDeclarationPattern(model, x6Decl_2, x6Ref[2], x6Ref[3]);

            var x7Decl_1 = tree.GetRoot().DescendantNodes().OfType<DeclarationPatternSyntax>().Where(p => p.Identifier.ValueText == "x7").Single();
            var x7Decl_2 = tree.GetRoot().DescendantNodes().OfType<LetStatementSyntax>().Where(p => p.Identifier.ValueText == "x7").Single();
            var x7Ref = tree.GetRoot().DescendantNodes().OfType<IdentifierNameSyntax>().Where(id => id.Identifier.ValueText == "x7").ToArray();
            Assert.Equal(3, x7Ref.Length);
            VerifyModelForDeclarationPattern(model, x7Decl_1, x7Ref[0], x7Ref[1]);
            VerifyModelForDeclarationPattern(model, x7Decl_2, x7Ref[2]);

            var x8Decl = tree.GetRoot().DescendantNodes().OfType<DeclarationPatternSyntax>().Where(p => p.Identifier.ValueText == "x8").ToArray();
            var x8Ref = tree.GetRoot().DescendantNodes().OfType<IdentifierNameSyntax>().Where(id => id.Identifier.ValueText == "x8").ToArray();
            Assert.Equal(2, x8Decl.Length);
            Assert.Equal(3, x8Ref.Length);
            for (int i = 0; i < x8Ref.Length; i++)
            {
                VerifyModelForDeclarationPattern(model, x8Decl[0], x8Ref[i]);
            }
            VerifyModelForDeclarationPatternDuplicateInSameScope(model, x8Decl[1]);

            var x9Decl = tree.GetRoot().DescendantNodes().OfType<DeclarationPatternSyntax>().Where(p => p.Identifier.ValueText == "x9").Single();
            var x9Ref = tree.GetRoot().DescendantNodes().OfType<IdentifierNameSyntax>().Where(id => id.Identifier.ValueText == "x9").ToArray();
            Assert.Equal(6, x9Ref.Length);
            VerifyNotAPatternLocal(model, x9Ref[0]);
            VerifyNotAPatternLocal(model, x9Ref[1]);
            VerifyNotAPatternLocal(model, x9Ref[2]);
            VerifyNotAPatternLocal(model, x9Ref[3]);
            VerifyModelForDeclarationPattern(model, x9Decl, x9Ref[4], x9Ref[5]);

            var x10Decl_1 = tree.GetRoot().DescendantNodes().OfType<DeclarationPatternSyntax>().Where(p => p.Identifier.ValueText == "x10").Single();
            var x10Decl_2 = tree.GetRoot().DescendantNodes().OfType<LetStatementSyntax>().Where(p => p.Identifier.ValueText == "x10").Single();
            var x10Ref = tree.GetRoot().DescendantNodes().OfType<IdentifierNameSyntax>().Where(id => id.Identifier.ValueText == "x10").ToArray();
            Assert.Equal(7, x10Ref.Length);
            VerifyModelForDeclarationPattern(model, x10Decl_1, x10Ref[0], x10Ref[1]);
            VerifyModelForDeclarationPattern(model, x10Decl_2, x10Ref[2], x10Ref[3], x10Ref[4], x10Ref[5], x10Ref[6]);

            var x11Decl = tree.GetRoot().DescendantNodes().OfType<DeclarationPatternSyntax>().Where(p => p.Identifier.ValueText == "x11").Single();
            var x11Ref = tree.GetRoot().DescendantNodes().OfType<IdentifierNameSyntax>().Where(id => id.Identifier.ValueText == "x11").ToArray();
            Assert.Equal(5, x11Ref.Length);
            VerifyNotInScope(model, x11Ref[0]);
            VerifyNotInScope(model, x11Ref[1]);
            VerifyNotInScope(model, x11Ref[2]);
            VerifyModelForDeclarationPattern(model, x11Decl, x11Ref[3], x11Ref[4]);

            var x12Decl = tree.GetRoot().DescendantNodes().OfType<DeclarationPatternSyntax>().Where(p => p.Identifier.ValueText == "x12").Single();
            var x12Ref = tree.GetRoot().DescendantNodes().OfType<IdentifierNameSyntax>().Where(id => id.Identifier.ValueText == "x12").ToArray();
            Assert.Equal(5, x12Ref.Length);
            VerifyNotInScope(model, x12Ref[0]);
            VerifyModelForDeclarationPattern(model, x12Decl, x12Ref[1], x12Ref[2]);
            VerifyNotInScope(model, x12Ref[3]);
            VerifyNotInScope(model, x12Ref[4]);

            var x13Decl = tree.GetRoot().DescendantNodes().OfType<DeclarationPatternSyntax>().Where(p => p.Identifier.ValueText == "x13").ToArray();
            var x13Ref = tree.GetRoot().DescendantNodes().OfType<IdentifierNameSyntax>().Where(id => id.Identifier.ValueText == "x13").ToArray();
            Assert.Equal(2, x13Decl.Length);
            Assert.Equal(5, x13Ref.Length);
            VerifyModelForDeclarationPattern(model, x13Decl[0], x13Ref[0], x13Ref[1], x13Ref[2]);
            VerifyModelForDeclarationPattern(model, x13Decl[1], x13Ref[3], x13Ref[4]);

            var x14Decl = tree.GetRoot().DescendantNodes().OfType<DeclarationPatternSyntax>().Where(p => p.Identifier.ValueText == "x14").ToArray();
            var x14Ref = tree.GetRoot().DescendantNodes().OfType<IdentifierNameSyntax>().Where(id => id.Identifier.ValueText == "x14").ToArray();
            Assert.Equal(2, x14Decl.Length);
            Assert.Equal(4, x14Ref.Length);
            VerifyModelForDeclarationPattern(model, x14Decl[0], x14Ref[0], x14Ref[1], x14Ref[3]);
            VerifyModelForDeclarationPattern(model, x14Decl[1], x14Ref[2]);

            var x15Decl = tree.GetRoot().DescendantNodes().OfType<DeclarationPatternSyntax>().Where(p => p.Identifier.ValueText == "x15").ToArray();
            var x15Ref = tree.GetRoot().DescendantNodes().OfType<IdentifierNameSyntax>().Where(id => id.Identifier.ValueText == "x15").ToArray();
            Assert.Equal(2, x15Decl.Length);
            Assert.Equal(3, x15Ref.Length);
            for (int i = 0; i < x15Ref.Length; i++)
            {
                VerifyModelForDeclarationPattern(model, x15Decl[0], x15Ref[i]);
            }
            VerifyModelForDeclarationPatternDuplicateInSameScope(model, x15Decl[1]);
        }

        [Fact]
        public void ScopeOfPatternVariables_SwitchLabelPattern_01()
        {
            var source =
@"
public class X
{
    public static void Main()
    {
    }

    bool Dummy(params object[] x) { return true; }

    void Test1(object val)
    {
        switch (val)
        {
            case byte x1 when Dummy(x1):
                Dummy(x1);
                break;
            case int x1 when Dummy(x1):
                Dummy(x1);
                break;
            case long x1 when Dummy(x1):
                Dummy(x1);
                break;
        }
    }

    void Test2(object val)
    {
        switch (val)
        {
            case 0 when Dummy(x2):
            case int x2:
                Dummy(x2);
                break;
        }
    }

    void Test3(int x3, object val)
    {
        switch (val)
        {
            case int x3 when Dummy(x3):
                Dummy(x3);
                break;
        }
    }

    void Test4(object val)
    {
        var x4 = 11;
        switch (val)
        {
            case int x4 when Dummy(x4):
                Dummy(x4);
                break;
            case 1 when Dummy(x4): 
                Dummy(x4); 
                break;
        }
    }

    void Test5(object val)
    {
        switch (val)
        {
            case int x5 when Dummy(x5):
                Dummy(x5);
                break;
        }
        
        var x5 = 11;
        Dummy(x5);
    }

    void Test6(object val)
    {
        let x6 = 11;
        switch (val)
        {
            case 0 when Dummy(x6):
                Dummy(x6);
                break;
            case int x6 when Dummy(x6):
                Dummy(x6);
                break;
        }
    }

    void Test7(object val)
    {
        switch (val)
        {
            case int x7 when Dummy(x7):
                Dummy(x7);
                break;
        }
        
        let x7 = 11;
        Dummy(x7);
    }

    void Test8(object val)
    {
        switch (val)
        {
            case int x8 
                    when Dummy(x8, false is var x8, x8):
                Dummy(x8);
                break;
        }
    }

    void Test9(object val)
    {
        switch (val)
        {
            case 0 when Dummy(x9):
                int x9 = 9;
                Dummy(x9);
                break;
            case 2 when Dummy(x9 = 9):
                Dummy(x9);
                break;
            case int x9 when Dummy(x9):
                Dummy(x9);
                break;
        }
    }

    void Test10(object val)
    {
        switch (val)
        {
            case int x10 when Dummy(x10):
                Dummy(x10);
                break;
            case 0 when Dummy(x10):
                let x10 = 10;
                Dummy(x10);
                break;
            case 2 when Dummy(x10 = 10, x10):
                Dummy(x10);
                break;
        }
    }

    void Test11(object val)
    {
        switch (x11 ? val : 0)
        {
            case 0 when Dummy(x11):
                Dummy(x11, 0);
                break;
            case int x11 when Dummy(x11):
                Dummy(x11, 1);
                break;
        }
    }

    void Test12(object val)
    {
        switch (x12 ? val : 0)
        {
            case int x12 when Dummy(x12):
                Dummy(x12, 0);
                break;
            case 1 when Dummy(x12):
                Dummy(x12, 1);
                break;
        }
    }

    void Test13()
    {
        switch (1 is var x13 ? x13 : 0)
        {
            case 0 when Dummy(x13):
                Dummy(x13);
                break;
            case int x13 when Dummy(x13):
                Dummy(x13);
                break;
        }
    }

    void Test14(object val)
    {
        switch (val)
        {
            case int x14 when Dummy(x14):
                Dummy(x14);
                Dummy(true is var x14, x14);
                Dummy(x14);
                break;
        }
    }

    void Test15(object val)
    {
        switch (val)
        {
            case int x15 when Dummy(x15):
            case long x15 when Dummy(x15):
                Dummy(x15);
                break;
        }
    }

    void Test16(object val)
    {
        switch (val)
        {
            case int x16 when Dummy(x16):
            case 1 when Dummy(true is var x16, x16):
                Dummy(x16);
                break;
        }
    }

    void Test17(object val)
    {
        switch (val)
        {
            case 0 when Dummy(true is var x17, x17):
            case int x17 when Dummy(x17):
                Dummy(x17);
                break;
        }
    }
}
";
            var compilation = CreateCompilationWithMscorlib45(source, options: TestOptions.DebugExe, parseOptions: patternParseOptions);

            compilation.VerifyDiagnostics(
    // (30,31): error CS0841: Cannot use local variable 'x2' before it is declared
    //             case 0 when Dummy(x2):
    Diagnostic(ErrorCode.ERR_VariableUsedBeforeDeclaration, "x2").WithArguments("x2").WithLocation(30, 31),
    // (41,22): error CS0136: A local or parameter named 'x3' cannot be declared in this scope because that name is used in an enclosing local scope to define a local or parameter
    //             case int x3 when Dummy(x3):
    Diagnostic(ErrorCode.ERR_LocalIllegallyOverrides, "x3").WithArguments("x3").WithLocation(41, 22),
    // (52,22): error CS0136: A local or parameter named 'x4' cannot be declared in this scope because that name is used in an enclosing local scope to define a local or parameter
    //             case int x4 when Dummy(x4):
    Diagnostic(ErrorCode.ERR_LocalIllegallyOverrides, "x4").WithArguments("x4").WithLocation(52, 22),
    // (65,22): error CS0136: A local or parameter named 'x5' cannot be declared in this scope because that name is used in an enclosing local scope to define a local or parameter
    //             case int x5 when Dummy(x5):
    Diagnostic(ErrorCode.ERR_LocalIllegallyOverrides, "x5").WithArguments("x5").WithLocation(65, 22),
    // (82,22): error CS0136: A local or parameter named 'x6' cannot be declared in this scope because that name is used in an enclosing local scope to define a local or parameter
    //             case int x6 when Dummy(x6):
    Diagnostic(ErrorCode.ERR_LocalIllegallyOverrides, "x6").WithArguments("x6").WithLocation(82, 22),
    // (92,22): error CS0136: A local or parameter named 'x7' cannot be declared in this scope because that name is used in an enclosing local scope to define a local or parameter
    //             case int x7 when Dummy(x7):
    Diagnostic(ErrorCode.ERR_LocalIllegallyOverrides, "x7").WithArguments("x7").WithLocation(92, 22),
    // (106,49): error CS0128: A local variable named 'x8' is already defined in this scope
    //                     when Dummy(x8, false is var x8, x8):
    Diagnostic(ErrorCode.ERR_LocalDuplicate, "x8").WithArguments("x8").WithLocation(106, 49),
    // (116,31): error CS0841: Cannot use local variable 'x9' before it is declared
    //             case 0 when Dummy(x9):
    Diagnostic(ErrorCode.ERR_VariableUsedBeforeDeclaration, "x9").WithArguments("x9").WithLocation(116, 31),
    // (123,22): error CS0136: A local or parameter named 'x9' cannot be declared in this scope because that name is used in an enclosing local scope to define a local or parameter
    //             case int x9 when Dummy(x9):
    Diagnostic(ErrorCode.ERR_LocalIllegallyOverrides, "x9").WithArguments("x9").WithLocation(123, 22),
    // (133,22): error CS0136: A local or parameter named 'x10' cannot be declared in this scope because that name is used in an enclosing local scope to define a local or parameter
    //             case int x10 when Dummy(x10):
    Diagnostic(ErrorCode.ERR_LocalIllegallyOverrides, "x10").WithArguments("x10").WithLocation(133, 22),
    // (136,31): error CS0841: Cannot use local variable 'x10' before it is declared
    //             case 0 when Dummy(x10):
    Diagnostic(ErrorCode.ERR_VariableUsedBeforeDeclaration, "x10").WithArguments("x10").WithLocation(136, 31),
    // (140,31): error CS0131: The left-hand side of an assignment must be a variable, property or indexer
    //             case 2 when Dummy(x10 = 10, x10):
    Diagnostic(ErrorCode.ERR_AssgLvalueExpected, "x10").WithLocation(140, 31),
    // (148,17): error CS0103: The name 'x11' does not exist in the current context
    //         switch (x11 ? val : 0)
    Diagnostic(ErrorCode.ERR_NameNotInContext, "x11").WithArguments("x11").WithLocation(148, 17),
    // (150,31): error CS0103: The name 'x11' does not exist in the current context
    //             case 0 when Dummy(x11):
    Diagnostic(ErrorCode.ERR_NameNotInContext, "x11").WithArguments("x11").WithLocation(150, 31),
    // (151,23): error CS0103: The name 'x11' does not exist in the current context
    //                 Dummy(x11, 0);
    Diagnostic(ErrorCode.ERR_NameNotInContext, "x11").WithArguments("x11").WithLocation(151, 23),
    // (161,17): error CS0103: The name 'x12' does not exist in the current context
    //         switch (x12 ? val : 0)
    Diagnostic(ErrorCode.ERR_NameNotInContext, "x12").WithArguments("x12").WithLocation(161, 17),
    // (166,31): error CS0103: The name 'x12' does not exist in the current context
    //             case 1 when Dummy(x12):
    Diagnostic(ErrorCode.ERR_NameNotInContext, "x12").WithArguments("x12").WithLocation(166, 31),
    // (167,23): error CS0103: The name 'x12' does not exist in the current context
    //                 Dummy(x12, 1);
    Diagnostic(ErrorCode.ERR_NameNotInContext, "x12").WithArguments("x12").WithLocation(167, 23),
    // (179,22): error CS0136: A local or parameter named 'x13' cannot be declared in this scope because that name is used in an enclosing local scope to define a local or parameter
    //             case int x13 when Dummy(x13):
    Diagnostic(ErrorCode.ERR_LocalIllegallyOverrides, "x13").WithArguments("x13").WithLocation(179, 22),
    // (191,35): error CS0136: A local or parameter named 'x14' cannot be declared in this scope because that name is used in an enclosing local scope to define a local or parameter
    //                 Dummy(true is var x14, x14);
    Diagnostic(ErrorCode.ERR_LocalIllegallyOverrides, "x14").WithArguments("x14").WithLocation(191, 35),
    // (202,23): error CS0128: A local variable named 'x15' is already defined in this scope
    //             case long x15 when Dummy(x15):
    Diagnostic(ErrorCode.ERR_LocalDuplicate, "x15").WithArguments("x15").WithLocation(202, 23),
    // (202,38): error CS0165: Use of unassigned local variable 'x15'
    //             case long x15 when Dummy(x15):
    Diagnostic(ErrorCode.ERR_UseDefViolation, "x15").WithArguments("x15").WithLocation(202, 38),
    // (213,43): error CS0128: A local variable named 'x16' is already defined in this scope
    //             case 1 when Dummy(true is var x16, x16):
    Diagnostic(ErrorCode.ERR_LocalDuplicate, "x16").WithArguments("x16").WithLocation(213, 43),
    // (213,48): error CS0165: Use of unassigned local variable 'x16'
    //             case 1 when Dummy(true is var x16, x16):
    Diagnostic(ErrorCode.ERR_UseDefViolation, "x16").WithArguments("x16").WithLocation(213, 48),
    // (224,22): error CS0128: A local variable named 'x17' is already defined in this scope
    //             case int x17 when Dummy(x17):
    Diagnostic(ErrorCode.ERR_LocalDuplicate, "x17").WithArguments("x17").WithLocation(224, 22),
    // (224,37): error CS0165: Use of unassigned local variable 'x17'
    //             case int x17 when Dummy(x17):
    Diagnostic(ErrorCode.ERR_UseDefViolation, "x17").WithArguments("x17").WithLocation(224, 37)
                );

            var tree = compilation.SyntaxTrees.Single();
            var model = compilation.GetSemanticModel(tree);

            var x1Decl = tree.GetRoot().DescendantNodes().OfType<DeclarationPatternSyntax>().Where(p => p.Identifier.ValueText == "x1").ToArray();
            var x1Ref = tree.GetRoot().DescendantNodes().OfType<IdentifierNameSyntax>().Where(id => id.Identifier.ValueText == "x1").ToArray();
            Assert.Equal(3, x1Decl.Length);
            Assert.Equal(6, x1Ref.Length);
            for (int i = 0; i < x1Decl.Length; i++)
            {
                VerifyModelForDeclarationPattern(model, x1Decl[i], x1Ref[i * 2], x1Ref[i * 2 + 1]);
            }

            var x2Decl = tree.GetRoot().DescendantNodes().OfType<DeclarationPatternSyntax>().Where(p => p.Identifier.ValueText == "x2").Single();
            var x2Ref = tree.GetRoot().DescendantNodes().OfType<IdentifierNameSyntax>().Where(id => id.Identifier.ValueText == "x2").ToArray();
            Assert.Equal(2, x2Ref.Length);
            VerifyModelForDeclarationPattern(model, x2Decl, x2Ref);

            var x3Decl = tree.GetRoot().DescendantNodes().OfType<DeclarationPatternSyntax>().Where(p => p.Identifier.ValueText == "x3").Single();
            var x3Ref = tree.GetRoot().DescendantNodes().OfType<IdentifierNameSyntax>().Where(id => id.Identifier.ValueText == "x3").ToArray();
            Assert.Equal(2, x3Ref.Length);
            VerifyModelForDeclarationPattern(model, x3Decl, x3Ref);

            var x4Decl = tree.GetRoot().DescendantNodes().OfType<DeclarationPatternSyntax>().Where(p => p.Identifier.ValueText == "x4").Single();
            var x4Ref = tree.GetRoot().DescendantNodes().OfType<IdentifierNameSyntax>().Where(id => id.Identifier.ValueText == "x4").ToArray();
            Assert.Equal(4, x4Ref.Length);
            VerifyModelForDeclarationPattern(model, x4Decl, x4Ref[0], x4Ref[1]);
            VerifyNotAPatternLocal(model, x4Ref[2]);
            VerifyNotAPatternLocal(model, x4Ref[3]);

            var x5Decl = tree.GetRoot().DescendantNodes().OfType<DeclarationPatternSyntax>().Where(p => p.Identifier.ValueText == "x5").Single();
            var x5Ref = tree.GetRoot().DescendantNodes().OfType<IdentifierNameSyntax>().Where(id => id.Identifier.ValueText == "x5").ToArray();
            Assert.Equal(3, x5Ref.Length);
            VerifyModelForDeclarationPattern(model, x5Decl, x5Ref[0], x5Ref[1]);
            VerifyNotAPatternLocal(model, x5Ref[2]);

            var x6Decl_1 = tree.GetRoot().DescendantNodes().OfType<LetStatementSyntax>().Where(p => p.Identifier.ValueText == "x6").Single();
            var x6Decl_2 = tree.GetRoot().DescendantNodes().OfType<DeclarationPatternSyntax>().Where(p => p.Identifier.ValueText == "x6").Single();
            var x6Ref = tree.GetRoot().DescendantNodes().OfType<IdentifierNameSyntax>().Where(id => id.Identifier.ValueText == "x6").ToArray();
            Assert.Equal(4, x6Ref.Length);
            VerifyModelForDeclarationPattern(model, x6Decl_1, x6Ref[0], x6Ref[1]);
            VerifyModelForDeclarationPattern(model, x6Decl_2, x6Ref[2], x6Ref[3]);

            var x7Decl_1 = tree.GetRoot().DescendantNodes().OfType<DeclarationPatternSyntax>().Where(p => p.Identifier.ValueText == "x7").Single();
            var x7Decl_2 = tree.GetRoot().DescendantNodes().OfType<LetStatementSyntax>().Where(p => p.Identifier.ValueText == "x7").Single();
            var x7Ref = tree.GetRoot().DescendantNodes().OfType<IdentifierNameSyntax>().Where(id => id.Identifier.ValueText == "x7").ToArray();
            Assert.Equal(3, x7Ref.Length);
            VerifyModelForDeclarationPattern(model, x7Decl_1, x7Ref[0], x7Ref[1]);
            VerifyModelForDeclarationPattern(model, x7Decl_2, x7Ref[2]);

            var x8Decl = tree.GetRoot().DescendantNodes().OfType<DeclarationPatternSyntax>().Where(p => p.Identifier.ValueText == "x8").ToArray();
            var x8Ref = tree.GetRoot().DescendantNodes().OfType<IdentifierNameSyntax>().Where(id => id.Identifier.ValueText == "x8").ToArray();
            Assert.Equal(2, x8Decl.Length);
            Assert.Equal(3, x8Ref.Length);
            for (int i = 0; i < x8Ref.Length; i++)
            {
                VerifyModelForDeclarationPattern(model, x8Decl[0], x8Ref[i]);
            }
            VerifyModelForDeclarationPatternDuplicateInSameScope(model, x8Decl[1]);

            var x9Decl = tree.GetRoot().DescendantNodes().OfType<DeclarationPatternSyntax>().Where(p => p.Identifier.ValueText == "x9").Single();
            var x9Ref = tree.GetRoot().DescendantNodes().OfType<IdentifierNameSyntax>().Where(id => id.Identifier.ValueText == "x9").ToArray();
            Assert.Equal(6, x9Ref.Length);
            VerifyNotAPatternLocal(model, x9Ref[0]);
            VerifyNotAPatternLocal(model, x9Ref[1]);
            VerifyNotAPatternLocal(model, x9Ref[2]);
            VerifyNotAPatternLocal(model, x9Ref[3]);
            VerifyModelForDeclarationPattern(model, x9Decl, x9Ref[4], x9Ref[5]);

            var x10Decl_1 = tree.GetRoot().DescendantNodes().OfType<DeclarationPatternSyntax>().Where(p => p.Identifier.ValueText == "x10").Single();
            var x10Decl_2 = tree.GetRoot().DescendantNodes().OfType<LetStatementSyntax>().Where(p => p.Identifier.ValueText == "x10").Single();
            var x10Ref = tree.GetRoot().DescendantNodes().OfType<IdentifierNameSyntax>().Where(id => id.Identifier.ValueText == "x10").ToArray();
            Assert.Equal(7, x10Ref.Length);
            VerifyModelForDeclarationPattern(model, x10Decl_1, x10Ref[0], x10Ref[1]);
            VerifyModelForDeclarationPattern(model, x10Decl_2, x10Ref[2], x10Ref[3], x10Ref[4], x10Ref[5], x10Ref[6]);

            var x11Decl = tree.GetRoot().DescendantNodes().OfType<DeclarationPatternSyntax>().Where(p => p.Identifier.ValueText == "x11").Single();
            var x11Ref = tree.GetRoot().DescendantNodes().OfType<IdentifierNameSyntax>().Where(id => id.Identifier.ValueText == "x11").ToArray();
            Assert.Equal(5, x11Ref.Length);
            VerifyNotInScope(model, x11Ref[0]);
            VerifyNotInScope(model, x11Ref[1]);
            VerifyNotInScope(model, x11Ref[2]);
            VerifyModelForDeclarationPattern(model, x11Decl, x11Ref[3], x11Ref[4]);

            var x12Decl = tree.GetRoot().DescendantNodes().OfType<DeclarationPatternSyntax>().Where(p => p.Identifier.ValueText == "x12").Single();
            var x12Ref = tree.GetRoot().DescendantNodes().OfType<IdentifierNameSyntax>().Where(id => id.Identifier.ValueText == "x12").ToArray();
            Assert.Equal(5, x12Ref.Length);
            VerifyNotInScope(model, x12Ref[0]);
            VerifyModelForDeclarationPattern(model, x12Decl, x12Ref[1], x12Ref[2]);
            VerifyNotInScope(model, x12Ref[3]);
            VerifyNotInScope(model, x12Ref[4]);

            var x13Decl = tree.GetRoot().DescendantNodes().OfType<DeclarationPatternSyntax>().Where(p => p.Identifier.ValueText == "x13").ToArray();
            var x13Ref = tree.GetRoot().DescendantNodes().OfType<IdentifierNameSyntax>().Where(id => id.Identifier.ValueText == "x13").ToArray();
            Assert.Equal(2, x13Decl.Length);
            Assert.Equal(5, x13Ref.Length);
            VerifyModelForDeclarationPattern(model, x13Decl[0], x13Ref[0], x13Ref[1], x13Ref[2]);
            VerifyModelForDeclarationPattern(model, x13Decl[1], x13Ref[3], x13Ref[4]);

            var x14Decl = tree.GetRoot().DescendantNodes().OfType<DeclarationPatternSyntax>().Where(p => p.Identifier.ValueText == "x14").ToArray();
            var x14Ref = tree.GetRoot().DescendantNodes().OfType<IdentifierNameSyntax>().Where(id => id.Identifier.ValueText == "x14").ToArray();
            Assert.Equal(2, x14Decl.Length);
            Assert.Equal(4, x14Ref.Length);
            VerifyModelForDeclarationPattern(model, x14Decl[0], x14Ref[0], x14Ref[1], x14Ref[3]);
            VerifyModelForDeclarationPattern(model, x14Decl[1], x14Ref[2]);

            var x15Decl = tree.GetRoot().DescendantNodes().OfType<DeclarationPatternSyntax>().Where(p => p.Identifier.ValueText == "x15").ToArray();
            var x15Ref = tree.GetRoot().DescendantNodes().OfType<IdentifierNameSyntax>().Where(id => id.Identifier.ValueText == "x15").ToArray();
            Assert.Equal(2, x15Decl.Length);
            Assert.Equal(3, x15Ref.Length);
            for (int i = 0; i < x15Ref.Length; i++)
            {
                VerifyModelForDeclarationPattern(model, x15Decl[0], x15Ref[i]);
            }
            VerifyModelForDeclarationPatternDuplicateInSameScope(model, x15Decl[1]);

            var x16Decl = tree.GetRoot().DescendantNodes().OfType<DeclarationPatternSyntax>().Where(p => p.Identifier.ValueText == "x16").ToArray();
            var x16Ref = tree.GetRoot().DescendantNodes().OfType<IdentifierNameSyntax>().Where(id => id.Identifier.ValueText == "x16").ToArray();
            Assert.Equal(2, x16Decl.Length);
            Assert.Equal(3, x16Ref.Length);
            for (int i = 0; i < x16Ref.Length; i++)
            {
                VerifyModelForDeclarationPattern(model, x16Decl[0], x16Ref[i]);
            }
            VerifyModelForDeclarationPatternDuplicateInSameScope(model, x16Decl[1]);

            var x17Decl = tree.GetRoot().DescendantNodes().OfType<DeclarationPatternSyntax>().Where(p => p.Identifier.ValueText == "x17").ToArray();
            var x17Ref = tree.GetRoot().DescendantNodes().OfType<IdentifierNameSyntax>().Where(id => id.Identifier.ValueText == "x17").ToArray();
            Assert.Equal(2, x17Decl.Length);
            Assert.Equal(3, x17Ref.Length);
            for (int i = 0; i < x17Ref.Length; i++)
            {
                VerifyModelForDeclarationPattern(model, x17Decl[0], x17Ref[i]);
            }
            VerifyModelForDeclarationPatternDuplicateInSameScope(model, x17Decl[1]);
        }

        [Fact]
        public void ScopeOfPatternVariables_Switch_01()
        {
            var source =
@"
public class X
{
    public static void Main()
    {
    }

    bool Dummy(params object[] x) {return true;}

    void Test1()
    {
        switch (1 is var x1 ? x1 : 0)
        {
            case 0:
                Dummy(x1, 0);
                break;
        }

        Dummy(x1, 1);
    }

    void Test4()
    {
        var x4 = 11;
        Dummy(x4);

        switch (4 is var x4 ? x4 : 0)
        {
            case 4:
                Dummy(x4);
                break;
        }
    }

    void Test5(int x5)
    {
        switch (5 is var x5 ? x5 : 0)
        {
            case 5:
                Dummy(x5);
                break;
        }
    }

    void Test6()
    {
        switch (x6 + 6 is var x6 ? x6 : 0)
        {
            case 6:
                Dummy(x6);
                break;
        }
    }

    void Test7()
    {
        switch (7 is var x7 ? x7 : 0)
        {
            case 7:
                var x7 = 12;
                Dummy(x7);
                break;
        }
    }

    void Test9()
    {
        switch (9 is var x9 ? x9 : 0)
        {
            case 9:
                Dummy(x9, 0);
                switch (9 is var x9 ? x9 : 0)
                {
                    case 9:
                        Dummy(x9, 1);
                        break;
                }
                break;
        }

    }

    void Test10()
    {
        switch (y10 + 10 is var x10 ? x10 : 0)
        {
            case 0 when y10:
                break;
            case y10:
                var y10 = 12;
                Dummy(y10);
                break;
        }
    }

    void Test11()
    {
        switch (y11 + 11 is var x11 ? x11 : 0)
        {
            case 0 when y11 > 0:
                break;
            case y11:
                let y11 = 12;
                Dummy(y11);
                break;
        }
    }

    void Test14()
    {
        switch (Dummy(1 is var x14, 
                  2 is var x14, 
                  x14) ? 1 : 0)
        {
            case 0:
                Dummy(x14);
                break;
        }
    }

    void Test15(int val)
    {
        switch (val)
        {
            case 0 when y15 > 0:
                break;
            case y15: 
                var y15 = 15;
                Dummy(y15);
                break;
        }
    }

    void Test16(int val)
    {
        switch (val)
        {
            case 0 when y16 > 0:
                break;
            case y16: 
                let y16 = 16;
                Dummy(y16);
                break;
        }
    }
}
";
            var compilation = CreateCompilationWithMscorlib45(source, options: TestOptions.DebugExe, parseOptions: patternParseOptions);
            compilation.VerifyDiagnostics(
    // (19,15): error CS0103: The name 'x1' does not exist in the current context
    //         Dummy(x1, 1);
    Diagnostic(ErrorCode.ERR_NameNotInContext, "x1").WithArguments("x1").WithLocation(19, 15),
    // (27,26): error CS0136: A local or parameter named 'x4' cannot be declared in this scope because that name is used in an enclosing local scope to define a local or parameter
    //         switch (4 is var x4 ? x4 : 0)
    Diagnostic(ErrorCode.ERR_LocalIllegallyOverrides, "x4").WithArguments("x4").WithLocation(27, 26),
    // (37,26): error CS0136: A local or parameter named 'x5' cannot be declared in this scope because that name is used in an enclosing local scope to define a local or parameter
    //         switch (5 is var x5 ? x5 : 0)
    Diagnostic(ErrorCode.ERR_LocalIllegallyOverrides, "x5").WithArguments("x5").WithLocation(37, 26),
    // (47,17): error CS0841: Cannot use local variable 'x6' before it is declared
    //         switch (x6 + 6 is var x6 ? x6 : 0)
    Diagnostic(ErrorCode.ERR_VariableUsedBeforeDeclaration, "x6").WithArguments("x6").WithLocation(47, 17),
    // (60,21): error CS0136: A local or parameter named 'x7' cannot be declared in this scope because that name is used in an enclosing local scope to define a local or parameter
    //                 var x7 = 12;
    Diagnostic(ErrorCode.ERR_LocalIllegallyOverrides, "x7").WithArguments("x7").WithLocation(60, 21),
    // (72,34): error CS0136: A local or parameter named 'x9' cannot be declared in this scope because that name is used in an enclosing local scope to define a local or parameter
    //                 switch (9 is var x9 ? x9 : 0)
    Diagnostic(ErrorCode.ERR_LocalIllegallyOverrides, "x9").WithArguments("x9").WithLocation(72, 34),
    // (85,17): error CS0103: The name 'y10' does not exist in the current context
    //         switch (y10 + 10 is var x10 ? x10 : 0)
    Diagnostic(ErrorCode.ERR_NameNotInContext, "y10").WithArguments("y10").WithLocation(85, 17),
    // (87,25): error CS0841: Cannot use local variable 'y10' before it is declared
    //             case 0 when y10:
    Diagnostic(ErrorCode.ERR_VariableUsedBeforeDeclaration, "y10").WithArguments("y10").WithLocation(87, 25),
    // (89,18): error CS0841: Cannot use local variable 'y10' before it is declared
    //             case y10:
    Diagnostic(ErrorCode.ERR_VariableUsedBeforeDeclaration, "y10").WithArguments("y10").WithLocation(89, 18),
    // (98,17): error CS0103: The name 'y11' does not exist in the current context
    //         switch (y11 + 11 is var x11 ? x11 : 0)
    Diagnostic(ErrorCode.ERR_NameNotInContext, "y11").WithArguments("y11").WithLocation(98, 17),
    // (100,25): error CS0841: Cannot use local variable 'y11' before it is declared
    //             case 0 when y11 > 0:
    Diagnostic(ErrorCode.ERR_VariableUsedBeforeDeclaration, "y11").WithArguments("y11").WithLocation(100, 25),
    // (102,18): error CS0841: Cannot use local variable 'y11' before it is declared
    //             case y11:
    Diagnostic(ErrorCode.ERR_VariableUsedBeforeDeclaration, "y11").WithArguments("y11").WithLocation(102, 18),
    // (112,28): error CS0128: A local variable named 'x14' is already defined in this scope
    //                   2 is var x14, 
    Diagnostic(ErrorCode.ERR_LocalDuplicate, "x14").WithArguments("x14").WithLocation(112, 28),
    // (125,25): error CS0841: Cannot use local variable 'y15' before it is declared
    //             case 0 when y15 > 0:
    Diagnostic(ErrorCode.ERR_VariableUsedBeforeDeclaration, "y15").WithArguments("y15").WithLocation(125, 25),
    // (127,18): error CS0841: Cannot use local variable 'y15' before it is declared
    //             case y15: 
    Diagnostic(ErrorCode.ERR_VariableUsedBeforeDeclaration, "y15").WithArguments("y15").WithLocation(127, 18),
    // (138,25): error CS0841: Cannot use local variable 'y16' before it is declared
    //             case 0 when y16 > 0:
    Diagnostic(ErrorCode.ERR_VariableUsedBeforeDeclaration, "y16").WithArguments("y16").WithLocation(138, 25),
    // (140,18): error CS0841: Cannot use local variable 'y16' before it is declared
    //             case y16: 
    Diagnostic(ErrorCode.ERR_VariableUsedBeforeDeclaration, "y16").WithArguments("y16").WithLocation(140, 18)
                );

            var tree = compilation.SyntaxTrees.Single();
            var model = compilation.GetSemanticModel(tree);

            var x1Decl = tree.GetRoot().DescendantNodes().OfType<DeclarationPatternSyntax>().Where(p => p.Identifier.ValueText == "x1").Single();
            var x1Ref = tree.GetRoot().DescendantNodes().OfType<IdentifierNameSyntax>().Where(id => id.Identifier.ValueText == "x1").ToArray();
            Assert.Equal(3, x1Ref.Length);
            VerifyModelForDeclarationPattern(model, x1Decl, x1Ref[0], x1Ref[1]);
            VerifyNotInScope(model, x1Ref[2]);

            var x4Decl = tree.GetRoot().DescendantNodes().OfType<DeclarationPatternSyntax>().Where(p => p.Identifier.ValueText == "x4").Single();
            var x4Ref = tree.GetRoot().DescendantNodes().OfType<IdentifierNameSyntax>().Where(id => id.Identifier.ValueText == "x4").ToArray();
            Assert.Equal(3, x4Ref.Length);
            VerifyModelForDeclarationPattern(model, x4Decl, x4Ref[1], x4Ref[2]);
            VerifyNotAPatternLocal(model, x4Ref[0]);

            var x5Decl = tree.GetRoot().DescendantNodes().OfType<DeclarationPatternSyntax>().Where(p => p.Identifier.ValueText == "x5").Single();
            var x5Ref = tree.GetRoot().DescendantNodes().OfType<IdentifierNameSyntax>().Where(id => id.Identifier.ValueText == "x5").ToArray();
            Assert.Equal(2, x5Ref.Length);
            VerifyModelForDeclarationPattern(model, x5Decl, x5Ref);

            var x6Decl = tree.GetRoot().DescendantNodes().OfType<DeclarationPatternSyntax>().Where(p => p.Identifier.ValueText == "x6").Single();
            var x6Ref = tree.GetRoot().DescendantNodes().OfType<IdentifierNameSyntax>().Where(id => id.Identifier.ValueText == "x6").ToArray();
            Assert.Equal(3, x6Ref.Length);
            VerifyModelForDeclarationPattern(model, x6Decl, x6Ref);

            var x7Decl = tree.GetRoot().DescendantNodes().OfType<DeclarationPatternSyntax>().Where(p => p.Identifier.ValueText == "x7").Single();
            var x7Ref = tree.GetRoot().DescendantNodes().OfType<IdentifierNameSyntax>().Where(id => id.Identifier.ValueText == "x7").ToArray();
            Assert.Equal(2, x7Ref.Length);
            VerifyModelForDeclarationPattern(model, x7Decl, x7Ref[0]);
            VerifyNotAPatternLocal(model, x7Ref[1]);

            var x9Decl = tree.GetRoot().DescendantNodes().OfType<DeclarationPatternSyntax>().Where(p => p.Identifier.ValueText == "x9").ToArray();
            var x9Ref = tree.GetRoot().DescendantNodes().OfType<IdentifierNameSyntax>().Where(id => id.Identifier.ValueText == "x9").ToArray();
            Assert.Equal(2, x9Decl.Length);
            Assert.Equal(4, x9Ref.Length);
            VerifyModelForDeclarationPattern(model, x9Decl[0], x9Ref[0], x9Ref[1]);
            VerifyModelForDeclarationPattern(model, x9Decl[1], x9Ref[2], x9Ref[3]);

            var y10Ref = tree.GetRoot().DescendantNodes().OfType<IdentifierNameSyntax>().Where(id => id.Identifier.ValueText == "y10").ToArray();
            Assert.Equal(4, y10Ref.Length);
            VerifyNotInScope(model, y10Ref[0]);
            VerifyNotAPatternLocal(model, y10Ref[1]);
            VerifyNotAPatternLocal(model, y10Ref[2]);
            VerifyNotAPatternLocal(model, y10Ref[3]);

            var y11Decl = tree.GetRoot().DescendantNodes().OfType<LetStatementSyntax>().Where(p => p.Identifier.ValueText == "y11").Single();
            var y11Ref = tree.GetRoot().DescendantNodes().OfType<IdentifierNameSyntax>().Where(id => id.Identifier.ValueText == "y11").ToArray();
            Assert.Equal(4, y11Ref.Length);
            VerifyNotInScope(model, y11Ref[0]);
            VerifyModelForDeclarationPattern(model, y11Decl, y11Ref[1], y11Ref[2], y11Ref[3]);

            var x14Decl = tree.GetRoot().DescendantNodes().OfType<DeclarationPatternSyntax>().Where(p => p.Identifier.ValueText == "x14").ToArray();
            var x14Ref = tree.GetRoot().DescendantNodes().OfType<IdentifierNameSyntax>().Where(id => id.Identifier.ValueText == "x14").ToArray();
            Assert.Equal(2, x14Decl.Length);
            Assert.Equal(2, x14Ref.Length);
            VerifyModelForDeclarationPattern(model, x14Decl[0], x14Ref);
            VerifyModelForDeclarationPatternDuplicateInSameScope(model, x14Decl[1]);

            var y15Ref = tree.GetRoot().DescendantNodes().OfType<IdentifierNameSyntax>().Where(id => id.Identifier.ValueText == "y15").ToArray();
            Assert.Equal(3, y15Ref.Length);
            VerifyNotAPatternLocal(model, y15Ref[0]);
            VerifyNotAPatternLocal(model, y15Ref[1]);
            VerifyNotAPatternLocal(model, y15Ref[2]);

            var y16Decl = tree.GetRoot().DescendantNodes().OfType<LetStatementSyntax>().Where(p => p.Identifier.ValueText == "y16").Single();
            var y16Ref = tree.GetRoot().DescendantNodes().OfType<IdentifierNameSyntax>().Where(id => id.Identifier.ValueText == "y16").ToArray();
            Assert.Equal(3, y16Ref.Length);
            VerifyModelForDeclarationPattern(model, y16Decl, y16Ref);
        }

        [Fact]
        public void Switch_01()
        {
            var source =
@"
public class X
{
    public static void Main()
    {
        Test1(0);
        Test1(1);
    }

    static bool Dummy1(bool val, params object[] x) {return val;}
    static T Dummy2<T>(T val, params object[] x) {return val;}

    static void Test1(int val)
    {
        switch (Dummy2(val, ""Test1 {0}"" is var x1))
        {
            case 0 when Dummy1(true, ""case 0"" is var y1):
                System.Console.WriteLine(x1, y1);
                break;
            case int z1:
                System.Console.WriteLine(x1, z1);
                break;
        }
    }
}
";
            var compilation = CreateCompilationWithMscorlib45(source, options: TestOptions.DebugExe, parseOptions: patternParseOptions);
            CompileAndVerify(compilation, expectedOutput:
@"Test1 case 0
Test1 1");
<<<<<<< HEAD

=======
        }

        [Fact]
        public void ScopeOfPatternVariables_Using_01()
        {
            var source =
@"
public class X
{
    public static void Main()
    {
    }

    System.IDisposable Dummy(params object[] x) {return null;}

    void Test1()
    {
        using (Dummy(true is var x1, x1))
        {
            Dummy(x1);
        }
    }

    void Test2()
    {
        using (Dummy(true is var x2, x2))
            Dummy(x2);
    }

    void Test4()
    {
        var x4 = 11;
        Dummy(x4);

        using (Dummy(true is var x4, x4))
            Dummy(x4);
    }

    void Test6()
    {
        using (Dummy(x6 && true is var x6))
            Dummy(x6);
    }

    void Test7()
    {
        using (Dummy(true is var x7 && x7))
        {
            var x7 = 12;
            Dummy(x7);
        }
    }

    void Test8()
    {
        using (Dummy(true is var x8, x8))
            Dummy(x8);

        System.Console.WriteLine(x8);
    }

    void Test9()
    {
        using (Dummy(true is var x9, x9))
        {   
            Dummy(x9);
            using (Dummy(true is var x9, x9)) // 2
                Dummy(x9);
        }
    }

    void Test10()
    {
        using (Dummy(y10 is var x10, x10))
        {   
            var y10 = 12;
            Dummy(y10);
        }
    }

    void Test11()
    {
        using (Dummy(y11 is var x11, x11))
        {   
            let y11 = 12;
            Dummy(y11);
        }
    }

    void Test12()
    {
        using (Dummy(y12 is var x12, x12))
            var y12 = 12;
    }

    void Test13()
    {
        using (Dummy(y13 is var x13, x13))
            let y13 = 12;
    }

    void Test14()
    {
        using (Dummy(1 is var x14, 
                     2 is var x14, 
                     x14))
        {
            Dummy(x14);
        }
    }
}
";
            var compilation = CreateCompilationWithMscorlib45(source, options: TestOptions.DebugExe, parseOptions: patternParseOptions);
            compilation.VerifyDiagnostics(
    // (87,13): error CS1023: Embedded statement cannot be a declaration or labeled statement
    //             var y12 = 12;
    Diagnostic(ErrorCode.ERR_BadEmbeddedStmt, "var y12 = 12;").WithLocation(87, 13),
    // (93,13): error CS1023: Embedded statement cannot be a declaration or labeled statement
    //             let y13 = 12;
    Diagnostic(ErrorCode.ERR_BadEmbeddedStmt, "let y13 = 12;").WithLocation(93, 13),
    // (29,34): error CS0136: A local or parameter named 'x4' cannot be declared in this scope because that name is used in an enclosing local scope to define a local or parameter
    //         using (Dummy(true is var x4, x4))
    Diagnostic(ErrorCode.ERR_LocalIllegallyOverrides, "x4").WithArguments("x4").WithLocation(29, 34),
    // (35,22): error CS0841: Cannot use local variable 'x6' before it is declared
    //         using (Dummy(x6 && true is var x6))
    Diagnostic(ErrorCode.ERR_VariableUsedBeforeDeclaration, "x6").WithArguments("x6").WithLocation(35, 22),
    // (43,17): error CS0136: A local or parameter named 'x7' cannot be declared in this scope because that name is used in an enclosing local scope to define a local or parameter
    //             var x7 = 12;
    Diagnostic(ErrorCode.ERR_LocalIllegallyOverrides, "x7").WithArguments("x7").WithLocation(43, 17),
    // (53,34): error CS0103: The name 'x8' does not exist in the current context
    //         System.Console.WriteLine(x8);
    Diagnostic(ErrorCode.ERR_NameNotInContext, "x8").WithArguments("x8").WithLocation(53, 34),
    // (61,38): error CS0136: A local or parameter named 'x9' cannot be declared in this scope because that name is used in an enclosing local scope to define a local or parameter
    //             using (Dummy(true is var x9, x9)) // 2
    Diagnostic(ErrorCode.ERR_LocalIllegallyOverrides, "x9").WithArguments("x9").WithLocation(61, 38),
    // (68,22): error CS0103: The name 'y10' does not exist in the current context
    //         using (Dummy(y10 is var x10, x10))
    Diagnostic(ErrorCode.ERR_NameNotInContext, "y10").WithArguments("y10").WithLocation(68, 22),
    // (77,22): error CS0103: The name 'y11' does not exist in the current context
    //         using (Dummy(y11 is var x11, x11))
    Diagnostic(ErrorCode.ERR_NameNotInContext, "y11").WithArguments("y11").WithLocation(77, 22),
    // (86,22): error CS0103: The name 'y12' does not exist in the current context
    //         using (Dummy(y12 is var x12, x12))
    Diagnostic(ErrorCode.ERR_NameNotInContext, "y12").WithArguments("y12").WithLocation(86, 22),
    // (92,22): error CS0103: The name 'y13' does not exist in the current context
    //         using (Dummy(y13 is var x13, x13))
    Diagnostic(ErrorCode.ERR_NameNotInContext, "y13").WithArguments("y13").WithLocation(92, 22),
    // (99,31): error CS0128: A local variable named 'x14' is already defined in this scope
    //                      2 is var x14, 
    Diagnostic(ErrorCode.ERR_LocalDuplicate, "x14").WithArguments("x14").WithLocation(99, 31)
                );

            var tree = compilation.SyntaxTrees.Single();
            var model = compilation.GetSemanticModel(tree);

            var x1Decl = tree.GetRoot().DescendantNodes().OfType<DeclarationPatternSyntax>().Where(p => p.Identifier.ValueText == "x1").Single();
            var x1Ref = tree.GetRoot().DescendantNodes().OfType<IdentifierNameSyntax>().Where(id => id.Identifier.ValueText == "x1").ToArray();
            Assert.Equal(2, x1Ref.Length);
            VerifyModelForDeclarationPattern(model, x1Decl, x1Ref);

            var x2Decl = tree.GetRoot().DescendantNodes().OfType<DeclarationPatternSyntax>().Where(p => p.Identifier.ValueText == "x2").Single();
            var x2Ref = tree.GetRoot().DescendantNodes().OfType<IdentifierNameSyntax>().Where(id => id.Identifier.ValueText == "x2").ToArray();
            Assert.Equal(2, x2Ref.Length);
            VerifyModelForDeclarationPattern(model, x2Decl, x2Ref);

            var x4Decl = tree.GetRoot().DescendantNodes().OfType<DeclarationPatternSyntax>().Where(p => p.Identifier.ValueText == "x4").Single();
            var x4Ref = tree.GetRoot().DescendantNodes().OfType<IdentifierNameSyntax>().Where(id => id.Identifier.ValueText == "x4").ToArray();
            Assert.Equal(3, x4Ref.Length);
            VerifyNotAPatternLocal(model, x4Ref[0]);
            VerifyModelForDeclarationPattern(model, x4Decl, x4Ref[1], x4Ref[2]);

            var x6Decl = tree.GetRoot().DescendantNodes().OfType<DeclarationPatternSyntax>().Where(p => p.Identifier.ValueText == "x6").Single();
            var x6Ref = tree.GetRoot().DescendantNodes().OfType<IdentifierNameSyntax>().Where(id => id.Identifier.ValueText == "x6").ToArray();
            Assert.Equal(2, x6Ref.Length);
            VerifyModelForDeclarationPattern(model, x6Decl, x6Ref);

            var x7Decl = tree.GetRoot().DescendantNodes().OfType<DeclarationPatternSyntax>().Where(p => p.Identifier.ValueText == "x7").Single();
            var x7Ref = tree.GetRoot().DescendantNodes().OfType<IdentifierNameSyntax>().Where(id => id.Identifier.ValueText == "x7").ToArray();
            Assert.Equal(2, x7Ref.Length);
            VerifyModelForDeclarationPattern(model, x7Decl, x7Ref[0]);
            VerifyNotAPatternLocal(model, x7Ref[1]);

            var x8Decl = tree.GetRoot().DescendantNodes().OfType<DeclarationPatternSyntax>().Where(p => p.Identifier.ValueText == "x8").Single();
            var x8Ref = tree.GetRoot().DescendantNodes().OfType<IdentifierNameSyntax>().Where(id => id.Identifier.ValueText == "x8").ToArray();
            Assert.Equal(3, x8Ref.Length);
            VerifyModelForDeclarationPattern(model, x8Decl, x8Ref[0], x8Ref[1]);
            VerifyNotInScope(model, x8Ref[2]);

            var x9Decl = tree.GetRoot().DescendantNodes().OfType<DeclarationPatternSyntax>().Where(p => p.Identifier.ValueText == "x9").ToArray();
            var x9Ref = tree.GetRoot().DescendantNodes().OfType<IdentifierNameSyntax>().Where(id => id.Identifier.ValueText == "x9").ToArray();
            Assert.Equal(2, x9Decl.Length);
            Assert.Equal(4, x9Ref.Length);
            VerifyModelForDeclarationPattern(model, x9Decl[0], x9Ref[0], x9Ref[1]);
            VerifyModelForDeclarationPattern(model, x9Decl[1], x9Ref[2], x9Ref[3]);

            var x10Decl = tree.GetRoot().DescendantNodes().OfType<DeclarationPatternSyntax>().Where(p => p.Identifier.ValueText == "x10").Single();
            var x10Ref = tree.GetRoot().DescendantNodes().OfType<IdentifierNameSyntax>().Where(id => id.Identifier.ValueText == "x10").Single();
            VerifyModelForDeclarationPattern(model, x10Decl, x10Ref);

            var y10Ref = tree.GetRoot().DescendantNodes().OfType<IdentifierNameSyntax>().Where(id => id.Identifier.ValueText == "y10").ToArray();
            Assert.Equal(2, y10Ref.Length);
            VerifyNotInScope(model, y10Ref[0]);
            VerifyNotAPatternLocal(model, y10Ref[1]);

            var x11Decl = tree.GetRoot().DescendantNodes().OfType<DeclarationPatternSyntax>().Where(p => p.Identifier.ValueText == "x11").Single();
            var x11Ref = tree.GetRoot().DescendantNodes().OfType<IdentifierNameSyntax>().Where(id => id.Identifier.ValueText == "x11").Single();
            VerifyModelForDeclarationPattern(model, x11Decl, x11Ref);

            var y11Decl = tree.GetRoot().DescendantNodes().OfType<LetStatementSyntax>().Where(p => p.Identifier.ValueText == "y11").Single();
            var y11Ref = tree.GetRoot().DescendantNodes().OfType<IdentifierNameSyntax>().Where(id => id.Identifier.ValueText == "y11").ToArray();
            Assert.Equal(2, y11Ref.Length);
            VerifyNotInScope(model, y11Ref[0]);
            VerifyModelForDeclarationPattern(model, y11Decl, y11Ref[1]);

            var y12Ref = tree.GetRoot().DescendantNodes().OfType<IdentifierNameSyntax>().Where(id => id.Identifier.ValueText == "y12").Single();
            VerifyNotInScope(model, y12Ref);

            var y13Decl = tree.GetRoot().DescendantNodes().OfType<LetStatementSyntax>().Where(p => p.Identifier.ValueText == "y13").Single();
            var y13Ref = tree.GetRoot().DescendantNodes().OfType<IdentifierNameSyntax>().Where(id => id.Identifier.ValueText == "y13").Single();
            VerifyNotInScope(model, y13Ref);
            VerifyModelForDeclarationPattern(model, y13Decl);

            var x14Decl = tree.GetRoot().DescendantNodes().OfType<DeclarationPatternSyntax>().Where(p => p.Identifier.ValueText == "x14").ToArray();
            var x14Ref = tree.GetRoot().DescendantNodes().OfType<IdentifierNameSyntax>().Where(id => id.Identifier.ValueText == "x14").ToArray();
            Assert.Equal(2, x14Decl.Length);
            Assert.Equal(2, x14Ref.Length);
            VerifyModelForDeclarationPattern(model, x14Decl[0], x14Ref);
            VerifyModelForDeclarationPatternDuplicateInSameScope(model, x14Decl[1]);
        }

        [Fact]
        public void ScopeOfPatternVariables_Using_02()
        {
            var source =
@"
public class X
{
    public static void Main()
    {
    }

    System.IDisposable Dummy(params object[] x) {return null;}

    void Test1()
    {
        using (var d = Dummy(true is var x1, x1))
        {
            Dummy(x1);
        }
    }

    void Test2()
    {
        using (var d = Dummy(true is var x2, x2))
            Dummy(x2);
    }

    void Test4()
    {
        var x4 = 11;
        Dummy(x4);

        using (var d = Dummy(true is var x4, x4))
            Dummy(x4);
    }

    void Test6()
    {
        using (var d = Dummy(x6 && true is var x6))
            Dummy(x6);
    }

    void Test7()
    {
        using (var d = Dummy(true is var x7 && x7))
        {
            var x7 = 12;
            Dummy(x7);
        }
    }

    void Test8()
    {
        using (var d = Dummy(true is var x8, x8))
            Dummy(x8);

        System.Console.WriteLine(x8);
    }

    void Test9()
    {
        using (var d = Dummy(true is var x9, x9))
        {   
            Dummy(x9);
            using (var e = Dummy(true is var x9, x9)) // 2
                Dummy(x9);
        }
    }

    void Test10()
    {
        using (var d = Dummy(y10 is var x10, x10))
        {   
            var y10 = 12;
            Dummy(y10);
        }
    }

    void Test11()
    {
        using (var d = Dummy(y11 is var x11, x11))
        {   
            let y11 = 12;
            Dummy(y11);
        }
    }

    void Test12()
    {
        using (var d = Dummy(y12 is var x12, x12))
            var y12 = 12;
    }

    void Test13()
    {
        using (var d = Dummy(y13 is var x13, x13))
            let y13 = 12;
    }

    void Test14()
    {
        using (var d = Dummy(1 is var x14, 
                             2 is var x14, 
                             x14))
        {
            Dummy(x14);
        }
    }
}
";
            var compilation = CreateCompilationWithMscorlib45(source, options: TestOptions.DebugExe, parseOptions: patternParseOptions);
            compilation.VerifyDiagnostics(
    // (87,13): error CS1023: Embedded statement cannot be a declaration or labeled statement
    //             var y12 = 12;
    Diagnostic(ErrorCode.ERR_BadEmbeddedStmt, "var y12 = 12;").WithLocation(87, 13),
    // (93,13): error CS1023: Embedded statement cannot be a declaration or labeled statement
    //             let y13 = 12;
    Diagnostic(ErrorCode.ERR_BadEmbeddedStmt, "let y13 = 12;").WithLocation(93, 13),
    // (29,42): error CS0136: A local or parameter named 'x4' cannot be declared in this scope because that name is used in an enclosing local scope to define a local or parameter
    //         using (var d = Dummy(true is var x4, x4))
    Diagnostic(ErrorCode.ERR_LocalIllegallyOverrides, "x4").WithArguments("x4").WithLocation(29, 42),
    // (35,30): error CS0841: Cannot use local variable 'x6' before it is declared
    //         using (var d = Dummy(x6 && true is var x6))
    Diagnostic(ErrorCode.ERR_VariableUsedBeforeDeclaration, "x6").WithArguments("x6").WithLocation(35, 30),
    // (43,17): error CS0136: A local or parameter named 'x7' cannot be declared in this scope because that name is used in an enclosing local scope to define a local or parameter
    //             var x7 = 12;
    Diagnostic(ErrorCode.ERR_LocalIllegallyOverrides, "x7").WithArguments("x7").WithLocation(43, 17),
    // (53,34): error CS0103: The name 'x8' does not exist in the current context
    //         System.Console.WriteLine(x8);
    Diagnostic(ErrorCode.ERR_NameNotInContext, "x8").WithArguments("x8").WithLocation(53, 34),
    // (61,46): error CS0136: A local or parameter named 'x9' cannot be declared in this scope because that name is used in an enclosing local scope to define a local or parameter
    //             using (var e = Dummy(true is var x9, x9)) // 2
    Diagnostic(ErrorCode.ERR_LocalIllegallyOverrides, "x9").WithArguments("x9").WithLocation(61, 46),
    // (68,30): error CS0103: The name 'y10' does not exist in the current context
    //         using (var d = Dummy(y10 is var x10, x10))
    Diagnostic(ErrorCode.ERR_NameNotInContext, "y10").WithArguments("y10").WithLocation(68, 30),
    // (77,30): error CS0103: The name 'y11' does not exist in the current context
    //         using (var d = Dummy(y11 is var x11, x11))
    Diagnostic(ErrorCode.ERR_NameNotInContext, "y11").WithArguments("y11").WithLocation(77, 30),
    // (86,30): error CS0103: The name 'y12' does not exist in the current context
    //         using (var d = Dummy(y12 is var x12, x12))
    Diagnostic(ErrorCode.ERR_NameNotInContext, "y12").WithArguments("y12").WithLocation(86, 30),
    // (92,30): error CS0103: The name 'y13' does not exist in the current context
    //         using (var d = Dummy(y13 is var x13, x13))
    Diagnostic(ErrorCode.ERR_NameNotInContext, "y13").WithArguments("y13").WithLocation(92, 30),
    // (99,39): error CS0128: A local variable named 'x14' is already defined in this scope
    //                              2 is var x14, 
    Diagnostic(ErrorCode.ERR_LocalDuplicate, "x14").WithArguments("x14").WithLocation(99, 39)
                );

            var tree = compilation.SyntaxTrees.Single();
            var model = compilation.GetSemanticModel(tree);

            var x1Decl = tree.GetRoot().DescendantNodes().OfType<DeclarationPatternSyntax>().Where(p => p.Identifier.ValueText == "x1").Single();
            var x1Ref = tree.GetRoot().DescendantNodes().OfType<IdentifierNameSyntax>().Where(id => id.Identifier.ValueText == "x1").ToArray();
            Assert.Equal(2, x1Ref.Length);
            VerifyModelForDeclarationPattern(model, x1Decl, x1Ref);

            var x2Decl = tree.GetRoot().DescendantNodes().OfType<DeclarationPatternSyntax>().Where(p => p.Identifier.ValueText == "x2").Single();
            var x2Ref = tree.GetRoot().DescendantNodes().OfType<IdentifierNameSyntax>().Where(id => id.Identifier.ValueText == "x2").ToArray();
            Assert.Equal(2, x2Ref.Length);
            VerifyModelForDeclarationPattern(model, x2Decl, x2Ref);

            var x4Decl = tree.GetRoot().DescendantNodes().OfType<DeclarationPatternSyntax>().Where(p => p.Identifier.ValueText == "x4").Single();
            var x4Ref = tree.GetRoot().DescendantNodes().OfType<IdentifierNameSyntax>().Where(id => id.Identifier.ValueText == "x4").ToArray();
            Assert.Equal(3, x4Ref.Length);
            VerifyNotAPatternLocal(model, x4Ref[0]);
            VerifyModelForDeclarationPattern(model, x4Decl, x4Ref[1], x4Ref[2]);

            var x6Decl = tree.GetRoot().DescendantNodes().OfType<DeclarationPatternSyntax>().Where(p => p.Identifier.ValueText == "x6").Single();
            var x6Ref = tree.GetRoot().DescendantNodes().OfType<IdentifierNameSyntax>().Where(id => id.Identifier.ValueText == "x6").ToArray();
            Assert.Equal(2, x6Ref.Length);
            VerifyModelForDeclarationPattern(model, x6Decl, x6Ref);

            var x7Decl = tree.GetRoot().DescendantNodes().OfType<DeclarationPatternSyntax>().Where(p => p.Identifier.ValueText == "x7").Single();
            var x7Ref = tree.GetRoot().DescendantNodes().OfType<IdentifierNameSyntax>().Where(id => id.Identifier.ValueText == "x7").ToArray();
            Assert.Equal(2, x7Ref.Length);
            VerifyModelForDeclarationPattern(model, x7Decl, x7Ref[0]);
            VerifyNotAPatternLocal(model, x7Ref[1]);

            var x8Decl = tree.GetRoot().DescendantNodes().OfType<DeclarationPatternSyntax>().Where(p => p.Identifier.ValueText == "x8").Single();
            var x8Ref = tree.GetRoot().DescendantNodes().OfType<IdentifierNameSyntax>().Where(id => id.Identifier.ValueText == "x8").ToArray();
            Assert.Equal(3, x8Ref.Length);
            VerifyModelForDeclarationPattern(model, x8Decl, x8Ref[0], x8Ref[1]);
            VerifyNotInScope(model, x8Ref[2]);

            var x9Decl = tree.GetRoot().DescendantNodes().OfType<DeclarationPatternSyntax>().Where(p => p.Identifier.ValueText == "x9").ToArray();
            var x9Ref = tree.GetRoot().DescendantNodes().OfType<IdentifierNameSyntax>().Where(id => id.Identifier.ValueText == "x9").ToArray();
            Assert.Equal(2, x9Decl.Length);
            Assert.Equal(4, x9Ref.Length);
            VerifyModelForDeclarationPattern(model, x9Decl[0], x9Ref[0], x9Ref[1]);
            VerifyModelForDeclarationPattern(model, x9Decl[1], x9Ref[2], x9Ref[3]);

            var x10Decl = tree.GetRoot().DescendantNodes().OfType<DeclarationPatternSyntax>().Where(p => p.Identifier.ValueText == "x10").Single();
            var x10Ref = tree.GetRoot().DescendantNodes().OfType<IdentifierNameSyntax>().Where(id => id.Identifier.ValueText == "x10").Single();
            VerifyModelForDeclarationPattern(model, x10Decl, x10Ref);

            var y10Ref = tree.GetRoot().DescendantNodes().OfType<IdentifierNameSyntax>().Where(id => id.Identifier.ValueText == "y10").ToArray();
            Assert.Equal(2, y10Ref.Length);
            VerifyNotInScope(model, y10Ref[0]);
            VerifyNotAPatternLocal(model, y10Ref[1]);

            var x11Decl = tree.GetRoot().DescendantNodes().OfType<DeclarationPatternSyntax>().Where(p => p.Identifier.ValueText == "x11").Single();
            var x11Ref = tree.GetRoot().DescendantNodes().OfType<IdentifierNameSyntax>().Where(id => id.Identifier.ValueText == "x11").Single();
            VerifyModelForDeclarationPattern(model, x11Decl, x11Ref);

            var y11Decl = tree.GetRoot().DescendantNodes().OfType<LetStatementSyntax>().Where(p => p.Identifier.ValueText == "y11").Single();
            var y11Ref = tree.GetRoot().DescendantNodes().OfType<IdentifierNameSyntax>().Where(id => id.Identifier.ValueText == "y11").ToArray();
            Assert.Equal(2, y11Ref.Length);
            VerifyNotInScope(model, y11Ref[0]);
            VerifyModelForDeclarationPattern(model, y11Decl, y11Ref[1]);

            var y12Ref = tree.GetRoot().DescendantNodes().OfType<IdentifierNameSyntax>().Where(id => id.Identifier.ValueText == "y12").Single();
            VerifyNotInScope(model, y12Ref);

            var y13Decl = tree.GetRoot().DescendantNodes().OfType<LetStatementSyntax>().Where(p => p.Identifier.ValueText == "y13").Single();
            var y13Ref = tree.GetRoot().DescendantNodes().OfType<IdentifierNameSyntax>().Where(id => id.Identifier.ValueText == "y13").Single();
            VerifyNotInScope(model, y13Ref);
            VerifyModelForDeclarationPattern(model, y13Decl);

            var x14Decl = tree.GetRoot().DescendantNodes().OfType<DeclarationPatternSyntax>().Where(p => p.Identifier.ValueText == "x14").ToArray();
            var x14Ref = tree.GetRoot().DescendantNodes().OfType<IdentifierNameSyntax>().Where(id => id.Identifier.ValueText == "x14").ToArray();
            Assert.Equal(2, x14Decl.Length);
            Assert.Equal(2, x14Ref.Length);
            VerifyModelForDeclarationPattern(model, x14Decl[0], x14Ref);
            VerifyModelForDeclarationPatternDuplicateInSameScope(model, x14Decl[1]);
        }

        [Fact]
        public void ScopeOfPatternVariables_Using_03()
        {
            var source =
@"
public class X
{
    public static void Main()
    {
    }

    System.IDisposable Dummy(params object[] x) {return null;}

    void Test1()
    {
        using (System.IDisposable d = Dummy(true is var x1, x1))
        {
            Dummy(x1);
        }
    }

    void Test2()
    {
        using (System.IDisposable d = Dummy(true is var x2, x2))
            Dummy(x2);
    }

    void Test4()
    {
        var x4 = 11;
        Dummy(x4);

        using (System.IDisposable d = Dummy(true is var x4, x4))
            Dummy(x4);
    }

    void Test6()
    {
        using (System.IDisposable d = Dummy(x6 && true is var x6))
            Dummy(x6);
    }

    void Test7()
    {
        using (System.IDisposable d = Dummy(true is var x7 && x7))
        {
            var x7 = 12;
            Dummy(x7);
        }
    }

    void Test8()
    {
        using (System.IDisposable d = Dummy(true is var x8, x8))
            Dummy(x8);

        System.Console.WriteLine(x8);
    }

    void Test9()
    {
        using (System.IDisposable d = Dummy(true is var x9, x9))
        {   
            Dummy(x9);
            using (System.IDisposable c = Dummy(true is var x9, x9)) // 2
                Dummy(x9);
        }
    }

    void Test10()
    {
        using (System.IDisposable d = Dummy(y10 is var x10, x10))
        {   
            var y10 = 12;
            Dummy(y10);
        }
    }

    void Test11()
    {
        using (System.IDisposable d = Dummy(y11 is var x11, x11))
        {   
            let y11 = 12;
            Dummy(y11);
        }
    }

    void Test12()
    {
        using (System.IDisposable d = Dummy(y12 is var x12, x12))
            var y12 = 12;
    }

    void Test13()
    {
        using (System.IDisposable d = Dummy(y13 is var x13, x13))
            let y13 = 12;
    }

    void Test14()
    {
        using (System.IDisposable d = Dummy(1 is var x14, 
                                            2 is var x14, 
                                            x14))
        {
            Dummy(x14);
        }
    }
}
";
            var compilation = CreateCompilationWithMscorlib45(source, options: TestOptions.DebugExe, parseOptions: patternParseOptions);
            compilation.VerifyDiagnostics(
    // (87,13): error CS1023: Embedded statement cannot be a declaration or labeled statement
    //             var y12 = 12;
    Diagnostic(ErrorCode.ERR_BadEmbeddedStmt, "var y12 = 12;").WithLocation(87, 13),
    // (93,13): error CS1023: Embedded statement cannot be a declaration or labeled statement
    //             let y13 = 12;
    Diagnostic(ErrorCode.ERR_BadEmbeddedStmt, "let y13 = 12;").WithLocation(93, 13),
    // (29,57): error CS0136: A local or parameter named 'x4' cannot be declared in this scope because that name is used in an enclosing local scope to define a local or parameter
    //         using (System.IDisposable d = Dummy(true is var x4, x4))
    Diagnostic(ErrorCode.ERR_LocalIllegallyOverrides, "x4").WithArguments("x4").WithLocation(29, 57),
    // (35,45): error CS0841: Cannot use local variable 'x6' before it is declared
    //         using (System.IDisposable d = Dummy(x6 && true is var x6))
    Diagnostic(ErrorCode.ERR_VariableUsedBeforeDeclaration, "x6").WithArguments("x6").WithLocation(35, 45),
    // (43,17): error CS0136: A local or parameter named 'x7' cannot be declared in this scope because that name is used in an enclosing local scope to define a local or parameter
    //             var x7 = 12;
    Diagnostic(ErrorCode.ERR_LocalIllegallyOverrides, "x7").WithArguments("x7").WithLocation(43, 17),
    // (53,34): error CS0103: The name 'x8' does not exist in the current context
    //         System.Console.WriteLine(x8);
    Diagnostic(ErrorCode.ERR_NameNotInContext, "x8").WithArguments("x8").WithLocation(53, 34),
    // (61,61): error CS0136: A local or parameter named 'x9' cannot be declared in this scope because that name is used in an enclosing local scope to define a local or parameter
    //             using (System.IDisposable c = Dummy(true is var x9, x9)) // 2
    Diagnostic(ErrorCode.ERR_LocalIllegallyOverrides, "x9").WithArguments("x9").WithLocation(61, 61),
    // (68,45): error CS0103: The name 'y10' does not exist in the current context
    //         using (System.IDisposable d = Dummy(y10 is var x10, x10))
    Diagnostic(ErrorCode.ERR_NameNotInContext, "y10").WithArguments("y10").WithLocation(68, 45),
    // (77,45): error CS0103: The name 'y11' does not exist in the current context
    //         using (System.IDisposable d = Dummy(y11 is var x11, x11))
    Diagnostic(ErrorCode.ERR_NameNotInContext, "y11").WithArguments("y11").WithLocation(77, 45),
    // (86,45): error CS0103: The name 'y12' does not exist in the current context
    //         using (System.IDisposable d = Dummy(y12 is var x12, x12))
    Diagnostic(ErrorCode.ERR_NameNotInContext, "y12").WithArguments("y12").WithLocation(86, 45),
    // (92,45): error CS0103: The name 'y13' does not exist in the current context
    //         using (System.IDisposable d = Dummy(y13 is var x13, x13))
    Diagnostic(ErrorCode.ERR_NameNotInContext, "y13").WithArguments("y13").WithLocation(92, 45),
    // (99,54): error CS0128: A local variable named 'x14' is already defined in this scope
    //                                             2 is var x14, 
    Diagnostic(ErrorCode.ERR_LocalDuplicate, "x14").WithArguments("x14").WithLocation(99, 54)
                );

            var tree = compilation.SyntaxTrees.Single();
            var model = compilation.GetSemanticModel(tree);

            var x1Decl = tree.GetRoot().DescendantNodes().OfType<DeclarationPatternSyntax>().Where(p => p.Identifier.ValueText == "x1").Single();
            var x1Ref = tree.GetRoot().DescendantNodes().OfType<IdentifierNameSyntax>().Where(id => id.Identifier.ValueText == "x1").ToArray();
            Assert.Equal(2, x1Ref.Length);
            VerifyModelForDeclarationPattern(model, x1Decl, x1Ref);

            var x2Decl = tree.GetRoot().DescendantNodes().OfType<DeclarationPatternSyntax>().Where(p => p.Identifier.ValueText == "x2").Single();
            var x2Ref = tree.GetRoot().DescendantNodes().OfType<IdentifierNameSyntax>().Where(id => id.Identifier.ValueText == "x2").ToArray();
            Assert.Equal(2, x2Ref.Length);
            VerifyModelForDeclarationPattern(model, x2Decl, x2Ref);

            var x4Decl = tree.GetRoot().DescendantNodes().OfType<DeclarationPatternSyntax>().Where(p => p.Identifier.ValueText == "x4").Single();
            var x4Ref = tree.GetRoot().DescendantNodes().OfType<IdentifierNameSyntax>().Where(id => id.Identifier.ValueText == "x4").ToArray();
            Assert.Equal(3, x4Ref.Length);
            VerifyNotAPatternLocal(model, x4Ref[0]);
            VerifyModelForDeclarationPattern(model, x4Decl, x4Ref[1], x4Ref[2]);

            var x6Decl = tree.GetRoot().DescendantNodes().OfType<DeclarationPatternSyntax>().Where(p => p.Identifier.ValueText == "x6").Single();
            var x6Ref = tree.GetRoot().DescendantNodes().OfType<IdentifierNameSyntax>().Where(id => id.Identifier.ValueText == "x6").ToArray();
            Assert.Equal(2, x6Ref.Length);
            VerifyModelForDeclarationPattern(model, x6Decl, x6Ref);

            var x7Decl = tree.GetRoot().DescendantNodes().OfType<DeclarationPatternSyntax>().Where(p => p.Identifier.ValueText == "x7").Single();
            var x7Ref = tree.GetRoot().DescendantNodes().OfType<IdentifierNameSyntax>().Where(id => id.Identifier.ValueText == "x7").ToArray();
            Assert.Equal(2, x7Ref.Length);
            VerifyModelForDeclarationPattern(model, x7Decl, x7Ref[0]);
            VerifyNotAPatternLocal(model, x7Ref[1]);

            var x8Decl = tree.GetRoot().DescendantNodes().OfType<DeclarationPatternSyntax>().Where(p => p.Identifier.ValueText == "x8").Single();
            var x8Ref = tree.GetRoot().DescendantNodes().OfType<IdentifierNameSyntax>().Where(id => id.Identifier.ValueText == "x8").ToArray();
            Assert.Equal(3, x8Ref.Length);
            VerifyModelForDeclarationPattern(model, x8Decl, x8Ref[0], x8Ref[1]);
            VerifyNotInScope(model, x8Ref[2]);

            var x9Decl = tree.GetRoot().DescendantNodes().OfType<DeclarationPatternSyntax>().Where(p => p.Identifier.ValueText == "x9").ToArray();
            var x9Ref = tree.GetRoot().DescendantNodes().OfType<IdentifierNameSyntax>().Where(id => id.Identifier.ValueText == "x9").ToArray();
            Assert.Equal(2, x9Decl.Length);
            Assert.Equal(4, x9Ref.Length);
            VerifyModelForDeclarationPattern(model, x9Decl[0], x9Ref[0], x9Ref[1]);
            VerifyModelForDeclarationPattern(model, x9Decl[1], x9Ref[2], x9Ref[3]);

            var x10Decl = tree.GetRoot().DescendantNodes().OfType<DeclarationPatternSyntax>().Where(p => p.Identifier.ValueText == "x10").Single();
            var x10Ref = tree.GetRoot().DescendantNodes().OfType<IdentifierNameSyntax>().Where(id => id.Identifier.ValueText == "x10").Single();
            VerifyModelForDeclarationPattern(model, x10Decl, x10Ref);

            var y10Ref = tree.GetRoot().DescendantNodes().OfType<IdentifierNameSyntax>().Where(id => id.Identifier.ValueText == "y10").ToArray();
            Assert.Equal(2, y10Ref.Length);
            VerifyNotInScope(model, y10Ref[0]);
            VerifyNotAPatternLocal(model, y10Ref[1]);

            var x11Decl = tree.GetRoot().DescendantNodes().OfType<DeclarationPatternSyntax>().Where(p => p.Identifier.ValueText == "x11").Single();
            var x11Ref = tree.GetRoot().DescendantNodes().OfType<IdentifierNameSyntax>().Where(id => id.Identifier.ValueText == "x11").Single();
            VerifyModelForDeclarationPattern(model, x11Decl, x11Ref);

            var y11Decl = tree.GetRoot().DescendantNodes().OfType<LetStatementSyntax>().Where(p => p.Identifier.ValueText == "y11").Single();
            var y11Ref = tree.GetRoot().DescendantNodes().OfType<IdentifierNameSyntax>().Where(id => id.Identifier.ValueText == "y11").ToArray();
            Assert.Equal(2, y11Ref.Length);
            VerifyNotInScope(model, y11Ref[0]);
            VerifyModelForDeclarationPattern(model, y11Decl, y11Ref[1]);

            var y12Ref = tree.GetRoot().DescendantNodes().OfType<IdentifierNameSyntax>().Where(id => id.Identifier.ValueText == "y12").Single();
            VerifyNotInScope(model, y12Ref);

            var y13Decl = tree.GetRoot().DescendantNodes().OfType<LetStatementSyntax>().Where(p => p.Identifier.ValueText == "y13").Single();
            var y13Ref = tree.GetRoot().DescendantNodes().OfType<IdentifierNameSyntax>().Where(id => id.Identifier.ValueText == "y13").Single();
            VerifyNotInScope(model, y13Ref);
            VerifyModelForDeclarationPattern(model, y13Decl);

            var x14Decl = tree.GetRoot().DescendantNodes().OfType<DeclarationPatternSyntax>().Where(p => p.Identifier.ValueText == "x14").ToArray();
            var x14Ref = tree.GetRoot().DescendantNodes().OfType<IdentifierNameSyntax>().Where(id => id.Identifier.ValueText == "x14").ToArray();
            Assert.Equal(2, x14Decl.Length);
            Assert.Equal(2, x14Ref.Length);
            VerifyModelForDeclarationPattern(model, x14Decl[0], x14Ref);
            VerifyModelForDeclarationPatternDuplicateInSameScope(model, x14Decl[1]);
        }

        [Fact]
        public void ScopeOfPatternVariables_Using_04()
        {
            var source =
@"
public class X
{
    public static void Main()
    {
    }

    System.IDisposable Dummy(params object[] x) {return null;}

    void Test1()
    {
        using (var x1 = Dummy(true is var x1, x1))
        {
            Dummy(x1);
        }
    }

    void Test2()
    {
        using (System.IDisposable x2 = Dummy(true is var x2, x2))
        {
            Dummy(x2);
        }
    }
}
";
            var compilation = CreateCompilationWithMscorlib45(source, options: TestOptions.DebugExe, parseOptions: patternParseOptions);
            compilation.VerifyDiagnostics(
    // (12,43): error CS0128: A local variable named 'x1' is already defined in this scope
    //         using (var x1 = Dummy(true is var x1, x1))
    Diagnostic(ErrorCode.ERR_LocalDuplicate, "x1").WithArguments("x1").WithLocation(12, 43),
    // (12,47): error CS0841: Cannot use local variable 'x1' before it is declared
    //         using (var x1 = Dummy(true is var x1, x1))
    Diagnostic(ErrorCode.ERR_VariableUsedBeforeDeclaration, "x1").WithArguments("x1").WithLocation(12, 47),
    // (20,58): error CS0128: A local variable named 'x2' is already defined in this scope
    //         using (System.IDisposable x2 = Dummy(true is var x2, x2))
    Diagnostic(ErrorCode.ERR_LocalDuplicate, "x2").WithArguments("x2").WithLocation(20, 58)
                );

            var tree = compilation.SyntaxTrees.Single();
            var model = compilation.GetSemanticModel(tree);

            var x1Decl = tree.GetRoot().DescendantNodes().OfType<DeclarationPatternSyntax>().Where(p => p.Identifier.ValueText == "x1").Single();
            var x1Ref = tree.GetRoot().DescendantNodes().OfType<IdentifierNameSyntax>().Where(id => id.Identifier.ValueText == "x1").ToArray();
            Assert.Equal(2, x1Ref.Length);
            VerifyModelForDeclarationPatternDuplicateInSameScope(model, x1Decl);
            VerifyNotAPatternLocal(model, x1Ref[0]);
            VerifyNotAPatternLocal(model, x1Ref[1]);

            var x2Decl = tree.GetRoot().DescendantNodes().OfType<DeclarationPatternSyntax>().Where(p => p.Identifier.ValueText == "x2").Single();
            var x2Ref = tree.GetRoot().DescendantNodes().OfType<IdentifierNameSyntax>().Where(id => id.Identifier.ValueText == "x2").ToArray();
            Assert.Equal(2, x2Ref.Length);
            VerifyModelForDeclarationPatternDuplicateInSameScope(model, x2Decl);
            VerifyNotAPatternLocal(model, x2Ref[0]);
            VerifyNotAPatternLocal(model, x2Ref[1]);
        }

        [Fact]
        public void ScopeOfPatternVariables_Using_05()
        {
            var source =
@"
public class X
{
    public static void Main()
    {
    }

    System.IDisposable Dummy(params object[] x) {return null;}

    void Test1()
    {
        using (System.IDisposable d = Dummy(true is var x1, x1), 
                                  x1 = Dummy(x1))
        {
            Dummy(x1);
        }
    }

    void Test2()
    {
        using (System.IDisposable d1 = Dummy(true is var x2, x2), 
                                  d2 = Dummy(true is var x2, x2))
        {
            Dummy(x2);
        }
    }

    void Test3()
    {
        using (System.IDisposable d1 = Dummy(true is var x3, x3), 
                                  d2 = Dummy(x3))
        {
            Dummy(x3);
        }
    }

    void Test4()
    {
        using (System.IDisposable d1 = Dummy(x4), 
                                  d2 = Dummy(true is var x4, x4))
        {
            Dummy(x4);
        }
    }
}
";
            var compilation = CreateCompilationWithMscorlib45(source, options: TestOptions.DebugExe, parseOptions: patternParseOptions);
            compilation.VerifyDiagnostics(
    // (13,35): error CS0128: A local variable named 'x1' is already defined in this scope
    //                                   x1 = Dummy(x1))
    Diagnostic(ErrorCode.ERR_LocalDuplicate, "x1").WithArguments("x1").WithLocation(13, 35),
    // (22,58): error CS0128: A local variable named 'x2' is already defined in this scope
    //                                   d2 = Dummy(true is var x2, x2))
    Diagnostic(ErrorCode.ERR_LocalDuplicate, "x2").WithArguments("x2").WithLocation(22, 58),
    // (39,46): error CS0841: Cannot use local variable 'x4' before it is declared
    //         using (System.IDisposable d1 = Dummy(x4), 
    Diagnostic(ErrorCode.ERR_VariableUsedBeforeDeclaration, "x4").WithArguments("x4").WithLocation(39, 46)
                );

            var tree = compilation.SyntaxTrees.Single();
            var model = compilation.GetSemanticModel(tree);

            var x1Decl = tree.GetRoot().DescendantNodes().OfType<DeclarationPatternSyntax>().Where(p => p.Identifier.ValueText == "x1").Single();
            var x1Ref = tree.GetRoot().DescendantNodes().OfType<IdentifierNameSyntax>().Where(id => id.Identifier.ValueText == "x1").ToArray();
            Assert.Equal(3, x1Ref.Length);
            VerifyModelForDeclarationPattern(model, x1Decl, x1Ref);

            var x2Decl = tree.GetRoot().DescendantNodes().OfType<DeclarationPatternSyntax>().Where(p => p.Identifier.ValueText == "x2").ToArray();
            var x2Ref = tree.GetRoot().DescendantNodes().OfType<IdentifierNameSyntax>().Where(id => id.Identifier.ValueText == "x2").ToArray();
            Assert.Equal(2, x2Decl.Length);
            Assert.Equal(3, x2Ref.Length);
            VerifyModelForDeclarationPattern(model, x2Decl[0], x2Ref);
            VerifyModelForDeclarationPatternDuplicateInSameScope(model, x2Decl[1]);

            var x3Decl = tree.GetRoot().DescendantNodes().OfType<DeclarationPatternSyntax>().Where(p => p.Identifier.ValueText == "x3").Single();
            var x3Ref = tree.GetRoot().DescendantNodes().OfType<IdentifierNameSyntax>().Where(id => id.Identifier.ValueText == "x3").ToArray();
            Assert.Equal(3, x3Ref.Length);
            VerifyModelForDeclarationPattern(model, x3Decl, x3Ref);

            var x4Decl = tree.GetRoot().DescendantNodes().OfType<DeclarationPatternSyntax>().Where(p => p.Identifier.ValueText == "x4").Single();
            var x4Ref = tree.GetRoot().DescendantNodes().OfType<IdentifierNameSyntax>().Where(id => id.Identifier.ValueText == "x4").ToArray();
            Assert.Equal(3, x4Ref.Length);
            VerifyModelForDeclarationPattern(model, x4Decl, x4Ref);
        }

        [Fact]
        public void Using_01()
        {
            var source =
@"
public class X
{
    public static void Main()
    {
        using (System.IDisposable d1 = Dummy(new C(""a""), new C(""b"") is var x1),
                                  d2 = Dummy(new C(""c""), new C(""d"") is var x2))
        {
            System.Console.WriteLine(d1);
            System.Console.WriteLine(x1);
            System.Console.WriteLine(d2);
            System.Console.WriteLine(x2);
        }

        using (Dummy(new C(""e""), new C(""f"") is var x1))
        {
            System.Console.WriteLine(x1);
        }
    }

    static System.IDisposable Dummy(System.IDisposable x, params object[] y) {return x;}
}

class C : System.IDisposable
{
    private readonly string _val;

    public C(string val)
    {
        _val = val;
    }

    public void Dispose()
    {
        System.Console.WriteLine(""Disposing {0}"", _val);
    }

    public override string ToString()
    {
        return _val;
    }
}
";
            var compilation = CreateCompilationWithMscorlib45(source, options: TestOptions.DebugExe, parseOptions: patternParseOptions);
            CompileAndVerify(compilation, expectedOutput:
@"a
b
c
d
Disposing c
Disposing a
f
Disposing e");
        }

        [Fact]
        public void ScopeOfPatternVariables_LocalDeclarationStmt_01()
        {
            var source =
@"
public class X
{
    public static void Main()
    {
    }

    object Dummy(params object[] x) {return null;}

    void Test1()
    {
        var d = Dummy(true is var x1, x1);
    }
    void Test4()
    {
        var x4 = 11;
        Dummy(x4);

        var d = Dummy(true is var x4, x4);
    }

    void Test6()
    {
        var d = Dummy(x6 && true is var x6);
    }

    void Test8()
    {
        var d = Dummy(true is var x8, x8);
        System.Console.WriteLine(x8);
    }

    void Test14()
    {
        var d = Dummy(1 is var x14, 
                      2 is var x14, 
                      x14);
    }
}
";
            var compilation = CreateCompilationWithMscorlib45(source, options: TestOptions.DebugExe, parseOptions: patternParseOptions);
            compilation.VerifyDiagnostics(
    // (19,35): error CS0136: A local or parameter named 'x4' cannot be declared in this scope because that name is used in an enclosing local scope to define a local or parameter
    //         var d = Dummy(true is var x4, x4);
    Diagnostic(ErrorCode.ERR_LocalIllegallyOverrides, "x4").WithArguments("x4").WithLocation(19, 35),
    // (24,23): error CS0841: Cannot use local variable 'x6' before it is declared
    //         var d = Dummy(x6 && true is var x6);
    Diagnostic(ErrorCode.ERR_VariableUsedBeforeDeclaration, "x6").WithArguments("x6").WithLocation(24, 23),
    // (30,34): error CS0103: The name 'x8' does not exist in the current context
    //         System.Console.WriteLine(x8);
    Diagnostic(ErrorCode.ERR_NameNotInContext, "x8").WithArguments("x8").WithLocation(30, 34),
    // (36,32): error CS0128: A local variable named 'x14' is already defined in this scope
    //                       2 is var x14, 
    Diagnostic(ErrorCode.ERR_LocalDuplicate, "x14").WithArguments("x14").WithLocation(36, 32)
                );

            var tree = compilation.SyntaxTrees.Single();
            var model = compilation.GetSemanticModel(tree);

            var x1Decl = tree.GetRoot().DescendantNodes().OfType<DeclarationPatternSyntax>().Where(p => p.Identifier.ValueText == "x1").Single();
            var x1Ref = tree.GetRoot().DescendantNodes().OfType<IdentifierNameSyntax>().Where(id => id.Identifier.ValueText == "x1").Single();
            VerifyModelForDeclarationPattern(model, x1Decl, x1Ref);

            var x4Decl = tree.GetRoot().DescendantNodes().OfType<DeclarationPatternSyntax>().Where(p => p.Identifier.ValueText == "x4").Single();
            var x4Ref = tree.GetRoot().DescendantNodes().OfType<IdentifierNameSyntax>().Where(id => id.Identifier.ValueText == "x4").ToArray();
            Assert.Equal(2, x4Ref.Length);
            VerifyNotAPatternLocal(model, x4Ref[0]);
            VerifyModelForDeclarationPattern(model, x4Decl, x4Ref[1]);

            var x6Decl = tree.GetRoot().DescendantNodes().OfType<DeclarationPatternSyntax>().Where(p => p.Identifier.ValueText == "x6").Single();
            var x6Ref = tree.GetRoot().DescendantNodes().OfType<IdentifierNameSyntax>().Where(id => id.Identifier.ValueText == "x6").Single();
            VerifyModelForDeclarationPattern(model, x6Decl, x6Ref);

            var x8Decl = tree.GetRoot().DescendantNodes().OfType<DeclarationPatternSyntax>().Where(p => p.Identifier.ValueText == "x8").Single();
            var x8Ref = tree.GetRoot().DescendantNodes().OfType<IdentifierNameSyntax>().Where(id => id.Identifier.ValueText == "x8").ToArray();
            Assert.Equal(2, x8Ref.Length);
            VerifyModelForDeclarationPattern(model, x8Decl, x8Ref[0]);
            VerifyNotInScope(model, x8Ref[1]);

            var x14Decl = tree.GetRoot().DescendantNodes().OfType<DeclarationPatternSyntax>().Where(p => p.Identifier.ValueText == "x14").ToArray();
            var x14Ref = tree.GetRoot().DescendantNodes().OfType<IdentifierNameSyntax>().Where(id => id.Identifier.ValueText == "x14").Single();
            Assert.Equal(2, x14Decl.Length);
            VerifyModelForDeclarationPattern(model, x14Decl[0], x14Ref);
            VerifyModelForDeclarationPatternDuplicateInSameScope(model, x14Decl[1]);
        }
        
        [Fact]
        public void ScopeOfPatternVariables_LocalDeclarationStmt_02()
        {
            var source =
@"
public class X
{
    public static void Main()
    {
    }

    object Dummy(params object[] x) {return null;}

    void Test1()
    {
        object d = Dummy(true is var x1, x1);
    }
    void Test4()
    {
        var x4 = 11;
        Dummy(x4);

        object d = Dummy(true is var x4, x4);
    }

    void Test6()
    {
        object d = Dummy(x6 && true is var x6);
    }

    void Test8()
    {
        object d = Dummy(true is var x8, x8);
        System.Console.WriteLine(x8);
    }

    void Test14()
    {
        object d = Dummy(1 is var x14, 
                         2 is var x14, 
                         x14);
    }
}
";
            var compilation = CreateCompilationWithMscorlib45(source, options: TestOptions.DebugExe, parseOptions: patternParseOptions);
            compilation.VerifyDiagnostics(
    // (19,38): error CS0136: A local or parameter named 'x4' cannot be declared in this scope because that name is used in an enclosing local scope to define a local or parameter
    //         object d = Dummy(true is var x4, x4);
    Diagnostic(ErrorCode.ERR_LocalIllegallyOverrides, "x4").WithArguments("x4").WithLocation(19, 38),
    // (24,26): error CS0841: Cannot use local variable 'x6' before it is declared
    //         object d = Dummy(x6 && true is var x6);
    Diagnostic(ErrorCode.ERR_VariableUsedBeforeDeclaration, "x6").WithArguments("x6").WithLocation(24, 26),
    // (30,34): error CS0103: The name 'x8' does not exist in the current context
    //         System.Console.WriteLine(x8);
    Diagnostic(ErrorCode.ERR_NameNotInContext, "x8").WithArguments("x8").WithLocation(30, 34),
    // (36,35): error CS0128: A local variable named 'x14' is already defined in this scope
    //                          2 is var x14, 
    Diagnostic(ErrorCode.ERR_LocalDuplicate, "x14").WithArguments("x14").WithLocation(36, 35)
                );

            var tree = compilation.SyntaxTrees.Single();
            var model = compilation.GetSemanticModel(tree);

            var x1Decl = tree.GetRoot().DescendantNodes().OfType<DeclarationPatternSyntax>().Where(p => p.Identifier.ValueText == "x1").Single();
            var x1Ref = tree.GetRoot().DescendantNodes().OfType<IdentifierNameSyntax>().Where(id => id.Identifier.ValueText == "x1").Single();
            VerifyModelForDeclarationPattern(model, x1Decl, x1Ref);

            var x4Decl = tree.GetRoot().DescendantNodes().OfType<DeclarationPatternSyntax>().Where(p => p.Identifier.ValueText == "x4").Single();
            var x4Ref = tree.GetRoot().DescendantNodes().OfType<IdentifierNameSyntax>().Where(id => id.Identifier.ValueText == "x4").ToArray();
            Assert.Equal(2, x4Ref.Length);
            VerifyNotAPatternLocal(model, x4Ref[0]);
            VerifyModelForDeclarationPattern(model, x4Decl, x4Ref[1]);

            var x6Decl = tree.GetRoot().DescendantNodes().OfType<DeclarationPatternSyntax>().Where(p => p.Identifier.ValueText == "x6").Single();
            var x6Ref = tree.GetRoot().DescendantNodes().OfType<IdentifierNameSyntax>().Where(id => id.Identifier.ValueText == "x6").Single();
            VerifyModelForDeclarationPattern(model, x6Decl, x6Ref);

            var x8Decl = tree.GetRoot().DescendantNodes().OfType<DeclarationPatternSyntax>().Where(p => p.Identifier.ValueText == "x8").Single();
            var x8Ref = tree.GetRoot().DescendantNodes().OfType<IdentifierNameSyntax>().Where(id => id.Identifier.ValueText == "x8").ToArray();
            Assert.Equal(2, x8Ref.Length);
            VerifyModelForDeclarationPattern(model, x8Decl, x8Ref[0]);
            VerifyNotInScope(model, x8Ref[1]);

            var x14Decl = tree.GetRoot().DescendantNodes().OfType<DeclarationPatternSyntax>().Where(p => p.Identifier.ValueText == "x14").ToArray();
            var x14Ref = tree.GetRoot().DescendantNodes().OfType<IdentifierNameSyntax>().Where(id => id.Identifier.ValueText == "x14").Single();
            Assert.Equal(2, x14Decl.Length);
            VerifyModelForDeclarationPattern(model, x14Decl[0], x14Ref);
            VerifyModelForDeclarationPatternDuplicateInSameScope(model, x14Decl[1]);
        }

        [Fact]
        public void ScopeOfPatternVariables_LocalDeclarationStmt_03()
        {
            var source =
@"
public class X
{
    public static void Main()
    {
    }

    object Dummy(params object[] x) {return null;}

    void Test1()
    {
        var x1 = 
                 Dummy(true is var x1, x1);
        Dummy(x1);
    }

    void Test2()
    {
        object x2 = 
                    Dummy(true is var x2, x2);
        Dummy(x2);
    }
}
";
            var compilation = CreateCompilationWithMscorlib45(source, options: TestOptions.DebugExe, parseOptions: patternParseOptions);
            compilation.VerifyDiagnostics(
    // (13,36): error CS0136: A local or parameter named 'x1' cannot be declared in this scope because that name is used in an enclosing local scope to define a local or parameter
    //                  Dummy(true is var x1, x1);
    Diagnostic(ErrorCode.ERR_LocalIllegallyOverrides, "x1").WithArguments("x1").WithLocation(13, 36),
    // (20,39): error CS0136: A local or parameter named 'x2' cannot be declared in this scope because that name is used in an enclosing local scope to define a local or parameter
    //                     Dummy(true is var x2, x2);
    Diagnostic(ErrorCode.ERR_LocalIllegallyOverrides, "x2").WithArguments("x2").WithLocation(20, 39)
                );

            var tree = compilation.SyntaxTrees.Single();
            var model = compilation.GetSemanticModel(tree);

            var x1Decl = tree.GetRoot().DescendantNodes().OfType<DeclarationPatternSyntax>().Where(p => p.Identifier.ValueText == "x1").Single();
            var x1Ref = tree.GetRoot().DescendantNodes().OfType<IdentifierNameSyntax>().Where(id => id.Identifier.ValueText == "x1").ToArray();
            Assert.Equal(2, x1Ref.Length);
            VerifyModelForDeclarationPattern(model, x1Decl, x1Ref[0]);
            VerifyNotAPatternLocal(model, x1Ref[1]);

            var x2Decl = tree.GetRoot().DescendantNodes().OfType<DeclarationPatternSyntax>().Where(p => p.Identifier.ValueText == "x2").Single();
            var x2Ref = tree.GetRoot().DescendantNodes().OfType<IdentifierNameSyntax>().Where(id => id.Identifier.ValueText == "x2").ToArray();
            Assert.Equal(2, x2Ref.Length);
            VerifyModelForDeclarationPattern(model, x2Decl, x2Ref[0]);
            VerifyNotAPatternLocal(model, x2Ref[1]);
        }

        [Fact]
        public void ScopeOfPatternVariables_LocalDeclarationStmt_04()
        {
            var source =
@"
public class X
{
    public static void Main()
    {
    }

   object Dummy(params object[] x) {return null;}

    void Test1()
    {
        object d = Dummy(true is var x1, x1), 
               x1 = Dummy(x1);
        Dummy(x1);
    }

    void Test2()
    {
        object d1 = Dummy(true is var x2, x2), 
               d2 = Dummy(true is var x2, x2);
    }

    void Test3()
    {
        object d1 = Dummy(true is var x3, x3), 
               d2 = Dummy(x3);
    }

    void Test4()
    {
        object d1 = Dummy(x4), 
               d2 = Dummy(true is var x4, x4);
    }
}
";
            var compilation = CreateCompilationWithMscorlib45(source, options: TestOptions.DebugExe, parseOptions: patternParseOptions);
            compilation.VerifyDiagnostics(
    // (12,38): error CS0136: A local or parameter named 'x1' cannot be declared in this scope because that name is used in an enclosing local scope to define a local or parameter
    //         object d = Dummy(true is var x1, x1), 
    Diagnostic(ErrorCode.ERR_LocalIllegallyOverrides, "x1").WithArguments("x1").WithLocation(12, 38),
    // (20,39): error CS0128: A local variable named 'x2' is already defined in this scope
    //                d2 = Dummy(true is var x2, x2);
    Diagnostic(ErrorCode.ERR_LocalDuplicate, "x2").WithArguments("x2").WithLocation(20, 39),
    // (31,27): error CS0841: Cannot use local variable 'x4' before it is declared
    //         object d1 = Dummy(x4), 
    Diagnostic(ErrorCode.ERR_VariableUsedBeforeDeclaration, "x4").WithArguments("x4").WithLocation(31, 27)
                );

            var tree = compilation.SyntaxTrees.Single();
            var model = compilation.GetSemanticModel(tree);

            var x1Decl = tree.GetRoot().DescendantNodes().OfType<DeclarationPatternSyntax>().Where(p => p.Identifier.ValueText == "x1").Single();
            var x1Ref = tree.GetRoot().DescendantNodes().OfType<IdentifierNameSyntax>().Where(id => id.Identifier.ValueText == "x1").ToArray();
            Assert.Equal(3, x1Ref.Length);
            VerifyModelForDeclarationPattern(model, x1Decl, x1Ref[0], x1Ref[1]);
            VerifyNotAPatternLocal(model, x1Ref[2]);

            var x2Decl = tree.GetRoot().DescendantNodes().OfType<DeclarationPatternSyntax>().Where(p => p.Identifier.ValueText == "x2").ToArray();
            var x2Ref = tree.GetRoot().DescendantNodes().OfType<IdentifierNameSyntax>().Where(id => id.Identifier.ValueText == "x2").ToArray();
            Assert.Equal(2, x2Decl.Length);
            Assert.Equal(2, x2Ref.Length);
            VerifyModelForDeclarationPattern(model, x2Decl[0], x2Ref);
            VerifyModelForDeclarationPatternDuplicateInSameScope(model, x2Decl[1]);

            var x3Decl = tree.GetRoot().DescendantNodes().OfType<DeclarationPatternSyntax>().Where(p => p.Identifier.ValueText == "x3").Single();
            var x3Ref = tree.GetRoot().DescendantNodes().OfType<IdentifierNameSyntax>().Where(id => id.Identifier.ValueText == "x3").ToArray();
            Assert.Equal(2, x3Ref.Length);
            VerifyModelForDeclarationPattern(model, x3Decl, x3Ref);

            var x4Decl = tree.GetRoot().DescendantNodes().OfType<DeclarationPatternSyntax>().Where(p => p.Identifier.ValueText == "x4").Single();
            var x4Ref = tree.GetRoot().DescendantNodes().OfType<IdentifierNameSyntax>().Where(id => id.Identifier.ValueText == "x4").ToArray();
            Assert.Equal(2, x4Ref.Length);
            VerifyModelForDeclarationPattern(model, x4Decl, x4Ref);
        }

        [Fact]
        public void LocalDeclarationStmt_01()
        {
            var source =
@"
public class X
{
    public static void Main()
    {
        object d1 = Dummy(new C(""a""), new C(""b"") is var x1, x1),
               d2 = Dummy(new C(""c""), new C(""d"") is var x2, x2);
        System.Console.WriteLine(d1);
        System.Console.WriteLine(d2);
    }

    static object Dummy(object x, object y, object z) 
    {
        System.Console.WriteLine(z);
        return x;
    }
}

class C
{
    private readonly string _val;

    public C(string val)
    {
        _val = val;
    }

    public override string ToString()
    {
        return _val;
    }
}
";
            var compilation = CreateCompilationWithMscorlib45(source, options: TestOptions.DebugExe, parseOptions: patternParseOptions);
            CompileAndVerify(compilation, expectedOutput:
@"b
d
a
c");
        }

        [Fact]
        public void ScopeOfPatternVariables_While_01()
        {
            var source =
@"
public class X
{
    public static void Main()
    {
    }

    bool Dummy(params object[] x) {return true;}

    void Test1()
    {
        while (true is var x1 && x1)
        {
            Dummy(x1);
        }
    }

    void Test2()
    {
        while (true is var x2 && x2)
            Dummy(x2);
    }

    void Test4()
    {
        var x4 = 11;
        Dummy(x4);

        while (true is var x4 && x4)
            Dummy(x4);
    }

    void Test6()
    {
        while (x6 && true is var x6)
            Dummy(x6);
    }

    void Test7()
    {
        while (true is var x7 && x7)
        {
            var x7 = 12;
            Dummy(x7);
        }
    }

    void Test8()
    {
        while (true is var x8 && x8)
            Dummy(x8);

        System.Console.WriteLine(x8);
    }

    void Test9()
    {
        while (true is var x9 && x9)
        {   
            Dummy(x9);
            while (true is var x9 && x9) // 2
                Dummy(x9);
        }
    }

    void Test10()
    {
        while (y10 is var x10)
        {   
            var y10 = 12;
            Dummy(y10);
        }
    }

    void Test11()
    {
        while (y11 is var x11)
        {   
            let y11 = 12;
            Dummy(y11);
        }
    }

    void Test12()
    {
        while (y12 is var x12)
            var y12 = 12;
    }

    void Test13()
    {
        while (y13 is var x13)
            let y13 = 12;
    }

    void Test14()
    {
        while (Dummy(1 is var x14, 
                     2 is var x14, 
                     x14))
        {
            Dummy(x14);
        }
    }
}
";
            var compilation = CreateCompilationWithMscorlib45(source, options: TestOptions.DebugExe, parseOptions: patternParseOptions);
            compilation.VerifyDiagnostics(
    // (87,13): error CS1023: Embedded statement cannot be a declaration or labeled statement
    //             var y12 = 12;
    Diagnostic(ErrorCode.ERR_BadEmbeddedStmt, "var y12 = 12;").WithLocation(87, 13),
    // (93,13): error CS1023: Embedded statement cannot be a declaration or labeled statement
    //             let y13 = 12;
    Diagnostic(ErrorCode.ERR_BadEmbeddedStmt, "let y13 = 12;").WithLocation(93, 13),
    // (29,28): error CS0136: A local or parameter named 'x4' cannot be declared in this scope because that name is used in an enclosing local scope to define a local or parameter
    //         while (true is var x4 && x4)
    Diagnostic(ErrorCode.ERR_LocalIllegallyOverrides, "x4").WithArguments("x4").WithLocation(29, 28),
    // (35,16): error CS0841: Cannot use local variable 'x6' before it is declared
    //         while (x6 && true is var x6)
    Diagnostic(ErrorCode.ERR_VariableUsedBeforeDeclaration, "x6").WithArguments("x6").WithLocation(35, 16),
    // (43,17): error CS0136: A local or parameter named 'x7' cannot be declared in this scope because that name is used in an enclosing local scope to define a local or parameter
    //             var x7 = 12;
    Diagnostic(ErrorCode.ERR_LocalIllegallyOverrides, "x7").WithArguments("x7").WithLocation(43, 17),
    // (53,34): error CS0103: The name 'x8' does not exist in the current context
    //         System.Console.WriteLine(x8);
    Diagnostic(ErrorCode.ERR_NameNotInContext, "x8").WithArguments("x8").WithLocation(53, 34),
    // (61,32): error CS0136: A local or parameter named 'x9' cannot be declared in this scope because that name is used in an enclosing local scope to define a local or parameter
    //             while (true is var x9 && x9) // 2
    Diagnostic(ErrorCode.ERR_LocalIllegallyOverrides, "x9").WithArguments("x9").WithLocation(61, 32),
    // (68,16): error CS0103: The name 'y10' does not exist in the current context
    //         while (y10 is var x10)
    Diagnostic(ErrorCode.ERR_NameNotInContext, "y10").WithArguments("y10").WithLocation(68, 16),
    // (77,16): error CS0103: The name 'y11' does not exist in the current context
    //         while (y11 is var x11)
    Diagnostic(ErrorCode.ERR_NameNotInContext, "y11").WithArguments("y11").WithLocation(77, 16),
    // (86,16): error CS0103: The name 'y12' does not exist in the current context
    //         while (y12 is var x12)
    Diagnostic(ErrorCode.ERR_NameNotInContext, "y12").WithArguments("y12").WithLocation(86, 16),
    // (92,16): error CS0103: The name 'y13' does not exist in the current context
    //         while (y13 is var x13)
    Diagnostic(ErrorCode.ERR_NameNotInContext, "y13").WithArguments("y13").WithLocation(92, 16),
    // (99,31): error CS0128: A local variable named 'x14' is already defined in this scope
    //                      2 is var x14, 
    Diagnostic(ErrorCode.ERR_LocalDuplicate, "x14").WithArguments("x14").WithLocation(99, 31)
                );

            var tree = compilation.SyntaxTrees.Single();
            var model = compilation.GetSemanticModel(tree);

            var x1Decl = tree.GetRoot().DescendantNodes().OfType<DeclarationPatternSyntax>().Where(p => p.Identifier.ValueText == "x1").Single();
            var x1Ref = tree.GetRoot().DescendantNodes().OfType<IdentifierNameSyntax>().Where(id => id.Identifier.ValueText == "x1").ToArray();
            Assert.Equal(2, x1Ref.Length);
            VerifyModelForDeclarationPattern(model, x1Decl, x1Ref);

            var x2Decl = tree.GetRoot().DescendantNodes().OfType<DeclarationPatternSyntax>().Where(p => p.Identifier.ValueText == "x2").Single();
            var x2Ref = tree.GetRoot().DescendantNodes().OfType<IdentifierNameSyntax>().Where(id => id.Identifier.ValueText == "x2").ToArray();
            Assert.Equal(2, x2Ref.Length);
            VerifyModelForDeclarationPattern(model, x2Decl, x2Ref);

            var x4Decl = tree.GetRoot().DescendantNodes().OfType<DeclarationPatternSyntax>().Where(p => p.Identifier.ValueText == "x4").Single();
            var x4Ref = tree.GetRoot().DescendantNodes().OfType<IdentifierNameSyntax>().Where(id => id.Identifier.ValueText == "x4").ToArray();
            Assert.Equal(3, x4Ref.Length);
            VerifyNotAPatternLocal(model, x4Ref[0]);
            VerifyModelForDeclarationPattern(model, x4Decl, x4Ref[1], x4Ref[2]);

            var x6Decl = tree.GetRoot().DescendantNodes().OfType<DeclarationPatternSyntax>().Where(p => p.Identifier.ValueText == "x6").Single();
            var x6Ref = tree.GetRoot().DescendantNodes().OfType<IdentifierNameSyntax>().Where(id => id.Identifier.ValueText == "x6").ToArray();
            Assert.Equal(2, x6Ref.Length);
            VerifyModelForDeclarationPattern(model, x6Decl, x6Ref);

            var x7Decl = tree.GetRoot().DescendantNodes().OfType<DeclarationPatternSyntax>().Where(p => p.Identifier.ValueText == "x7").Single();
            var x7Ref = tree.GetRoot().DescendantNodes().OfType<IdentifierNameSyntax>().Where(id => id.Identifier.ValueText == "x7").ToArray();
            Assert.Equal(2, x7Ref.Length);
            VerifyModelForDeclarationPattern(model, x7Decl, x7Ref[0]);
            VerifyNotAPatternLocal(model, x7Ref[1]);

            var x8Decl = tree.GetRoot().DescendantNodes().OfType<DeclarationPatternSyntax>().Where(p => p.Identifier.ValueText == "x8").Single();
            var x8Ref = tree.GetRoot().DescendantNodes().OfType<IdentifierNameSyntax>().Where(id => id.Identifier.ValueText == "x8").ToArray();
            Assert.Equal(3, x8Ref.Length);
            VerifyModelForDeclarationPattern(model, x8Decl, x8Ref[0], x8Ref[1]);
            VerifyNotInScope(model, x8Ref[2]);

            var x9Decl = tree.GetRoot().DescendantNodes().OfType<DeclarationPatternSyntax>().Where(p => p.Identifier.ValueText == "x9").ToArray();
            var x9Ref = tree.GetRoot().DescendantNodes().OfType<IdentifierNameSyntax>().Where(id => id.Identifier.ValueText == "x9").ToArray();
            Assert.Equal(2, x9Decl.Length);
            Assert.Equal(4, x9Ref.Length);
            VerifyModelForDeclarationPattern(model, x9Decl[0], x9Ref[0], x9Ref[1]);
            VerifyModelForDeclarationPattern(model, x9Decl[1], x9Ref[2], x9Ref[3]);

            var y10Ref = tree.GetRoot().DescendantNodes().OfType<IdentifierNameSyntax>().Where(id => id.Identifier.ValueText == "y10").ToArray();
            Assert.Equal(2, y10Ref.Length);
            VerifyNotInScope(model, y10Ref[0]);
            VerifyNotAPatternLocal(model, y10Ref[1]);

            var y11Decl = tree.GetRoot().DescendantNodes().OfType<LetStatementSyntax>().Where(p => p.Identifier.ValueText == "y11").Single();
            var y11Ref = tree.GetRoot().DescendantNodes().OfType<IdentifierNameSyntax>().Where(id => id.Identifier.ValueText == "y11").ToArray();
            Assert.Equal(2, y11Ref.Length);
            VerifyNotInScope(model, y11Ref[0]);
            VerifyModelForDeclarationPattern(model, y11Decl, y11Ref[1]);

            var y12Ref = tree.GetRoot().DescendantNodes().OfType<IdentifierNameSyntax>().Where(id => id.Identifier.ValueText == "y12").Single();
            VerifyNotInScope(model, y12Ref);

            var y13Decl = tree.GetRoot().DescendantNodes().OfType<LetStatementSyntax>().Where(p => p.Identifier.ValueText == "y13").Single();
            var y13Ref = tree.GetRoot().DescendantNodes().OfType<IdentifierNameSyntax>().Where(id => id.Identifier.ValueText == "y13").Single();
            VerifyNotInScope(model, y13Ref);
            VerifyModelForDeclarationPattern(model, y13Decl);

            var x14Decl = tree.GetRoot().DescendantNodes().OfType<DeclarationPatternSyntax>().Where(p => p.Identifier.ValueText == "x14").ToArray();
            var x14Ref = tree.GetRoot().DescendantNodes().OfType<IdentifierNameSyntax>().Where(id => id.Identifier.ValueText == "x14").ToArray();
            Assert.Equal(2, x14Decl.Length);
            Assert.Equal(2, x14Ref.Length);
            VerifyModelForDeclarationPattern(model, x14Decl[0], x14Ref);
            VerifyModelForDeclarationPatternDuplicateInSameScope(model, x14Decl[1]);
        }

        [Fact]
        public void While_01()
        {
            var source =
@"
public class X
{
    public static void Main()
    {
        bool f = true;

        while (Dummy(f, (f ? 1 : 2) is var x1, x1))
        {
            System.Console.WriteLine(x1);
            f = false;
        }
    }

    static bool Dummy(bool x, object y, object z) 
    {
        System.Console.WriteLine(z);
        return x;
    }
}
";
            var compilation = CreateCompilationWithMscorlib45(source, options: TestOptions.DebugExe, parseOptions: patternParseOptions);
            CompileAndVerify(compilation, expectedOutput:
@"1
1
2");
>>>>>>> 42321199
        }
    }
}<|MERGE_RESOLUTION|>--- conflicted
+++ resolved
@@ -6150,9 +6150,6 @@
             CompileAndVerify(compilation, expectedOutput:
 @"Test1 case 0
 Test1 1");
-<<<<<<< HEAD
-
-=======
         }
 
         [Fact]
@@ -7656,7 +7653,6 @@
 @"1
 1
 2");
->>>>>>> 42321199
         }
     }
 }