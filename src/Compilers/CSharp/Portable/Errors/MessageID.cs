--- conflicted
+++ resolved
@@ -149,9 +149,6 @@
         IDS_FeatureRefConditional = MessageBase + 12731,
         IDS_FeatureAttributesOnBackingFields = MessageBase + 12732,
         IDS_FeatureImprovedOverloadCandidates = MessageBase + 12733,
-<<<<<<< HEAD
-        IDS_FeatureExpressionVariablesInQueriesAndInitializers = MessageBase + 12734,
-=======
         IDS_FeatureRefReassignment = MessageBase + 12734,
         IDS_FeatureRefFor = MessageBase + 12735,
         IDS_FeatureRefForEach = MessageBase + 12736,
@@ -159,7 +156,7 @@
         IDS_FeatureDelegateGenericTypeConstraint = MessageBase + 12738,
         IDS_FeatureUnmanagedGenericTypeConstraint = MessageBase + 12739,
         IDS_FeatureStackAllocInitializer = MessageBase + 12740,
->>>>>>> 7dcb04db
+        IDS_FeatureExpressionVariablesInQueriesAndInitializers = MessageBase + 12741,
     }
 
     // Message IDs may refer to strings that need to be localized.
@@ -202,9 +199,6 @@
                 // C# 7.3 features.
                 case MessageID.IDS_FeatureAttributesOnBackingFields: // semantic check
                 case MessageID.IDS_FeatureImprovedOverloadCandidates: // semantic check
-<<<<<<< HEAD
-                case MessageID.IDS_FeatureExpressionVariablesInQueriesAndInitializers: // semantic check
-=======
                 case MessageID.IDS_FeatureRefReassignment:
                 case MessageID.IDS_FeatureRefFor:
                 case MessageID.IDS_FeatureRefForEach:
@@ -212,7 +206,7 @@
                 case MessageID.IDS_FeatureDelegateGenericTypeConstraint: // semantic check
                 case MessageID.IDS_FeatureUnmanagedGenericTypeConstraint: // semantic check
                 case MessageID.IDS_FeatureStackAllocInitializer:
->>>>>>> 7dcb04db
+                case MessageID.IDS_FeatureExpressionVariablesInQueriesAndInitializers: // semantic check
                     return LanguageVersion.CSharp7_3;
 
                 // C# 7.2 features.
