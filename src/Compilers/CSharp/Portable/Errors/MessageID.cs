--- conflicted
+++ resolved
@@ -223,12 +223,9 @@
         IDS_FeatureGlobalUsing = MessageBase + 12798,
         IDS_FeatureInferredDelegateType = MessageBase + 12799,
         IDS_FeatureLambdaAttributes = MessageBase + 12800,
-<<<<<<< HEAD
 
         IDS_FeatureImprovedInterpolatedStrings = MessageBase + 13000, // PROTOTYPE(interp-string): condense
-=======
         IDS_FeatureWithOnAnonymousTypes = MessageBase + 12801,
->>>>>>> 1a026754
     }
 
     // Message IDs may refer to strings that need to be localized.
