﻿// Licensed to the .NET Foundation under one or more agreements.
// The .NET Foundation licenses this file to you under the MIT license.
// See the LICENSE file in the project root for more information.

using System;
using System.Diagnostics;
using Roslyn.Utilities;

namespace Microsoft.CodeAnalysis.CSharp
{
    internal enum MessageID
    {
        None = 0,
        MessageBase = 1200,

        IDS_SK_METHOD = MessageBase + 2000,
        IDS_SK_TYPE = MessageBase + 2001,
        IDS_SK_NAMESPACE = MessageBase + 2002,
        IDS_SK_FIELD = MessageBase + 2003,
        IDS_SK_PROPERTY = MessageBase + 2004,
        IDS_SK_UNKNOWN = MessageBase + 2005,
        IDS_SK_VARIABLE = MessageBase + 2006,
        IDS_SK_EVENT = MessageBase + 2007,
        IDS_SK_TYVAR = MessageBase + 2008,
        //IDS_SK_GCLASS = MessageBase + 2009,
        IDS_SK_ALIAS = MessageBase + 2010,
        //IDS_SK_EXTERNALIAS = MessageBase + 2011,
        IDS_SK_LABEL = MessageBase + 2012,
        IDS_SK_CONSTRUCTOR = MessageBase + 2013,

        IDS_NULL = MessageBase + 10001,
        //IDS_RELATEDERROR = MessageBase + 10002,
        //IDS_RELATEDWARNING = MessageBase + 10003,
        IDS_XMLIGNORED = MessageBase + 10004,
        IDS_XMLIGNORED2 = MessageBase + 10005,
        IDS_XMLFAILEDINCLUDE = MessageBase + 10006,
        IDS_XMLBADINCLUDE = MessageBase + 10007,
        IDS_XMLNOINCLUDE = MessageBase + 10008,
        IDS_XMLMISSINGINCLUDEFILE = MessageBase + 10009,
        IDS_XMLMISSINGINCLUDEPATH = MessageBase + 10010,
        IDS_GlobalNamespace = MessageBase + 10011,
        IDS_FeatureGenerics = MessageBase + 12500,
        IDS_FeatureAnonDelegates = MessageBase + 12501,
        IDS_FeatureModuleAttrLoc = MessageBase + 12502,
        IDS_FeatureGlobalNamespace = MessageBase + 12503,
        IDS_FeatureFixedBuffer = MessageBase + 12504,
        IDS_FeaturePragma = MessageBase + 12505,
        IDS_FOREACHLOCAL = MessageBase + 12506,
        IDS_USINGLOCAL = MessageBase + 12507,
        IDS_FIXEDLOCAL = MessageBase + 12508,
        IDS_FeatureStaticClasses = MessageBase + 12511,
        IDS_FeaturePartialTypes = MessageBase + 12512,
        IDS_MethodGroup = MessageBase + 12513,
        IDS_AnonMethod = MessageBase + 12514,
        IDS_FeatureSwitchOnBool = MessageBase + 12517,
        //IDS_WarnAsError = MessageBase + 12518,
        IDS_Collection = MessageBase + 12520,
        IDS_FeaturePropertyAccessorMods = MessageBase + 12522,
        IDS_FeatureExternAlias = MessageBase + 12523,
        IDS_FeatureIterators = MessageBase + 12524,
        IDS_FeatureDefault = MessageBase + 12525,
        IDS_FeatureNullable = MessageBase + 12528,
        IDS_Lambda = MessageBase + 12531,
        IDS_FeaturePatternMatching = MessageBase + 12532,
        IDS_FeatureThrowExpression = MessageBase + 12533,

        IDS_FeatureImplicitArray = MessageBase + 12557,
        IDS_FeatureImplicitLocal = MessageBase + 12558,
        IDS_FeatureAnonymousTypes = MessageBase + 12559,
        IDS_FeatureAutoImplementedProperties = MessageBase + 12560,
        IDS_FeatureObjectInitializer = MessageBase + 12561,
        IDS_FeatureCollectionInitializer = MessageBase + 12562,
        IDS_FeatureLambda = MessageBase + 12563,
        IDS_FeatureQueryExpression = MessageBase + 12564,
        IDS_FeatureExtensionMethod = MessageBase + 12565,
        IDS_FeaturePartialMethod = MessageBase + 12566,
        IDS_FeatureDynamic = MessageBase + 12644,
        IDS_FeatureTypeVariance = MessageBase + 12645,
        IDS_FeatureNamedArgument = MessageBase + 12646,
        IDS_FeatureOptionalParameter = MessageBase + 12647,
        IDS_FeatureExceptionFilter = MessageBase + 12648,
        IDS_FeatureAutoPropertyInitializer = MessageBase + 12649,

        IDS_SK_TYPE_OR_NAMESPACE = MessageBase + 12652,
        IDS_Contravariant = MessageBase + 12659,
        IDS_Contravariantly = MessageBase + 12660,
        IDS_Covariant = MessageBase + 12661,
        IDS_Covariantly = MessageBase + 12662,
        IDS_Invariantly = MessageBase + 12663,

        IDS_FeatureAsync = MessageBase + 12668,
        IDS_FeatureStaticAnonymousFunction = MessageBase + 12669,

        IDS_LIB_ENV = MessageBase + 12680,
        IDS_LIB_OPTION = MessageBase + 12681,
        IDS_REFERENCEPATH_OPTION = MessageBase + 12682,
        IDS_DirectoryDoesNotExist = MessageBase + 12683,
        IDS_DirectoryHasInvalidPath = MessageBase + 12684,

        IDS_Namespace1 = MessageBase + 12685,
        IDS_PathList = MessageBase + 12686,
        IDS_Text = MessageBase + 12687,

        IDS_FeatureDiscards = MessageBase + 12688,

        IDS_FeatureDefaultTypeParameterConstraint = MessageBase + 12689,
        IDS_FeatureNullPropagatingOperator = MessageBase + 12690,
        IDS_FeatureExpressionBodiedMethod = MessageBase + 12691,
        IDS_FeatureExpressionBodiedProperty = MessageBase + 12692,
        IDS_FeatureExpressionBodiedIndexer = MessageBase + 12693,
        // IDS_VersionExperimental = MessageBase + 12694,
        IDS_FeatureNameof = MessageBase + 12695,
        IDS_FeatureDictionaryInitializer = MessageBase + 12696,

        IDS_ToolName = MessageBase + 12697,
        IDS_LogoLine1 = MessageBase + 12698,
        IDS_LogoLine2 = MessageBase + 12699,
        IDS_CSCHelp = MessageBase + 12700,

        IDS_FeatureUsingStatic = MessageBase + 12701,
        IDS_FeatureInterpolatedStrings = MessageBase + 12702,
        IDS_OperationCausedStackOverflow = MessageBase + 12703,
        IDS_AwaitInCatchAndFinally = MessageBase + 12704,
        IDS_FeatureReadonlyAutoImplementedProperties = MessageBase + 12705,
        IDS_FeatureBinaryLiteral = MessageBase + 12706,
        IDS_FeatureDigitSeparator = MessageBase + 12707,
        IDS_FeatureLocalFunctions = MessageBase + 12708,
        IDS_FeatureNullableReferenceTypes = MessageBase + 12709,

        IDS_FeatureRefLocalsReturns = MessageBase + 12710,
        IDS_FeatureTuples = MessageBase + 12711,
        IDS_FeatureOutVar = MessageBase + 12713,

        // IDS_FeaturePragmaWarningEnable = MessageBase + 12714,
        IDS_FeatureExpressionBodiedAccessor = MessageBase + 12715,
        IDS_FeatureExpressionBodiedDeOrConstructor = MessageBase + 12716,
        IDS_ThrowExpression = MessageBase + 12717,
        IDS_FeatureDefaultLiteral = MessageBase + 12718,
        IDS_FeatureInferredTupleNames = MessageBase + 12719,
        IDS_FeatureGenericPatternMatching = MessageBase + 12720,
        IDS_FeatureAsyncMain = MessageBase + 12721,
        IDS_LangVersions = MessageBase + 12722,

        IDS_FeatureLeadingDigitSeparator = MessageBase + 12723,
        IDS_FeatureNonTrailingNamedArguments = MessageBase + 12724,

        IDS_FeatureReadOnlyReferences = MessageBase + 12725,
        IDS_FeatureRefStructs = MessageBase + 12726,
        IDS_FeatureReadOnlyStructs = MessageBase + 12727,
        IDS_FeatureRefExtensionMethods = MessageBase + 12728,
        // IDS_StackAllocExpression = MessageBase + 12729,
        IDS_FeaturePrivateProtected = MessageBase + 12730,

        IDS_FeatureRefConditional = MessageBase + 12731,
        IDS_FeatureAttributesOnBackingFields = MessageBase + 12732,
        IDS_FeatureImprovedOverloadCandidates = MessageBase + 12733,
        IDS_FeatureRefReassignment = MessageBase + 12734,
        IDS_FeatureRefFor = MessageBase + 12735,
        IDS_FeatureRefForEach = MessageBase + 12736,
        IDS_FeatureEnumGenericTypeConstraint = MessageBase + 12737,
        IDS_FeatureDelegateGenericTypeConstraint = MessageBase + 12738,
        IDS_FeatureUnmanagedGenericTypeConstraint = MessageBase + 12739,
        IDS_FeatureStackAllocInitializer = MessageBase + 12740,
        IDS_FeatureTupleEquality = MessageBase + 12741,
        IDS_FeatureExpressionVariablesInQueriesAndInitializers = MessageBase + 12742,
        IDS_FeatureExtensibleFixedStatement = MessageBase + 12743,
        IDS_FeatureIndexingMovableFixedBuffers = MessageBase + 12744,

        IDS_FeatureAltInterpolatedVerbatimStrings = MessageBase + 12745,
        IDS_FeatureCoalesceAssignmentExpression = MessageBase + 12746,
        IDS_FeatureUnconstrainedTypeParameterInNullCoalescingOperator = MessageBase + 12747,
        IDS_FeatureNotNullGenericTypeConstraint = MessageBase + 12748,
        IDS_FeatureIndexOperator = MessageBase + 12749,
        IDS_FeatureRangeOperator = MessageBase + 12750,
        IDS_FeatureAsyncStreams = MessageBase + 12751,
        IDS_FeatureRecursivePatterns = MessageBase + 12752,
        IDS_Disposable = MessageBase + 12753,
        IDS_FeatureUsingDeclarations = MessageBase + 12754,
        IDS_FeatureStaticLocalFunctions = MessageBase + 12755,
        IDS_FeatureNameShadowingInNestedFunctions = MessageBase + 12756,
        IDS_FeatureUnmanagedConstructedTypes = MessageBase + 12757,
        IDS_FeatureObsoleteOnPropertyAccessor = MessageBase + 12758,
        IDS_FeatureReadOnlyMembers = MessageBase + 12759,
        IDS_DefaultInterfaceImplementation = MessageBase + 12760,
        IDS_OverrideWithConstraints = MessageBase + 12761,
        IDS_FeatureNestedStackalloc = MessageBase + 12762,
        IDS_FeatureSwitchExpression = MessageBase + 12763,
        IDS_FeatureAsyncUsing = MessageBase + 12764,
        IDS_FeatureLambdaDiscardParameters = MessageBase + 12765,
        IDS_FeatureLocalFunctionAttributes = MessageBase + 12766,
        IDS_FeatureExternLocalFunctions = MessageBase + 12767,
        IDS_FeatureMemberNotNull = MessageBase + 12768,

        IDS_FeatureNativeInt = MessageBase + 12769,
        IDS_FeatureImplicitObjectCreation = MessageBase + 12770,
        IDS_FeatureTypePattern = MessageBase + 12771,
        IDS_FeatureParenthesizedPattern = MessageBase + 12772,
        IDS_FeatureOrPattern = MessageBase + 12773,
        IDS_FeatureAndPattern = MessageBase + 12774,
        IDS_FeatureNotPattern = MessageBase + 12775,
        IDS_FeatureRelationalPattern = MessageBase + 12776,
        IDS_FeatureExtendedPartialMethods = MessageBase + 12777,
        IDS_TopLevelStatements = MessageBase + 12778,
        IDS_FeatureFunctionPointers = MessageBase + 12779,
        IDS_AddressOfMethodGroup = MessageBase + 12780,
        IDS_FeatureInitOnlySetters = MessageBase + 12781,
        IDS_FeatureRecords = MessageBase + 12782,
        IDS_FeatureNullPointerConstantPattern = MessageBase + 12783,
        IDS_FeatureModuleInitializers = MessageBase + 12784,
        IDS_FeatureTargetTypedConditional = MessageBase + 12785,
        IDS_FeatureCovariantReturnsForOverrides = MessageBase + 12786,
        IDS_FeatureExtensionGetEnumerator = MessageBase + 12787,
        IDS_FeatureExtensionGetAsyncEnumerator = MessageBase + 12788,
        IDS_Parameter = MessageBase + 12789,
        IDS_Return = MessageBase + 12790,
        IDS_FeatureVarianceSafetyForStaticInterfaceMembers = MessageBase + 12791,
        IDS_FeatureConstantInterpolatedStrings = MessageBase + 12792,
        IDS_FeatureMixedDeclarationsAndExpressionsInDeconstruction = MessageBase + 12793,
        IDS_FeatureSealedToStringInRecord = MessageBase + 12794,
        IDS_FeatureRecordStructs = MessageBase + 12795,
        IDS_FeatureWithOnStructs = MessageBase + 12796,
        IDS_FeaturePositionalFieldsInRecords = MessageBase + 12797,
        IDS_FeatureGlobalUsing = MessageBase + 12798,
        IDS_FeatureInferredDelegateType = MessageBase + 12799,
        IDS_FeatureLambdaAttributes = MessageBase + 12800,

        IDS_FeatureWithOnAnonymousTypes = MessageBase + 12801,
        IDS_FeatureExtendedPropertyPatterns = MessageBase + 12802,
        IDS_FeatureStaticAbstractMembersInInterfaces = MessageBase + 12803,
        IDS_FeatureLambdaReturnType = MessageBase + 12804,
        IDS_AsyncMethodBuilderOverride = MessageBase + 12805,
        IDS_FeatureImplicitImplementationOfNonPublicMembers = MessageBase + 12806,
        IDS_FeatureLineSpanDirective = MessageBase + 12807,
        IDS_FeatureImprovedInterpolatedStrings = MessageBase + 12808,
        IDS_FeatureFileScopedNamespace = MessageBase + 12809,
        IDS_FeatureParameterlessStructConstructors = MessageBase + 12810,
        IDS_FeatureStructFieldInitializers = MessageBase + 12811,

        IDS_FeatureGenericAttributes = MessageBase + 12812,

        IDS_FeatureNewLinesInInterpolations = MessageBase + 12813,
        IDS_FeatureListPattern = MessageBase + 12814,
        IDS_ParameterNullChecking = MessageBase + 12815,

        IDS_FeatureCacheStaticMethodGroupConversion = MessageBase + 12816,
        IDS_FeatureRawStringLiterals = MessageBase + 12817,
<<<<<<< HEAD

        IDS_FeatureUTF8StringLiterals = MessageBase + 12900, // PROTOTYPE(UTF8StringLiterals) : pack numbers
=======
        IDS_FeatureDisposalPattern = MessageBase + 12818,
>>>>>>> 50e6daec
    }

    // Message IDs may refer to strings that need to be localized.
    // This struct makes an IFormattable wrapper around a MessageID
    internal struct LocalizableErrorArgument : IFormattable
    {
        private readonly MessageID _id;

        internal LocalizableErrorArgument(MessageID id)
        {
            _id = id;
        }

        public override string ToString()
        {
            return ToString(null, null);
        }

        public string ToString(string? format, IFormatProvider? formatProvider)
        {
            return ErrorFacts.GetMessage(_id, formatProvider as System.Globalization.CultureInfo);
        }
    }

    // And this extension method makes it easy to localize MessageIDs:

    internal static partial class MessageIDExtensions
    {
        public static LocalizableErrorArgument Localize(this MessageID id)
        {
            return new LocalizableErrorArgument(id);
        }

        // Returns the string to be used in the /features flag switch to enable the MessageID feature.
        // Always call this before RequiredVersion:
        //   If this method returns null, call RequiredVersion and use that.
        //   If this method returns non-null, use that.
        // Features should be mutually exclusive between RequiredFeature and RequiredVersion.
        //   (hence the above rule - RequiredVersion throws when RequiredFeature returns non-null)
        internal static string? RequiredFeature(this MessageID feature)
        {
            // Check for current experimental features, if any, in the current branch.
            switch (feature)
            {
                default:
                    return null;
            }
        }

        internal static bool CheckFeatureAvailability(
            this MessageID feature,
            BindingDiagnosticBag diagnostics,
            SyntaxNode syntax,
            Location? location = null)
        {
            var diag = GetFeatureAvailabilityDiagnosticInfo(feature, (CSharpParseOptions)syntax.SyntaxTree.Options);
            if (diag is object)
            {
                diagnostics.Add(diag, location ?? syntax.GetLocation());
                return false;
            }
            return true;
        }

        internal static bool CheckFeatureAvailability(
            this MessageID feature,
            BindingDiagnosticBag diagnostics,
            Compilation compilation,
            Location location)
        {
            if (GetFeatureAvailabilityDiagnosticInfo(feature, (CSharpCompilation)compilation) is { } diagInfo)
            {
                diagnostics.Add(diagInfo, location);
                return false;
            }
            return true;
        }

        internal static CSDiagnosticInfo? GetFeatureAvailabilityDiagnosticInfo(this MessageID feature, CSharpParseOptions options)
            => options.IsFeatureEnabled(feature) ? null : GetDisabledFeatureDiagnosticInfo(feature, options.LanguageVersion);

        internal static CSDiagnosticInfo? GetFeatureAvailabilityDiagnosticInfo(this MessageID feature, CSharpCompilation compilation)
            => compilation.IsFeatureEnabled(feature) ? null : GetDisabledFeatureDiagnosticInfo(feature, compilation.LanguageVersion);

        private static CSDiagnosticInfo GetDisabledFeatureDiagnosticInfo(MessageID feature, LanguageVersion availableVersion)
        {
            string? requiredFeature = feature.RequiredFeature();
            if (requiredFeature != null)
            {
                return new CSDiagnosticInfo(ErrorCode.ERR_FeatureIsExperimental, feature.Localize(), requiredFeature);
            }

            LanguageVersion requiredVersion = feature.RequiredVersion();
            return requiredVersion == LanguageVersion.Preview.MapSpecifiedToEffectiveVersion()
                ? new CSDiagnosticInfo(ErrorCode.ERR_FeatureInPreview, feature.Localize())
                : new CSDiagnosticInfo(availableVersion.GetErrorCode(), feature.Localize(), new CSharpRequiredLanguageVersion(requiredVersion));
        }

        internal static LanguageVersion RequiredVersion(this MessageID feature)
        {
            Debug.Assert(RequiredFeature(feature) == null);

            // Based on CSourceParser::GetFeatureUsage from SourceParser.cpp.
            // Checks are in the LanguageParser unless otherwise noted.
            switch (feature)
            {
                // PREFER reporting diagnostics in binding when diagnostics do not affect the shape of the syntax tree

                // C# preview features.
                case MessageID.IDS_FeatureRawStringLiterals:
                case MessageID.IDS_FeatureStaticAbstractMembersInInterfaces: // semantic check
                case MessageID.IDS_FeatureGenericAttributes: // semantic check
                case MessageID.IDS_FeatureNewLinesInInterpolations: // semantic check
                case MessageID.IDS_FeatureListPattern: // semantic check
                case MessageID.IDS_FeatureCacheStaticMethodGroupConversion: // lowering check
                case MessageID.IDS_ParameterNullChecking: // syntax check
                case MessageID.IDS_FeatureUTF8StringLiterals: // semantic check
                    return LanguageVersion.Preview;

                // C# 10.0 features.
                case MessageID.IDS_FeatureMixedDeclarationsAndExpressionsInDeconstruction: // semantic check
                case MessageID.IDS_FeatureSealedToStringInRecord: // semantic check
                case MessageID.IDS_FeatureImprovedInterpolatedStrings: // semantic check
                case MessageID.IDS_FeatureRecordStructs:
                case MessageID.IDS_FeatureWithOnStructs: // semantic check
                case MessageID.IDS_FeatureWithOnAnonymousTypes: // semantic check
                case MessageID.IDS_FeaturePositionalFieldsInRecords: // semantic check
                case MessageID.IDS_FeatureGlobalUsing:
                case MessageID.IDS_FeatureInferredDelegateType: // semantic check
                case MessageID.IDS_FeatureLambdaAttributes: // semantic check
                case MessageID.IDS_FeatureExtendedPropertyPatterns:
                case MessageID.IDS_FeatureLambdaReturnType: // semantic check
                case MessageID.IDS_AsyncMethodBuilderOverride: // semantic check
                case MessageID.IDS_FeatureConstantInterpolatedStrings: // semantic check
                case MessageID.IDS_FeatureImplicitImplementationOfNonPublicMembers: // semantic check
                case MessageID.IDS_FeatureLineSpanDirective:
                case MessageID.IDS_FeatureFileScopedNamespace: // syntax check
                case MessageID.IDS_FeatureParameterlessStructConstructors: // semantic check
                case MessageID.IDS_FeatureStructFieldInitializers: // semantic check
                    return LanguageVersion.CSharp10;

                // C# 9.0 features.
                case MessageID.IDS_FeatureLambdaDiscardParameters: // semantic check
                case MessageID.IDS_FeatureFunctionPointers:
                case MessageID.IDS_FeatureLocalFunctionAttributes: // syntax check
                case MessageID.IDS_FeatureExternLocalFunctions: // syntax check
                case MessageID.IDS_FeatureImplicitObjectCreation: // syntax check
                case MessageID.IDS_FeatureMemberNotNull:
                case MessageID.IDS_FeatureAndPattern:
                case MessageID.IDS_FeatureNotPattern:
                case MessageID.IDS_FeatureOrPattern:
                case MessageID.IDS_FeatureParenthesizedPattern:
                case MessageID.IDS_FeatureTypePattern:
                case MessageID.IDS_FeatureRelationalPattern:
                case MessageID.IDS_FeatureExtensionGetEnumerator: // semantic check
                case MessageID.IDS_FeatureExtensionGetAsyncEnumerator: // semantic check
                case MessageID.IDS_FeatureNativeInt:
                case MessageID.IDS_FeatureExtendedPartialMethods: // semantic check
                case MessageID.IDS_TopLevelStatements:
                case MessageID.IDS_FeatureInitOnlySetters: // semantic check
                case MessageID.IDS_FeatureRecords:
                case MessageID.IDS_FeatureTargetTypedConditional:  // semantic check
                case MessageID.IDS_FeatureCovariantReturnsForOverrides: // semantic check
                case MessageID.IDS_FeatureStaticAnonymousFunction: // syntax check
                case MessageID.IDS_FeatureModuleInitializers: // semantic check on method attribute
                case MessageID.IDS_FeatureDefaultTypeParameterConstraint:
                case MessageID.IDS_FeatureVarianceSafetyForStaticInterfaceMembers: // semantic check
                    return LanguageVersion.CSharp9;

                // C# 8.0 features.
                case MessageID.IDS_FeatureAltInterpolatedVerbatimStrings: // semantic check
                case MessageID.IDS_FeatureCoalesceAssignmentExpression:
                case MessageID.IDS_FeatureUnconstrainedTypeParameterInNullCoalescingOperator:
                case MessageID.IDS_FeatureNullableReferenceTypes: // syntax and semantic check
                case MessageID.IDS_FeatureIndexOperator: // semantic check
                case MessageID.IDS_FeatureRangeOperator: // semantic check
                case MessageID.IDS_FeatureAsyncStreams: // semantic check
                case MessageID.IDS_FeatureRecursivePatterns:
                case MessageID.IDS_FeatureUsingDeclarations: // semantic check
                case MessageID.IDS_FeatureDisposalPattern: //semantic check
                case MessageID.IDS_FeatureStaticLocalFunctions:
                case MessageID.IDS_FeatureNameShadowingInNestedFunctions:
                case MessageID.IDS_FeatureUnmanagedConstructedTypes: // semantic check
                case MessageID.IDS_FeatureObsoleteOnPropertyAccessor:
                case MessageID.IDS_FeatureReadOnlyMembers:
                case MessageID.IDS_DefaultInterfaceImplementation: // semantic check
                case MessageID.IDS_OverrideWithConstraints: // semantic check
                case MessageID.IDS_FeatureNestedStackalloc: // semantic check
                case MessageID.IDS_FeatureNotNullGenericTypeConstraint:// semantic check
                case MessageID.IDS_FeatureSwitchExpression:
                case MessageID.IDS_FeatureAsyncUsing:
                case MessageID.IDS_FeatureNullPointerConstantPattern: //semantic check
                    return LanguageVersion.CSharp8;

                // C# 7.3 features.
                case MessageID.IDS_FeatureAttributesOnBackingFields: // semantic check
                case MessageID.IDS_FeatureImprovedOverloadCandidates: // semantic check
                case MessageID.IDS_FeatureTupleEquality: // semantic check
                case MessageID.IDS_FeatureRefReassignment:
                case MessageID.IDS_FeatureRefFor:
                case MessageID.IDS_FeatureRefForEach:
                case MessageID.IDS_FeatureEnumGenericTypeConstraint: // semantic check
                case MessageID.IDS_FeatureDelegateGenericTypeConstraint: // semantic check
                case MessageID.IDS_FeatureUnmanagedGenericTypeConstraint: // semantic check
                case MessageID.IDS_FeatureStackAllocInitializer:
                case MessageID.IDS_FeatureExpressionVariablesInQueriesAndInitializers: // semantic check
                case MessageID.IDS_FeatureExtensibleFixedStatement:  // semantic check
                case MessageID.IDS_FeatureIndexingMovableFixedBuffers: //semantic check
                    return LanguageVersion.CSharp7_3;

                // C# 7.2 features.
                case MessageID.IDS_FeatureNonTrailingNamedArguments: // semantic check
                case MessageID.IDS_FeatureLeadingDigitSeparator:
                case MessageID.IDS_FeaturePrivateProtected:
                case MessageID.IDS_FeatureReadOnlyReferences:
                case MessageID.IDS_FeatureRefStructs:
                case MessageID.IDS_FeatureReadOnlyStructs:
                case MessageID.IDS_FeatureRefExtensionMethods:
                case MessageID.IDS_FeatureRefConditional:
                    return LanguageVersion.CSharp7_2;

                // C# 7.1 features.
                case MessageID.IDS_FeatureAsyncMain:
                case MessageID.IDS_FeatureDefaultLiteral:
                case MessageID.IDS_FeatureInferredTupleNames:
                case MessageID.IDS_FeatureGenericPatternMatching:
                    return LanguageVersion.CSharp7_1;

                // C# 7 features.
                case MessageID.IDS_FeatureBinaryLiteral:
                case MessageID.IDS_FeatureDigitSeparator:
                case MessageID.IDS_FeatureLocalFunctions:
                case MessageID.IDS_FeatureRefLocalsReturns:
                case MessageID.IDS_FeaturePatternMatching:
                case MessageID.IDS_FeatureThrowExpression:
                case MessageID.IDS_FeatureTuples:
                case MessageID.IDS_FeatureOutVar:
                case MessageID.IDS_FeatureExpressionBodiedAccessor:
                case MessageID.IDS_FeatureExpressionBodiedDeOrConstructor:
                case MessageID.IDS_FeatureDiscards:
                    return LanguageVersion.CSharp7;

                // C# 6 features.
                case MessageID.IDS_FeatureExceptionFilter:
                case MessageID.IDS_FeatureAutoPropertyInitializer:
                case MessageID.IDS_FeatureNullPropagatingOperator:
                case MessageID.IDS_FeatureExpressionBodiedMethod:
                case MessageID.IDS_FeatureExpressionBodiedProperty:
                case MessageID.IDS_FeatureExpressionBodiedIndexer:
                case MessageID.IDS_FeatureNameof:
                case MessageID.IDS_FeatureDictionaryInitializer:
                case MessageID.IDS_FeatureUsingStatic:
                case MessageID.IDS_FeatureInterpolatedStrings: // semantic check
                case MessageID.IDS_AwaitInCatchAndFinally:
                case MessageID.IDS_FeatureReadonlyAutoImplementedProperties:
                    return LanguageVersion.CSharp6;

                // C# 5 features.
                case MessageID.IDS_FeatureAsync:
                    return LanguageVersion.CSharp5;

                // C# 4 features.
                case MessageID.IDS_FeatureDynamic: // Checked in the binder.
                case MessageID.IDS_FeatureTypeVariance:
                case MessageID.IDS_FeatureNamedArgument:
                case MessageID.IDS_FeatureOptionalParameter:
                    return LanguageVersion.CSharp4;

                // C# 3 features.
                case MessageID.IDS_FeatureImplicitArray:
                case MessageID.IDS_FeatureAnonymousTypes:
                case MessageID.IDS_FeatureObjectInitializer:
                case MessageID.IDS_FeatureCollectionInitializer:
                case MessageID.IDS_FeatureLambda:
                case MessageID.IDS_FeatureQueryExpression:
                case MessageID.IDS_FeatureExtensionMethod:
                case MessageID.IDS_FeaturePartialMethod:
                case MessageID.IDS_FeatureImplicitLocal: // Checked in the binder.
                case MessageID.IDS_FeatureAutoImplementedProperties:
                    return LanguageVersion.CSharp3;

                // C# 2 features.
                case MessageID.IDS_FeatureGenerics: // Also affects crefs.
                case MessageID.IDS_FeatureAnonDelegates:
                case MessageID.IDS_FeatureGlobalNamespace: // Also affects crefs.
                case MessageID.IDS_FeatureFixedBuffer:
                case MessageID.IDS_FeatureStaticClasses:
                case MessageID.IDS_FeaturePartialTypes:
                case MessageID.IDS_FeaturePropertyAccessorMods:
                case MessageID.IDS_FeatureExternAlias:
                case MessageID.IDS_FeatureIterators:
                case MessageID.IDS_FeatureDefault:
                case MessageID.IDS_FeatureNullable:
                case MessageID.IDS_FeaturePragma: // Checked in the directive parser.
                case MessageID.IDS_FeatureSwitchOnBool: // Checked in the binder.
                    return LanguageVersion.CSharp2;

                // Special C# 2 feature: only a warning in C# 1.
                case MessageID.IDS_FeatureModuleAttrLoc:
                    return LanguageVersion.CSharp1;

                default:
                    throw ExceptionUtilities.UnexpectedValue(feature);
            }
        }
    }
}<|MERGE_RESOLUTION|>--- conflicted
+++ resolved
@@ -244,12 +244,9 @@
 
         IDS_FeatureCacheStaticMethodGroupConversion = MessageBase + 12816,
         IDS_FeatureRawStringLiterals = MessageBase + 12817,
-<<<<<<< HEAD
+        IDS_FeatureDisposalPattern = MessageBase + 12818,
 
         IDS_FeatureUTF8StringLiterals = MessageBase + 12900, // PROTOTYPE(UTF8StringLiterals) : pack numbers
-=======
-        IDS_FeatureDisposalPattern = MessageBase + 12818,
->>>>>>> 50e6daec
     }
 
     // Message IDs may refer to strings that need to be localized.
