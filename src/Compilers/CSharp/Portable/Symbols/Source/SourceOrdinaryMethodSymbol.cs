--- conflicted
+++ resolved
@@ -328,13 +328,8 @@
 
                     if ((object)overriddenMethod != null)
                     {
-<<<<<<< HEAD
                         CustomModifierUtils.CopyMethodCustomModifiers(overriddenMethod, this, out _lazyReturnType, 
                                                                       out _lazyRefCustomModifiers, 
-=======
-                        CustomModifierUtils.CopyMethodCustomModifiers(overriddenMethod, this, out _lazyReturnType,
-                                                                      out _lazyCustomModifiers,
->>>>>>> 7dd7af9f
                                                                       out _lazyParameters, alsoCopyParamsModifier: true);
                     }
                 }
@@ -349,13 +344,8 @@
                     Debug.Assert(_lazyExplicitInterfaceImplementations.IsDefault);
                     _lazyExplicitInterfaceImplementations = ImmutableArray.Create<MethodSymbol>(implementedMethod);
 
-<<<<<<< HEAD
                     CustomModifierUtils.CopyMethodCustomModifiers(implementedMethod, this, out _lazyReturnType, 
                                                                   out _lazyRefCustomModifiers,
-=======
-                    CustomModifierUtils.CopyMethodCustomModifiers(implementedMethod, this, out _lazyReturnType,
-                                                                  out _lazyCustomModifiers,
->>>>>>> 7dd7af9f
                                                                   out _lazyParameters, alsoCopyParamsModifier: false);
                     this.FindExplicitlyImplementedMemberVerification(implementedMethod, diagnostics);
                     TypeSymbol.CheckNullableReferenceTypeMismatchOnImplementingMember(this, implementedMethod, true, diagnostics);
