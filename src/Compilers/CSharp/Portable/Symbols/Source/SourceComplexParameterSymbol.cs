﻿// Licensed to the .NET Foundation under one or more agreements.
// The .NET Foundation licenses this file to you under the MIT license.
// See the LICENSE file in the project root for more information.

#nullable disable

using System;
using System.Collections.Generic;
using System.Collections.Immutable;
using System.Diagnostics;
using System.Linq;
using System.Threading;
using Microsoft.CodeAnalysis.CSharp.Syntax;
using Roslyn.Utilities;

namespace Microsoft.CodeAnalysis.CSharp.Symbols
{
    /// <summary>
    /// A source parameter, potentially with a default value, attributes, etc.
    /// </summary>
    internal class SourceComplexParameterSymbol : SourceParameterSymbol, IAttributeTargetSymbol
    {
        [Flags]
        private enum ParameterSyntaxKind : byte
        {
            Regular = 0,
            ParamsParameter = 1,
            ExtensionThisParameter = 2,
            DefaultParameter = 4,
        }

        private readonly SyntaxReference _syntaxRef;
        private readonly ParameterSyntaxKind _parameterSyntaxKind;

        private CustomAttributesBag<CSharpAttributeData> _lazyCustomAttributesBag;
        private ThreeState _lazyHasOptionalAttribute;
        protected ConstantValue _lazyDefaultSyntaxValue;

        internal SourceComplexParameterSymbol(
            Symbol owner,
            int ordinal,
            TypeWithAnnotations parameterType,
            RefKind refKind,
            string name,
            ImmutableArray<Location> locations,
            SyntaxReference syntaxRef,
            bool isParams,
            bool isExtensionMethodThis)
            : base(owner, parameterType, ordinal, refKind, name, locations)
        {
            Debug.Assert((syntaxRef == null) || (syntaxRef.GetSyntax().IsKind(SyntaxKind.Parameter)));
            Debug.Assert(!(owner is LambdaSymbol)); // therefore we're not dealing with discard parameters

            _lazyHasOptionalAttribute = ThreeState.Unknown;
            _syntaxRef = syntaxRef;

            if (isParams)
            {
                _parameterSyntaxKind |= ParameterSyntaxKind.ParamsParameter;
            }

            if (isExtensionMethodThis)
            {
                _parameterSyntaxKind |= ParameterSyntaxKind.ExtensionThisParameter;
            }

            var parameterSyntax = this.CSharpSyntaxNode;
            if (parameterSyntax != null && parameterSyntax.Default != null)
            {
                _parameterSyntaxKind |= ParameterSyntaxKind.DefaultParameter;
            }

            _lazyDefaultSyntaxValue = ConstantValue.Unset;
        }

        private Binder ParameterBinderOpt => (ContainingSymbol as LocalFunctionSymbol)?.ParameterBinder;

        internal override SyntaxReference SyntaxReference => _syntaxRef;

        internal ParameterSyntax CSharpSyntaxNode => (ParameterSyntax)_syntaxRef?.GetSyntax();

        public sealed override bool IsDiscard => false;

        internal override ConstantValue ExplicitDefaultConstantValue
        {
            get
            {
                // Parameter has either default argument syntax or DefaultParameterValue attribute, but not both.
                // We separate these since in some scenarios (delegate Invoke methods) we need to suppress syntactic 
                // default value but use value from pseudo-custom attribute. 
                //
                // For example:
                // public delegate void D([Optional, DefaultParameterValue(1)]int a, int b = 2);
                //
                // Dev11 emits the first parameter as option with default value and the second as regular parameter.
                // The syntactic default value is suppressed since additional synthesized parameters are added at the end of the signature.

                return DefaultSyntaxValue ?? DefaultValueFromAttributes;
            }
        }

        internal override ConstantValue DefaultValueFromAttributes
        {
            get
            {
                ParameterEarlyWellKnownAttributeData data = GetEarlyDecodedWellKnownAttributeData();
                return (data != null && data.DefaultParameterValue != ConstantValue.Unset) ? data.DefaultParameterValue : ConstantValue.NotAvailable;
            }
        }

        internal override bool IsIDispatchConstant
            => GetDecodedWellKnownAttributeData()?.HasIDispatchConstantAttribute == true;

        internal override bool IsIUnknownConstant
            => GetDecodedWellKnownAttributeData()?.HasIUnknownConstantAttribute == true;

        private bool HasCallerLineNumberAttribute
            => GetEarlyDecodedWellKnownAttributeData()?.HasCallerLineNumberAttribute == true;

        private bool HasCallerFilePathAttribute
            => GetEarlyDecodedWellKnownAttributeData()?.HasCallerFilePathAttribute == true;

        private bool HasCallerMemberNameAttribute
            => GetEarlyDecodedWellKnownAttributeData()?.HasCallerMemberNameAttribute == true;

        internal override bool IsCallerLineNumber => HasCallerLineNumberAttribute;

        internal override bool IsCallerFilePath => !HasCallerLineNumberAttribute && HasCallerFilePathAttribute;

        internal override bool IsCallerMemberName => !HasCallerLineNumberAttribute
                                                  && !HasCallerFilePathAttribute
                                                  && HasCallerMemberNameAttribute;

        internal override FlowAnalysisAnnotations FlowAnalysisAnnotations
        {
            get
            {
                return DecodeFlowAnalysisAttributes(GetDecodedWellKnownAttributeData());
            }
        }

        private static FlowAnalysisAnnotations DecodeFlowAnalysisAttributes(ParameterWellKnownAttributeData attributeData)
        {
            if (attributeData == null)
            {
                return FlowAnalysisAnnotations.None;
            }
            FlowAnalysisAnnotations annotations = FlowAnalysisAnnotations.None;
            if (attributeData.HasAllowNullAttribute) annotations |= FlowAnalysisAnnotations.AllowNull;
            if (attributeData.HasDisallowNullAttribute) annotations |= FlowAnalysisAnnotations.DisallowNull;

            if (attributeData.HasMaybeNullAttribute)
            {
                annotations |= FlowAnalysisAnnotations.MaybeNull;
            }
            else
            {
                if (attributeData.MaybeNullWhenAttribute is bool when)
                {
                    annotations |= (when ? FlowAnalysisAnnotations.MaybeNullWhenTrue : FlowAnalysisAnnotations.MaybeNullWhenFalse);
                }
            }

            if (attributeData.HasNotNullAttribute)
            {
                annotations |= FlowAnalysisAnnotations.NotNull;
            }
            else
            {
                if (attributeData.NotNullWhenAttribute is bool when)
                {
                    annotations |= (when ? FlowAnalysisAnnotations.NotNullWhenTrue : FlowAnalysisAnnotations.NotNullWhenFalse);
                }
            }

            if (attributeData.DoesNotReturnIfAttribute is bool condition)
            {
                annotations |= (condition ? FlowAnalysisAnnotations.DoesNotReturnIfTrue : FlowAnalysisAnnotations.DoesNotReturnIfFalse);
            }

            return annotations;
        }

        internal override ImmutableHashSet<string> NotNullIfParameterNotNull
            => GetDecodedWellKnownAttributeData()?.NotNullIfParameterNotNull ?? ImmutableHashSet<string>.Empty;

        internal bool HasEnumeratorCancellationAttribute
        {
            get
            {
                ParameterWellKnownAttributeData attributeData = GetDecodedWellKnownAttributeData();
                return attributeData?.HasEnumeratorCancellationAttribute == true;
            }
        }

#nullable enable

        private ConstantValue DefaultSyntaxValue
        {
            get
            {
                if (state.NotePartComplete(CompletionPart.StartDefaultSyntaxValue))
                {
<<<<<<< HEAD
                    var diagnostics = BindingDiagnosticBag.GetInstance();

                    if (Interlocked.CompareExchange(
=======
                    var diagnostics = DiagnosticBag.GetInstance();
                    var previousValue = Interlocked.CompareExchange(
>>>>>>> 1afc0cf9
                        ref _lazyDefaultSyntaxValue,
                        MakeDefaultExpression(diagnostics, out var binder, out var parameterEqualsValue),
                        ConstantValue.Unset);
                    Debug.Assert(previousValue == ConstantValue.Unset);

                    var completedOnThisThread = state.NotePartComplete(CompletionPart.EndDefaultSyntaxValue);
                    Debug.Assert(completedOnThisThread);

                    if (binder is not null && parameterEqualsValue is not null && !_lazyDefaultSyntaxValue.IsBad)
                    {
                        NullableWalker.AnalyzeIfNeeded(binder, parameterEqualsValue, diagnostics);
                        VerifyParamDefaultValueMatchesAttributeIfAny(_lazyDefaultSyntaxValue, parameterEqualsValue.Value.Syntax, diagnostics);
                    }

                    AddDeclarationDiagnostics(diagnostics);
                    diagnostics.Free();

                    completedOnThisThread = state.NotePartComplete(CompletionPart.EndDefaultSyntaxValueDiagnostics);
                    Debug.Assert(completedOnThisThread);
                }

                state.SpinWaitComplete(CompletionPart.EndDefaultSyntaxValue, default(CancellationToken));
                return _lazyDefaultSyntaxValue;
            }
        }

<<<<<<< HEAD
        // If binder is null, then get it from the compilation. Otherwise use the provided binder.
        // Don't always get it from the compilation because we might be in a speculative context (local function parameter),
        // in which case the declaring compilation is the wrong one.
        protected ConstantValue MakeDefaultExpression(BindingDiagnosticBag diagnostics, Binder binder)
=======
        private Binder GetBinder(SyntaxNode syntax)
        {
            var binder = ParameterBinderOpt;

            // If binder is null, then get it from the compilation. Otherwise use the provided binder.
            // Don't always get it from the compilation because we might be in a speculative context (local function parameter),
            // in which case the declaring compilation is the wrong one.
            if (binder == null)
            {
                var compilation = this.DeclaringCompilation;
                var binderFactory = compilation.GetBinderFactory(syntax.SyntaxTree);
                binder = binderFactory.GetBinder(syntax);
            }
            Debug.Assert(binder.GetBinder(syntax) == null);
            return binder;
        }

        private void NullableAnalyzeParameterDefaultValueFromAttributes()
        {
            if (!NullableWalker.NeedsAnalysis(DeclaringCompilation))
            {
                return;
            }

            var defaultValue = DefaultValueFromAttributes;
            if (defaultValue == null || defaultValue.IsBad)
            {
                return;
            }

            var parameterSyntax = this.CSharpSyntaxNode;
            if (parameterSyntax == null)
            {
                // If there is no syntax at all for the parameter, it means we are in a situation like
                // a property setter whose 'value' parameter has a default value from attributes.
                // There isn't a sensible use for this in the language, so we just bail in such scenarios.
                return;
            }

            var binder = GetBinder(parameterSyntax);

            // Nullable warnings *within* the attribute argument (such as a W-warning for `(string)null`)
            // are reported when we nullable-analyze attribute arguments separately from here.
            // However, this analysis of the constant value's compatibility with the parameter
            // needs to wait until the attributes are populated on the parameter symbol.
            var parameterEqualsValue = new BoundParameterEqualsValue(
                parameterSyntax,
                this,
                ImmutableArray<LocalSymbol>.Empty,
                // note that if the parameter type conflicts with the default value from attributes,
                // we will just get a bad constant value above and return early.
                new BoundLiteral(parameterSyntax, defaultValue, Type));

            var diagnostics = DiagnosticBag.GetInstance();
            NullableWalker.AnalyzeIfNeeded(binder, parameterEqualsValue, diagnostics);
            AddDeclarationDiagnostics(diagnostics);
            diagnostics.Free();
        }

        // This method *must not* depend on attributes on the parameter symbol.
        // Otherwise we will have cycles when binding usage of attributes whose constructors have optional parameters
        private ConstantValue MakeDefaultExpression(DiagnosticBag diagnostics, out Binder? binder, out BoundParameterEqualsValue? parameterEqualsValue)
>>>>>>> 1afc0cf9
        {
            binder = null;
            parameterEqualsValue = null;

            var parameterSyntax = this.CSharpSyntaxNode;
            if (parameterSyntax == null)
            {
                return ConstantValue.NotAvailable;
            }

            var defaultSyntax = parameterSyntax.Default;
            if (defaultSyntax == null)
            {
                return ConstantValue.NotAvailable;
            }

            binder = GetBinder(defaultSyntax);
            Binder binderForDefault = binder.CreateBinderForParameterDefaultValue(this, defaultSyntax);
            Debug.Assert(binderForDefault.InParameterDefaultValue);
            Debug.Assert(binderForDefault.ContainingMemberOrLambda == ContainingSymbol);

            parameterEqualsValue = binderForDefault.BindParameterDefaultValue(defaultSyntax, this, diagnostics, out var valueBeforeConversion);
            if (valueBeforeConversion.HasErrors)
            {
                return ConstantValue.Bad;
            }

            BoundExpression convertedExpression = parameterEqualsValue.Value;
            bool hasErrors = ParameterHelpers.ReportDefaultParameterErrors(binder, ContainingSymbol, parameterSyntax, this, valueBeforeConversion, convertedExpression, diagnostics);
            if (hasErrors)
            {
                return ConstantValue.Bad;
            }

            // If we have something like M(double? x = 1) then the expression we'll get is (double?)1, which
            // does not have a constant value. The constant value we want is (double)1.
            // The default literal conversion is an exception: (double)default would give the wrong value for M(double? x = default).
            if (convertedExpression.ConstantValue == null && convertedExpression.Kind == BoundKind.Conversion &&
                ((BoundConversion)convertedExpression).ConversionKind != ConversionKind.DefaultLiteral)
            {
                if (parameterType.Type.IsNullableType())
                {
                    convertedExpression = binder.GenerateConversionForAssignment(parameterType.Type.GetNullableUnderlyingType(),
                        valueBeforeConversion, diagnostics, isDefaultParameter: true);
                }
            }

            // represent default(struct) by a Null constant:
            var value = convertedExpression.ConstantValue ?? ConstantValue.Null;
            return value;
        }

#nullable disable

        public override string MetadataName
        {
            get
            {
                // The metadata parameter name should be the name used in the partial definition.

                var sourceMethod = this.ContainingSymbol as SourceOrdinaryMethodSymbol;
                if ((object)sourceMethod == null)
                {
                    return base.MetadataName;
                }

                var definition = sourceMethod.SourcePartialDefinition;
                if ((object)definition == null)
                {
                    return base.MetadataName;
                }

                return definition.Parameters[this.Ordinal].MetadataName;
            }
        }

        protected virtual IAttributeTargetSymbol AttributeOwner => this;

        IAttributeTargetSymbol IAttributeTargetSymbol.AttributesOwner => AttributeOwner;

        AttributeLocation IAttributeTargetSymbol.DefaultAttributeLocation => AttributeLocation.Parameter;

        AttributeLocation IAttributeTargetSymbol.AllowedAttributeLocations
        {
            get
            {
                if (SynthesizedRecordPropertySymbol.HaveCorrespondingSynthesizedRecordPropertySymbol(this))
                {
                    return AttributeLocation.Parameter | AttributeLocation.Property | AttributeLocation.Field;
                }

                return AttributeLocation.Parameter;
            }
        }

        /// <summary>
        /// Symbol to copy bound attributes from, or null if the attributes are not shared among multiple source parameter symbols.
        /// </summary>
        /// <remarks>
        /// Used for parameters of partial implementation. We bind the attributes only on the definition
        /// part and copy them over to the implementation.
        /// </remarks>
        private SourceParameterSymbol BoundAttributesSource
        {
            get
            {
                var sourceMethod = this.ContainingSymbol as SourceOrdinaryMethodSymbol;
                if ((object)sourceMethod == null)
                {
                    return null;
                }

                var impl = sourceMethod.SourcePartialImplementation;
                if ((object)impl == null)
                {
                    return null;
                }

                return (SourceParameterSymbol)impl.Parameters[this.Ordinal];
            }
        }

        internal sealed override SyntaxList<AttributeListSyntax> AttributeDeclarationList
        {
            get
            {
                var syntax = this.CSharpSyntaxNode;
                return (syntax != null) ? syntax.AttributeLists : default(SyntaxList<AttributeListSyntax>);
            }
        }

        /// <summary>
        /// Gets the syntax list of custom attributes that declares attributes for this parameter symbol.
        /// </summary>
        internal virtual OneOrMany<SyntaxList<AttributeListSyntax>> GetAttributeDeclarations()
        {
            // C# spec:
            // The attributes on the parameters of the resulting method declaration
            // are the combined attributes of the corresponding parameters of the defining
            // and the implementing partial method declaration in unspecified order.
            // Duplicates are not removed.

            SyntaxList<AttributeListSyntax> attributes = AttributeDeclarationList;

            var sourceMethod = this.ContainingSymbol as SourceOrdinaryMethodSymbol;
            if ((object)sourceMethod == null)
            {
                return OneOrMany.Create(attributes);
            }

            SyntaxList<AttributeListSyntax> otherAttributes;

            // if this is a definition get the implementation and vice versa
            SourceOrdinaryMethodSymbol otherPart = sourceMethod.OtherPartOfPartial;
            if ((object)otherPart != null)
            {
                otherAttributes = ((SourceParameterSymbol)otherPart.Parameters[this.Ordinal]).AttributeDeclarationList;
            }
            else
            {
                otherAttributes = default(SyntaxList<AttributeListSyntax>);
            }

            if (attributes.Equals(default(SyntaxList<AttributeListSyntax>)))
            {
                return OneOrMany.Create(otherAttributes);
            }
            else if (otherAttributes.Equals(default(SyntaxList<AttributeListSyntax>)))
            {
                return OneOrMany.Create(attributes);
            }

            return OneOrMany.Create(ImmutableArray.Create(attributes, otherAttributes));
        }

        /// <summary>
        /// Returns data decoded from well-known attributes applied to the symbol or null if there are no applied attributes.
        /// </summary>
        /// <remarks>
        /// Forces binding and decoding of attributes.
        /// </remarks>
        internal ParameterWellKnownAttributeData GetDecodedWellKnownAttributeData()
        {
            var attributesBag = _lazyCustomAttributesBag;
            if (attributesBag == null || !attributesBag.IsDecodedWellKnownAttributeDataComputed)
            {
                attributesBag = this.GetAttributesBag();
            }

            return (ParameterWellKnownAttributeData)attributesBag.DecodedWellKnownAttributeData;
        }

        /// <summary>
        /// Returns data decoded from special early bound well-known attributes applied to the symbol or null if there are no applied attributes.
        /// </summary>
        /// <remarks>
        /// Forces binding and decoding of attributes.
        /// </remarks>
        internal ParameterEarlyWellKnownAttributeData GetEarlyDecodedWellKnownAttributeData()
        {
            var attributesBag = _lazyCustomAttributesBag;
            if (attributesBag == null || !attributesBag.IsEarlyDecodedWellKnownAttributeDataComputed)
            {
                attributesBag = this.GetAttributesBag();
            }

            return (ParameterEarlyWellKnownAttributeData)attributesBag.EarlyDecodedWellKnownAttributeData;
        }

        /// <summary>
        /// Returns a bag of applied custom attributes and data decoded from well-known attributes. Returns null if there are no attributes applied on the symbol.
        /// </summary>
        /// <remarks>
        /// Forces binding and decoding of attributes.
        /// </remarks>
        internal sealed override CustomAttributesBag<CSharpAttributeData> GetAttributesBag()
        {
            if (_lazyCustomAttributesBag == null || !_lazyCustomAttributesBag.IsSealed)
            {
                SourceParameterSymbol copyFrom = this.BoundAttributesSource;

                // prevent infinite recursion:
                Debug.Assert(!ReferenceEquals(copyFrom, this));

                bool bagCreatedOnThisThread;
                if ((object)copyFrom != null)
                {
                    var attributesBag = copyFrom.GetAttributesBag();
                    bagCreatedOnThisThread = Interlocked.CompareExchange(ref _lazyCustomAttributesBag, attributesBag, null) == null;
                }
                else
                {
                    var attributeSyntax = this.GetAttributeDeclarations();
                    bagCreatedOnThisThread = LoadAndValidateAttributes(attributeSyntax, ref _lazyCustomAttributesBag, binderOpt: ParameterBinderOpt);
                }

                if (bagCreatedOnThisThread)
                {
                    NullableAnalyzeParameterDefaultValueFromAttributes();
                    state.NotePartComplete(CompletionPart.Attributes);
                }
            }

            return _lazyCustomAttributesBag;
        }

        internal override void EarlyDecodeWellKnownAttributeType(NamedTypeSymbol attributeType, AttributeSyntax attributeSyntax)
        {
            Debug.Assert(!attributeType.IsErrorType());

            // NOTE: OptionalAttribute is decoded specially before any of the other attributes and stored in the parameter
            // symbol (rather than in the EarlyWellKnownAttributeData) because it is needed during overload resolution.
            if (CSharpAttributeData.IsTargetEarlyAttribute(attributeType, attributeSyntax, AttributeDescription.OptionalAttribute))
            {
                _lazyHasOptionalAttribute = ThreeState.True;
            }
        }

        internal override void PostEarlyDecodeWellKnownAttributeTypes()
        {
            if (_lazyHasOptionalAttribute == ThreeState.Unknown)
            {
                _lazyHasOptionalAttribute = ThreeState.False;
            }

            base.PostEarlyDecodeWellKnownAttributeTypes();
        }

        internal override CSharpAttributeData EarlyDecodeWellKnownAttribute(ref EarlyDecodeWellKnownAttributeArguments<EarlyWellKnownAttributeBinder, NamedTypeSymbol, AttributeSyntax, AttributeLocation> arguments)
        {
            if (CSharpAttributeData.IsTargetEarlyAttribute(arguments.AttributeType, arguments.AttributeSyntax, AttributeDescription.DefaultParameterValueAttribute))
            {
                return EarlyDecodeAttributeForDefaultParameterValue(AttributeDescription.DefaultParameterValueAttribute, ref arguments);
            }
            else if (CSharpAttributeData.IsTargetEarlyAttribute(arguments.AttributeType, arguments.AttributeSyntax, AttributeDescription.DecimalConstantAttribute))
            {
                return EarlyDecodeAttributeForDefaultParameterValue(AttributeDescription.DecimalConstantAttribute, ref arguments);
            }
            else if (CSharpAttributeData.IsTargetEarlyAttribute(arguments.AttributeType, arguments.AttributeSyntax, AttributeDescription.DateTimeConstantAttribute))
            {
                return EarlyDecodeAttributeForDefaultParameterValue(AttributeDescription.DateTimeConstantAttribute, ref arguments);
            }
            else if (!IsOnPartialImplementation(arguments.AttributeSyntax))
            {
                if (CSharpAttributeData.IsTargetEarlyAttribute(arguments.AttributeType, arguments.AttributeSyntax, AttributeDescription.CallerLineNumberAttribute))
                {
                    arguments.GetOrCreateData<ParameterEarlyWellKnownAttributeData>().HasCallerLineNumberAttribute = true;
                }
                else if (CSharpAttributeData.IsTargetEarlyAttribute(arguments.AttributeType, arguments.AttributeSyntax, AttributeDescription.CallerFilePathAttribute))
                {
                    arguments.GetOrCreateData<ParameterEarlyWellKnownAttributeData>().HasCallerFilePathAttribute = true;
                }
                else if (CSharpAttributeData.IsTargetEarlyAttribute(arguments.AttributeType, arguments.AttributeSyntax, AttributeDescription.CallerMemberNameAttribute))
                {
                    arguments.GetOrCreateData<ParameterEarlyWellKnownAttributeData>().HasCallerMemberNameAttribute = true;
                }
            }

            return base.EarlyDecodeWellKnownAttribute(ref arguments);
        }

        private CSharpAttributeData EarlyDecodeAttributeForDefaultParameterValue(AttributeDescription description, ref EarlyDecodeWellKnownAttributeArguments<EarlyWellKnownAttributeBinder, NamedTypeSymbol, AttributeSyntax, AttributeLocation> arguments)
        {
            Debug.Assert(description.Equals(AttributeDescription.DefaultParameterValueAttribute) ||
                description.Equals(AttributeDescription.DecimalConstantAttribute) ||
                description.Equals(AttributeDescription.DateTimeConstantAttribute));

            bool hasAnyDiagnostics;
            var attribute = arguments.Binder.GetAttribute(arguments.AttributeSyntax, arguments.AttributeType, out hasAnyDiagnostics);
            ConstantValue value;
            if (attribute.HasErrors)
            {
                value = ConstantValue.Bad;
                hasAnyDiagnostics = true;
            }
            else
            {
                value = DecodeDefaultParameterValueAttribute(description, attribute, arguments.AttributeSyntax, diagnose: false, diagnosticsOpt: null);
            }

            var paramData = arguments.GetOrCreateData<ParameterEarlyWellKnownAttributeData>();
            if (paramData.DefaultParameterValue == ConstantValue.Unset)
            {
                paramData.DefaultParameterValue = value;
            }

            return !hasAnyDiagnostics ? attribute : null;
        }

        internal override void DecodeWellKnownAttribute(ref DecodeWellKnownAttributeArguments<AttributeSyntax, CSharpAttributeData, AttributeLocation> arguments)
        {
            Debug.Assert((object)arguments.AttributeSyntaxOpt != null);

            var attribute = arguments.Attribute;
            Debug.Assert(!attribute.HasErrors);
            Debug.Assert(arguments.SymbolPart == AttributeLocation.None);
            var diagnostics = (BindingDiagnosticBag)arguments.Diagnostics;

            if (attribute.IsTargetAttribute(this, AttributeDescription.DefaultParameterValueAttribute))
            {
                // Attribute decoded and constant value stored during EarlyDecodeWellKnownAttribute.
                DecodeDefaultParameterValueAttribute(AttributeDescription.DefaultParameterValueAttribute, ref arguments);
            }
            else if (attribute.IsTargetAttribute(this, AttributeDescription.DecimalConstantAttribute))
            {
                // Attribute decoded and constant value stored during EarlyDecodeWellKnownAttribute.
                DecodeDefaultParameterValueAttribute(AttributeDescription.DecimalConstantAttribute, ref arguments);
            }
            else if (attribute.IsTargetAttribute(this, AttributeDescription.DateTimeConstantAttribute))
            {
                // Attribute decoded and constant value stored during EarlyDecodeWellKnownAttribute.
                DecodeDefaultParameterValueAttribute(AttributeDescription.DateTimeConstantAttribute, ref arguments);
            }
            else if (attribute.IsTargetAttribute(this, AttributeDescription.OptionalAttribute))
            {
                Debug.Assert(_lazyHasOptionalAttribute == ThreeState.True);

                if (HasDefaultArgumentSyntax)
                {
                    // error CS1745: Cannot specify default parameter value in conjunction with DefaultParameterAttribute or OptionalAttribute
                    diagnostics.Add(ErrorCode.ERR_DefaultValueUsedWithAttributes, arguments.AttributeSyntaxOpt.Name.Location);
                }
            }
            else if (attribute.IsTargetAttribute(this, AttributeDescription.ParamArrayAttribute))
            {
                // error CS0674: Do not use 'System.ParamArrayAttribute'. Use the 'params' keyword instead.
                diagnostics.Add(ErrorCode.ERR_ExplicitParamArray, arguments.AttributeSyntaxOpt.Name.Location);
            }
            else if (attribute.IsTargetAttribute(this, AttributeDescription.InAttribute))
            {
                arguments.GetOrCreateData<ParameterWellKnownAttributeData>().HasInAttribute = true;
            }
            else if (attribute.IsTargetAttribute(this, AttributeDescription.OutAttribute))
            {
                arguments.GetOrCreateData<ParameterWellKnownAttributeData>().HasOutAttribute = true;
            }
            else if (attribute.IsTargetAttribute(this, AttributeDescription.MarshalAsAttribute))
            {
                MarshalAsAttributeDecoder<ParameterWellKnownAttributeData, AttributeSyntax, CSharpAttributeData, AttributeLocation>.Decode(ref arguments, AttributeTargets.Parameter, MessageProvider.Instance);
            }
            else if (attribute.IsTargetAttribute(this, AttributeDescription.IDispatchConstantAttribute))
            {
                arguments.GetOrCreateData<ParameterWellKnownAttributeData>().HasIDispatchConstantAttribute = true;
            }
            else if (attribute.IsTargetAttribute(this, AttributeDescription.IUnknownConstantAttribute))
            {
                arguments.GetOrCreateData<ParameterWellKnownAttributeData>().HasIUnknownConstantAttribute = true;
            }
            else if (attribute.IsTargetAttribute(this, AttributeDescription.CallerLineNumberAttribute))
            {
                ValidateCallerLineNumberAttribute(arguments.AttributeSyntaxOpt, diagnostics);
            }
            else if (attribute.IsTargetAttribute(this, AttributeDescription.CallerFilePathAttribute))
            {
                ValidateCallerFilePathAttribute(arguments.AttributeSyntaxOpt, diagnostics);
            }
            else if (attribute.IsTargetAttribute(this, AttributeDescription.CallerMemberNameAttribute))
            {
                ValidateCallerMemberNameAttribute(arguments.AttributeSyntaxOpt, diagnostics);
            }
            else if (ReportExplicitUseOfReservedAttributes(in arguments,
                ReservedAttributes.DynamicAttribute | ReservedAttributes.IsReadOnlyAttribute | ReservedAttributes.IsUnmanagedAttribute | ReservedAttributes.IsByRefLikeAttribute | ReservedAttributes.TupleElementNamesAttribute | ReservedAttributes.NullableAttribute | ReservedAttributes.NativeIntegerAttribute))
            {
            }
            else if (attribute.IsTargetAttribute(this, AttributeDescription.AllowNullAttribute))
            {
                arguments.GetOrCreateData<ParameterWellKnownAttributeData>().HasAllowNullAttribute = true;
            }
            else if (attribute.IsTargetAttribute(this, AttributeDescription.DisallowNullAttribute))
            {
                arguments.GetOrCreateData<ParameterWellKnownAttributeData>().HasDisallowNullAttribute = true;
            }
            else if (attribute.IsTargetAttribute(this, AttributeDescription.MaybeNullAttribute))
            {
                arguments.GetOrCreateData<ParameterWellKnownAttributeData>().HasMaybeNullAttribute = true;
            }
            else if (attribute.IsTargetAttribute(this, AttributeDescription.MaybeNullWhenAttribute))
            {
                arguments.GetOrCreateData<ParameterWellKnownAttributeData>().MaybeNullWhenAttribute = DecodeMaybeNullWhenOrNotNullWhenOrDoesNotReturnIfAttribute(AttributeDescription.MaybeNullWhenAttribute, attribute);
            }
            else if (attribute.IsTargetAttribute(this, AttributeDescription.NotNullAttribute))
            {
                arguments.GetOrCreateData<ParameterWellKnownAttributeData>().HasNotNullAttribute = true;
            }
            else if (attribute.IsTargetAttribute(this, AttributeDescription.NotNullWhenAttribute))
            {
                arguments.GetOrCreateData<ParameterWellKnownAttributeData>().NotNullWhenAttribute = DecodeMaybeNullWhenOrNotNullWhenOrDoesNotReturnIfAttribute(AttributeDescription.NotNullWhenAttribute, attribute);
            }
            else if (attribute.IsTargetAttribute(this, AttributeDescription.DoesNotReturnIfAttribute))
            {
                arguments.GetOrCreateData<ParameterWellKnownAttributeData>().DoesNotReturnIfAttribute = DecodeMaybeNullWhenOrNotNullWhenOrDoesNotReturnIfAttribute(AttributeDescription.DoesNotReturnIfAttribute, attribute);
            }
            else if (attribute.IsTargetAttribute(this, AttributeDescription.NotNullIfNotNullAttribute))
            {
                arguments.GetOrCreateData<ParameterWellKnownAttributeData>().AddNotNullIfParameterNotNull(attribute.DecodeNotNullIfNotNullAttribute());
            }
            else if (attribute.IsTargetAttribute(this, AttributeDescription.EnumeratorCancellationAttribute))
            {
                arguments.GetOrCreateData<ParameterWellKnownAttributeData>().HasEnumeratorCancellationAttribute = true;
                ValidateCancellationTokenAttribute(arguments.AttributeSyntaxOpt, (BindingDiagnosticBag)arguments.Diagnostics);
            }
        }

        private static bool? DecodeMaybeNullWhenOrNotNullWhenOrDoesNotReturnIfAttribute(AttributeDescription description, CSharpAttributeData attribute)
        {
            var arguments = attribute.CommonConstructorArguments;
            return arguments.Length == 1 && arguments[0].TryDecodeValue(SpecialType.System_Boolean, out bool value) ?
                (bool?)value :
                null;
        }

        private void DecodeDefaultParameterValueAttribute(AttributeDescription description, ref DecodeWellKnownAttributeArguments<AttributeSyntax, CSharpAttributeData, AttributeLocation> arguments)
        {
            var attribute = arguments.Attribute;
            var syntax = arguments.AttributeSyntaxOpt;
            var diagnostics = (BindingDiagnosticBag)arguments.Diagnostics;

            Debug.Assert(syntax != null);
            Debug.Assert(diagnostics != null);

            var value = DecodeDefaultParameterValueAttribute(description, attribute, syntax, diagnose: true, diagnosticsOpt: diagnostics);
            if (!value.IsBad)
            {
                VerifyParamDefaultValueMatchesAttributeIfAny(value, syntax, diagnostics);
            }
        }

        /// <summary>
        /// Verify the default value matches the default value from any earlier attribute
        /// (DefaultParameterValueAttribute, DateTimeConstantAttribute or DecimalConstantAttribute).
        /// If not, report ERR_ParamDefaultValueDiffersFromAttribute.
        /// </summary>
<<<<<<< HEAD
        private void VerifyParamDefaultValueMatchesAttributeIfAny(ConstantValue value, CSharpSyntaxNode syntax, BindingDiagnosticBag diagnostics)
=======
        private void VerifyParamDefaultValueMatchesAttributeIfAny(ConstantValue value, SyntaxNode syntax, DiagnosticBag diagnostics)
>>>>>>> 1afc0cf9
        {
            var data = GetEarlyDecodedWellKnownAttributeData();
            if (data != null)
            {
                var attrValue = data.DefaultParameterValue;
                if ((attrValue != ConstantValue.Unset) &&
                    (value != attrValue))
                {
                    // CS8017: The parameter has multiple distinct default values.
                    diagnostics.Add(ErrorCode.ERR_ParamDefaultValueDiffersFromAttribute, syntax.Location);
                }
            }
        }

        private ConstantValue DecodeDefaultParameterValueAttribute(AttributeDescription description, CSharpAttributeData attribute, AttributeSyntax node, bool diagnose, BindingDiagnosticBag diagnosticsOpt)
        {
            Debug.Assert(!attribute.HasErrors);

            if (description.Equals(AttributeDescription.DefaultParameterValueAttribute))
            {
                return DecodeDefaultParameterValueAttribute(attribute, node, diagnose, diagnosticsOpt);
            }
            else if (description.Equals(AttributeDescription.DecimalConstantAttribute))
            {
                return attribute.DecodeDecimalConstantValue();
            }
            else
            {
                Debug.Assert(description.Equals(AttributeDescription.DateTimeConstantAttribute));
                return attribute.DecodeDateTimeConstantValue();
            }
        }

        private ConstantValue DecodeDefaultParameterValueAttribute(CSharpAttributeData attribute, AttributeSyntax node, bool diagnose, BindingDiagnosticBag diagnosticsOpt)
        {
            Debug.Assert(!diagnose || diagnosticsOpt != null);

            if (HasDefaultArgumentSyntax)
            {
                // error CS1745: Cannot specify default parameter value in conjunction with DefaultParameterAttribute or OptionalAttribute
                if (diagnose)
                {
                    diagnosticsOpt.Add(ErrorCode.ERR_DefaultValueUsedWithAttributes, node.Name.Location);
                }
                return ConstantValue.Bad;
            }

            // BREAK: In dev10, DefaultParameterValueAttribute could not be applied to System.Type or array parameters.
            // When this was attempted, dev10 produced CS1909, ERR_DefaultValueBadParamType.  Roslyn takes a different
            // approach: instead of looking at the parameter type, we look at the argument type.  There's nothing wrong
            // with providing a default value for a System.Type or array parameter, as long as the default parameter
            // is not a System.Type or an array (i.e. null is fine).  Since we are no longer interested in the type of
            // the parameter, all occurrences of CS1909 have been replaced with CS1910, ERR_DefaultValueBadValueType,
            // to indicate that the argument type, rather than the parameter type, is the source of the problem.

            Debug.Assert(attribute.CommonConstructorArguments.Length == 1);

            // the type of the value is the type of the expression in the attribute:
            var arg = attribute.CommonConstructorArguments[0];

            SpecialType specialType = arg.Kind == TypedConstantKind.Enum ?
                ((NamedTypeSymbol)arg.TypeInternal).EnumUnderlyingType.SpecialType :
                arg.TypeInternal.SpecialType;

            var compilation = this.DeclaringCompilation;
            var constantValueDiscriminator = ConstantValue.GetDiscriminator(specialType);
            var useSiteInfo = new CompoundUseSiteInfo<AssemblySymbol>(diagnosticsOpt, ContainingAssembly);
            if (constantValueDiscriminator == ConstantValueTypeDiscriminator.Bad)
            {
                if (arg.Kind != TypedConstantKind.Array && arg.ValueInternal == null)
                {
                    if (this.Type.IsReferenceType)
                    {
                        constantValueDiscriminator = ConstantValueTypeDiscriminator.Null;
                    }
                    else
                    {
                        // error CS1908: The type of the argument to the DefaultParameterValue attribute must match the parameter type
                        if (diagnose)
                        {
                            diagnosticsOpt.Add(ErrorCode.ERR_DefaultValueTypeMustMatch, node.Name.Location);
                        }
                        return ConstantValue.Bad;
                    }
                }
                else
                {
                    // error CS1910: Argument of type '{0}' is not applicable for the DefaultParameterValue attribute
                    if (diagnose)
                    {
                        diagnosticsOpt.Add(ErrorCode.ERR_DefaultValueBadValueType, node.Name.Location, arg.TypeInternal);
                    }
                    return ConstantValue.Bad;
                }
            }
            else if (!compilation.Conversions.ClassifyConversionFromType((TypeSymbol)arg.TypeInternal, this.Type, ref useSiteInfo).Kind.IsImplicitConversion())
            {
                // error CS1908: The type of the argument to the DefaultParameterValue attribute must match the parameter type
                if (diagnose)
                {
                    diagnosticsOpt.Add(ErrorCode.ERR_DefaultValueTypeMustMatch, node.Name.Location);
                    diagnosticsOpt.Add(node.Name.Location, useSiteInfo);
                }
                return ConstantValue.Bad;
            }

            if (diagnose)
            {
                diagnosticsOpt.Add(node.Name.Location, useSiteInfo);
            }

            return ConstantValue.Create(arg.ValueInternal, constantValueDiscriminator);
        }

        private bool IsValidCallerInfoContext(AttributeSyntax node) => !ContainingSymbol.IsExplicitInterfaceImplementation()
                                                                    && !ContainingSymbol.IsOperator()
                                                                    && !IsOnPartialImplementation(node);

        /// <summary>
        /// Is the attribute syntax appearing on a parameter of a partial method implementation part?
        /// Since attributes are merged between the parts of a partial, we need to look at the syntax where the
        /// attribute appeared in the source to see if it corresponds to a partial method implementation part.
        /// </summary>
        /// <param name="node"></param>
        /// <returns></returns>
        private bool IsOnPartialImplementation(AttributeSyntax node)
        {
            var method = ContainingSymbol as MethodSymbol;
            if ((object)method == null) return false;
            var impl = method.IsPartialImplementation() ? method : method.PartialImplementationPart;
            if ((object)impl == null) return false;
            var paramList =
                node     // AttributeSyntax
                .Parent  // AttributeListSyntax
                .Parent  // ParameterSyntax
                .Parent as ParameterListSyntax; // ParameterListSyntax
            if (paramList == null) return false;
            var methDecl = paramList.Parent as MethodDeclarationSyntax;
            if (methDecl == null) return false;
            foreach (var r in impl.DeclaringSyntaxReferences)
            {
                if (r.GetSyntax() == methDecl) return true;
            }
            return false;
        }

        private void ValidateCallerLineNumberAttribute(AttributeSyntax node, BindingDiagnosticBag diagnostics)
        {
            CSharpCompilation compilation = this.DeclaringCompilation;
            var useSiteInfo = new CompoundUseSiteInfo<AssemblySymbol>(diagnostics, ContainingAssembly);

            if (!IsValidCallerInfoContext(node))
            {
                // CS4024: The CallerLineNumberAttribute applied to parameter '{0}' will have no effect because it applies to a
                //         member that is used in contexts that do not allow optional arguments
                diagnostics.Add(ErrorCode.WRN_CallerLineNumberParamForUnconsumedLocation, node.Name.Location, CSharpSyntaxNode.Identifier.ValueText);
            }
            else if (!compilation.Conversions.HasCallerLineNumberConversion(TypeWithAnnotations.Type, ref useSiteInfo))
            {
                // CS4017: CallerLineNumberAttribute cannot be applied because there are no standard conversions from type '{0}' to type '{1}'
                TypeSymbol intType = compilation.GetSpecialType(SpecialType.System_Int32);
                diagnostics.Add(ErrorCode.ERR_NoConversionForCallerLineNumberParam, node.Name.Location, intType, TypeWithAnnotations.Type);
            }
            else if (!HasExplicitDefaultValue && !ContainingSymbol.IsPartialImplementation()) // attribute applied to parameter without default
            {
                // Unconsumed location checks happen first, so we require a default value.

                // CS4020: The CallerLineNumberAttribute may only be applied to parameters with default values
                diagnostics.Add(ErrorCode.ERR_BadCallerLineNumberParamWithoutDefaultValue, node.Name.Location);
            }

            diagnostics.Add(node.Name.Location, useSiteInfo);
        }

        private void ValidateCallerFilePathAttribute(AttributeSyntax node, BindingDiagnosticBag diagnostics)
        {
            CSharpCompilation compilation = this.DeclaringCompilation;
            var useSiteInfo = new CompoundUseSiteInfo<AssemblySymbol>(diagnostics, ContainingAssembly);

            if (!IsValidCallerInfoContext(node))
            {
                // CS4025: The CallerFilePathAttribute applied to parameter '{0}' will have no effect because it applies to a
                //         member that is used in contexts that do not allow optional arguments
                diagnostics.Add(ErrorCode.WRN_CallerFilePathParamForUnconsumedLocation, node.Name.Location, CSharpSyntaxNode.Identifier.ValueText);
            }
            else if (!compilation.Conversions.HasCallerInfoStringConversion(TypeWithAnnotations.Type, ref useSiteInfo))
            {
                // CS4018: CallerFilePathAttribute cannot be applied because there are no standard conversions from type '{0}' to type '{1}'
                TypeSymbol stringType = compilation.GetSpecialType(SpecialType.System_String);
                diagnostics.Add(ErrorCode.ERR_NoConversionForCallerFilePathParam, node.Name.Location, stringType, TypeWithAnnotations.Type);
            }
            else if (!HasExplicitDefaultValue && !ContainingSymbol.IsPartialImplementation()) // attribute applied to parameter without default
            {
                // Unconsumed location checks happen first, so we require a default value.

                // CS4021: The CallerFilePathAttribute may only be applied to parameters with default values
                diagnostics.Add(ErrorCode.ERR_BadCallerFilePathParamWithoutDefaultValue, node.Name.Location);
            }
            else if (HasCallerLineNumberAttribute)
            {
                // CS7082: The CallerFilePathAttribute applied to parameter '{0}' will have no effect. It is overridden by the CallerLineNumberAttribute.
                diagnostics.Add(ErrorCode.WRN_CallerLineNumberPreferredOverCallerFilePath, node.Name.Location, CSharpSyntaxNode.Identifier.ValueText);
            }

            diagnostics.Add(node.Name.Location, useSiteInfo);
        }

        private void ValidateCallerMemberNameAttribute(AttributeSyntax node, BindingDiagnosticBag diagnostics)
        {
            CSharpCompilation compilation = this.DeclaringCompilation;
            var useSiteInfo = new CompoundUseSiteInfo<AssemblySymbol>(diagnostics, ContainingAssembly);

            if (!IsValidCallerInfoContext(node))
            {
                // CS4026: The CallerMemberNameAttribute applied to parameter '{0}' will have no effect because it applies to a
                //         member that is used in contexts that do not allow optional arguments
                diagnostics.Add(ErrorCode.WRN_CallerMemberNameParamForUnconsumedLocation, node.Name.Location, CSharpSyntaxNode.Identifier.ValueText);
            }
            else if (!compilation.Conversions.HasCallerInfoStringConversion(TypeWithAnnotations.Type, ref useSiteInfo))
            {
                // CS4019: CallerMemberNameAttribute cannot be applied because there are no standard conversions from type '{0}' to type '{1}'
                TypeSymbol stringType = compilation.GetSpecialType(SpecialType.System_String);
                diagnostics.Add(ErrorCode.ERR_NoConversionForCallerMemberNameParam, node.Name.Location, stringType, TypeWithAnnotations.Type);
            }
            else if (!HasExplicitDefaultValue && !ContainingSymbol.IsPartialImplementation()) // attribute applied to parameter without default
            {
                // Unconsumed location checks happen first, so we require a default value.

                // CS4022: The CallerMemberNameAttribute may only be applied to parameters with default values
                diagnostics.Add(ErrorCode.ERR_BadCallerMemberNameParamWithoutDefaultValue, node.Name.Location);
            }
            else if (HasCallerLineNumberAttribute)
            {
                // CS7081: The CallerMemberNameAttribute applied to parameter '{0}' will have no effect. It is overridden by the CallerLineNumberAttribute.
                diagnostics.Add(ErrorCode.WRN_CallerLineNumberPreferredOverCallerMemberName, node.Name.Location, CSharpSyntaxNode.Identifier.ValueText);
            }
            else if (HasCallerFilePathAttribute)
            {
                // CS7080: The CallerMemberNameAttribute applied to parameter '{0}' will have no effect. It is overridden by the CallerFilePathAttribute.
                diagnostics.Add(ErrorCode.WRN_CallerFilePathPreferredOverCallerMemberName, node.Name.Location, CSharpSyntaxNode.Identifier.ValueText);
            }

            diagnostics.Add(node.Name.Location, useSiteInfo);
        }

        private void ValidateCancellationTokenAttribute(AttributeSyntax node, BindingDiagnosticBag diagnostics)
        {
            if (needsReporting())
            {
                diagnostics.Add(ErrorCode.WRN_UnconsumedEnumeratorCancellationAttributeUsage, node.Name.Location, CSharpSyntaxNode.Identifier.ValueText);
            }

            bool needsReporting()
            {
                if (!Type.Equals(this.DeclaringCompilation.GetWellKnownType(WellKnownType.System_Threading_CancellationToken)))
                {
                    return true;
                }
                else if (this.ContainingSymbol is MethodSymbol method &&
                    method.IsAsync &&
                    method.ReturnType.OriginalDefinition.Equals(this.DeclaringCompilation.GetWellKnownType(WellKnownType.System_Collections_Generic_IAsyncEnumerable_T)))
                {
                    // Note: async methods that return this type must be iterators. This is enforced elsewhere
                    return false;
                }

                return true;
            }
        }

        internal override void PostDecodeWellKnownAttributes(ImmutableArray<CSharpAttributeData> boundAttributes, ImmutableArray<AttributeSyntax> allAttributeSyntaxNodes, BindingDiagnosticBag diagnostics, AttributeLocation symbolPart, WellKnownAttributeData decodedData)
        {
            Debug.Assert(!boundAttributes.IsDefault);
            Debug.Assert(!allAttributeSyntaxNodes.IsDefault);
            Debug.Assert(boundAttributes.Length == allAttributeSyntaxNodes.Length);
            Debug.Assert(_lazyCustomAttributesBag != null);
            Debug.Assert(_lazyCustomAttributesBag.IsDecodedWellKnownAttributeDataComputed);
            Debug.Assert(symbolPart == AttributeLocation.None);

            var data = (ParameterWellKnownAttributeData)decodedData;
            if (data != null)
            {
                switch (RefKind)
                {
                    case RefKind.Ref:
                        if (data.HasOutAttribute && !data.HasInAttribute)
                        {
                            // error CS0662: Cannot specify the Out attribute on a ref parameter without also specifying the In attribute.
                            diagnostics.Add(ErrorCode.ERR_OutAttrOnRefParam, this.Locations[0]);
                        }
                        break;
                    case RefKind.Out:
                        if (data.HasInAttribute)
                        {
                            // error CS0036: An out parameter cannot have the In attribute.
                            diagnostics.Add(ErrorCode.ERR_InAttrOnOutParam, this.Locations[0]);
                        }
                        break;
                    case RefKind.In:
                        if (data.HasOutAttribute)
                        {
                            // error CS8355: An in parameter cannot have the Out attribute.
                            diagnostics.Add(ErrorCode.ERR_OutAttrOnInParam, this.Locations[0]);
                        }
                        break;
                }
            }

            base.PostDecodeWellKnownAttributes(boundAttributes, allAttributeSyntaxNodes, diagnostics, symbolPart, decodedData);
        }

        /// <summary>
        /// True if the parameter has default argument syntax.
        /// </summary>
        internal override bool HasDefaultArgumentSyntax
        {
            get
            {
                return (_parameterSyntaxKind & ParameterSyntaxKind.DefaultParameter) != 0;
            }
        }

        /// <summary>
        /// True if the parameter is marked by <see cref="System.Runtime.InteropServices.OptionalAttribute"/>.
        /// </summary>
        internal sealed override bool HasOptionalAttribute
        {
            get
            {
                if (_lazyHasOptionalAttribute == ThreeState.Unknown)
                {
                    SourceParameterSymbol copyFrom = this.BoundAttributesSource;

                    // prevent infinite recursion:
                    Debug.Assert(!ReferenceEquals(copyFrom, this));

                    if ((object)copyFrom != null)
                    {
                        // Parameter of partial implementation.
                        // We bind the attributes only on the definition part and copy them over to the implementation.
                        _lazyHasOptionalAttribute = copyFrom.HasOptionalAttribute.ToThreeState();
                    }
                    else
                    {
                        // lazyHasOptionalAttribute is decoded early, hence we cannot reach here when binding attributes for this symbol.
                        // So it is fine to force complete attributes here.

                        var attributes = GetAttributes();

                        if (!attributes.Any())
                        {
                            _lazyHasOptionalAttribute = ThreeState.False;
                        }
                    }
                }

                Debug.Assert(_lazyHasOptionalAttribute.HasValue());

                return _lazyHasOptionalAttribute.Value();
            }
        }

        internal override bool IsMetadataOptional
        {
            get
            {
                // NOTE: IsMetadataOptional property can be invoked during overload resolution.
                // NOTE: Optional attribute is decoded very early in attribute binding phase, see method EarlyDecodeOptionalAttribute
                // NOTE: If you update the below check to look for any more attributes, make sure that they are decoded early.
                return HasDefaultArgumentSyntax || HasOptionalAttribute;
            }
        }

        internal sealed override bool IsMetadataIn
            => base.IsMetadataIn || GetDecodedWellKnownAttributeData()?.HasInAttribute == true;

        internal sealed override bool IsMetadataOut
            => base.IsMetadataOut || GetDecodedWellKnownAttributeData()?.HasOutAttribute == true;

        internal sealed override MarshalPseudoCustomAttributeData MarshallingInformation
            => GetDecodedWellKnownAttributeData()?.MarshallingInformation;

        public override bool IsParams => (_parameterSyntaxKind & ParameterSyntaxKind.ParamsParameter) != 0;

        internal override bool IsExtensionMethodThis => (_parameterSyntaxKind & ParameterSyntaxKind.ExtensionThisParameter) != 0;

        public override ImmutableArray<CustomModifier> RefCustomModifiers => ImmutableArray<CustomModifier>.Empty;

        internal override void ForceComplete(SourceLocation locationOpt, CancellationToken cancellationToken)
        {
            _ = this.GetAttributes();
            _ = this.ExplicitDefaultConstantValue;
            state.SpinWaitComplete(CompletionPart.ComplexParameterSymbolAll, cancellationToken);
        }
    }

    internal sealed class SourceComplexParameterSymbolWithCustomModifiersPrecedingByRef : SourceComplexParameterSymbol
    {
        private readonly ImmutableArray<CustomModifier> _refCustomModifiers;

        internal SourceComplexParameterSymbolWithCustomModifiersPrecedingByRef(
            Symbol owner,
            int ordinal,
            TypeWithAnnotations parameterType,
            RefKind refKind,
            ImmutableArray<CustomModifier> refCustomModifiers,
            string name,
            ImmutableArray<Location> locations,
            SyntaxReference syntaxRef,
            bool isParams,
            bool isExtensionMethodThis)
            : base(owner, ordinal, parameterType, refKind, name, locations, syntaxRef, isParams, isExtensionMethodThis)
        {
            Debug.Assert(!refCustomModifiers.IsEmpty);

            _refCustomModifiers = refCustomModifiers;

            Debug.Assert(refKind != RefKind.None || _refCustomModifiers.IsEmpty);
        }

        public override ImmutableArray<CustomModifier> RefCustomModifiers => _refCustomModifiers;
    }
}<|MERGE_RESOLUTION|>--- conflicted
+++ resolved
@@ -201,14 +201,8 @@
             {
                 if (state.NotePartComplete(CompletionPart.StartDefaultSyntaxValue))
                 {
-<<<<<<< HEAD
                     var diagnostics = BindingDiagnosticBag.GetInstance();
-
-                    if (Interlocked.CompareExchange(
-=======
-                    var diagnostics = DiagnosticBag.GetInstance();
                     var previousValue = Interlocked.CompareExchange(
->>>>>>> 1afc0cf9
                         ref _lazyDefaultSyntaxValue,
                         MakeDefaultExpression(diagnostics, out var binder, out var parameterEqualsValue),
                         ConstantValue.Unset);
@@ -235,12 +229,6 @@
             }
         }
 
-<<<<<<< HEAD
-        // If binder is null, then get it from the compilation. Otherwise use the provided binder.
-        // Don't always get it from the compilation because we might be in a speculative context (local function parameter),
-        // in which case the declaring compilation is the wrong one.
-        protected ConstantValue MakeDefaultExpression(BindingDiagnosticBag diagnostics, Binder binder)
-=======
         private Binder GetBinder(SyntaxNode syntax)
         {
             var binder = ParameterBinderOpt;
@@ -302,8 +290,7 @@
 
         // This method *must not* depend on attributes on the parameter symbol.
         // Otherwise we will have cycles when binding usage of attributes whose constructors have optional parameters
-        private ConstantValue MakeDefaultExpression(DiagnosticBag diagnostics, out Binder? binder, out BoundParameterEqualsValue? parameterEqualsValue)
->>>>>>> 1afc0cf9
+        private ConstantValue MakeDefaultExpression(BindingDiagnosticBag diagnostics, out Binder? binder, out BoundParameterEqualsValue? parameterEqualsValue)
         {
             binder = null;
             parameterEqualsValue = null;
@@ -776,11 +763,7 @@
         /// (DefaultParameterValueAttribute, DateTimeConstantAttribute or DecimalConstantAttribute).
         /// If not, report ERR_ParamDefaultValueDiffersFromAttribute.
         /// </summary>
-<<<<<<< HEAD
-        private void VerifyParamDefaultValueMatchesAttributeIfAny(ConstantValue value, CSharpSyntaxNode syntax, BindingDiagnosticBag diagnostics)
-=======
-        private void VerifyParamDefaultValueMatchesAttributeIfAny(ConstantValue value, SyntaxNode syntax, DiagnosticBag diagnostics)
->>>>>>> 1afc0cf9
+        private void VerifyParamDefaultValueMatchesAttributeIfAny(ConstantValue value, SyntaxNode syntax, BindingDiagnosticBag diagnostics)
         {
             var data = GetEarlyDecodedWellKnownAttributeData();
             if (data != null)
