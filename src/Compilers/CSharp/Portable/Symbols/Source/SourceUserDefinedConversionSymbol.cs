﻿// Licensed to the .NET Foundation under one or more agreements.
// The .NET Foundation licenses this file to you under the MIT license.
// See the LICENSE file in the project root for more information.

#nullable disable

using System.Collections.Immutable;
using System.Diagnostics;
using Microsoft.CodeAnalysis.CSharp.Syntax;
using Roslyn.Utilities;

namespace Microsoft.CodeAnalysis.CSharp.Symbols
{
    internal sealed class SourceUserDefinedConversionSymbol : SourceUserDefinedOperatorSymbolBase
    {
        public static SourceUserDefinedConversionSymbol CreateUserDefinedConversionSymbol(
            SourceMemberContainerTypeSymbol containingType,
            ConversionOperatorDeclarationSyntax syntax,
<<<<<<< HEAD
            BindingDiagnosticBag diagnostics)
=======
            bool isNullableAnalysisEnabled,
            DiagnosticBag diagnostics)
>>>>>>> 230d0d0c
        {
            // Dev11 includes the explicit/implicit keyword, but we don't have a good way to include
            // Narrowing/Widening in VB and we want the languages to be consistent.
            var location = syntax.Type.Location;
            string name = syntax.ImplicitOrExplicitKeyword.IsKind(SyntaxKind.ImplicitKeyword)
                ? WellKnownMemberNames.ImplicitConversionName
                : WellKnownMemberNames.ExplicitConversionName;

            return new SourceUserDefinedConversionSymbol(
                containingType, name, location, syntax, isNullableAnalysisEnabled, diagnostics);
        }

        // NOTE: no need to call WithUnsafeRegionIfNecessary, since the signature
        // is bound lazily using binders from a BinderFactory (which will already include an
        // UnsafeBinder, if necessary).
        private SourceUserDefinedConversionSymbol(
            SourceMemberContainerTypeSymbol containingType,
            string name,
            Location location,
            ConversionOperatorDeclarationSyntax syntax,
<<<<<<< HEAD
            BindingDiagnosticBag diagnostics) :
=======
            bool isNullableAnalysisEnabled,
            DiagnosticBag diagnostics) :
>>>>>>> 230d0d0c
            base(
                MethodKind.Conversion,
                name,
                containingType,
                location,
                syntax,
                MakeDeclarationModifiers(syntax, location, diagnostics),
                hasBody: syntax.HasAnyBody(),
                isExpressionBodied: syntax.Body == null && syntax.ExpressionBody != null,
                isIterator: SyntaxFacts.HasYieldOperations(syntax.Body),
                isNullableAnalysisEnabled: isNullableAnalysisEnabled,
                diagnostics)
        {
            CheckForBlockAndExpressionBody(
                syntax.Body, syntax.ExpressionBody, syntax, diagnostics);

            if (syntax.ParameterList.Parameters.Count != 1)
            {
                diagnostics.Add(ErrorCode.ERR_OvlUnaryOperatorExpected, syntax.ParameterList.GetLocation());
            }
        }

        internal ConversionOperatorDeclarationSyntax GetSyntax()
        {
            Debug.Assert(syntaxReferenceOpt != null);
            return (ConversionOperatorDeclarationSyntax)syntaxReferenceOpt.GetSyntax();
        }

        protected override int GetParameterCountFromSyntax()
        {
            return GetSyntax().ParameterList.ParameterCount;
        }

        protected override Location ReturnTypeLocation
        {
            get
            {
                return GetSyntax().Type.Location;
            }
        }

        internal override bool GenerateDebugInfo
        {
            get { return true; }
        }

        internal sealed override OneOrMany<SyntaxList<AttributeListSyntax>> GetAttributeDeclarations()
        {
            return OneOrMany.Create(this.GetSyntax().AttributeLists);
        }

        protected override (TypeWithAnnotations ReturnType, ImmutableArray<ParameterSymbol> Parameters) MakeParametersAndBindReturnType(BindingDiagnosticBag diagnostics)
        {
            ConversionOperatorDeclarationSyntax declarationSyntax = GetSyntax();
            return MakeParametersAndBindReturnType(declarationSyntax, declarationSyntax.Type, diagnostics);
        }
    }
}<|MERGE_RESOLUTION|>--- conflicted
+++ resolved
@@ -16,12 +16,8 @@
         public static SourceUserDefinedConversionSymbol CreateUserDefinedConversionSymbol(
             SourceMemberContainerTypeSymbol containingType,
             ConversionOperatorDeclarationSyntax syntax,
-<<<<<<< HEAD
+            bool isNullableAnalysisEnabled,
             BindingDiagnosticBag diagnostics)
-=======
-            bool isNullableAnalysisEnabled,
-            DiagnosticBag diagnostics)
->>>>>>> 230d0d0c
         {
             // Dev11 includes the explicit/implicit keyword, but we don't have a good way to include
             // Narrowing/Widening in VB and we want the languages to be consistent.
@@ -42,12 +38,8 @@
             string name,
             Location location,
             ConversionOperatorDeclarationSyntax syntax,
-<<<<<<< HEAD
+            bool isNullableAnalysisEnabled,
             BindingDiagnosticBag diagnostics) :
-=======
-            bool isNullableAnalysisEnabled,
-            DiagnosticBag diagnostics) :
->>>>>>> 230d0d0c
             base(
                 MethodKind.Conversion,
                 name,
