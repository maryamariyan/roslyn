--- conflicted
+++ resolved
@@ -20,12 +20,7 @@
         private readonly ImmutableArray<TypeParameterSymbol> _typeParameters;
         private ImmutableArray<ParameterSymbol> _parameters;
         private ImmutableArray<TypeParameterConstraintClause> _lazyTypeParameterConstraints;
-<<<<<<< HEAD
         private TypeSymbolWithAnnotations _returnType;
-        private bool _isVar;
-=======
-        private TypeSymbol _returnType;
->>>>>>> 64677ba1
         private bool _isVararg;
         private TypeSymbol _iteratorElementType;
 
@@ -138,49 +133,11 @@
         {
             get
             {
-<<<<<<< HEAD
-                return ComputeReturnType(body: null, returnNullIfUnknown: false, isIterator: false);
-            }
-        }
-
-        // Reason for ReturnTypeNoForce and ReturnTypeIterator:
-        // When computing the return type, sometimes we want to return null (ReturnTypeNoForce) instead of reporting a diagnostic
-        // or sometimes we want to disallow var and report an error about iterators (ReturnTypeIterator)
-        public TypeSymbol ReturnTypeNoForce
-        {
-            get
-            {
-                return ComputeReturnType(body: null, returnNullIfUnknown: true, isIterator: false)?.TypeSymbol;
-            }
-        }
-
-        public TypeSymbol ReturnTypeIterator
-        {
-            get
-            {
-                return ComputeReturnType(body: null, returnNullIfUnknown: false, isIterator: true).TypeSymbol;
-            }
-        }
-
-        /*
-        Note: `var` return types are currently very broken in subtle ways, in particular in the IDE scenario when random things are being bound.
-        The basic problem is that a LocalFunctionSymbol needs to compute its return type, and to do that it needs access to its BoundBlock.
-        However, the BoundBlock needs access to the local function's return type. Recursion detection is tricky, because this property (.ReturnType)
-        doesn't have access to the binder where it is being accessed from (i.e. either from inside the local function, where it should report an error,
-        or from outside, where it should attempt to infer the return type from the block).
-
-        The current (broken) system assumes that Binder_Statements.cs BindLocalFunctionStatement will always be called (and so a block will be provided)
-        before any (valid) uses of the local function are bound that require knowing the return type. This assumption breaks in the IDE, where
-        a use of a local function may be bound before BindLocalFunctionStatement is called on the corresponding local function.
-        */
-        internal TypeSymbolWithAnnotations ComputeReturnType(BoundBlock body, bool returnNullIfUnknown, bool isIterator)
-=======
                 return ComputeReturnType();
             }
         }
 
-        internal TypeSymbol ComputeReturnType()
->>>>>>> 64677ba1
+        internal TypeSymbolWithAnnotations ComputeReturnType()
         {
             if ((object)_returnType != null)
             {
@@ -188,44 +145,7 @@
             }
 
             var diagnostics = DiagnosticBag.GetInstance();
-<<<<<<< HEAD
-            // we might call this multiple times if it's var. Only bind the first time, and cache if it's var.
-            TypeSymbolWithAnnotations returnType = null; // guaranteed to be assigned, but compiler doesn't know that.
-            if (!_isVar)
-            {
-                bool isVar;
-                returnType = _binder.BindType(_syntax.ReturnType, diagnostics, out isVar);
-                _isVar = isVar;
-            }
-            if (_isVar)
-            {
-                if (isIterator) // cannot use IsIterator (the property) because that gets computed after the body is bound, which hasn't happened yet.
-                {
-                    // Completely disallow use of var inferred in an iterator context.
-                    // This is because we may have IAsyncEnumerable and similar types, which determine the type of state machine to emit.
-                    // If we infer the return type, we won't know which state machine to generate.
-                    returnType = TypeSymbolWithAnnotations.Create(_binder.CreateErrorType("var"));
-                    // InMethodBinder reports ERR_BadIteratorReturn, so no need to report a diagnostic here.
-                }
-                else if (body == null)
-                {
-                    if (returnNullIfUnknown)
-                    {
-                        diagnostics.Free();
-                        return null;
-                    }
-                    returnType = TypeSymbolWithAnnotations.Create(_binder.CreateErrorType("var"));
-                    diagnostics.Add(ErrorCode.ERR_RecursivelyTypedVariable, _syntax.ReturnType.Location, this);
-                }
-                else
-                {
-                    returnType = TypeSymbolWithAnnotations.Create(InferReturnType(body, diagnostics));
-                }
-            }
-
-=======
-            TypeSymbol returnType = _binder.BindType(_syntax.ReturnType, diagnostics);
->>>>>>> 64677ba1
+            TypeSymbolWithAnnotations returnType = _binder.BindType(_syntax.ReturnType, diagnostics);
             var raceReturnType = Interlocked.CompareExchange(ref _returnType, returnType, null);
             if ((object)raceReturnType != null)
             {
