﻿// Licensed to the .NET Foundation under one or more agreements.
// The .NET Foundation licenses this file to you under the MIT license.
// See the LICENSE file in the project root for more information.

#nullable disable

using System;
using System.Collections.Immutable;
using System.Diagnostics;
using Microsoft.CodeAnalysis.CSharp.Emit;
using Microsoft.CodeAnalysis.CSharp.Syntax;
using Microsoft.CodeAnalysis.PooledObjects;
using Roslyn.Utilities;

namespace Microsoft.CodeAnalysis.CSharp.Symbols
{
    internal static class ParameterHelpers
    {
        public static ImmutableArray<ParameterSymbol> MakeParameters(
            Binder withTypeParametersBinder,
            Symbol owner,
            BaseParameterListSyntax syntax,
            out SyntaxToken arglistToken,
            BindingDiagnosticBag diagnostics,
            bool allowRefOrOut,
            bool allowThis,
            bool addRefReadOnlyModifier)
        {
            return MakeParameters<ParameterSyntax, ParameterSymbol, Symbol>(
                withTypeParametersBinder,
                owner,
                syntax.Parameters,
                out arglistToken,
                diagnostics,
                allowRefOrOut,
                allowThis,
                addRefReadOnlyModifier,
                suppressUseSiteDiagnostics: false,
                lastIndex: syntax.Parameters.Count - 1,
                parameterCreationFunc: (Binder context, Symbol owner, TypeWithAnnotations parameterType,
                                        ParameterSyntax syntax, RefKind refKind, int ordinal,
                                        SyntaxToken paramsKeyword, SyntaxToken thisKeyword, bool addRefReadOnlyModifier,
                                        DeclarationScope scope,
                                        BindingDiagnosticBag declarationDiagnostics) =>
                {
                    return SourceParameterSymbol.Create(
                        context,
                        owner,
                        parameterType,
                        syntax,
                        refKind,
                        syntax.Identifier,
                        ordinal,
                        isParams: paramsKeyword.Kind() != SyntaxKind.None,
                        isExtensionMethodThis: ordinal == 0 && thisKeyword.Kind() != SyntaxKind.None,
                        addRefReadOnlyModifier,
                        scope,
                        declarationDiagnostics);
                });
        }

        public static ImmutableArray<FunctionPointerParameterSymbol> MakeFunctionPointerParameters(
            Binder binder,
            FunctionPointerMethodSymbol owner,
            SeparatedSyntaxList<FunctionPointerParameterSyntax> parametersList,
            BindingDiagnosticBag diagnostics,
            bool suppressUseSiteDiagnostics)
        {
            return MakeParameters<FunctionPointerParameterSyntax, FunctionPointerParameterSymbol, FunctionPointerMethodSymbol>(
                binder,
                owner,
                parametersList,
                out _,
                diagnostics,
                allowRefOrOut: true,
                allowThis: false,
                addRefReadOnlyModifier: true,
                suppressUseSiteDiagnostics,
                parametersList.Count - 2,
                parameterCreationFunc: (Binder binder, FunctionPointerMethodSymbol owner, TypeWithAnnotations parameterType,
                                        FunctionPointerParameterSyntax syntax, RefKind refKind, int ordinal,
                                        SyntaxToken paramsKeyword, SyntaxToken thisKeyword, bool addRefReadOnlyModifier,
                                        DeclarationScope scope,
                                        BindingDiagnosticBag diagnostics) =>
                {
                    // Non-function pointer locations have other locations to encode in/ref readonly/outness. For function pointers,
                    // these modreqs are the only locations where this can be encoded. If that changes, we should update this.
                    Debug.Assert(addRefReadOnlyModifier, "If addReadonlyRef isn't true, we must have found a different location to encode the readonlyness of a function pointer");
                    ImmutableArray<CustomModifier> customModifiers = refKind switch
                    {
                        RefKind.In => CreateInModifiers(binder, diagnostics, syntax),
                        RefKind.Out => CreateOutModifiers(binder, diagnostics, syntax),
                        _ => ImmutableArray<CustomModifier>.Empty
                    };

                    if (parameterType.IsVoidType())
                    {
                        diagnostics.Add(ErrorCode.ERR_NoVoidParameter, syntax.Type.Location);
                    }

                    return new FunctionPointerParameterSymbol(
                        parameterType,
                        refKind,
                        ordinal,
                        owner,
                        customModifiers);
                },
                parsingFunctionPointer: true);
        }

        private static ImmutableArray<TParameterSymbol> MakeParameters<TParameterSyntax, TParameterSymbol, TOwningSymbol>(
            Binder withTypeParametersBinder,
            TOwningSymbol owner,
            SeparatedSyntaxList<TParameterSyntax> parametersList,
            out SyntaxToken arglistToken,
            BindingDiagnosticBag diagnostics,
            bool allowRefOrOut,
            bool allowThis,
            bool addRefReadOnlyModifier,
            bool suppressUseSiteDiagnostics,
            int lastIndex,
            Func<Binder, TOwningSymbol, TypeWithAnnotations, TParameterSyntax, RefKind, int, SyntaxToken, SyntaxToken, bool, DeclarationScope, BindingDiagnosticBag, TParameterSymbol> parameterCreationFunc,
            bool parsingFunctionPointer = false)
            where TParameterSyntax : BaseParameterSyntax
            where TParameterSymbol : ParameterSymbol
            where TOwningSymbol : Symbol
        {
            Debug.Assert(!parsingFunctionPointer || owner is FunctionPointerMethodSymbol);
            arglistToken = default(SyntaxToken);

            int parameterIndex = 0;
            int firstDefault = -1;

            var builder = ArrayBuilder<TParameterSymbol>.GetInstance();
            var mustBeLastParameter = (ParameterSyntax)null;

            foreach (var parameterSyntax in parametersList)
            {
                if (parameterIndex > lastIndex) break;

                CheckParameterModifiers(parameterSyntax, diagnostics, parsingFunctionPointer, parsingLambdaParams: false);

                var refKind = GetModifiers(parameterSyntax.Modifiers, out SyntaxToken refnessKeyword, out SyntaxToken paramsKeyword, out SyntaxToken thisKeyword, out DeclarationScope scope);
                if (thisKeyword.Kind() != SyntaxKind.None && !allowThis)
                {
                    diagnostics.Add(ErrorCode.ERR_ThisInBadContext, thisKeyword.GetLocation());
                }
                if (refKind == RefKind.Out && scope == DeclarationScope.Unscoped)
                {
                    scope = DeclarationScope.RefScoped;
                }

                if (parameterSyntax is ParameterSyntax concreteParam)
                {
                    if (mustBeLastParameter == null &&
                        (concreteParam.Modifiers.Any(SyntaxKind.ParamsKeyword) ||
                         concreteParam.Identifier.Kind() == SyntaxKind.ArgListKeyword))
                    {
                        mustBeLastParameter = concreteParam;
                    }

                    if (concreteParam.IsArgList)
                    {
                        arglistToken = concreteParam.Identifier;
                        // The native compiler produces "Expected type" here, in the parser. Roslyn produces
                        // the somewhat more informative "arglist not valid" error.
                        if (paramsKeyword.Kind() != SyntaxKind.None
                            || refnessKeyword.Kind() != SyntaxKind.None
                            || thisKeyword.Kind() != SyntaxKind.None)
                        {
                            // CS1669: __arglist is not valid in this context
                            diagnostics.Add(ErrorCode.ERR_IllegalVarArgs, arglistToken.GetLocation());
                        }

                        continue;
                    }

                    if (concreteParam.Default != null && firstDefault == -1)
                    {
                        firstDefault = parameterIndex;
                    }
                }

                Debug.Assert(parameterSyntax.Type != null);
                var parameterType = withTypeParametersBinder.BindType(parameterSyntax.Type, diagnostics, suppressUseSiteDiagnostics: suppressUseSiteDiagnostics);

                if (!allowRefOrOut && (refKind == RefKind.Ref || refKind == RefKind.Out))
                {
                    Debug.Assert(refnessKeyword.Kind() != SyntaxKind.None);

                    // error CS0631: ref and out are not valid in this context
                    diagnostics.Add(ErrorCode.ERR_IllegalRefParam, refnessKeyword.GetLocation());
                }

                TParameterSymbol parameter = parameterCreationFunc(withTypeParametersBinder, owner, parameterType, parameterSyntax, refKind, parameterIndex, paramsKeyword, thisKeyword, addRefReadOnlyModifier, scope, diagnostics);

                ReportParameterErrors(owner, parameterSyntax, parameter.Ordinal, parameter.IsParams, parameter.TypeWithAnnotations,
                                      parameter.RefKind, parameter.Scope, parameter.ContainingSymbol, thisKeyword, paramsKeyword, firstDefault, diagnostics);

                builder.Add(parameter);
                ++parameterIndex;
            }

            if (mustBeLastParameter != null && mustBeLastParameter != parametersList[lastIndex])
            {
                diagnostics.Add(
                    mustBeLastParameter.Identifier.Kind() == SyntaxKind.ArgListKeyword
                        ? ErrorCode.ERR_VarargsLast
                        : ErrorCode.ERR_ParamsLast,
                    mustBeLastParameter.GetLocation());
            }

            ImmutableArray<TParameterSymbol> parameters = builder.ToImmutableAndFree();

            if (!parsingFunctionPointer)
            {
                var methodOwner = owner as MethodSymbol;
                var typeParameters = (object)methodOwner != null ?
                    methodOwner.TypeParameters :
                    default(ImmutableArray<TypeParameterSymbol>);

                Debug.Assert(methodOwner?.MethodKind != MethodKind.LambdaMethod);
                bool allowShadowingNames = withTypeParametersBinder.Compilation.IsFeatureEnabled(MessageID.IDS_FeatureNameShadowingInNestedFunctions) &&
                    methodOwner?.MethodKind == MethodKind.LocalFunction;

                withTypeParametersBinder.ValidateParameterNameConflicts(typeParameters, parameters.Cast<TParameterSymbol, ParameterSymbol>(), allowShadowingNames, diagnostics);
            }

            return parameters;
        }

#nullable enable
        internal static void EnsureIsReadOnlyAttributeExists(PEModuleBuilder moduleBuilder, ImmutableArray<ParameterSymbol> parameters)
        {
            EnsureIsReadOnlyAttributeExists(moduleBuilder.Compilation, parameters, diagnostics: null, modifyCompilation: false, moduleBuilder);
        }

        internal static void EnsureIsReadOnlyAttributeExists(CSharpCompilation? compilation, ImmutableArray<ParameterSymbol> parameters, BindingDiagnosticBag diagnostics, bool modifyCompilation)
        {
            // These parameters might not come from a compilation (example: lambdas evaluated in EE).
            // During rewriting, lowering will take care of flagging the appropriate PEModuleBuilder instead.
            if (compilation == null)
            {
                return;
            }

            EnsureIsReadOnlyAttributeExists(compilation, parameters, diagnostics, modifyCompilation, moduleBuilder: null);
        }

        private static void EnsureIsReadOnlyAttributeExists(CSharpCompilation compilation, ImmutableArray<ParameterSymbol> parameters, BindingDiagnosticBag? diagnostics, bool modifyCompilation, PEModuleBuilder? moduleBuilder)
        {
            foreach (var parameter in parameters)
            {
                if (parameter.RefKind == RefKind.In)
                {
                    if (moduleBuilder is { })
                    {
                        moduleBuilder.EnsureIsReadOnlyAttributeExists();
                    }
                    else
                    {
                        compilation.EnsureIsReadOnlyAttributeExists(diagnostics, GetParameterLocation(parameter), modifyCompilation);
                    }
                }
            }
        }

        internal static void EnsureNativeIntegerAttributeExists(PEModuleBuilder moduleBuilder, ImmutableArray<ParameterSymbol> parameters)
        {
            Debug.Assert(moduleBuilder.Compilation.ShouldEmitNativeIntegerAttributes());
            EnsureNativeIntegerAttributeExists(moduleBuilder.Compilation, parameters, diagnostics: null, modifyCompilation: false, moduleBuilder);
        }

        internal static void EnsureNativeIntegerAttributeExists(CSharpCompilation? compilation, ImmutableArray<ParameterSymbol> parameters, BindingDiagnosticBag diagnostics, bool modifyCompilation)
        {
            // These parameters might not come from a compilation (example: lambdas evaluated in EE).
            // During rewriting, lowering will take care of flagging the appropriate PEModuleBuilder instead.
            if (compilation == null)
            {
                return;
            }

            if (!compilation.ShouldEmitNativeIntegerAttributes())
            {
                return;
            }

            EnsureNativeIntegerAttributeExists(compilation, parameters, diagnostics, modifyCompilation, moduleBuilder: null);
        }

        private static void EnsureNativeIntegerAttributeExists(CSharpCompilation compilation, ImmutableArray<ParameterSymbol> parameters, BindingDiagnosticBag? diagnostics, bool modifyCompilation, PEModuleBuilder? moduleBuilder)
        {
            Debug.Assert(compilation.ShouldEmitNativeIntegerAttributes());
            foreach (var parameter in parameters)
            {
                if (parameter.TypeWithAnnotations.ContainsNativeIntegerWrapperType())
                {
                    if (moduleBuilder is { })
                    {
                        moduleBuilder.EnsureNativeIntegerAttributeExists();
                    }
                    else
                    {
                        compilation.EnsureNativeIntegerAttributeExists(diagnostics, GetParameterLocation(parameter), modifyCompilation);
                    }
                }
            }
        }

        internal static bool RequiresScopedRefAttribute(ParameterSymbol parameter)
        {
            Debug.Assert(!parameter.IsThis);

            var scope = parameter.DeclaredScope;
            if (scope == DeclarationScope.Unscoped)
            {
                return false;
            }
            if (parameter.RefKind == RefKind.Out)
            {
                return scope == DeclarationScope.ValueScoped;
            }
            return true;
        }

        internal static void EnsureScopedRefAttributeExists(PEModuleBuilder moduleBuilder, ImmutableArray<ParameterSymbol> parameters)
        {
            EnsureScopedRefAttributeExists(moduleBuilder.Compilation, parameters, diagnostics: null, modifyCompilation: false, moduleBuilder);
        }

        internal static void EnsureScopedRefAttributeExists(CSharpCompilation? compilation, ImmutableArray<ParameterSymbol> parameters, BindingDiagnosticBag diagnostics, bool modifyCompilation)
        {
            // These parameters might not come from a compilation (example: lambdas evaluated in EE).
            // During rewriting, lowering will take care of flagging the appropriate PEModuleBuilder instead.
            if (compilation == null)
            {
                return;
            }

            EnsureScopedRefAttributeExists(compilation, parameters, diagnostics, modifyCompilation, moduleBuilder: null);
        }

        private static void EnsureScopedRefAttributeExists(CSharpCompilation compilation, ImmutableArray<ParameterSymbol> parameters, BindingDiagnosticBag? diagnostics, bool modifyCompilation, PEModuleBuilder? moduleBuilder)
        {
            foreach (var parameter in parameters)
            {
                if (RequiresScopedRefAttribute(parameter))
                {
                    if (moduleBuilder is { })
                    {
                        moduleBuilder.EnsureScopedRefAttributeExists();
                    }
                    else
                    {
                        compilation.EnsureScopedRefAttributeExists(diagnostics, GetParameterLocation(parameter), modifyCompilation);
                    }
                }
            }
        }

        internal static void EnsureNullableAttributeExists(PEModuleBuilder moduleBuilder, Symbol container, ImmutableArray<ParameterSymbol> parameters)
        {
            EnsureNullableAttributeExists(moduleBuilder.Compilation, container, parameters, diagnostics: null, modifyCompilation: false, moduleBuilder);
        }

        internal static void EnsureNullableAttributeExists(CSharpCompilation? compilation, Symbol container, ImmutableArray<ParameterSymbol> parameters, BindingDiagnosticBag? diagnostics, bool modifyCompilation)
        {
            // These parameters might not come from a compilation (example: lambdas evaluated in EE).
            // During rewriting, lowering will take care of flagging the appropriate PEModuleBuilder instead.
            if (compilation == null)
            {
                return;
            }

            EnsureNullableAttributeExists(compilation, container, parameters, diagnostics, modifyCompilation, moduleBuilder: null);
        }

        private static void EnsureNullableAttributeExists(CSharpCompilation compilation, Symbol container, ImmutableArray<ParameterSymbol> parameters, BindingDiagnosticBag? diagnostics, bool modifyCompilation, PEModuleBuilder? moduleBuilder)
        {
            if (parameters.Length > 0 && compilation.ShouldEmitNullableAttributes(container))
            {
                foreach (var parameter in parameters)
                {
                    if (parameter.TypeWithAnnotations.NeedsNullableAttribute())
                    {
                        if (moduleBuilder is { })
                        {
                            moduleBuilder.EnsureNullableAttributeExists();
                        }
                        else
                        {
                            compilation.EnsureNullableAttributeExists(diagnostics, GetParameterLocation(parameter), modifyCompilation);
                        }
                    }
                }
            }
        }

        private static Location GetParameterLocation(ParameterSymbol parameter) => parameter.GetNonNullSyntaxNode().Location;

        internal static void CheckParameterModifiers(BaseParameterSyntax parameter, BindingDiagnosticBag diagnostics, bool parsingFunctionPointerParams, bool parsingLambdaParams)
        {
            var seenThis = false;
            var seenRef = false;
            var seenOut = false;
            var seenParams = false;
            var seenIn = false;
            bool scopedBeforeRef = false;

            foreach (var modifier in parameter.Modifiers)
            {
                switch (modifier.Kind())
                {
                    case SyntaxKind.ThisKeyword:
                        if (parsingLambdaParams)
                        {
                            diagnostics.Add(ErrorCode.ERR_ThisInBadContext, modifier.GetLocation());
                        }
                        else if (seenThis)
                        {
                            addERR_DupParamMod(diagnostics, modifier);
                        }
                        else if (seenOut)
                        {
                            addERR_BadParameterModifiers(diagnostics, modifier, SyntaxKind.OutKeyword);
                        }
                        else if (seenParams)
                        {
                            diagnostics.Add(ErrorCode.ERR_BadParamModThis, modifier.GetLocation());
                        }
                        else
                        {
                            seenThis = true;
                        }
                        break;

                    case SyntaxKind.RefKeyword:
                        if (seenRef)
                        {
                            addERR_DupParamMod(diagnostics, modifier);
                        }
                        else if (seenParams)
                        {
                            addERR_ParamsCantBeWithModifier(diagnostics, modifier, SyntaxKind.RefKeyword);
                        }
                        else if (seenOut)
                        {
                            addERR_BadParameterModifiers(diagnostics, modifier, SyntaxKind.OutKeyword);
                        }
                        else if (seenIn)
                        {
                            addERR_BadParameterModifiers(diagnostics, modifier, SyntaxKind.InKeyword);
                        }
                        else
                        {
                            seenRef = true;
                        }
                        break;

                    case SyntaxKind.OutKeyword:
                        if (seenOut)
                        {
                            addERR_DupParamMod(diagnostics, modifier);
                        }
                        else if (seenThis)
                        {
                            addERR_BadParameterModifiers(diagnostics, modifier, SyntaxKind.ThisKeyword);
                        }
                        else if (seenParams)
                        {
                            addERR_ParamsCantBeWithModifier(diagnostics, modifier, SyntaxKind.OutKeyword);
                        }
                        else if (seenRef)
                        {
                            addERR_BadParameterModifiers(diagnostics, modifier, SyntaxKind.RefKeyword);
                        }
                        else if (seenIn)
                        {
                            addERR_BadParameterModifiers(diagnostics, modifier, SyntaxKind.InKeyword);
                        }
                        else
                        {
                            seenOut = true;
                        }
                        break;

                    case SyntaxKind.ParamsKeyword when !parsingFunctionPointerParams:
                        if (parsingLambdaParams)
                        {
                            diagnostics.Add(ErrorCode.ERR_IllegalParams, modifier.GetLocation());
                        }
                        else if (seenParams)
                        {
                            addERR_DupParamMod(diagnostics, modifier);
                        }
                        else if (seenThis)
                        {
                            diagnostics.Add(ErrorCode.ERR_BadParamModThis, modifier.GetLocation());
                        }
                        else if (seenRef)
                        {
                            addERR_BadParameterModifiers(diagnostics, modifier, SyntaxKind.RefKeyword);
                        }
                        else if (seenIn)
                        {
                            addERR_BadParameterModifiers(diagnostics, modifier, SyntaxKind.InKeyword);
                        }
                        else if (seenOut)
                        {
                            addERR_BadParameterModifiers(diagnostics, modifier, SyntaxKind.OutKeyword);
                        }
                        else
                        {
                            seenParams = true;
                        }
                        break;

                    case SyntaxKind.InKeyword:
                        if (seenIn)
                        {
                            addERR_DupParamMod(diagnostics, modifier);
                        }
                        else if (seenOut)
                        {
                            addERR_BadParameterModifiers(diagnostics, modifier, SyntaxKind.OutKeyword);
                        }
                        else if (seenRef)
                        {
                            addERR_BadParameterModifiers(diagnostics, modifier, SyntaxKind.RefKeyword);
                        }
                        else if (seenParams)
                        {
                            addERR_ParamsCantBeWithModifier(diagnostics, modifier, SyntaxKind.InKeyword);
                        }
                        else
                        {
                            seenIn = true;
                        }
                        break;

                    case SyntaxKind.ScopedKeyword when !parsingFunctionPointerParams:
                        ModifierUtils.CheckScopedModifierAvailability(parameter, modifier, diagnostics);
                        if (seenIn)
                        {
                            addERR_BadParameterModifiersOrder(diagnostics, modifier, SyntaxKind.InKeyword);
                        }
                        else if (seenOut)
                        {
                            addERR_BadParameterModifiersOrder(diagnostics, modifier, SyntaxKind.OutKeyword);
                        }
                        else if (seenRef)
                        {
                            addERR_BadParameterModifiersOrder(diagnostics, modifier, SyntaxKind.RefKeyword);
                        }
                        else
                        {
                            if (scopedBeforeRef)
                            {
                                addERR_DupParamMod(diagnostics, modifier);
                            }
                            else
                            {
                                scopedBeforeRef = true;
                            }
                        }
                        break;

                    case SyntaxKind.ParamsKeyword when parsingFunctionPointerParams:
                    case SyntaxKind.ReadOnlyKeyword when parsingFunctionPointerParams:
                    case SyntaxKind.ScopedKeyword when parsingFunctionPointerParams:
                        diagnostics.Add(ErrorCode.ERR_BadFuncPointerParamModifier, modifier.GetLocation(), SyntaxFacts.GetText(modifier.Kind()));
                        break;

                    default:
                        throw ExceptionUtilities.UnexpectedValue(modifier.Kind());
                }
            }

            static void addERR_DupParamMod(BindingDiagnosticBag diagnostics, SyntaxToken modifier)
            {
                diagnostics.Add(ErrorCode.ERR_DupParamMod, modifier.GetLocation(), SyntaxFacts.GetText(modifier.Kind()));
            }

            static void addERR_BadParameterModifiersOrder(BindingDiagnosticBag diagnostics, SyntaxToken modifier, SyntaxKind otherModifierKind)
            {
                diagnostics.Add(ErrorCode.ERR_BadParameterModifiersOrder, modifier.GetLocation(), SyntaxFacts.GetText(modifier.Kind()), SyntaxFacts.GetText(otherModifierKind));
            }

            static void addERR_BadParameterModifiers(BindingDiagnosticBag diagnostics, SyntaxToken modifier, SyntaxKind otherModifierKind)
            {
                diagnostics.Add(ErrorCode.ERR_BadParameterModifiers, modifier.GetLocation(), SyntaxFacts.GetText(modifier.Kind()), SyntaxFacts.GetText(otherModifierKind));
            }

            static void addERR_ParamsCantBeWithModifier(BindingDiagnosticBag diagnostics, SyntaxToken modifier, SyntaxKind otherModifierKind)
            {
                diagnostics.Add(ErrorCode.ERR_ParamsCantBeWithModifier, modifier.GetLocation(), SyntaxFacts.GetText(otherModifierKind));
            }
        }

        public static void ReportParameterErrors(
            Symbol? owner,
            BaseParameterSyntax syntax,
            int ordinal,
            bool isParams,
            TypeWithAnnotations typeWithAnnotations,
            RefKind refKind,
            DeclarationScope scope,
            Symbol? containingSymbol,
            SyntaxToken thisKeyword,
            SyntaxToken paramsKeyword,
            int firstDefault,
            BindingDiagnosticBag diagnostics)
        {
            int parameterIndex = ordinal;
            bool isDefault = syntax is ParameterSyntax { Default: { } };

            if (thisKeyword.Kind() == SyntaxKind.ThisKeyword && parameterIndex != 0)
            {
                // Report CS1100 on "this". Note that is a change from Dev10
                // which reports the error on the type following "this".

                // error CS1100: Method '{0}' has a parameter modifier 'this' which is not on the first parameter
                diagnostics.Add(ErrorCode.ERR_BadThisParam, thisKeyword.GetLocation(), owner?.Name ?? "");
            }
            else if (isParams && owner is { } && owner.IsOperator())
            {
                // error CS1670: params is not valid in this context
                diagnostics.Add(ErrorCode.ERR_IllegalParams, paramsKeyword.GetLocation());
            }
            else if (isParams && !typeWithAnnotations.IsSZArray())
            {
                // error CS0225: The params parameter must be a single dimensional array
                diagnostics.Add(ErrorCode.ERR_ParamsMustBeArray, paramsKeyword.GetLocation());
            }
            else if (typeWithAnnotations.IsStatic)
            {
                Debug.Assert(containingSymbol is null || (containingSymbol is FunctionPointerMethodSymbol or { ContainingType: not null }));
                // error CS0721: '{0}': static types cannot be used as parameters
                diagnostics.Add(
                    ErrorFacts.GetStaticClassParameterCode(containingSymbol?.ContainingType?.IsInterfaceType() ?? false),
                    (owner is null || owner.Locations.IsEmpty) ? syntax.GetLocation() : owner.Locations[0],
                    typeWithAnnotations.Type);
            }
            else if (firstDefault != -1 && parameterIndex > firstDefault && !isDefault && !isParams)
            {
                // error CS1737: Optional parameters must appear after all required parameters
                Location loc = ((ParameterSyntax)syntax).Identifier.GetNextToken(includeZeroWidth: true).GetLocation(); //could be missing
                diagnostics.Add(ErrorCode.ERR_DefaultValueBeforeRequiredValue, loc);
            }
            else if (refKind != RefKind.None &&
                typeWithAnnotations.IsRestrictedType(ignoreSpanLikeTypes: true))
            {
                // CS1601: Cannot make reference to variable of type 'System.TypedReference'
                diagnostics.Add(ErrorCode.ERR_MethodArgCantBeRefAny, syntax.Location, typeWithAnnotations.Type);
            }

<<<<<<< HEAD
            if (scope == DeclarationScope.ValueScoped && !typeWithAnnotations.Type.IsErrorTypeOrRefLikeType())
=======
            if (parameter.DeclaredScope == DeclarationScope.ValueScoped && !parameter.Type.IsErrorTypeOrRefLikeType())
>>>>>>> 7a3a669a
            {
                diagnostics.Add(ErrorCode.ERR_ScopedRefAndRefStructOnly, syntax.Location);
            }
        }

#nullable disable

        internal static bool ReportDefaultParameterErrors(
            Binder binder,
            Symbol owner,
            ParameterSyntax parameterSyntax,
            SourceParameterSymbol parameter,
            BoundExpression defaultExpression,
            BoundExpression convertedExpression,
            BindingDiagnosticBag diagnostics)
        {
            bool hasErrors = false;

            // SPEC VIOLATION: The spec says that the conversion from the initializer to the 
            // parameter type is required to be either an identity or a nullable conversion, but
            // that is not right:
            //
            // void M(short myShort = 10) {}
            // * not an identity or nullable conversion but should be legal
            //
            // void M(object obj = (dynamic)null) {}
            // * an identity conversion, but should be illegal
            //
            // void M(MyStruct? myStruct = default(MyStruct)) {}
            // * a nullable conversion, but must be illegal because we cannot generate metadata for it
            // 
            // Even if the expression is thoroughly illegal, we still want to bind it and 
            // stick it in the parameter because we want to be able to analyze it for
            // IntelliSense purposes.

            TypeSymbol parameterType = parameter.Type;
            CompoundUseSiteInfo<AssemblySymbol> useSiteInfo = binder.GetNewCompoundUseSiteInfo(diagnostics);
            Conversion conversion = binder.Conversions.ClassifyImplicitConversionFromExpression(defaultExpression, parameterType, ref useSiteInfo);
            diagnostics.Add(defaultExpression.Syntax, useSiteInfo);

            var refKind = GetModifiers(parameterSyntax.Modifiers, out SyntaxToken refnessKeyword, out SyntaxToken paramsKeyword, out SyntaxToken thisKeyword, out _);

            // CONSIDER: We are inconsistent here regarding where the error is reported; is it
            // CONSIDER: reported on the parameter name, or on the value of the initializer?
            // CONSIDER: Consider making this consistent.

            if (refKind == RefKind.Ref || refKind == RefKind.Out)
            {
                // error CS1741: A ref or out parameter cannot have a default value
                diagnostics.Add(ErrorCode.ERR_RefOutDefaultValue, refnessKeyword.GetLocation());
                hasErrors = true;
            }
            else if (paramsKeyword.Kind() == SyntaxKind.ParamsKeyword)
            {
                // error CS1751: Cannot specify a default value for a parameter array
                diagnostics.Add(ErrorCode.ERR_DefaultValueForParamsParameter, paramsKeyword.GetLocation());
                hasErrors = true;
            }
            else if (thisKeyword.Kind() == SyntaxKind.ThisKeyword)
            {
                // Only need to report CS1743 for the first parameter. The caller will
                // have reported CS1100 if 'this' appeared on another parameter.
                if (parameter.Ordinal == 0)
                {
                    // error CS1743: Cannot specify a default value for the 'this' parameter
                    diagnostics.Add(ErrorCode.ERR_DefaultValueForExtensionParameter, thisKeyword.GetLocation());
                    hasErrors = true;
                }
            }
            else if (!defaultExpression.HasAnyErrors &&
                !IsValidDefaultValue(defaultExpression.IsImplicitObjectCreation() ?
                    convertedExpression : defaultExpression))
            {
                // error CS1736: Default parameter value for '{0}' must be a compile-time constant
                diagnostics.Add(ErrorCode.ERR_DefaultValueMustBeConstant, parameterSyntax.Default.Value.Location, parameterSyntax.Identifier.ValueText);
                hasErrors = true;
            }
            else if (!conversion.Exists ||
                conversion.IsUserDefined ||
                conversion.IsIdentity && parameterType.SpecialType == SpecialType.System_Object && defaultExpression.Type.IsDynamic())
            {
                // If we had no implicit conversion, or a user-defined conversion, report an error.
                //
                // Even though "object x = (dynamic)null" is a legal identity conversion, we do not allow it. 
                // CONSIDER: We could. Doesn't hurt anything.

                // error CS1750: A value of type '{0}' cannot be used as a default parameter because there are no standard conversions to type '{1}'
                diagnostics.Add(ErrorCode.ERR_NoConversionForDefaultParam, parameterSyntax.Identifier.GetLocation(),
                    defaultExpression.Display, parameterType);

                hasErrors = true;
            }
            else if (conversion.IsReference &&
                (object)defaultExpression.Type != null &&
                defaultExpression.Type.SpecialType == SpecialType.System_String ||
                conversion.IsBoxing)
            {
                // We don't allow object x = "hello", object x = 123, dynamic x = "hello", IEnumerable<char> x = "hello", etc.
                // error CS1763: '{0}' is of type '{1}'. A default parameter value of a reference type other than string can only be initialized with null
                diagnostics.Add(ErrorCode.ERR_NotNullRefDefaultParameter, parameterSyntax.Identifier.GetLocation(),
                    parameterSyntax.Identifier.ValueText, parameterType);

                hasErrors = true;
            }
            else if (((conversion.IsNullable && !defaultExpression.Type.IsNullableType()) ||
                      (conversion.IsObjectCreation && convertedExpression.Type.IsNullableType())) &&
                !(parameterType.GetNullableUnderlyingType().IsEnumType() || parameterType.GetNullableUnderlyingType().IsIntrinsicType()))
            {
                // We can do:
                // M(int? x = default(int)) 
                // M(int? x = default(int?)) 
                // M(MyEnum? e = default(enum))
                // M(MyEnum? e = default(enum?))
                // M(MyStruct? s = default(MyStruct?))
                //
                // but we cannot do:
                //
                // M(MyStruct? s = default(MyStruct))

                // error CS1770: 
                // A value of type '{0}' cannot be used as default parameter for nullable parameter '{1}' because '{0}' is not a simple type
                diagnostics.Add(ErrorCode.ERR_NoConversionForNubDefaultParam, parameterSyntax.Identifier.GetLocation(),
                    (defaultExpression.IsImplicitObjectCreation() ? convertedExpression.Type.StrippedType() : defaultExpression.Type), parameterSyntax.Identifier.ValueText);

                hasErrors = true;
            }

            ConstantValueUtils.CheckLangVersionForConstantValue(convertedExpression, diagnostics);

            // Certain contexts allow default parameter values syntactically but they are ignored during
            // semantic analysis. They are:

            // 1. Explicitly implemented interface methods; since the method will always be called
            //    via the interface, the defaults declared on the implementation will not 
            //    be seen at the call site.
            //
            // UNDONE: 2. The "actual" side of a partial method; the default values are taken from the
            // UNDONE:    "declaring" side of the method.
            //
            // UNDONE: 3. An indexer with only one formal parameter; it is illegal to omit every argument
            // UNDONE:    to an indexer.
            //
            // 4. A user-defined operator; it is syntactically impossible to omit the argument.

            if (owner.IsExplicitInterfaceImplementation() ||
                owner.IsPartialImplementation() ||
                owner.IsOperator())
            {
                // CS1066: The default value specified for parameter '{0}' will have no effect because it applies to a 
                //         member that is used in contexts that do not allow optional arguments
                diagnostics.Add(ErrorCode.WRN_DefaultValueForUnconsumedLocation,
                    parameterSyntax.Identifier.GetLocation(),
                    parameterSyntax.Identifier.ValueText);
            }

            return hasErrors;
        }

        private static bool IsValidDefaultValue(BoundExpression expression)
        {
            // SPEC VIOLATION: 
            // By the spec an optional parameter initializer is required to be either:
            // * a constant,
            // * new S() where S is a value type
            // * default(S) where S is a value type.
            // 
            // The native compiler considers default(T) to be a valid
            // initializer regardless of whether T is a value type
            // reference type, type parameter type, and so on.
            // We should consider simply allowing this in the spec.
            //
            // Also when valuetype S has a parameterless constructor, 
            // new S() is clearly not a constant expression and should produce an error
            if (expression.ConstantValue != null)
            {
                return true;
            }

            switch (expression.Kind)
            {
                case BoundKind.DefaultLiteral:
                case BoundKind.DefaultExpression:
                    return true;
                case BoundKind.ObjectCreationExpression:
                    return IsValidDefaultValue((BoundObjectCreationExpression)expression);
                case BoundKind.Conversion:
                    var conversion = (BoundConversion)expression;
                    return conversion is { Conversion.IsObjectCreation: true, Operand: BoundObjectCreationExpression { WasTargetTyped: true } operand } &&
                           IsValidDefaultValue(operand);
                default:
                    return false;
            }
        }

        private static bool IsValidDefaultValue(BoundObjectCreationExpression expression)
        {
            return expression.Constructor.IsDefaultValueTypeConstructor() && expression.InitializerExpressionOpt == null;
        }

        internal static MethodSymbol FindContainingGenericMethod(Symbol symbol)
        {
            for (Symbol current = symbol; (object)current != null; current = current.ContainingSymbol)
            {
                if (current.Kind == SymbolKind.Method)
                {
                    MethodSymbol method = (MethodSymbol)current;
                    if (method.MethodKind != MethodKind.AnonymousFunction)
                    {
                        return method.IsGenericMethod ? method : null;
                    }
                }
            }
            return null;
        }

        internal static RefKind GetModifiers(SyntaxTokenList modifiers, out SyntaxToken refnessKeyword, out SyntaxToken paramsKeyword, out SyntaxToken thisKeyword, out DeclarationScope scope)
        {
            var refKind = RefKind.None;
            bool scopedBeforeRef = false;

            refnessKeyword = default(SyntaxToken);
            paramsKeyword = default(SyntaxToken);
            thisKeyword = default(SyntaxToken);

            foreach (var modifier in modifiers)
            {
                switch (modifier.Kind())
                {
                    case SyntaxKind.OutKeyword:
                        if (refKind == RefKind.None)
                        {
                            refnessKeyword = modifier;
                            refKind = RefKind.Out;
                        }
                        break;
                    case SyntaxKind.RefKeyword:
                        if (refKind == RefKind.None)
                        {
                            refnessKeyword = modifier;
                            refKind = RefKind.Ref;
                        }
                        break;
                    case SyntaxKind.InKeyword:
                        if (refKind == RefKind.None)
                        {
                            refnessKeyword = modifier;
                            refKind = RefKind.In;
                        }
                        break;
                    case SyntaxKind.ParamsKeyword:
                        paramsKeyword = modifier;
                        break;
                    case SyntaxKind.ThisKeyword:
                        thisKeyword = modifier;
                        break;
                    case SyntaxKind.ScopedKeyword:
                        if (refKind == RefKind.None)
                        {
                            scopedBeforeRef = true;
                        }
                        break;
                }
            }

            if (scopedBeforeRef)
            {
                scope = (refKind == RefKind.None) ? DeclarationScope.ValueScoped : DeclarationScope.RefScoped;
            }
            else
            {
                scope = DeclarationScope.Unscoped;
            }

            return refKind;
        }

        internal static ImmutableArray<CustomModifier> ConditionallyCreateInModifiers(RefKind refKind, bool addRefReadOnlyModifier, Binder binder, BindingDiagnosticBag diagnostics, SyntaxNode syntax)
        {
            if (addRefReadOnlyModifier && refKind == RefKind.In)
            {
                return CreateInModifiers(binder, diagnostics, syntax);
            }
            else
            {
                return ImmutableArray<CustomModifier>.Empty;
            }
        }

        internal static ImmutableArray<CustomModifier> CreateInModifiers(Binder binder, BindingDiagnosticBag diagnostics, SyntaxNode syntax)
        {
            return CreateModifiers(WellKnownType.System_Runtime_InteropServices_InAttribute, binder, diagnostics, syntax);
        }

        internal static ImmutableArray<CustomModifier> CreateOutModifiers(Binder binder, BindingDiagnosticBag diagnostics, SyntaxNode syntax)
        {
            return CreateModifiers(WellKnownType.System_Runtime_InteropServices_OutAttribute, binder, diagnostics, syntax);
        }

        private static ImmutableArray<CustomModifier> CreateModifiers(WellKnownType modifier, Binder binder, BindingDiagnosticBag diagnostics, SyntaxNode syntax)
        {
            var modifierType = binder.GetWellKnownType(modifier, diagnostics, syntax);
            return ImmutableArray.Create(CSharpCustomModifier.CreateRequired(modifierType));
        }
    }
}<|MERGE_RESOLUTION|>--- conflicted
+++ resolved
@@ -195,7 +195,7 @@
                 TParameterSymbol parameter = parameterCreationFunc(withTypeParametersBinder, owner, parameterType, parameterSyntax, refKind, parameterIndex, paramsKeyword, thisKeyword, addRefReadOnlyModifier, scope, diagnostics);
 
                 ReportParameterErrors(owner, parameterSyntax, parameter.Ordinal, parameter.IsParams, parameter.TypeWithAnnotations,
-                                      parameter.RefKind, parameter.Scope, parameter.ContainingSymbol, thisKeyword, paramsKeyword, firstDefault, diagnostics);
+                                      parameter.RefKind, parameter.DeclaredScope, parameter.ContainingSymbol, thisKeyword, paramsKeyword, firstDefault, diagnostics);
 
                 builder.Add(parameter);
                 ++parameterIndex;
@@ -654,11 +654,7 @@
                 diagnostics.Add(ErrorCode.ERR_MethodArgCantBeRefAny, syntax.Location, typeWithAnnotations.Type);
             }
 
-<<<<<<< HEAD
             if (scope == DeclarationScope.ValueScoped && !typeWithAnnotations.Type.IsErrorTypeOrRefLikeType())
-=======
-            if (parameter.DeclaredScope == DeclarationScope.ValueScoped && !parameter.Type.IsErrorTypeOrRefLikeType())
->>>>>>> 7a3a669a
             {
                 diagnostics.Add(ErrorCode.ERR_ScopedRefAndRefStructOnly, syntax.Location);
             }
