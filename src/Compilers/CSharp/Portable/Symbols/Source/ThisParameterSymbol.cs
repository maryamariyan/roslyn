﻿// Licensed to the .NET Foundation under one or more agreements.
// The .NET Foundation licenses this file to you under the MIT license.
// See the LICENSE file in the project root for more information.

#nullable disable

using System;
using System.Collections.Concurrent;
using System.Collections.Immutable;
using System.Threading;
using Microsoft.CodeAnalysis.CSharp.Symbols;
using Microsoft.CodeAnalysis.CSharp.Syntax;
using Microsoft.CodeAnalysis.Text;

namespace Microsoft.CodeAnalysis.CSharp.Symbols
{
    internal sealed class ThisParameterSymbol : ParameterSymbol
    {
        internal const string SymbolName = "this";

        private readonly MethodSymbol _containingMethod;
        private readonly TypeSymbol _containingType;

        internal ThisParameterSymbol(MethodSymbol forMethod) : this(forMethod, forMethod.ContainingType)
        {
        }

        internal ThisParameterSymbol(MethodSymbol forMethod, TypeSymbol containingType)
        {
            _containingMethod = forMethod;
            _containingType = containingType;
        }

        public override string Name => SymbolName;

        public override bool IsDiscard => false;

        public override TypeWithAnnotations TypeWithAnnotations
            => TypeWithAnnotations.Create(_containingType, NullableAnnotation.NotAnnotated);

        public override RefKind RefKind
        {
            get
            {
                if (ContainingType?.TypeKind != TypeKind.Struct)
                {
                    return RefKind.None;
                }

                if (_containingMethod?.MethodKind == MethodKind.Constructor)
                {
                    return RefKind.Out;
                }

                if (_containingMethod?.IsEffectivelyReadOnly == true)
                {
                    return RefKind.In;
                }

                return RefKind.Ref;
            }
        }

        public override ImmutableArray<Location> Locations
        {
            get { return (object)_containingMethod != null ? _containingMethod.Locations : ImmutableArray<Location>.Empty; }
        }

        public override ImmutableArray<SyntaxReference> DeclaringSyntaxReferences
        {
            get { return ImmutableArray<SyntaxReference>.Empty; }
        }

        public override Symbol ContainingSymbol
        {
            get { return (Symbol)_containingMethod ?? _containingType; }
        }

        internal override ConstantValue ExplicitDefaultConstantValue
        {
            get { return null; }
        }

        internal override bool IsMetadataOptional
        {
            get { return false; }
        }

        public override bool IsParams
        {
            get { return false; }
        }

        internal override bool IsIDispatchConstant
        {
            get { return false; }
        }

        internal override bool IsIUnknownConstant
        {
            get { return false; }
        }

        internal override bool IsCallerFilePath
        {
            get { return false; }
        }

        internal override bool IsCallerLineNumber
        {
            get { return false; }
        }

        internal override bool IsCallerMemberName
        {
            get { return false; }
        }

        internal override int CallerArgumentExpressionParameterIndex
        {
            get { return -1; }
        }

        internal override FlowAnalysisAnnotations FlowAnalysisAnnotations
        {
            get { return FlowAnalysisAnnotations.None; }
        }

        internal override ImmutableHashSet<string> NotNullIfParameterNotNull
        {
            get { return ImmutableHashSet<string>.Empty; }
        }

        public override int Ordinal
        {
            get { return -1; }
        }

        public override ImmutableArray<CustomModifier> RefCustomModifiers
        {
            get { return ImmutableArray<CustomModifier>.Empty; }
        }

        // TODO: structs
        public override bool IsThis
        {
            get { return true; }
        }

        // "this" is never explicitly declared.
        public override bool IsImplicitlyDeclared
        {
            get { return true; }
        }

        internal override bool IsMetadataIn
        {
            get { return false; }
        }

        internal override bool IsMetadataOut
        {
            get { return false; }
        }

        internal override MarshalPseudoCustomAttributeData MarshallingInformation
        {
            get { return null; }
        }

<<<<<<< HEAD
=======
        public override bool IsNullChecked => false;

>>>>>>> 67d940c4
        internal override ImmutableArray<int> InterpolatedStringHandlerArgumentIndexes => ImmutableArray<int>.Empty;

        internal override bool HasInterpolatedStringHandlerArgumentError => false;
    }
}<|MERGE_RESOLUTION|>--- conflicted
+++ resolved
@@ -168,11 +168,8 @@
             get { return null; }
         }
 
-<<<<<<< HEAD
-=======
         public override bool IsNullChecked => false;
 
->>>>>>> 67d940c4
         internal override ImmutableArray<int> InterpolatedStringHandlerArgumentIndexes => ImmutableArray<int>.Empty;
 
         internal override bool HasInterpolatedStringHandlerArgumentError => false;
