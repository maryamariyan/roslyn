﻿// Licensed to the .NET Foundation under one or more agreements.
// The .NET Foundation licenses this file to you under the MIT license.
// See the LICENSE file in the project root for more information.

#nullable disable

using System;
using System.Collections.Generic;
using System.Collections.Immutable;
using System.Diagnostics;
using System.Globalization;
using System.Runtime.InteropServices;
using System.Text;
using System.Threading;
using Microsoft.CodeAnalysis.CSharp.Emit;
using Microsoft.CodeAnalysis.CSharp.Symbols;
using Microsoft.CodeAnalysis.CSharp.Symbols.Metadata.PE;
using Microsoft.CodeAnalysis.CSharp.Syntax;
using Microsoft.CodeAnalysis.PooledObjects;
using Microsoft.CodeAnalysis.Symbols;
using Microsoft.CodeAnalysis.Text;
using Roslyn.Utilities;

namespace Microsoft.CodeAnalysis.CSharp
{
    /// <summary>
    /// The base class for all symbols (namespaces, classes, method, parameters, etc.) that are 
    /// exposed by the compiler.
    /// </summary>
    [DebuggerDisplay("{GetDebuggerDisplay(), nq}")]
    internal abstract partial class Symbol : ISymbolInternal, IFormattable
    {
        private ISymbol _lazyISymbol;

        // !!!!!!!!!!!!!!!!!!!!!!!!!!!!!!!!!!!!!!!!!!!!
        // Changes to the public interface of this class should remain synchronized with the VB version of Symbol.
        // Do not make any changes to the public interface without making the corresponding change
        // to the VB version.
        // !!!!!!!!!!!!!!!!!!!!!!!!!!!!!!!!!!!!!!!!!!!!

        /// <summary>
        /// True if this Symbol should be completed by calling ForceComplete.
        /// Intuitively, true for source entities (from any compilation).
        /// </summary>
        internal virtual bool RequiresCompletion
        {
            get { return false; }
        }

        internal virtual void ForceComplete(SourceLocation locationOpt, CancellationToken cancellationToken)
        {
            // must be overridden by source symbols, no-op for other symbols
            Debug.Assert(!this.RequiresCompletion);
        }

        internal virtual bool HasComplete(CompletionPart part)
        {
            // must be overridden by source symbols, no-op for other symbols
            Debug.Assert(!this.RequiresCompletion);
            return true;
        }

        /// <summary>
        /// Gets the name of this symbol. Symbols without a name return the empty string; null is
        /// never returned.
        /// </summary>
        public virtual string Name
        {
            get
            {
                return string.Empty;
            }
        }

        /// <summary>
        /// Gets the name of a symbol as it appears in metadata. Most of the time, this
        /// is the same as the Name property, with the following exceptions:
        /// 1) The metadata name of generic types includes the "`1", "`2" etc. suffix that
        /// indicates the number of type parameters (it does not include, however, names of
        /// containing types or namespaces).
        /// 2) The metadata name of explicit interface names have spaces removed, compared to
        /// the name property.
        /// </summary>
        public virtual string MetadataName
        {
            get
            {
                return this.Name;
            }
        }

        /// <summary>
        /// Gets the token for this symbol as it appears in metadata. Most of the time this is 0,
        /// as it is when the symbol is not loaded from metadata.
        /// </summary>
        public virtual int MetadataToken => 0;

        /// <summary>
        /// Gets the kind of this symbol.
        /// </summary>
        public abstract SymbolKind Kind { get; }

        /// <summary>
        /// Get the symbol that logically contains this symbol. 
        /// </summary>
        public abstract Symbol ContainingSymbol { get; }

        /// <summary>
        /// Returns the nearest lexically enclosing type, or null if there is none.
        /// </summary>
        public virtual NamedTypeSymbol ContainingType
        {
            get
            {
                Symbol container = this.ContainingSymbol;

                NamedTypeSymbol containerAsType = container as NamedTypeSymbol;

                // NOTE: container could be null, so we do not check 
                //       whether containerAsType is not null, but 
                //       instead check if it did not change after 
                //       the cast.
                if ((object)containerAsType == (object)container)
                {
                    // this should be relatively uncommon
                    // most symbols that may be contained in a type
                    // know their containing type and can override ContainingType
                    // with a more precise implementation
                    return containerAsType;
                }

                // this is recursive, but recursion should be very short 
                // before we reach symbol that definitely knows its containing type.
                return container.ContainingType;
            }
        }

        /// <summary>
        /// Gets the nearest enclosing namespace for this namespace or type. For a nested type,
        /// returns the namespace that contains its container.
        /// </summary>
        public virtual NamespaceSymbol ContainingNamespace
        {
            get
            {
                for (var container = this.ContainingSymbol; (object)container != null; container = container.ContainingSymbol)
                {
                    var ns = container as NamespaceSymbol;
                    if ((object)ns != null)
                    {
                        return ns;
                    }
                }

                return null;
            }
        }

        /// <summary>
        /// Returns the assembly containing this symbol. If this symbol is shared across multiple
        /// assemblies, or doesn't belong to an assembly, returns null.
        /// </summary>
        public virtual AssemblySymbol ContainingAssembly
        {
            get
            {
                // Default implementation gets the containers assembly.

                var container = this.ContainingSymbol;
                return (object)container != null ? container.ContainingAssembly : null;
            }
        }

        /// <summary>
        /// For a source assembly, the associated compilation.
        /// For any other assembly, null.
        /// For a source module, the DeclaringCompilation of the associated source assembly.
        /// For any other module, null.
        /// For any other symbol, the DeclaringCompilation of the associated module.
        /// </summary>
        /// <remarks>
        /// We're going through the containing module, rather than the containing assembly,
        /// because of /addmodule (symbols in such modules should return null).
        /// 
        /// Remarks, not "ContainingCompilation" because it isn't transitive.
        /// </remarks>
        internal virtual CSharpCompilation DeclaringCompilation
        {
            get
            {
                if (!this.IsDefinition)
                {
                    return OriginalDefinition.DeclaringCompilation;
                }

                switch (this.Kind)
                {
                    case SymbolKind.ErrorType:
                        return null;
                    case SymbolKind.Assembly:
                        Debug.Assert(!(this is SourceAssemblySymbol), "SourceAssemblySymbol must override DeclaringCompilation");
                        return null;
                    case SymbolKind.NetModule:
                        Debug.Assert(!(this is SourceModuleSymbol), "SourceModuleSymbol must override DeclaringCompilation");
                        return null;
                }

                switch (this.ContainingModule)
                {
                    case SourceModuleSymbol sourceModuleSymbol:
                        return sourceModuleSymbol.DeclaringCompilation;

                    case PEModuleSymbol:
                        // A special handling for EE.
                        return ContainingSymbol?.DeclaringCompilation;
                }

                return null;
            }
        }

        Compilation ISymbolInternal.DeclaringCompilation
            => DeclaringCompilation;

        string ISymbolInternal.Name => this.Name;

        string ISymbolInternal.MetadataName => this.MetadataName;

        ISymbolInternal ISymbolInternal.ContainingSymbol => this.ContainingSymbol;

        IModuleSymbolInternal ISymbolInternal.ContainingModule => this.ContainingModule;

        IAssemblySymbolInternal ISymbolInternal.ContainingAssembly => this.ContainingAssembly;

        ImmutableArray<Location> ISymbolInternal.Locations => this.Locations;

        INamespaceSymbolInternal ISymbolInternal.ContainingNamespace => this.ContainingNamespace;

        bool ISymbolInternal.IsImplicitlyDeclared => this.IsImplicitlyDeclared;

        INamedTypeSymbolInternal ISymbolInternal.ContainingType
        {
            get
            {
                return this.ContainingType;
            }
        }

        ISymbol ISymbolInternal.GetISymbol() => this.ISymbol;

        /// <summary>
        /// Returns the module containing this symbol. If this symbol is shared across multiple
        /// modules, or doesn't belong to a module, returns null.
        /// </summary>
        internal virtual ModuleSymbol ContainingModule
        {
            get
            {
                // Default implementation gets the containers module.

                var container = this.ContainingSymbol;
                return (object)container != null ? container.ContainingModule : null;
            }
        }

        /// <summary>
        /// The index of this member in the containing symbol. This is an optional
        /// property, implemented by anonymous type properties only, for comparing
        /// symbols in flow analysis.
        /// </summary>
        /// <remarks>
        /// Should this be used for tuple fields as well?
        /// </remarks>
        internal virtual int? MemberIndexOpt => null;

        /// <summary>
        /// The original definition of this symbol. If this symbol is constructed from another
        /// symbol by type substitution then OriginalDefinition gets the original symbol as it was defined in
        /// source or metadata.
        /// </summary>
        public Symbol OriginalDefinition
        {
            get
            {
                return OriginalSymbolDefinition;
            }
        }

        protected virtual Symbol OriginalSymbolDefinition
        {
            get
            {
                return this;
            }
        }

        /// <summary>
        /// Returns true if this is the original definition of this symbol.
        /// </summary>
        public bool IsDefinition
        {
            get
            {
                return (object)this == (object)OriginalDefinition;
            }
        }

        /// <summary>
        /// <para>
        /// Get a source location key for sorting. For performance, it's important that this
        /// be able to be returned from a symbol without doing any additional allocations (even
        /// if nothing is cached yet.)
        /// </para>
        /// <para>
        /// Only (original) source symbols and namespaces that can be merged
        /// need implement this function if they want to do so for efficiency.
        /// </para>
        /// </summary>
        internal virtual LexicalSortKey GetLexicalSortKey()
        {
            var firstLocation = this.TryGetFirstLocation();
            if (firstLocation is null)
                return LexicalSortKey.NotInSource;

            var declaringCompilation = this.DeclaringCompilation;
            Debug.Assert(declaringCompilation != null); // require that it is a source symbol
            return new LexicalSortKey(firstLocation, declaringCompilation);
        }

        /// <summary>
        /// Gets the locations where this symbol was originally defined, either in source or
        /// metadata. Some symbols (for example, partial classes) may be defined in more than one
        /// location.
        /// </summary>
        public abstract ImmutableArray<Location> Locations { get; }

#nullable enable

        public virtual Location? TryGetFirstLocation()
        {
            // Simple (but allocating) impl that can be overridden in subtypes if they show up in traces.
            var locations = this.Locations;
            return locations.IsEmpty ? null : locations[0];
        }

        public Location GetFirstLocation()
            => TryGetFirstLocation() ?? throw new InvalidOperationException("Symbol has no locations");

<<<<<<< HEAD
=======
        public Location GetFirstLocationOrNone()
            => TryGetFirstLocation() ?? Location.None;

>>>>>>> dc3fa716
#nullable disable

        /// <summary>
        /// <para>
        /// Get the syntax node(s) where this symbol was declared in source. Some symbols (for
        /// example, partial classes) may be defined in more than one location. This property should
        /// return one or more syntax nodes only if the symbol was declared in source code and also
        /// was not implicitly declared (see the <see cref="IsImplicitlyDeclared"/> property). 
        /// </para>
        /// <para>
        /// Note that for namespace symbol, the declaring syntax might be declaring a nested
        /// namespace. For example, the declaring syntax node for N1 in "namespace N1.N2 {...}" is
        /// the entire <see cref="BaseNamespaceDeclarationSyntax"/> for N1.N2. For the global namespace, the declaring
        /// syntax will be the <see cref="CompilationUnitSyntax"/>.
        /// </para>
        /// </summary>
        /// <returns>
        /// The syntax node(s) that declared the symbol. If the symbol was declared in metadata or
        /// was implicitly declared, returns an empty read-only array.
        /// </returns>
        /// <remarks>
        /// To go the opposite direction (from syntax node to symbol), see <see
        /// cref="CSharpSemanticModel.GetDeclaredSymbol(MemberDeclarationSyntax, CancellationToken)"/>.
        /// </remarks>
        public abstract ImmutableArray<SyntaxReference> DeclaringSyntaxReferences { get; }

        /// <summary>
        /// Helper for implementing <see cref="DeclaringSyntaxReferences"/> for derived classes that store a location but not a 
        /// <see cref="CSharpSyntaxNode"/> or <see cref="SyntaxReference"/>.
        /// </summary>
        internal static ImmutableArray<SyntaxReference> GetDeclaringSyntaxReferenceHelper<TNode>(ImmutableArray<Location> locations)
            where TNode : CSharpSyntaxNode
        {
            if (locations.IsEmpty)
            {
                return ImmutableArray<SyntaxReference>.Empty;
            }

            ArrayBuilder<SyntaxReference> builder = ArrayBuilder<SyntaxReference>.GetInstance();
            foreach (Location location in locations)
            {
                // Location may be null. See https://github.com/dotnet/roslyn/issues/28862.
                if (location == null || !location.IsInSource)
                {
                    continue;
                }

                if (location.SourceSpan.Length != 0)
                {
                    SyntaxToken token = location.SourceTree.GetRoot().FindToken(location.SourceSpan.Start);
                    if (token.Kind() != SyntaxKind.None)
                    {
                        CSharpSyntaxNode node = token.Parent.FirstAncestorOrSelf<TNode>();
                        if (node != null)
                        {
                            builder.Add(node.GetReference());
                        }
                    }
                }
                else
                {
                    // Since the location we're interested in can't contain a token, we'll inspect the whole tree,
                    // pruning away branches that don't contain that location. We'll pick the narrowest node of the type
                    // we're looking for.
                    // eg: finding the ParameterSyntax from the empty location of a blank identifier
                    SyntaxNode parent = location.SourceTree.GetRoot();
                    SyntaxNode found = null;
                    foreach (var descendant in parent.DescendantNodesAndSelf(c => c.Location.SourceSpan.Contains(location.SourceSpan)))
                    {
                        if (descendant is TNode && descendant.Location.SourceSpan.Contains(location.SourceSpan))
                        {
                            found = descendant;
                        }
                    }

                    if (found is object)
                    {
                        builder.Add(found.GetReference());
                    }
                }
            }

            return builder.ToImmutableAndFree();
        }

        /// <summary>
        /// Get this accessibility that was declared on this symbol. For symbols that do not have
        /// accessibility declared on them, returns <see cref="Accessibility.NotApplicable"/>.
        /// </summary>
        public abstract Accessibility DeclaredAccessibility { get; }

        /// <summary>
        /// Returns true if this symbol is "static"; i.e., declared with the <c>static</c> modifier or
        /// implicitly static.
        /// </summary>
        public abstract bool IsStatic { get; }

        /// <summary>
        /// Returns true if this symbol is "virtual", has an implementation, and does not override a
        /// base class member; i.e., declared with the <c>virtual</c> modifier. Does not return true for
        /// members declared as abstract or override.
        /// </summary>
        public abstract bool IsVirtual { get; }

        /// <summary>
        /// Returns true if this symbol was declared to override a base class member; i.e., declared
        /// with the <c>override</c> modifier. Still returns true if member was declared to override
        /// something, but (erroneously) no member to override exists.
        /// </summary>
        /// <remarks>
        /// Even for metadata symbols, <see cref="IsOverride"/> = true does not imply that <see cref="IMethodSymbol.OverriddenMethod"/> will
        /// be non-null.
        /// </remarks>
        public abstract bool IsOverride { get; }

        /// <summary>
        /// Returns true if this symbol was declared as requiring an override; i.e., declared with
        /// the <c>abstract</c> modifier. Also returns true on a type declared as "abstract", all
        /// interface types, and members of interface types.
        /// </summary>
        public abstract bool IsAbstract { get; }

        /// <summary>
        /// Returns true if this symbol was declared to override a base class member and was also
        /// sealed from further overriding; i.e., declared with the <c>sealed</c> modifier. Also set for
        /// types that do not allow a derived class (declared with <c>sealed</c> or <c>static</c> or <c>struct</c>
        /// or <c>enum</c> or <c>delegate</c>).
        /// </summary>
        public abstract bool IsSealed { get; }

        /// <summary>
        /// Returns true if this symbol has external implementation; i.e., declared with the 
        /// <c>extern</c> modifier. 
        /// </summary>
        public abstract bool IsExtern { get; }

        /// <summary>
        /// Returns true if this symbol was automatically created by the compiler, and does not
        /// have an explicit corresponding source code declaration.  
        /// 
        /// This is intended for symbols that are ordinary symbols in the language sense,
        /// and may be used by code, but that are simply declared implicitly rather than
        /// with explicit language syntax.
        /// 
        /// Examples include (this list is not exhaustive):
        ///   the default constructor for a class or struct that is created if one is not provided,
        ///   the BeginInvoke/Invoke/EndInvoke methods for a delegate,
        ///   the generated backing field for an auto property or a field-like event,
        ///   the "this" parameter for non-static methods,
        ///   the "value" parameter for a property setter,
        ///   the parameters on indexer accessor methods (not on the indexer itself),
        ///   methods in anonymous types,
        ///   anonymous functions
        /// </summary>
        public virtual bool IsImplicitlyDeclared
        {
            get { return false; }
        }

        /// <summary>
        /// Returns true if this symbol can be referenced by its name in code. Examples of symbols
        /// that cannot be referenced by name are:
        ///    constructors, destructors, operators, explicit interface implementations,
        ///    accessor methods for properties and events, array types.
        /// </summary>
        public bool CanBeReferencedByName
        {
            get
            {
                switch (this.Kind)
                {
                    case SymbolKind.Local:
                    case SymbolKind.Label:
                    case SymbolKind.Alias:
                    case SymbolKind.RangeVariable:
                        // never imported, and always references by name.
                        return true;

                    case SymbolKind.Namespace:
                    case SymbolKind.Field:
                    case SymbolKind.ErrorType:
                    case SymbolKind.Parameter:
                    case SymbolKind.TypeParameter:
                    case SymbolKind.Event:
                        break;

                    case SymbolKind.NamedType:
                        if (((NamedTypeSymbol)this).IsSubmissionClass)
                        {
                            return false;
                        }
                        break;

                    case SymbolKind.Property:
                        var property = (PropertySymbol)this;
                        if (property.IsIndexer || property.MustCallMethodsDirectly)
                        {
                            return false;
                        }
                        break;

                    case SymbolKind.Method:
                        var method = (MethodSymbol)this;
                        switch (method.MethodKind)
                        {
                            case MethodKind.Ordinary:
                            case MethodKind.LocalFunction:
                            case MethodKind.ReducedExtension:
                                break;
                            case MethodKind.Destructor:
                                // You wouldn't think that destructors would be referenceable by name, but
                                // dev11 only prevents them from being invoked - they can still be assigned
                                // to delegates.
                                return true;
                            case MethodKind.DelegateInvoke:
                                return true;
                            case MethodKind.PropertyGet:
                            case MethodKind.PropertySet:
                                if (!((PropertySymbol)method.AssociatedSymbol).CanCallMethodsDirectly())
                                {
                                    return false;
                                }
                                break;
                            default:
                                return false;
                        }
                        break;

                    case SymbolKind.ArrayType:
                    case SymbolKind.PointerType:
                    case SymbolKind.FunctionPointerType:
                    case SymbolKind.Assembly:
                    case SymbolKind.DynamicType:
                    case SymbolKind.NetModule:
                    case SymbolKind.Discard:
                        return false;

                    default:
                        throw ExceptionUtilities.UnexpectedValue(this.Kind);
                }

                // This will eliminate backing fields for auto-props, explicit interface implementations,
                // indexers, etc.
                // See the comment on ContainsDroppedIdentifierCharacters for an explanation of why
                // such names are not referenceable (or see DevDiv #14432).
                return SyntaxFacts.IsValidIdentifier(this.Name) &&
                    !SyntaxFacts.ContainsDroppedIdentifierCharacters(this.Name);
            }
        }

        /// <summary>
        /// As an optimization, viability checking in the lookup code should use this property instead
        /// of <see cref="CanBeReferencedByName"/>. The full name check will then be performed in the <see cref="CSharpSemanticModel"/>.
        /// </summary>
        /// <remarks>
        /// This property exists purely for performance reasons.
        /// </remarks>
        internal bool CanBeReferencedByNameIgnoringIllegalCharacters
        {
            get
            {
                if (this.Kind == SymbolKind.Method)
                {
                    var method = (MethodSymbol)this;
                    switch (method.MethodKind)
                    {
                        case MethodKind.Ordinary:
                        case MethodKind.LocalFunction:
                        case MethodKind.DelegateInvoke:
                        case MethodKind.Destructor: // See comment in CanBeReferencedByName.
                            return true;
                        case MethodKind.PropertyGet:
                        case MethodKind.PropertySet:
                            return ((PropertySymbol)method.AssociatedSymbol).CanCallMethodsDirectly();
                        default:
                            return false;
                    }
                }
                return true;
            }
        }

        /// <summary>
        /// Perform additional checks after the member has been
        /// added to the member list of the containing type.
        /// </summary>
        internal virtual void AfterAddingTypeMembersChecks(ConversionsBase conversions, BindingDiagnosticBag diagnostics)
        {
        }

        // Note: This is no public "IsNew". This is intentional, because new has no syntactic meaning.
        // It serves only to remove a warning. Furthermore, it can not be inferred from 
        // metadata. For symbols defined in source, the modifiers in the syntax tree
        // can be examined.

        /// <summary>
        /// Compare two symbol objects to see if they refer to the same symbol. You should always
        /// use <see cref="operator =="/> and <see cref="operator !="/>, or the <see cref="Equals(object)"/> method, to compare two symbols for equality.
        /// </summary>
        public static bool operator ==(Symbol left, Symbol right)
        {
            //PERF: this function is often called with
            //      1) left referencing same object as the right 
            //      2) right being null
            //      The code attempts to check for these conditions before 
            //      resorting to .Equals

            // the condition is expected to be folded when inlining "someSymbol == null"
            if (right is null)
            {
                return left is null;
            }

            // this part is expected to disappear when inlining "someSymbol == null"
            return (object)left == (object)right || right.Equals(left);
        }

        /// <summary>
        /// Compare two symbol objects to see if they refer to the same symbol. You should always
        /// use == and !=, or the Equals method, to compare two symbols for equality.
        /// </summary>
        public static bool operator !=(Symbol left, Symbol right)
        {
            //PERF: this function is often called with
            //      1) left referencing same object as the right 
            //      2) right being null
            //      The code attempts to check for these conditions before 
            //      resorting to .Equals
            //
            //NOTE: we do not implement this as !(left == right) 
            //      since that sometimes results in a worse code

            // the condition is expected to be folded when inlining "someSymbol != null"
            if (right is null)
            {
                return left is object;
            }

            // this part is expected to disappear when inlining "someSymbol != null"
            return (object)left != (object)right && !right.Equals(left);
        }

        public sealed override bool Equals(object obj)
        {
            return this.Equals(obj as Symbol, SymbolEqualityComparer.Default.CompareKind);
        }

        public bool Equals(Symbol other)
        {
            return this.Equals(other, SymbolEqualityComparer.Default.CompareKind);
        }

        bool ISymbolInternal.Equals(ISymbolInternal other, TypeCompareKind compareKind)
        {
            return this.Equals(other as Symbol, compareKind);
        }

        // By default we don't consider the compareKind, and do reference equality. This can be overridden.
        public virtual bool Equals(Symbol other, TypeCompareKind compareKind)
        {
            return (object)this == other;
        }

        // By default, we do reference equality. This can be overridden.
        public override int GetHashCode()
        {
            return System.Runtime.CompilerServices.RuntimeHelpers.GetHashCode(this);
        }

        public static bool Equals(Symbol first, Symbol second, TypeCompareKind compareKind)
        {
            if (first is null)
            {
                return second is null;
            }

            return first.Equals(second, compareKind);
        }

        /// <summary>
        /// Returns a string representation of this symbol, suitable for debugging purposes, or
        /// for placing in an error message.
        /// </summary>
        /// <remarks>
        /// This will provide a useful representation, but it would be clearer to call <see cref="ToDisplayString"/>
        /// directly and provide an explicit format.
        /// Sealed so that <see cref="ToString"/> and <see cref="ToDisplayString"/> can't get out of sync.
        /// </remarks>
        public sealed override string ToString()
        {
            return this.ToDisplayString();
        }

        // ---- End of Public Definition ---
        // Below here can be various useful virtual methods that are useful to the compiler, but we don't
        // want to expose publicly.
        // ---- End of Public Definition ---

        // Must override this in derived classes for visitor pattern.
        internal abstract TResult Accept<TArgument, TResult>(CSharpSymbolVisitor<TArgument, TResult> visitor, TArgument a);

        // Prevent anyone else from deriving from this class.
        internal Symbol()
        {
        }

        /// <summary>
        /// Build and add synthesized attributes for this symbol.
        /// </summary>
        internal virtual void AddSynthesizedAttributes(PEModuleBuilder moduleBuilder, ref ArrayBuilder<SynthesizedAttributeData> attributes)
        {
        }

        /// <summary>
        /// Convenience helper called by subclasses to add a synthesized attribute to a collection of attributes.
        /// </summary>
        internal static void AddSynthesizedAttribute(ref ArrayBuilder<SynthesizedAttributeData> attributes, SynthesizedAttributeData attribute)
        {
            if (attribute != null)
            {
                if (attributes == null)
                {
                    attributes = new ArrayBuilder<SynthesizedAttributeData>(1);
                }

                attributes.Add(attribute);
            }
        }

        /// <summary>
        /// <see cref="CharSet"/> effective for this symbol (type or DllImport method).
        /// Nothing if <see cref="DefaultCharSetAttribute"/> isn't applied on the containing module or it doesn't apply on this symbol.
        /// </summary>
        /// <remarks>
        /// Determined based upon value specified via <see cref="DefaultCharSetAttribute"/> applied on the containing module.
        /// </remarks>
        internal CharSet? GetEffectiveDefaultMarshallingCharSet()
        {
            Debug.Assert(this.Kind == SymbolKind.NamedType || this.Kind == SymbolKind.Method);
            return this.ContainingModule.DefaultMarshallingCharSet;
        }

        internal bool IsFromCompilation(CSharpCompilation compilation)
        {
            Debug.Assert(compilation != null);
            return compilation == this.DeclaringCompilation;
        }

        /// <summary>
        /// Always prefer <see cref="IsFromCompilation"/>.
        /// </summary>
        /// <remarks>
        /// <para>
        /// Unfortunately, when determining overriding/hiding/implementation relationships, we don't 
        /// have the "current" compilation available.  We could, but that would clutter up the API 
        /// without providing much benefit.  As a compromise, we consider all compilations "current".
        /// </para>
        /// <para>
        /// Unlike in VB, we are not allowing retargeting symbols.  This method is used as an approximation
        /// for <see cref="IsFromCompilation"/> when a compilation is not available and that method will never return
        /// true for retargeting symbols.
        /// </para>
        /// </remarks>
        internal bool Dangerous_IsFromSomeCompilation
        {
            get { return this.DeclaringCompilation != null; }
        }

        public virtual bool IsDefinedInSourceTree(SyntaxTree tree, TextSpan? definedWithinSpan, CancellationToken cancellationToken = default(CancellationToken))
        {
            var declaringReferences = this.DeclaringSyntaxReferences;
            if (this.IsImplicitlyDeclared && declaringReferences.Length == 0)
            {
                return this.ContainingSymbol.IsDefinedInSourceTree(tree, definedWithinSpan, cancellationToken);
            }

            foreach (var syntaxRef in declaringReferences)
            {
                cancellationToken.ThrowIfCancellationRequested();

                if (syntaxRef.SyntaxTree == tree &&
                    (!definedWithinSpan.HasValue || syntaxRef.Span.IntersectsWith(definedWithinSpan.Value)))
                {
                    return true;
                }
            }

            return false;
        }

        internal static void ForceCompleteMemberByLocation(SourceLocation locationOpt, Symbol member, CancellationToken cancellationToken)
        {
            if (locationOpt == null || member.IsDefinedInSourceTree(locationOpt.SourceTree, locationOpt.SourceSpan, cancellationToken))
            {
                cancellationToken.ThrowIfCancellationRequested();
                member.ForceComplete(locationOpt, cancellationToken);
            }
        }

        /// <summary>
        /// Returns the Documentation Comment ID for the symbol, or null if the symbol doesn't
        /// support documentation comments.
        /// </summary>
        public virtual string GetDocumentationCommentId()
        {
            // NOTE: we're using a try-finally here because there's a test that specifically
            // triggers an exception here to confirm that some symbols don't have documentation
            // comment IDs.  We don't care about "leaks" in such cases, but we don't want spew
            // in the test output.
            var pool = PooledStringBuilder.GetInstance();
            try
            {
                StringBuilder builder = pool.Builder;
                DocumentationCommentIDVisitor.Instance.Visit(this, builder);
                return builder.Length == 0 ? null : builder.ToString();
            }
            finally
            {
                pool.Free();
            }
        }

#nullable enable 
        /// <summary>
        /// Fetches the documentation comment for this element with a cancellation token.
        /// </summary>
        /// <param name="preferredCulture">Optionally, retrieve the comments formatted for a particular culture. No impact on source documentation comments.</param>
        /// <param name="expandIncludes">Optionally, expand <![CDATA[<include>]]> elements. No impact on non-source documentation comments.</param>
        /// <param name="cancellationToken">Optionally, allow cancellation of documentation comment retrieval.</param>
        /// <returns>The XML that would be written to the documentation file for the symbol.</returns>
        public virtual string GetDocumentationCommentXml(
            CultureInfo? preferredCulture = null,
            bool expandIncludes = false,
            CancellationToken cancellationToken = default(CancellationToken))
        {
            return "";
        }
#nullable disable

        private static readonly SymbolDisplayFormat s_debuggerDisplayFormat =
            SymbolDisplayFormat.TestFormat
                .AddMiscellaneousOptions(SymbolDisplayMiscellaneousOptions.IncludeNullableReferenceTypeModifier
                    | SymbolDisplayMiscellaneousOptions.IncludeNotNullableReferenceTypeModifier)
                .WithCompilerInternalOptions(SymbolDisplayCompilerInternalOptions.IncludeContainingFileForFileTypes);

        internal virtual string GetDebuggerDisplay()
        {
            return $"{this.Kind} {this.ToDisplayString(s_debuggerDisplayFormat)}";
        }

        internal virtual void AddDeclarationDiagnostics(BindingDiagnosticBag diagnostics)
        {
#if DEBUG
            if (ContainingSymbol is SourceMemberContainerTypeSymbol container)
            {
                container.AssertMemberExposure(this, forDiagnostics: true);
            }
#endif
            if (diagnostics.DiagnosticBag?.IsEmptyWithoutResolution == false || diagnostics.DependenciesBag?.Count > 0)
            {
                CSharpCompilation compilation = this.DeclaringCompilation;
                Debug.Assert(compilation != null);

                compilation.AddUsedAssemblies(diagnostics.DependenciesBag);

                if (diagnostics.DiagnosticBag?.IsEmptyWithoutResolution == false)
                {
                    compilation.DeclarationDiagnostics.AddRange(diagnostics.DiagnosticBag);
                }
            }
        }

        #region Use-Site Diagnostics

        /// <summary>
        /// True if the symbol has a use-site diagnostic with error severity.
        /// </summary>
        internal bool HasUseSiteError
        {
            get
            {
                var info = GetUseSiteInfo();
                return info.DiagnosticInfo?.Severity == DiagnosticSeverity.Error;
            }
        }

        /// <summary>
        /// Returns diagnostic info that should be reported at the use site of the symbol, or default if there is none.
        /// </summary>
        internal virtual UseSiteInfo<AssemblySymbol> GetUseSiteInfo()
        {
            return default;
        }

        protected AssemblySymbol PrimaryDependency
        {
            get
            {
                AssemblySymbol dependency = this.ContainingAssembly;
                if (dependency is object && dependency.CorLibrary == dependency)
                {
                    return null;
                }

                return dependency;
            }
        }

        /// <summary>
        /// Returns true if the error code is the highest priority while calculating use site error for this symbol. 
        /// Supposed to be ErrorCode, but it causes inconsistent accessibility error.
        /// </summary>
        protected virtual bool IsHighestPriorityUseSiteErrorCode(int code) => true;

        /// <summary>
        /// Indicates that this symbol uses metadata that cannot be supported by the language.
        /// 
        /// Examples include:
        ///    - Pointer types in VB
        ///    - ByRef return type
        ///    - Required custom modifiers
        ///    
        /// This is distinguished from, for example, references to metadata symbols defined in assemblies that weren't referenced.
        /// Symbols where this returns true can never be used successfully, and thus should never appear in any IDE feature.
        /// 
        /// This is set for metadata symbols, as follows:
        /// Type - if a type is unsupported (e.g., a pointer type, etc.)
        /// Method - parameter or return type is unsupported
        /// Field - type is unsupported
        /// Event - type is unsupported
        /// Property - type is unsupported
        /// Parameter - type is unsupported
        /// </summary>
        public virtual bool HasUnsupportedMetadata
        {
            get
            {
                return false;
            }
        }

        /// <summary>
        /// Merges given diagnostic to the existing result diagnostic.
        /// </summary>
        internal bool MergeUseSiteDiagnostics(ref DiagnosticInfo result, DiagnosticInfo info)
        {
            if (info == null)
            {
                return false;
            }

            if (info.Severity == DiagnosticSeverity.Error && IsHighestPriorityUseSiteErrorCode(info.Code))
            {
                // this error is final, no other error can override it:
                result = info;
                return true;
            }

            if (result == null || result.Severity == DiagnosticSeverity.Warning && info.Severity == DiagnosticSeverity.Error)
            {
                // there could be an error of higher-priority
                result = info;
                return false;
            }

            // we have a second low-pri error, continue looking for a higher priority one
            return false;
        }

        /// <summary>
        /// Merges given diagnostic and dependencies to the existing result.
        /// </summary>
        internal bool MergeUseSiteInfo(ref UseSiteInfo<AssemblySymbol> result, UseSiteInfo<AssemblySymbol> info)
        {
            DiagnosticInfo diagnosticInfo = result.DiagnosticInfo;

            bool retVal = MergeUseSiteDiagnostics(ref diagnosticInfo, info.DiagnosticInfo);

            if (diagnosticInfo?.Severity == DiagnosticSeverity.Error)
            {
                result = new UseSiteInfo<AssemblySymbol>(diagnosticInfo);
                return retVal;
            }

            var secondaryDependencies = result.SecondaryDependencies;
            var primaryDependency = result.PrimaryDependency;

            info.MergeDependencies(ref primaryDependency, ref secondaryDependencies);

            result = new UseSiteInfo<AssemblySymbol>(diagnosticInfo, primaryDependency, secondaryDependencies);
            Debug.Assert(!retVal);
            return retVal;
        }

        /// <summary>
        /// Reports specified use-site diagnostic to given diagnostic bag. 
        /// </summary>
        /// <remarks>
        /// This method should be the only method adding use-site diagnostics to a diagnostic bag. 
        /// It performs additional adjustments of the location for unification related diagnostics and 
        /// may be the place where to add more use-site location post-processing.
        /// </remarks>
        /// <returns>True if the diagnostic has error severity.</returns>
        internal static bool ReportUseSiteDiagnostic(DiagnosticInfo info, DiagnosticBag diagnostics, Location location)
        {
            // Unlike VB the C# Dev11 compiler reports only a single unification error/warning.
            // By dropping the location we effectively merge all unification use-site errors that have the same error code into a single error.
            // The error message clearly explains how to fix the problem and reporting the error for each location wouldn't add much value. 
            if (info.Code == (int)ErrorCode.WRN_UnifyReferenceBldRev ||
                info.Code == (int)ErrorCode.WRN_UnifyReferenceMajMin ||
                info.Code == (int)ErrorCode.ERR_AssemblyMatchBadVersion)
            {
                location = NoLocation.Singleton;
            }

            diagnostics.Add(info, location);
            return info.Severity == DiagnosticSeverity.Error;
        }

        internal static bool ReportUseSiteDiagnostic(DiagnosticInfo info, BindingDiagnosticBag diagnostics, Location location)
        {
            return diagnostics.ReportUseSiteDiagnostic(info, location);
        }

        /// <summary>
        /// Derive use-site info from a type symbol.
        /// </summary>
        internal bool DeriveUseSiteInfoFromType(ref UseSiteInfo<AssemblySymbol> result, TypeSymbol type)
        {
            UseSiteInfo<AssemblySymbol> info = type.GetUseSiteInfo();
            if (info.DiagnosticInfo?.Code == (int)ErrorCode.ERR_BogusType)
            {
                GetSymbolSpecificUnsupportedMetadataUseSiteErrorInfo(ref info);
            }

            return MergeUseSiteInfo(ref result, info);
        }

        private void GetSymbolSpecificUnsupportedMetadataUseSiteErrorInfo(ref UseSiteInfo<AssemblySymbol> info)
        {
            switch (this.Kind)
            {
                case SymbolKind.Field:
                case SymbolKind.Method:
                case SymbolKind.Property:
                case SymbolKind.Event:
                    info = info.AdjustDiagnosticInfo(new CSDiagnosticInfo(ErrorCode.ERR_BindToBogus, this));
                    break;
            }
        }

        private UseSiteInfo<AssemblySymbol> GetSymbolSpecificUnsupportedMetadataUseSiteErrorInfo()
        {
            var useSiteInfo = new UseSiteInfo<AssemblySymbol>(new CSDiagnosticInfo(ErrorCode.ERR_BogusType, string.Empty));
            GetSymbolSpecificUnsupportedMetadataUseSiteErrorInfo(ref useSiteInfo);
            return useSiteInfo;
        }

        internal bool DeriveUseSiteInfoFromType(ref UseSiteInfo<AssemblySymbol> result, TypeWithAnnotations type, AllowedRequiredModifierType allowedRequiredModifierType)
        {
            return DeriveUseSiteInfoFromType(ref result, type.Type) ||
                   DeriveUseSiteInfoFromCustomModifiers(ref result, type.CustomModifiers, allowedRequiredModifierType);
        }

        internal bool DeriveUseSiteInfoFromParameter(ref UseSiteInfo<AssemblySymbol> result, ParameterSymbol param)
        {
            return DeriveUseSiteInfoFromType(ref result, param.TypeWithAnnotations, AllowedRequiredModifierType.None) ||
                   DeriveUseSiteInfoFromCustomModifiers(ref result, param.RefCustomModifiers,
                                                              this is MethodSymbol method && method.MethodKind == MethodKind.FunctionPointerSignature ?
                                                                  AllowedRequiredModifierType.System_Runtime_InteropServices_InAttribute | AllowedRequiredModifierType.System_Runtime_CompilerServices_OutAttribute :
                                                                  AllowedRequiredModifierType.System_Runtime_InteropServices_InAttribute);
        }

        internal bool DeriveUseSiteInfoFromParameters(ref UseSiteInfo<AssemblySymbol> result, ImmutableArray<ParameterSymbol> parameters)
        {
            foreach (ParameterSymbol param in parameters)
            {
                if (DeriveUseSiteInfoFromParameter(ref result, param))
                {
                    return true;
                }
            }

            return false;
        }

        [Flags]
        internal enum AllowedRequiredModifierType
        {
            None = 0,
            System_Runtime_CompilerServices_Volatile = 1,
            System_Runtime_InteropServices_InAttribute = 1 << 1,
            System_Runtime_CompilerServices_IsExternalInit = 1 << 2,
            System_Runtime_CompilerServices_OutAttribute = 1 << 3,
        }

        internal bool DeriveUseSiteInfoFromCustomModifiers(ref UseSiteInfo<AssemblySymbol> result, ImmutableArray<CustomModifier> customModifiers, AllowedRequiredModifierType allowedRequiredModifierType)
        {
            AllowedRequiredModifierType requiredModifiersFound = AllowedRequiredModifierType.None;
            bool checkRequiredModifiers = true;

            foreach (CustomModifier modifier in customModifiers)
            {
                NamedTypeSymbol modifierType = ((CSharpCustomModifier)modifier).ModifierSymbol;

                if (checkRequiredModifiers && !modifier.IsOptional)
                {
                    AllowedRequiredModifierType current = AllowedRequiredModifierType.None;

                    if ((allowedRequiredModifierType & AllowedRequiredModifierType.System_Runtime_InteropServices_InAttribute) != 0 &&
                        modifierType.IsWellKnownTypeInAttribute())
                    {
                        current = AllowedRequiredModifierType.System_Runtime_InteropServices_InAttribute;
                    }
                    else if ((allowedRequiredModifierType & AllowedRequiredModifierType.System_Runtime_CompilerServices_Volatile) != 0 &&
                        modifierType.SpecialType == SpecialType.System_Runtime_CompilerServices_IsVolatile)
                    {
                        current = AllowedRequiredModifierType.System_Runtime_CompilerServices_Volatile;
                    }
                    else if ((allowedRequiredModifierType & AllowedRequiredModifierType.System_Runtime_CompilerServices_IsExternalInit) != 0 &&
                        modifierType.IsWellKnownTypeIsExternalInit())
                    {
                        current = AllowedRequiredModifierType.System_Runtime_CompilerServices_IsExternalInit;
                    }
                    else if ((allowedRequiredModifierType & AllowedRequiredModifierType.System_Runtime_CompilerServices_OutAttribute) != 0 &&
                        modifierType.IsWellKnownTypeOutAttribute())
                    {
                        current = AllowedRequiredModifierType.System_Runtime_CompilerServices_OutAttribute;
                    }

                    if (current == AllowedRequiredModifierType.None ||
                        (current != requiredModifiersFound && requiredModifiersFound != AllowedRequiredModifierType.None)) // At the moment we don't support applying different allowed modreqs to the same target.
                    {
                        if (MergeUseSiteInfo(ref result, GetSymbolSpecificUnsupportedMetadataUseSiteErrorInfo()))
                        {
                            return true;
                        }

                        checkRequiredModifiers = false;
                    }

                    requiredModifiersFound |= current;
                }

                // Unbound generic type is valid as a modifier, let's not report any use site diagnostics because of that.
                if (modifierType.IsUnboundGenericType)
                {
                    modifierType = modifierType.OriginalDefinition;
                }

                if (DeriveUseSiteInfoFromType(ref result, modifierType))
                {
                    return true;
                }
            }

            return false;
        }

        internal static bool GetUnificationUseSiteDiagnosticRecursive<T>(ref DiagnosticInfo result, ImmutableArray<T> types, Symbol owner, ref HashSet<TypeSymbol> checkedTypes) where T : TypeSymbol
        {
            foreach (var t in types)
            {
                if (t.GetUnificationUseSiteDiagnosticRecursive(ref result, owner, ref checkedTypes))
                {
                    return true;
                }
            }

            return false;
        }

        internal static bool GetUnificationUseSiteDiagnosticRecursive(ref DiagnosticInfo result, ImmutableArray<TypeWithAnnotations> types, Symbol owner, ref HashSet<TypeSymbol> checkedTypes)
        {
            foreach (var t in types)
            {
                if (t.GetUnificationUseSiteDiagnosticRecursive(ref result, owner, ref checkedTypes))
                {
                    return true;
                }
            }

            return false;
        }

        internal static bool GetUnificationUseSiteDiagnosticRecursive(ref DiagnosticInfo result, ImmutableArray<CustomModifier> modifiers, Symbol owner, ref HashSet<TypeSymbol> checkedTypes)
        {
            foreach (var modifier in modifiers)
            {
                if (((CSharpCustomModifier)modifier).ModifierSymbol.GetUnificationUseSiteDiagnosticRecursive(ref result, owner, ref checkedTypes))
                {
                    return true;
                }
            }

            return false;
        }

        internal static bool GetUnificationUseSiteDiagnosticRecursive(ref DiagnosticInfo result, ImmutableArray<ParameterSymbol> parameters, Symbol owner, ref HashSet<TypeSymbol> checkedTypes)
        {
            foreach (var parameter in parameters)
            {
                if (parameter.TypeWithAnnotations.GetUnificationUseSiteDiagnosticRecursive(ref result, owner, ref checkedTypes) ||
                    GetUnificationUseSiteDiagnosticRecursive(ref result, parameter.RefCustomModifiers, owner, ref checkedTypes))
                {
                    return true;
                }
            }

            return false;
        }

        internal static bool GetUnificationUseSiteDiagnosticRecursive(ref DiagnosticInfo result, ImmutableArray<TypeParameterSymbol> typeParameters, Symbol owner, ref HashSet<TypeSymbol> checkedTypes)
        {
            foreach (var typeParameter in typeParameters)
            {
                if (GetUnificationUseSiteDiagnosticRecursive(ref result, typeParameter.ConstraintTypesNoUseSiteDiagnostics, owner, ref checkedTypes))
                {
                    return true;
                }
            }

            return false;
        }

        #endregion

        /// <summary>
        /// True if this symbol has been marked with the <see cref="ObsoleteAttribute"/> attribute. 
        /// This property returns <see cref="ThreeState.Unknown"/> if the <see cref="ObsoleteAttribute"/> attribute hasn't been cracked yet.
        /// </summary>
        internal ThreeState ObsoleteState
        {
            get
            {
                switch (ObsoleteKind)
                {
                    case ObsoleteAttributeKind.None:
                    case ObsoleteAttributeKind.Experimental:
                        return ThreeState.False;
                    case ObsoleteAttributeKind.Uninitialized:
                        return ThreeState.Unknown;
                    default:
                        return ThreeState.True;
                }
            }
        }

        internal ObsoleteAttributeKind ObsoleteKind
        {
            get
            {
                var data = this.ObsoleteAttributeData;
                return (data == null) ? ObsoleteAttributeKind.None : data.Kind;
            }
        }

        /// <summary>
        /// Returns data decoded from <see cref="ObsoleteAttribute"/> attribute or null if there is no <see cref="ObsoleteAttribute"/> attribute.
        /// This property returns <see cref="Microsoft.CodeAnalysis.ObsoleteAttributeData.Uninitialized"/> if attribute arguments haven't been decoded yet.
        /// </summary>
        internal abstract ObsoleteAttributeData ObsoleteAttributeData { get; }

        /// <summary>
        /// Returns true and a <see cref="string"/> from the first <see cref="GuidAttribute"/> on the symbol, 
        /// the string might be null or an invalid guid representation. False, 
        /// if there is no <see cref="GuidAttribute"/> with string argument.
        /// </summary>
        internal bool GetGuidStringDefaultImplementation(out string guidString)
        {
            foreach (var attrData in this.GetAttributes())
            {
                if (attrData.IsTargetAttribute(this, AttributeDescription.GuidAttribute))
                {
                    if (attrData.TryGetGuidAttributeValue(out guidString))
                    {
                        return true;
                    }
                }
            }

            guidString = null;
            return false;
        }

        public string ToDisplayString(SymbolDisplayFormat format = null)
        {
            return SymbolDisplay.ToDisplayString(ISymbol, format);
        }

        public ImmutableArray<SymbolDisplayPart> ToDisplayParts(SymbolDisplayFormat format = null)
        {
            return SymbolDisplay.ToDisplayParts(ISymbol, format);
        }

        public string ToMinimalDisplayString(
            SemanticModel semanticModel,
            int position,
            SymbolDisplayFormat format = null)
        {
            return SymbolDisplay.ToMinimalDisplayString(ISymbol, semanticModel, position, format);
        }

        public ImmutableArray<SymbolDisplayPart> ToMinimalDisplayParts(
            SemanticModel semanticModel,
            int position,
            SymbolDisplayFormat format = null)
        {
            return SymbolDisplay.ToMinimalDisplayParts(ISymbol, semanticModel, position, format);
        }

        internal static void ReportErrorIfHasConstraints(
            SyntaxList<TypeParameterConstraintClauseSyntax> constraintClauses, DiagnosticBag diagnostics)
        {
            if (constraintClauses.Count > 0)
            {
                diagnostics.Add(
                    ErrorCode.ERR_ConstraintOnlyAllowedOnGenericDecl,
                    constraintClauses[0].WhereKeyword.GetLocation());
            }
        }

        internal static void CheckForBlockAndExpressionBody(
            CSharpSyntaxNode block,
            CSharpSyntaxNode expression,
            CSharpSyntaxNode syntax,
            BindingDiagnosticBag diagnostics)
        {
            if (block != null && expression != null)
            {
                diagnostics.Add(ErrorCode.ERR_BlockBodyAndExpressionBody, syntax.GetLocation());
            }
        }

        [Flags]
        internal enum ReservedAttributes
        {
            DynamicAttribute = 1 << 1,
            IsReadOnlyAttribute = 1 << 2,
            IsUnmanagedAttribute = 1 << 3,
            IsByRefLikeAttribute = 1 << 4,
            TupleElementNamesAttribute = 1 << 5,
            NullableAttribute = 1 << 6,
            NullableContextAttribute = 1 << 7,
            NullablePublicOnlyAttribute = 1 << 8,
            NativeIntegerAttribute = 1 << 9,
            CaseSensitiveExtensionAttribute = 1 << 10,
            RequiredMemberAttribute = 1 << 11,
            ScopedRefAttribute = 1 << 12,
            RefSafetyRulesAttribute = 1 << 13,
        }

        internal bool ReportExplicitUseOfReservedAttributes(in DecodeWellKnownAttributeArguments<AttributeSyntax, CSharpAttributeData, AttributeLocation> arguments, ReservedAttributes reserved)
        {
            var attribute = arguments.Attribute;
            var diagnostics = (BindingDiagnosticBag)arguments.Diagnostics;

            if ((reserved & ReservedAttributes.DynamicAttribute) != 0 &&
                attribute.IsTargetAttribute(this, AttributeDescription.DynamicAttribute))
            {
                // DynamicAttribute should not be set explicitly.
                diagnostics.Add(ErrorCode.ERR_ExplicitDynamicAttr, arguments.AttributeSyntaxOpt.Location);
            }
            else if ((reserved & ReservedAttributes.IsReadOnlyAttribute) != 0 &&
                reportExplicitUseOfReservedAttribute(attribute, arguments, AttributeDescription.IsReadOnlyAttribute))
            {
            }
            else if ((reserved & ReservedAttributes.IsUnmanagedAttribute) != 0 &&
                reportExplicitUseOfReservedAttribute(attribute, arguments, AttributeDescription.IsUnmanagedAttribute))
            {
            }
            else if ((reserved & ReservedAttributes.IsByRefLikeAttribute) != 0 &&
                reportExplicitUseOfReservedAttribute(attribute, arguments, AttributeDescription.IsByRefLikeAttribute))
            {
            }
            else if ((reserved & ReservedAttributes.TupleElementNamesAttribute) != 0 &&
                attribute.IsTargetAttribute(this, AttributeDescription.TupleElementNamesAttribute))
            {
                diagnostics.Add(ErrorCode.ERR_ExplicitTupleElementNamesAttribute, arguments.AttributeSyntaxOpt.Location);
            }
            else if ((reserved & ReservedAttributes.NullableAttribute) != 0 &&
                attribute.IsTargetAttribute(this, AttributeDescription.NullableAttribute))
            {
                // NullableAttribute should not be set explicitly.
                diagnostics.Add(ErrorCode.ERR_ExplicitNullableAttribute, arguments.AttributeSyntaxOpt.Location);
            }
            else if ((reserved & ReservedAttributes.NullableContextAttribute) != 0 &&
                reportExplicitUseOfReservedAttribute(attribute, arguments, AttributeDescription.NullableContextAttribute))
            {
            }
            else if ((reserved & ReservedAttributes.NullablePublicOnlyAttribute) != 0 &&
                reportExplicitUseOfReservedAttribute(attribute, arguments, AttributeDescription.NullablePublicOnlyAttribute))
            {
            }
            else if ((reserved & ReservedAttributes.NativeIntegerAttribute) != 0 &&
                reportExplicitUseOfReservedAttribute(attribute, arguments, AttributeDescription.NativeIntegerAttribute))
            {
            }
            else if ((reserved & ReservedAttributes.CaseSensitiveExtensionAttribute) != 0 &&
                attribute.IsTargetAttribute(this, AttributeDescription.CaseSensitiveExtensionAttribute))
            {
                // ExtensionAttribute should not be set explicitly.
                diagnostics.Add(ErrorCode.ERR_ExplicitExtension, arguments.AttributeSyntaxOpt.Location);
            }
            else if ((reserved & ReservedAttributes.RequiredMemberAttribute) != 0 &&
                attribute.IsTargetAttribute(this, AttributeDescription.RequiredMemberAttribute))
            {
                // Do not use 'System.Runtime.CompilerServices.RequiredMemberAttribute'. Use the 'required' keyword on required fields and properties instead.
                diagnostics.Add(ErrorCode.ERR_ExplicitRequiredMember, arguments.AttributeSyntaxOpt.Location);
            }
            else if ((reserved & ReservedAttributes.ScopedRefAttribute) != 0 &&
                attribute.IsTargetAttribute(this, AttributeDescription.ScopedRefAttribute))
            {
                // Do not use 'System.Runtime.CompilerServices.ScopedRefAttribute'. Use the 'scoped' keyword instead.
                diagnostics.Add(ErrorCode.ERR_ExplicitScopedRef, arguments.AttributeSyntaxOpt.Location);
            }
            else if ((reserved & ReservedAttributes.RefSafetyRulesAttribute) != 0 &&
                reportExplicitUseOfReservedAttribute(attribute, arguments, AttributeDescription.RefSafetyRulesAttribute))
            {
            }
            else
            {
                return false;
            }
            return true;

            bool reportExplicitUseOfReservedAttribute(CSharpAttributeData attribute, in DecodeWellKnownAttributeArguments<AttributeSyntax, CSharpAttributeData, AttributeLocation> arguments, in AttributeDescription attributeDescription)
            {
                if (attribute.IsTargetAttribute(this, attributeDescription))
                {
                    // Do not use '{FullName}'. This is reserved for compiler usage.
                    diagnostics.Add(ErrorCode.ERR_ExplicitReservedAttr, arguments.AttributeSyntaxOpt.Location, attributeDescription.FullName);
                    return true;
                }
                return false;
            }
        }

        internal virtual byte? GetNullableContextValue()
        {
            return GetLocalNullableContextValue() ?? ContainingSymbol?.GetNullableContextValue();
        }

        internal virtual byte? GetLocalNullableContextValue()
        {
            return null;
        }

        internal void GetCommonNullableValues(CSharpCompilation compilation, ref MostCommonNullableValueBuilder builder)
        {
            switch (this.Kind)
            {
                case SymbolKind.NamedType:
                    if (compilation.ShouldEmitNullableAttributes(this))
                    {
                        builder.AddValue(this.GetLocalNullableContextValue());
                    }
                    break;
                case SymbolKind.Event:
                    if (compilation.ShouldEmitNullableAttributes(this))
                    {
                        builder.AddValue(((EventSymbol)this).TypeWithAnnotations);
                    }
                    break;
                case SymbolKind.Field:
                    var field = (FieldSymbol)this;
                    if (field is TupleElementFieldSymbol tupleElement)
                    {
                        field = tupleElement.TupleUnderlyingField;
                    }

                    if (compilation.ShouldEmitNullableAttributes(field))
                    {
                        builder.AddValue(field.TypeWithAnnotations);
                    }
                    break;
                case SymbolKind.Method:
                    if (compilation.ShouldEmitNullableAttributes(this))
                    {
                        builder.AddValue(this.GetLocalNullableContextValue());
                    }
                    break;
                case SymbolKind.Property:
                    if (compilation.ShouldEmitNullableAttributes(this))
                    {
                        builder.AddValue(((PropertySymbol)this).TypeWithAnnotations);
                        // Attributes are not emitted for property parameters.
                    }
                    break;
                case SymbolKind.Parameter:
                    builder.AddValue(((ParameterSymbol)this).TypeWithAnnotations);
                    break;
                case SymbolKind.TypeParameter:
                    if (this is SourceTypeParameterSymbolBase typeParameter)
                    {
                        builder.AddValue(typeParameter.GetSynthesizedNullableAttributeValue());
                        foreach (var constraintType in typeParameter.ConstraintTypesNoUseSiteDiagnostics)
                        {
                            builder.AddValue(constraintType);
                        }
                    }
                    break;
            }
        }

        internal bool ShouldEmitNullableContextValue(out byte value)
        {
            byte? localValue = GetLocalNullableContextValue();
            if (localValue == null)
            {
                value = 0;
                return false;
            }

            value = localValue.GetValueOrDefault();
            byte containingValue = ContainingSymbol?.GetNullableContextValue() ?? 0;
            return value != containingValue;
        }

#nullable enable
        /// <summary>
        /// True if the symbol is declared outside of the scope of the containing
        /// symbol
        /// </summary>
        internal static bool IsCaptured(Symbol variable, SourceMethodSymbol containingSymbol)
        {
            switch (variable.Kind)
            {
                case SymbolKind.Field:
                case SymbolKind.Property:
                case SymbolKind.Event:
                // Range variables are not captured, but their underlying parameters
                // may be. If this is a range underlying parameter it will be a
                // ParameterSymbol, not a RangeVariableSymbol.
                case SymbolKind.RangeVariable:
                    return false;

                case SymbolKind.Local:
                    if (((LocalSymbol)variable).IsConst)
                    {
                        return false;
                    }
                    break;

                case SymbolKind.Parameter:
                    break;

                case SymbolKind.Method:
                    if (variable is LocalFunctionSymbol localFunction)
                    {
                        // calling a static local function doesn't require capturing state
                        if (localFunction.IsStatic)
                        {
                            return false;
                        }

                        break;
                    }

                    throw ExceptionUtilities.UnexpectedValue(variable);

                default:
                    throw ExceptionUtilities.UnexpectedValue(variable.Kind);
            }

            // Walk up the containing symbols until we find the target function, in which
            // case the variable is not captured by the target function, or null, in which
            // case it is.
            for (var currentFunction = variable.ContainingSymbol;
                 (object)currentFunction != null;
                 currentFunction = currentFunction.ContainingSymbol)
            {
                if (ReferenceEquals(currentFunction, containingSymbol))
                {
                    return false;
                }
            }

            return true;
        }
#nullable disable

        bool ISymbolInternal.IsStatic
        {
            get { return this.IsStatic; }
        }

        bool ISymbolInternal.IsVirtual
        {
            get { return this.IsVirtual; }
        }

        bool ISymbolInternal.IsOverride
        {
            get { return this.IsOverride; }
        }

        bool ISymbolInternal.IsAbstract
        {
            get
            {
                return this.IsAbstract;
            }
        }

        Accessibility ISymbolInternal.DeclaredAccessibility
        {
            get
            {
                return this.DeclaredAccessibility;
            }
        }

        public abstract void Accept(CSharpSymbolVisitor visitor);

        public abstract TResult Accept<TResult>(CSharpSymbolVisitor<TResult> visitor);

        string IFormattable.ToString(string format, IFormatProvider formatProvider)
        {
            return ToString();
        }

        protected abstract ISymbol CreateISymbol();

        internal ISymbol ISymbol
        {
            get
            {
                if (_lazyISymbol is null)
                {
                    Interlocked.CompareExchange(ref _lazyISymbol, CreateISymbol(), null);
                }

                return _lazyISymbol;
            }
        }
    }
}<|MERGE_RESOLUTION|>--- conflicted
+++ resolved
@@ -346,12 +346,9 @@
         public Location GetFirstLocation()
             => TryGetFirstLocation() ?? throw new InvalidOperationException("Symbol has no locations");
 
-<<<<<<< HEAD
-=======
         public Location GetFirstLocationOrNone()
             => TryGetFirstLocation() ?? Location.None;
 
->>>>>>> dc3fa716
 #nullable disable
 
         /// <summary>
