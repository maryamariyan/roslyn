--- conflicted
+++ resolved
@@ -788,21 +788,7 @@
             ArrayBuilder<TypeParameterDiagnosticInfo> diagnosticsBuilder,
             ArrayBuilder<TypeParameterDiagnosticInfo> nullabilityDiagnosticsBuilderOpt)
         {
-<<<<<<< HEAD
-            if (typeArgument.Type.IsPointerType() || typeArgument.IsRestrictedType() || typeArgument.IsVoidType())
-=======
-            Debug.Assert(substitution != null);
-
-            // The type parameters must be original definitions of type parameters from the containing symbol.
-            Debug.Assert(ReferenceEquals(typeParameter.ContainingSymbol, containingSymbol.OriginalDefinition));
-
-            if (typeArgument.Type.IsErrorType())
-            {
-                return true;
-            }
-
             if (typeArgument.Type.IsPointerOrFunctionPointer() || typeArgument.IsRestrictedType() || typeArgument.IsVoidType())
->>>>>>> 29542b0a
             {
                 // "The type '{0}' may not be used as a type argument"
                 diagnosticsBuilder.Add(new TypeParameterDiagnosticInfo(typeParameter, new UseSiteInfo<AssemblySymbol>(new CSDiagnosticInfo(ErrorCode.ERR_BadTypeArgument, typeArgument.Type))));
