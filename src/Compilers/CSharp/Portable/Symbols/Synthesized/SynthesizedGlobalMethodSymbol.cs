﻿// Copyright (c) Microsoft.  All Rights Reserved.  Licensed under the Apache License, Version 2.0.  See License.txt in the project root for license information.

using System;
using System.Collections.Generic;
using System.Collections.Immutable;
using System.Diagnostics;
using Microsoft.CodeAnalysis.CodeGen;
using Microsoft.CodeAnalysis.CSharp.Symbols;
using Microsoft.CodeAnalysis.CSharp.Syntax;
using Microsoft.CodeAnalysis.Text;
using Roslyn.Utilities;

namespace Microsoft.CodeAnalysis.CSharp.Symbols
{
    /// <summary>
    /// Represents a compiler generated synthesized method symbol
    /// that must be emitted in the compiler generated
    /// PrivateImplementationDetails class
    /// </summary>
    internal abstract class SynthesizedGlobalMethodSymbol : MethodSymbol
    {
        private readonly ModuleSymbol _containingModule;
        private readonly PrivateImplementationDetails _privateImplType;
        private readonly TypeSymbol _returnType;
        private ImmutableArray<ParameterSymbol> _parameters;
        private readonly string _name;

        internal SynthesizedGlobalMethodSymbol(ModuleSymbol containingModule, PrivateImplementationDetails privateImplType, TypeSymbol returnType, string name)
        {
            Debug.Assert((object)containingModule != null);
            Debug.Assert(privateImplType != null);
            Debug.Assert((object)returnType != null);
            Debug.Assert(name != null);

            _containingModule = containingModule;
            _privateImplType = privateImplType;
            _returnType = returnType;
            _name = name;
        }

        protected void SetParameters(ImmutableArray<ParameterSymbol> parameters)
        {
            ImmutableInterlocked.InterlockedExchange(ref _parameters, parameters);
        }

        public sealed override bool IsImplicitlyDeclared
        {
            get { return true; }
        }

        internal sealed override bool GenerateDebugInfo
        {
            get { return false; }
        }

        internal sealed override ModuleSymbol ContainingModule
        {
            get
            {
                return _containingModule;
            }
        }

        public sealed override AssemblySymbol ContainingAssembly
        {
            get
            {
                return _containingModule.ContainingAssembly;
            }
        }

        /// <summary>
        /// Synthesized methods that must be emitted in the compiler generated
        /// PrivateImplementationDetails class have null containing type symbol.
        /// </summary>
        public sealed override Symbol ContainingSymbol
        {
            get { return null; }
        }

        public sealed override NamedTypeSymbol ContainingType
        {
            get
            {
                return null;
            }
        }

        internal PrivateImplementationDetails ContainingPrivateImplementationDetailsType
        {
            get { return _privateImplType; }
        }

        public override string Name
        {
            get { return _name; }
        }

        internal override bool HasSpecialName
        {
            get { return false; }
        }

        internal override System.Reflection.MethodImplAttributes ImplementationAttributes
        {
            get { return default(System.Reflection.MethodImplAttributes); }
        }

        internal override bool RequiresSecurityObject
        {
            get { return false; }
        }

        public override DllImportData GetDllImportData()
        {
            return null;
        }

<<<<<<< HEAD
        public sealed override bool AreLocalsZeroed
        {
            get { return ContainingModule.AreLocalsZeroed; }
        }
=======
        public sealed override FlowAnalysisAnnotations ReturnTypeFlowAnalysisAnnotations => FlowAnalysisAnnotations.None;

        public sealed override ImmutableHashSet<string> ReturnNotNullIfParameterNotNull => ImmutableHashSet<string>.Empty;
>>>>>>> 1bd191ea

        internal override MarshalPseudoCustomAttributeData ReturnValueMarshallingInformation
        {
            get { return null; }
        }

        internal override bool HasDeclarativeSecurity
        {
            get { return false; }
        }

        internal override IEnumerable<Cci.SecurityAttribute> GetSecurityInformation()
        {
            throw ExceptionUtilities.Unreachable;
        }

        internal sealed override ObsoleteAttributeData ObsoleteAttributeData
        {
            get { return null; }
        }

        internal sealed override ImmutableArray<string> GetAppliedConditionalSymbols()
        {
            return ImmutableArray<string>.Empty;
        }

        public override bool IsVararg
        {
            get { return false; }
        }

        public override ImmutableArray<TypeParameterSymbol> TypeParameters
        {
            get { return ImmutableArray<TypeParameterSymbol>.Empty; }
        }

        public override ImmutableArray<ParameterSymbol> Parameters
        {
            get
            {
                if (_parameters.IsEmpty)
                {
                    return ImmutableArray<ParameterSymbol>.Empty;
                }

                return _parameters;
            }
        }

        public override Accessibility DeclaredAccessibility
        {
            get { return Accessibility.Internal; }
        }

        public override ImmutableArray<Location> Locations
        {
            get { return ImmutableArray<Location>.Empty; }
        }

        public override ImmutableArray<SyntaxReference> DeclaringSyntaxReferences
        {
            get
            {
                return ImmutableArray<SyntaxReference>.Empty;
            }
        }

        public override RefKind RefKind
        {
            get { return RefKind.None; }
        }

        public override TypeWithAnnotations ReturnTypeWithAnnotations
        {
            get { return TypeWithAnnotations.Create(_returnType); }
        }

        public sealed override FlowAnalysisAnnotations FlowAnalysisAnnotations
        {
            get { return FlowAnalysisAnnotations.None; }
        }

        public override ImmutableArray<CustomModifier> RefCustomModifiers
        {
            get { return ImmutableArray<CustomModifier>.Empty; }
        }

        public override ImmutableArray<TypeWithAnnotations> TypeArgumentsWithAnnotations
        {
            get { return ImmutableArray<TypeWithAnnotations>.Empty; }
        }

        public override Symbol AssociatedSymbol
        {
            get { return null; }
        }

        public override int Arity
        {
            get { return 0; }
        }

        public override bool ReturnsVoid
        {
            get { return this.ReturnType.IsVoidType(); }
        }

        public override MethodKind MethodKind
        {
            get { return MethodKind.Ordinary; }
        }

        public override bool IsExtern
        {
            get { return false; }
        }

        public override bool IsSealed
        {
            get { return false; }
        }

        public override bool IsAbstract
        {
            get { return false; }
        }

        public override bool IsOverride
        {
            get { return false; }
        }

        public override bool IsVirtual
        {
            get { return false; }
        }

        public override bool IsStatic
        {
            get { return true; }
        }

        public override bool IsAsync
        {
            get { return false; }
        }

        public override bool HidesBaseMethodsByName
        {
            get { return false; }
        }

        internal sealed override bool IsMetadataNewSlot(bool ignoreInterfaceImplementationChanges = false)
        {
            return false;
        }

        internal sealed override bool IsMetadataVirtual(bool ignoreInterfaceImplementationChanges = false)
        {
            return false;
        }

        internal override bool IsMetadataFinal
        {
            get
            {
                return false;
            }
        }

        public override bool IsExtensionMethod
        {
            get { return false; }
        }

        internal override Cci.CallingConvention CallingConvention
        {
            get { return 0; }
        }

        internal override bool IsExplicitInterfaceImplementation
        {
            get { return false; }
        }

        public override ImmutableArray<MethodSymbol> ExplicitInterfaceImplementations
        {
            get { return ImmutableArray<MethodSymbol>.Empty; }
        }

        internal sealed override bool IsDeclaredReadOnly => false;

        internal override bool SynthesizesLoweredBoundBody
        {
            get { return true; }
        }

        internal abstract override void GenerateMethodBody(TypeCompilationState compilationState, DiagnosticBag diagnostics);

        internal override int CalculateLocalSyntaxOffset(int localPosition, SyntaxTree localTree)
        {
            throw ExceptionUtilities.Unreachable;
        }
    }
}<|MERGE_RESOLUTION|>--- conflicted
+++ resolved
@@ -116,16 +116,11 @@
             return null;
         }
 
-<<<<<<< HEAD
-        public sealed override bool AreLocalsZeroed
-        {
-            get { return ContainingModule.AreLocalsZeroed; }
-        }
-=======
         public sealed override FlowAnalysisAnnotations ReturnTypeFlowAnalysisAnnotations => FlowAnalysisAnnotations.None;
 
         public sealed override ImmutableHashSet<string> ReturnNotNullIfParameterNotNull => ImmutableHashSet<string>.Empty;
->>>>>>> 1bd191ea
+
+        public sealed override bool AreLocalsZeroed =>ContainingModule.AreLocalsZeroed;
 
         internal override MarshalPseudoCustomAttributeData ReturnValueMarshallingInformation
         {
