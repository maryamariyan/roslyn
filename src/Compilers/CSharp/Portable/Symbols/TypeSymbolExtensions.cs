﻿// Licensed to the .NET Foundation under one or more agreements.
// The .NET Foundation licenses this file to you under the MIT license.
// See the LICENSE file in the project root for more information.
#nullable enable

using System;
using System.Collections.Generic;
using System.Collections.Immutable;
using System.Diagnostics.CodeAnalysis;
using Microsoft.CodeAnalysis.PooledObjects;
using Roslyn.Utilities;

namespace Microsoft.CodeAnalysis.CSharp.Symbols
{
    internal static partial class TypeSymbolExtensions
    {
        public static bool ImplementsInterface(this TypeSymbol subType, TypeSymbol superInterface, ref CompoundUseSiteInfo<AssemblySymbol> useSiteInfo)
        {
            foreach (NamedTypeSymbol @interface in subType.AllInterfacesWithDefinitionUseSiteDiagnostics(ref useSiteInfo))
            {
                if (@interface.IsInterface && TypeSymbol.Equals(@interface, superInterface, TypeCompareKind.ConsiderEverything2))
                {
                    return true;
                }
            }
            return false;
        }

        public static bool CanBeAssignedNull(this TypeSymbol type)
        {
            return type.IsReferenceType || type.IsPointerType() || type.IsNullableType();
        }

        public static bool CanContainNull(this TypeSymbol type)
        {
            // unbound type parameters might contain null, even though they cannot be *assigned* null.
            return !type.IsValueType || type.IsNullableTypeOrTypeParameter();
        }

        public static bool CanBeConst(this TypeSymbol typeSymbol)
        {
            RoslynDebug.Assert((object)typeSymbol != null);

            return typeSymbol.IsReferenceType || typeSymbol.IsEnumType() || typeSymbol.SpecialType.CanBeConst();
        }

        /// <summary>
        /// Assuming that nullable annotations are enabled:
        /// T => true
        /// T where T : struct => false
        /// T where T : class => false
        /// T where T : class? => true
        /// T where T : IComparable => true
        /// T where T : IComparable? => true
        /// </summary>
        public static bool IsTypeParameterDisallowingAnnotation(this TypeSymbol type)
        {
            if (type.TypeKind != TypeKind.TypeParameter)
            {
                return false;
            }
            var typeParameter = (TypeParameterSymbol)type;
            // https://github.com/dotnet/roslyn/issues/30056: Test `where T : unmanaged`. See
            // UninitializedNonNullableFieldTests.TypeParameterConstraints for instance.
            return !typeParameter.IsValueType && !(typeParameter.IsReferenceType && typeParameter.IsNotNullable == true);
        }

        /// <summary>
        /// Assuming that nullable annotations are enabled:
        /// T => true
        /// T where T : struct => false
        /// T where T : class => false
        /// T where T : class? => true
        /// T where T : IComparable => false
        /// T where T : IComparable? => true
        /// </summary>
        public static bool IsPossiblyNullableReferenceTypeTypeParameter(this TypeSymbol type)
        {
            return type is TypeParameterSymbol { IsValueType: false, IsNotNullable: false };
        }

        public static bool IsNonNullableValueType(this TypeSymbol typeArgument)
        {
            if (!typeArgument.IsValueType)
            {
                return false;
            }

            return !IsNullableTypeOrTypeParameter(typeArgument);
        }

        public static bool IsVoidType(this TypeSymbol type)
        {
            return type.SpecialType == SpecialType.System_Void;
        }

        public static bool IsNullableTypeOrTypeParameter(this TypeSymbol type)
        {
            if (type is null)
            {
                return false;
            }

            if (type.TypeKind == TypeKind.TypeParameter)
            {
                var constraintTypes = ((TypeParameterSymbol)type).ConstraintTypesNoUseSiteDiagnostics;
                foreach (var constraintType in constraintTypes)
                {
                    if (constraintType.Type.IsNullableTypeOrTypeParameter())
                    {
                        return true;
                    }
                }
                return false;
            }

            return type.IsNullableType();
        }

        /// <summary>
        /// Is this System.Nullable`1 type, or its substitution.
        ///
        /// To check whether a type is System.Nullable`1 or is a type parameter constrained to System.Nullable`1
        /// use <see cref="TypeSymbolExtensions.IsNullableTypeOrTypeParameter" /> instead.
        /// </summary>
        public static bool IsNullableType(this TypeSymbol type)
        {
            return type.OriginalDefinition.SpecialType == SpecialType.System_Nullable_T;
        }

        public static TypeSymbol GetNullableUnderlyingType(this TypeSymbol type)
        {
            return type.GetNullableUnderlyingTypeWithAnnotations().Type;
        }

        public static TypeWithAnnotations GetNullableUnderlyingTypeWithAnnotations(this TypeSymbol type)
        {
            RoslynDebug.Assert((object)type != null);
            RoslynDebug.Assert(IsNullableType(type));
            RoslynDebug.Assert(type is NamedTypeSymbol);  //not testing Kind because it may be an ErrorType

            return ((NamedTypeSymbol)type).TypeArgumentsWithAnnotationsNoUseSiteDiagnostics[0];
        }

        public static TypeSymbol StrippedType(this TypeSymbol type)
        {
            return type.IsNullableType() ? type.GetNullableUnderlyingType() : type;
        }

<<<<<<< HEAD
        public static TypeSymbol TupleUnderlyingTypeOrSelf(this TypeSymbol type)
        {
            return type.TupleUnderlyingType ?? type;
        }

        public static NamedTypeSymbol TupleUnderlyingTypeOrSelf(this NamedTypeSymbol type)
        {
            return type.TupleUnderlyingType ?? type;
        }

=======
>>>>>>> 27b21d2e
        public static TypeSymbol EnumUnderlyingTypeOrSelf(this TypeSymbol type)
        {
            return type.GetEnumUnderlyingType() ?? type;
        }

        public static bool IsObjectType(this TypeSymbol type)
        {
            return type.SpecialType == SpecialType.System_Object;
        }

        public static bool IsStringType(this TypeSymbol type)
        {
            return type.SpecialType == SpecialType.System_String;
        }

        public static bool IsCharType(this TypeSymbol type)
        {
            return type.SpecialType == SpecialType.System_Char;
        }

        public static bool IsIntegralType(this TypeSymbol type)
        {
            return type.SpecialType.IsIntegralType();
        }

        public static NamedTypeSymbol? GetEnumUnderlyingType(this TypeSymbol? type)
        {
            return (type is NamedTypeSymbol namedType) ? namedType.EnumUnderlyingType : null;
        }

        public static bool IsEnumType(this TypeSymbol type)
        {
            RoslynDebug.Assert((object)type != null);
            return type.TypeKind == TypeKind.Enum;
        }

        public static bool IsValidEnumType(this TypeSymbol type)
        {
            var underlyingType = type.GetEnumUnderlyingType();
            // SpecialType will be None if the underlying type is invalid.
            return (underlyingType is object) && (underlyingType.SpecialType != SpecialType.None);
        }

        /// <summary>
        /// Determines if the given type is a valid attribute parameter type.
        /// </summary>
        /// <param name="type">Type to validated</param>
        /// <param name="compilation">compilation</param>
        /// <returns></returns>
        public static bool IsValidAttributeParameterType(this TypeSymbol type, CSharpCompilation compilation)
        {
            return GetAttributeParameterTypedConstantKind(type, compilation) != TypedConstantKind.Error;
        }

        /// <summary>
        /// Gets the typed constant kind for the given attribute parameter type.
        /// </summary>
        /// <param name="type">Type to validated</param>
        /// <param name="compilation">compilation</param>
        /// <returns>TypedConstantKind for the attribute parameter type.</returns>
        public static TypedConstantKind GetAttributeParameterTypedConstantKind(this TypeSymbol type, CSharpCompilation compilation)
        {
            // Spec (17.1.3)
            // The types of positional and named parameters for an attribute class are limited to the attribute parameter types, which are:
            // 	1) One of the following types: bool, byte, char, double, float, int, long, sbyte, short, string, uint, ulong, ushort.
            //     2) The type object.
            //     3) The type System.Type.
            //     4) An enum type, provided it has public accessibility and the types in which it is nested (if any) also have public accessibility.
            //     5) Single-dimensional arrays of the above types.
            // A constructor argument or public field which does not have one of these types, cannot be used as a positional
            // or named parameter in an attribute specification.

            TypedConstantKind kind = TypedConstantKind.Error;
            if ((object)type == null)
            {
                return TypedConstantKind.Error;
            }

            if (type.Kind == SymbolKind.ArrayType)
            {
                var arrayType = (ArrayTypeSymbol)type;
                if (!arrayType.IsSZArray)
                {
                    return TypedConstantKind.Error;
                }

                kind = TypedConstantKind.Array;
                type = arrayType.ElementType;
            }

            // enum or enum[]
            if (type.IsEnumType())
            {
                // SPEC VIOLATION: Dev11 doesn't enforce either the Enum type or its enclosing types (if any) to have public accessibility.
                // We will be consistent with Dev11 behavior.

                if (kind == TypedConstantKind.Error)
                {
                    // set only if kind is not already set (i.e. its not an array of enum)
                    kind = TypedConstantKind.Enum;
                }

                type = type.GetEnumUnderlyingType()!;
            }

            var typedConstantKind = TypedConstant.GetTypedConstantKind(type, compilation);
            switch (typedConstantKind)
            {
                case TypedConstantKind.Array:
                case TypedConstantKind.Enum:
                case TypedConstantKind.Error:
                    return TypedConstantKind.Error;

                default:
                    if (kind == TypedConstantKind.Array || kind == TypedConstantKind.Enum)
                    {
                        // Array/Enum type with valid element/underlying type
                        return kind;
                    }

                    return typedConstantKind;
            }
        }

        public static bool IsValidExtensionParameterType(this TypeSymbol type)
        {
            switch (type.TypeKind)
            {
                case TypeKind.Pointer:
                case TypeKind.Dynamic:
                    return false;
                default:
                    return true;
            }
        }

        public static bool IsInterfaceType(this TypeSymbol type)
        {
            RoslynDebug.Assert((object)type != null);
            return type.Kind == SymbolKind.NamedType && ((NamedTypeSymbol)type).IsInterface;
        }

        public static bool IsClassType(this TypeSymbol type)
        {
            RoslynDebug.Assert((object)type != null);
            return type.TypeKind == TypeKind.Class;
        }

        public static bool IsStructType(this TypeSymbol type)
        {
            RoslynDebug.Assert((object)type != null);
            return type.TypeKind == TypeKind.Struct;
        }

        public static bool IsErrorType(this TypeSymbol type)
        {
            RoslynDebug.Assert((object)type != null);
            return type.Kind == SymbolKind.ErrorType;
        }

        public static bool IsMethodTypeParameter(this TypeParameterSymbol p)
        {
            return p.ContainingSymbol.Kind == SymbolKind.Method;
        }

        public static bool IsDynamic(this TypeSymbol type)
        {
            return type.TypeKind == TypeKind.Dynamic;
        }

        public static bool IsTypeParameter(this TypeSymbol type)
        {
            RoslynDebug.Assert((object)type != null);
            return type.TypeKind == TypeKind.TypeParameter;
        }

        public static bool IsArray(this TypeSymbol type)
        {
            RoslynDebug.Assert((object)type != null);
            return type.TypeKind == TypeKind.Array;
        }

        public static bool IsSZArray(this TypeSymbol type)
        {
            RoslynDebug.Assert((object)type != null);
            return type.TypeKind == TypeKind.Array && ((ArrayTypeSymbol)type).IsSZArray;
        }

        // If the type is a delegate type, it returns it. If the type is an
        // expression tree type associated with a delegate type, it returns
        // the delegate type. Otherwise, null.
        public static NamedTypeSymbol? GetDelegateType(this TypeSymbol type)
        {
            if ((object)type == null) return null;
            if (type.IsExpressionTree())
            {
                type = ((NamedTypeSymbol)type).TypeArgumentsWithAnnotationsNoUseSiteDiagnostics[0].Type;
            }

            return type.IsDelegateType() ? (NamedTypeSymbol)type : null;
        }

        /// <summary>
        /// return true if the type is constructed from System.Linq.Expressions.Expression`1
        /// </summary>
        public static bool IsExpressionTree(this TypeSymbol _type)
        {
            return _type.OriginalDefinition is NamedTypeSymbol type &&
                type.Arity == 1 &&
                type.MangleName &&
                type.Name == "Expression" &&
                CheckFullName(type.ContainingSymbol, s_expressionsNamespaceName);
        }


        /// <summary>
        /// return true if the type is constructed from a generic interface that 
        /// might be implemented by an array.
        /// </summary>
        public static bool IsPossibleArrayGenericInterface(this TypeSymbol _type)
        {
            if (!(_type is NamedTypeSymbol t))
            {
                return false;
            }

            t = t.OriginalDefinition;

            SpecialType st = t.SpecialType;

            if (st == SpecialType.System_Collections_Generic_IList_T ||
                st == SpecialType.System_Collections_Generic_ICollection_T ||
                st == SpecialType.System_Collections_Generic_IEnumerable_T ||
                st == SpecialType.System_Collections_Generic_IReadOnlyList_T ||
                st == SpecialType.System_Collections_Generic_IReadOnlyCollection_T)
            {
                return true;
            }

            return false;
        }

        private static readonly string[] s_expressionsNamespaceName = { "Expressions", "Linq", MetadataHelpers.SystemString, "" };

        private static bool CheckFullName(Symbol symbol, string[] names)
        {
            for (int i = 0; i < names.Length; i++)
            {
                if ((object)symbol == null || symbol.Name != names[i]) return false;
                symbol = symbol.ContainingSymbol;
            }

            return true;
        }

        public static bool IsDelegateType(this TypeSymbol type)
        {
            RoslynDebug.Assert((object)type != null);
            return type.TypeKind == TypeKind.Delegate;
        }

        public static ImmutableArray<ParameterSymbol> DelegateParameters(this TypeSymbol type)
        {
            var invokeMethod = type.DelegateInvokeMethod();
            if ((object)invokeMethod == null)
            {
                return default(ImmutableArray<ParameterSymbol>);
            }
            return invokeMethod.Parameters;
        }

        public static bool TryGetElementTypesWithAnnotationsIfTupleType(this TypeSymbol type, out ImmutableArray<TypeWithAnnotations> elementTypes)
        {
            if (type.IsTupleType)
            {
                elementTypes = ((NamedTypeSymbol)type).TupleElementTypesWithAnnotations;
                return true;
            }

            // source not a tuple
            elementTypes = default(ImmutableArray<TypeWithAnnotations>);
            return false;
        }

        public static MethodSymbol DelegateInvokeMethod(this TypeSymbol type)
        {
            RoslynDebug.Assert((object)type != null);
            RoslynDebug.Assert(type.IsDelegateType() || type.IsExpressionTree());
            return type.GetDelegateType()!.DelegateInvokeMethod;
        }

        /// <summary>
        /// Return the default value constant for the given type,
        /// or null if the default value is not a constant.
        /// </summary>
        public static ConstantValue? GetDefaultValue(this TypeSymbol type)
        {
            // SPEC:    A default-value-expression is a constant expression (§7.19) if the type
            // SPEC:    is a reference type or a type parameter that is known to be a reference type (§10.1.5). 
            // SPEC:    In addition, a default-value-expression is a constant expression if the type is
            // SPEC:    one of the following value types:
            // SPEC:    sbyte, byte, short, ushort, int, uint, long, ulong, char, float, double, decimal, bool, or any enumeration type.

            RoslynDebug.Assert((object)type != null);

            if (type.IsErrorType())
            {
                return null;
            }

            if (type.IsReferenceType)
            {
                return ConstantValue.Null;
            }

            if (type.IsValueType)
            {
                type = type.EnumUnderlyingTypeOrSelf();

                switch (type.SpecialType)
                {
                    case SpecialType.System_SByte:
                    case SpecialType.System_Byte:
                    case SpecialType.System_Int16:
                    case SpecialType.System_UInt16:
                    case SpecialType.System_Int32:
                    case SpecialType.System_UInt32:
                    case SpecialType.System_Int64:
                    case SpecialType.System_UInt64:
                    case SpecialType.System_Char:
                    case SpecialType.System_Boolean:
                    case SpecialType.System_Single:
                    case SpecialType.System_Double:
                    case SpecialType.System_Decimal:
                        return ConstantValue.Default(type.SpecialType);
                }
            }

            return null;
        }

        public static SpecialType GetSpecialTypeSafe(this TypeSymbol type)
        {
            return (object)type != null ? type.SpecialType : SpecialType.None;
        }

        public static bool IsAtLeastAsVisibleAs(this TypeSymbol type, Symbol sym, ref CompoundUseSiteInfo<AssemblySymbol> useSiteInfo)
        {
            CompoundUseSiteInfo<AssemblySymbol> localUseSiteInfo = useSiteInfo;
            var result = type.VisitType((type1, symbol, unused) => IsTypeLessVisibleThan(type1, symbol, ref localUseSiteInfo), sym,
                                        canDigThroughNullable: true); // System.Nullable is public
<<<<<<< HEAD
            useSiteInfo = localUseSiteInfo;
            return (object)result == null;
=======
            useSiteDiagnostics = localUseSiteDiagnostics;
            return result is null;
>>>>>>> 27b21d2e
        }

        private static bool IsTypeLessVisibleThan(TypeSymbol type, Symbol sym, ref CompoundUseSiteInfo<AssemblySymbol> useSiteInfo)
        {
            switch (type.TypeKind)
            {
                case TypeKind.Class:
                case TypeKind.Struct:
                case TypeKind.Interface:
                case TypeKind.Enum:
                case TypeKind.Delegate:
                case TypeKind.Submission:
                    return !IsAsRestrictive((NamedTypeSymbol)type, sym, ref useSiteInfo);

                default:
                    return false;
            }
        }

        /// <summary>
        /// Visit the given type and, in the case of compound types, visit all "sub type"
        /// (such as A in A[], or { A&lt;T&gt;, T, U } in A&lt;T&gt;.B&lt;U&gt;) invoking 'predicate'
        /// with the type and 'arg' at each sub type. If the predicate returns true for any type,
        /// traversal stops and that type is returned from this method. Otherwise if traversal
        /// completes without the predicate returning true for any type, this method returns null.
        /// </summary>
        public static TypeSymbol? VisitType<T>(
            this TypeSymbol type,
            Func<TypeSymbol, T, bool, bool> predicate,
            T arg,
            bool canDigThroughNullable = false)
        {
            return VisitType(
                typeWithAnnotationsOpt: default,
                type: type,
                typeWithAnnotationsPredicate: null,
                typePredicate: predicate,
                arg,
                canDigThroughNullable);
        }

        /// <summary>
        /// Visit the given type and, in the case of compound types, visit all "sub type".
        /// One of the predicates will be invoked at each type. If the type is a
        /// TypeWithAnnotations, <paramref name="typeWithAnnotationsPredicate"/>
        /// will be invoked; otherwise <paramref name="typePredicate"/> will be invoked.
        /// If the corresponding predicate returns true for any type,
        /// traversal stops and that type is returned from this method. Otherwise if traversal
        /// completes without the predicate returning true for any type, this method returns null.
        /// </summary>
        /// <param name="useDefaultType">If true, use <see cref="TypeWithAnnotations.DefaultType"/>
        /// instead of <see cref="TypeWithAnnotations.Type"/> to avoid early resolution of nullable types</param>
        public static TypeSymbol? VisitType<T>(
            this TypeWithAnnotations typeWithAnnotationsOpt,
            TypeSymbol? type,
            Func<TypeWithAnnotations, T, bool, bool>? typeWithAnnotationsPredicate,
            Func<TypeSymbol, T, bool, bool>? typePredicate,
            T arg,
            bool canDigThroughNullable = false,
            bool useDefaultType = false)
        {
            RoslynDebug.Assert(typeWithAnnotationsOpt.HasType == (type is null));
            RoslynDebug.Assert(canDigThroughNullable == false || useDefaultType == false, "digging through nullable will cause early resolution of nullable types");

            // In order to handle extremely "deep" types like "int[][][][][][][][][]...[]"
            // or int*****************...* we implement manual tail recursion rather than 
            // doing the natural recursion.

            while (true)
            {
                TypeSymbol current = type ?? (useDefaultType ? typeWithAnnotationsOpt.DefaultType : typeWithAnnotationsOpt.Type);
                bool isNestedNamedType = false;

                // Visit containing types from outer-most to inner-most.
                switch (current.TypeKind)
                {
                    case TypeKind.Class:
                    case TypeKind.Struct:
                    case TypeKind.Interface:
                    case TypeKind.Enum:
                    case TypeKind.Delegate:
                        {
                            var containingType = current.ContainingType;
                            if ((object)containingType != null)
                            {
                                isNestedNamedType = true;
                                var result = VisitType(default, containingType, typeWithAnnotationsPredicate, typePredicate, arg, canDigThroughNullable, useDefaultType);
                                if (result is object)
                                {
                                    return result;
                                }
                            }
                        }
                        break;

                    case TypeKind.Submission:
                        RoslynDebug.Assert((object)current.ContainingType == null);
                        break;
                }

                if (typeWithAnnotationsOpt.HasType && typeWithAnnotationsPredicate != null)
                {
                    if (typeWithAnnotationsPredicate(typeWithAnnotationsOpt, arg, isNestedNamedType))
                    {
                        return current;
                    }
                }
                else if (typePredicate != null)
                {
                    if (typePredicate(current, arg, isNestedNamedType))
                    {
                        return current;
                    }
                }

                TypeWithAnnotations next;

                switch (current.TypeKind)
                {
                    case TypeKind.Dynamic:
                    case TypeKind.TypeParameter:
                    case TypeKind.Submission:
                    case TypeKind.Enum:
                        return null;

                    case TypeKind.Error:
                    case TypeKind.Class:
                    case TypeKind.Struct:
                    case TypeKind.Interface:
                    case TypeKind.Delegate:
                        foreach (var typeArg in ((NamedTypeSymbol)current).TypeArgumentsWithAnnotationsNoUseSiteDiagnostics)
                        {
                            // Let's try to avoid early resolution of nullable types
                            var result = VisitType(
                                typeWithAnnotationsOpt: canDigThroughNullable ? default : typeArg,
                                type: canDigThroughNullable ? typeArg.NullableUnderlyingTypeOrSelf : null,
                                typeWithAnnotationsPredicate,
                                typePredicate,
                                arg,
                                canDigThroughNullable,
                                useDefaultType);
                            if (result is object)
                            {
                                return result;
                            }
                        }
                        return null;

                    case TypeKind.Array:
                        next = ((ArrayTypeSymbol)current).ElementTypeWithAnnotations;
                        break;

                    case TypeKind.Pointer:
                        next = ((PointerTypeSymbol)current).PointedAtTypeWithAnnotations;
                        break;

                    default:
                        throw ExceptionUtilities.UnexpectedValue(current.TypeKind);
                }

                // Let's try to avoid early resolution of nullable types
                typeWithAnnotationsOpt = canDigThroughNullable ? default : next;
                type = canDigThroughNullable ? next.NullableUnderlyingTypeOrSelf : null;
            }
        }

        private static bool IsAsRestrictive(NamedTypeSymbol s1, Symbol sym2, ref CompoundUseSiteInfo<AssemblySymbol> useSiteInfo)
        {
            Accessibility acc1 = s1.DeclaredAccessibility;

            if (acc1 == Accessibility.Public)
            {
                return true;
            }

            for (Symbol s2 = sym2; s2.Kind != SymbolKind.Namespace; s2 = s2.ContainingSymbol)
            {
                Accessibility acc2 = s2.DeclaredAccessibility;

                switch (acc1)
                {
                    case Accessibility.Internal:
                        {
                            // If s2 is private or internal, and within the same assembly as s1,
                            // then this is at least as restrictive as s1's internal.
                            if ((acc2 == Accessibility.Private || acc2 == Accessibility.Internal || acc2 == Accessibility.ProtectedAndInternal) && s2.ContainingAssembly.HasInternalAccessTo(s1.ContainingAssembly))
                            {
                                return true;
                            }

                            break;
                        }

                    case Accessibility.ProtectedAndInternal:
                        // Since s1 is private protected, s2 must pass the test for being both more restrictive than internal and more restrictive than protected.
                        // We first do the "internal" test (copied from above), then if it passes we continue with the "protected" test.

                        if ((acc2 == Accessibility.Private || acc2 == Accessibility.Internal || acc2 == Accessibility.ProtectedAndInternal) && s2.ContainingAssembly.HasInternalAccessTo(s1.ContainingAssembly))
                        {
                            // passed the internal test; now do the test for the protected case
                            goto case Accessibility.Protected;
                        }

                        break;

                    case Accessibility.Protected:
                        {
                            var parent1 = s1.ContainingType;

                            if ((object)parent1 == null)
                            {
                                // not helpful
                            }
                            else if (acc2 == Accessibility.Private)
                            {
                                // if s2 is private and within s1's parent or within a subclass of s1's parent,
                                // then this is at least as restrictive as s1's protected.
                                for (var parent2 = s2.ContainingType; (object)parent2 != null; parent2 = parent2.ContainingType)
                                {
                                    if (parent1.IsAccessibleViaInheritance(parent2, ref useSiteInfo))
                                    {
                                        return true;
                                    }
                                }
                            }
                            else if (acc2 == Accessibility.Protected || acc2 == Accessibility.ProtectedAndInternal)
                            {
                                // if s2 is protected, and it's parent is a subclass (or the same as) s1's parent
                                // then this is at least as restrictive as s1's protected
                                var parent2 = s2.ContainingType;
                                if ((object)parent2 != null && parent1.IsAccessibleViaInheritance(parent2, ref useSiteInfo))
                                {
                                    return true;
                                }
                            }

                            break;
                        }

                    case Accessibility.ProtectedOrInternal:
                        {
                            var parent1 = s1.ContainingType;

                            if ((object)parent1 == null)
                            {
                                break;
                            }

                            switch (acc2)
                            {
                                case Accessibility.Private:
                                    // if s2 is private and within a subclass of s1's parent,
                                    // or within the same assembly as s1
                                    // then this is at least as restrictive as s1's internal protected.
                                    if (s2.ContainingAssembly.HasInternalAccessTo(s1.ContainingAssembly))
                                    {
                                        return true;
                                    }

                                    for (var parent2 = s2.ContainingType; (object)parent2 != null; parent2 = parent2.ContainingType)
                                    {
                                        if (parent1.IsAccessibleViaInheritance(parent2, ref useSiteInfo))
                                        {
                                            return true;
                                        }
                                    }

                                    break;

                                case Accessibility.Internal:
                                    // If s2 is in the same assembly as s1, then this is more restrictive
                                    // than s1's internal protected.
                                    if (s2.ContainingAssembly.HasInternalAccessTo(s1.ContainingAssembly))
                                    {
                                        return true;
                                    }

                                    break;

                                case Accessibility.Protected:
                                    // if s2 is protected, and it's parent is a subclass (or the same as) s1's parent
                                    // then this is at least as restrictive as s1's internal protected
                                    if (parent1.IsAccessibleViaInheritance(s2.ContainingType, ref useSiteInfo))
                                    {
                                        return true;
                                    }

                                    break;

                                case Accessibility.ProtectedAndInternal:
                                    // if s2 is private protected, and it's parent is a subclass (or the same as) s1's parent
                                    // or its in the same assembly as s1, then this is at least as restrictive as s1's protected
                                    if (s2.ContainingAssembly.HasInternalAccessTo(s1.ContainingAssembly) ||
                                        parent1.IsAccessibleViaInheritance(s2.ContainingType, ref useSiteInfo))
                                    {
                                        return true;
                                    }

                                    break;

                                case Accessibility.ProtectedOrInternal:
                                    // if s2 is internal protected, and it's parent is a subclass (or the same as) s1's parent
                                    // and its in the same assembly as s1, then this is at least as restrictive as s1's protected
                                    if (s2.ContainingAssembly.HasInternalAccessTo(s1.ContainingAssembly) &&
                                        parent1.IsAccessibleViaInheritance(s2.ContainingType, ref useSiteInfo))
                                    {
                                        return true;
                                    }

                                    break;
                            }
                            break;
                        }

                    case Accessibility.Private:
                        if (acc2 == Accessibility.Private)
                        {
                            // if s2 is private, and it is within s1's parent, then this is at
                            // least as restrictive as s1's private.
                            NamedTypeSymbol parent1 = s1.ContainingType;

                            if ((object)parent1 == null)
                            {
                                break;
                            }

                            var parent1OriginalDefinition = parent1.OriginalDefinition;
                            for (var parent2 = s2.ContainingType; (object)parent2 != null; parent2 = parent2.ContainingType)
                            {
                                if (ReferenceEquals(parent2.OriginalDefinition, parent1OriginalDefinition) || parent1OriginalDefinition.TypeKind == TypeKind.Submission && parent2.TypeKind == TypeKind.Submission)
                                {
                                    return true;
                                }
                            }
                        }

                        break;

                    default:
                        throw ExceptionUtilities.UnexpectedValue(acc1);
                }
            }

            return false;
        }

        public static bool IsUnboundGenericType(this TypeSymbol type)
        {
            return type is NamedTypeSymbol { IsUnboundGenericType: true };
        }

        public static bool IsTopLevelType(this NamedTypeSymbol type)
        {
            return (object)type.ContainingType == null;
        }

        /// <summary>
        /// (null TypeParameterSymbol "parameter"): Checks if the given type is a type parameter 
        /// or its referent type is a type parameter (array/pointer) or contains a type parameter (aggregate type)
        /// (non-null TypeParameterSymbol "parameter"): above + also checks if the type parameter
        /// is the same as "parameter"
        /// </summary>
        public static bool ContainsTypeParameter(this TypeSymbol type, TypeParameterSymbol? parameter = null)
        {
            var result = type.VisitType(s_containsTypeParameterPredicate, parameter);
            return result is object;
        }

        private static readonly Func<TypeSymbol, TypeParameterSymbol?, bool, bool> s_containsTypeParameterPredicate =
            (type, parameter, unused) => type.TypeKind == TypeKind.TypeParameter && (parameter is null || TypeSymbol.Equals(type, parameter, TypeCompareKind.ConsiderEverything2));

        public static bool ContainsTypeParameter(this TypeSymbol type, MethodSymbol parameterContainer)
        {
            RoslynDebug.Assert((object)parameterContainer != null);

            var result = type.VisitType(s_isTypeParameterWithSpecificContainerPredicate, parameterContainer);
            return result is object;
        }

        private static readonly Func<TypeSymbol, Symbol, bool, bool> s_isTypeParameterWithSpecificContainerPredicate =
             (type, parameterContainer, unused) => type.TypeKind == TypeKind.TypeParameter && (object)type.ContainingSymbol == (object)parameterContainer;

        public static bool ContainsTypeParameters(this TypeSymbol type, HashSet<TypeParameterSymbol> parameters)
        {
            var result = type.VisitType(s_containsTypeParametersPredicate, parameters);
            return result is object;
        }

        private static readonly Func<TypeSymbol, HashSet<TypeParameterSymbol>, bool, bool> s_containsTypeParametersPredicate =
            (type, parameters, unused) => type.TypeKind == TypeKind.TypeParameter && parameters.Contains((TypeParameterSymbol)type);

        /// <summary>
        /// Return true if the type contains any dynamic type reference.
        /// </summary>
        public static bool ContainsDynamic(this TypeSymbol type)
        {
            var result = type.VisitType(s_containsDynamicPredicate, null, canDigThroughNullable: true);
            return result is object;
        }

        private static readonly Func<TypeSymbol, object?, bool, bool> s_containsDynamicPredicate = (type, unused1, unused2) => type.TypeKind == TypeKind.Dynamic;

        /// <summary>
        /// Return true if the type contains any tuples.
        /// </summary>
        internal static bool ContainsTuple(this TypeSymbol type) =>
            type.VisitType((TypeSymbol t, object? _1, bool _2) => t.IsTupleType, null) is object;

        /// <summary>
        /// Return true if the type contains any tuples with element names.
        /// </summary>
        internal static bool ContainsTupleNames(this TypeSymbol type) =>
            type.VisitType((TypeSymbol t, object? _1, bool _2) => !t.TupleElementNames.IsDefault, null) is object;

        /// <summary>
        /// Guess the non-error type that the given type was intended to represent.
        /// If the type itself is not an error type, then it will be returned.
        /// Otherwise, the underlying type (if any) of the error type will be
        /// returned.
        /// </summary>
        /// <remarks>
        /// Any non-null type symbol returned is guaranteed not to be an error type.
        /// 
        /// It is possible to pass in a constructed type and received back an 
        /// unconstructed type.  This can occur when the type passed in was
        /// constructed from an error type - the underlying definition will be
        /// available, but there won't be a good way to "re-substitute" back up
        /// to the level of the specified type.
        /// </remarks>
        internal static TypeSymbol? GetNonErrorGuess(this TypeSymbol type)
        {
            var result = ExtendedErrorTypeSymbol.ExtractNonErrorType(type);
            RoslynDebug.Assert((object?)result == null || !result.IsErrorType());
            return result;
        }

        /// <summary>
        /// Guess the non-error type kind that the given type was intended to represent,
        /// if possible. If not, return TypeKind.Error.
        /// </summary>
        internal static TypeKind GetNonErrorTypeKindGuess(this TypeSymbol type)
        {
            return ExtendedErrorTypeSymbol.ExtractNonErrorTypeKind(type);
        }

        /// <summary>
        /// Returns true if the type was a valid switch expression type in C# 6. We use this test to determine
        /// whether or not we should attempt a user-defined conversion from the type to a C# 6 switch governing
        /// type, which we support for compatibility with C# 6 and earlier.
        /// </summary>
        internal static bool IsValidV6SwitchGoverningType(this TypeSymbol type, bool isTargetTypeOfUserDefinedOp = false)
        {
            // SPEC:    The governing type of a switch statement is established by the switch expression.
            // SPEC:    1) If the type of the switch expression is sbyte, byte, short, ushort, int, uint,
            // SPEC:       long, ulong, bool, char, string, or an enum-type, or if it is the nullable type
            // SPEC:       corresponding to one of these types, then that is the governing type of the switch statement. 
            // SPEC:    2) Otherwise, exactly one user-defined implicit conversion must exist from the
            // SPEC:       type of the switch expression to one of the following possible governing types:
            // SPEC:       sbyte, byte, short, ushort, int, uint, long, ulong, char, string, or, a nullable type
            // SPEC:       corresponding to one of those types

            RoslynDebug.Assert((object)type != null);
            if (type.IsNullableType())
            {
                type = type.GetNullableUnderlyingType();
            }

            // User-defined implicit conversion with target type as Enum type is not valid.
            if (!isTargetTypeOfUserDefinedOp)
            {
                type = type.EnumUnderlyingTypeOrSelf();
            }

            switch (type.SpecialType)
            {
                case SpecialType.System_SByte:
                case SpecialType.System_Byte:
                case SpecialType.System_Int16:
                case SpecialType.System_UInt16:
                case SpecialType.System_Int32:
                case SpecialType.System_UInt32:
                case SpecialType.System_Int64:
                case SpecialType.System_UInt64:
                case SpecialType.System_Char:
                case SpecialType.System_String:
                    return true;

                case SpecialType.System_Boolean:
                    // User-defined implicit conversion with target type as bool type is not valid.
                    return !isTargetTypeOfUserDefinedOp;
            }

            return false;
        }

#pragma warning disable CA1200 // Avoid using cref tags with a prefix
        /// <summary>
        /// Returns true if the type is one of the restricted types, namely: <see cref="T:System.TypedReference"/>, 
        /// <see cref="T:System.ArgIterator"/>, or <see cref="T:System.RuntimeArgumentHandle"/>.
        /// or a ref-like type.
        /// </summary>
#pragma warning restore CA1200 // Avoid using cref tags with a prefix
        internal static bool IsRestrictedType(this TypeSymbol type,
                                                bool ignoreSpanLikeTypes = false)
        {
            // See Dev10 C# compiler, "type.cpp", bool Type::isSpecialByRefType() const
            RoslynDebug.Assert((object)type != null);
            switch (type.SpecialType)
            {
                case SpecialType.System_TypedReference:
                case SpecialType.System_ArgIterator:
                case SpecialType.System_RuntimeArgumentHandle:
                    return true;
            }

            return ignoreSpanLikeTypes ?
                        false :
                        type.IsRefLikeType;
        }

        public static bool IsIntrinsicType(this TypeSymbol type)
        {
            return type.SpecialType.IsIntrinsicType();
        }

        public static bool IsPartial(this TypeSymbol type)
        {
            return type is SourceNamedTypeSymbol { IsPartial: true };
        }

        public static bool IsPointerType(this TypeSymbol type)
        {
            return type is PointerTypeSymbol;
        }

        internal static int FixedBufferElementSizeInBytes(this TypeSymbol type)
        {
            return type.SpecialType.FixedBufferElementSizeInBytes();
        }

        // check that its type is allowed for Volatile
        internal static bool IsValidVolatileFieldType(this TypeSymbol type)
        {
            switch (type.TypeKind)
            {
                case TypeKind.Struct:
                    return type.SpecialType.IsValidVolatileFieldType();

                case TypeKind.Array:
                case TypeKind.Class:
                case TypeKind.Delegate:
                case TypeKind.Dynamic:
                case TypeKind.Error:
                case TypeKind.Interface:
                case TypeKind.Pointer:
                    return true;

                case TypeKind.Enum:
                    return ((NamedTypeSymbol)type).EnumUnderlyingType.SpecialType.IsValidVolatileFieldType();

                case TypeKind.TypeParameter:
                    return type.IsReferenceType;

                case TypeKind.Submission:
                    throw ExceptionUtilities.UnexpectedValue(type.TypeKind);
            }

            return false;
        }

        /// <summary>
        /// Add this instance to the set of checked types. Returns true
        /// if this was added, false if the type was already in the set.
        /// </summary>
        public static bool MarkCheckedIfNecessary(this TypeSymbol type, ref HashSet<TypeSymbol> checkedTypes)
        {
            if (checkedTypes == null)
            {
                checkedTypes = new HashSet<TypeSymbol>();
            }

            return checkedTypes.Add(type);
        }

        internal static bool IsUnsafe(this TypeSymbol type)
        {
            while (true)
            {
                switch (type.TypeKind)
                {
                    case TypeKind.Pointer:
                        return true;
                    case TypeKind.Array:
                        type = ((ArrayTypeSymbol)type).ElementType;
                        break;
                    default:
                        // NOTE: we could consider a generic type with unsafe type arguments to be unsafe,
                        // but that's already an error, so there's no reason to report it.  Also, this
                        // matches Type::isUnsafe in Dev10.
                        return false;
                }
            }
        }

        internal static bool IsVoidPointer(this TypeSymbol type)
        {
            return type is PointerTypeSymbol p && p.PointedAtType.IsVoidType();
        }

        /// <summary>
        /// These special types are structs that contain fields of the same type
        /// (e.g. <see cref="System.Int32"/> contains an instance field of type <see cref="System.Int32"/>).
        /// </summary>
        internal static bool IsPrimitiveRecursiveStruct(this TypeSymbol t)
        {
            return t.SpecialType.IsPrimitiveRecursiveStruct();
        }

        /// <summary>
        /// Compute a hash code for the constructed type. The return value will be
        /// non-zero so callers can used zero to represent an uninitialized value.
        /// </summary>
        internal static int ComputeHashCode(this NamedTypeSymbol type)
        {
            RoslynDebug.Assert(!type.Equals(type.OriginalDefinition, TypeCompareKind.AllIgnoreOptions) || wasConstructedForAnnotations(type));

            if (wasConstructedForAnnotations(type))
            {
                // A type that uses its own type parameters as type arguments was constructed only for the purpose of adding annotations.
                // In that case we'll use the hash from the definition.

                return type.OriginalDefinition.GetHashCode();
            }

            int code = type.OriginalDefinition.GetHashCode();
            code = Hash.Combine(type.ContainingType, code);

            // Unconstructed type may contain alpha-renamed type parameters while
            // may still be considered equal, we do not want to give different hashcode to such types.
            //
            // Example:
            //   Having original type A<U>.B<V> we create two _unconstructed_ types
            //    A<int>.B<V'>
            //    A<int>.B<V">     
            //  Note that V' and V" are type parameters substituted via alpha-renaming of original V
            //  These are different objects, but represent the same "type parameter at index 1"
            //
            //  In short - we are not interested in the type parameters of unconstructed types.
            if ((object)type.ConstructedFrom != (object)type)
            {
                foreach (var arg in type.TypeArgumentsWithAnnotationsNoUseSiteDiagnostics)
                {
                    code = Hash.Combine(arg.Type, code);
                }
            }

            // 0 may be used by the caller to indicate the hashcode is not
            // initialized. If we computed 0 for the hashcode, tweak it.
            if (code == 0)
            {
                code++;
            }
            return code;

            static bool wasConstructedForAnnotations(NamedTypeSymbol type)
            {
                do
                {
                    var typeArguments = type.TypeArgumentsWithAnnotationsNoUseSiteDiagnostics;
                    var typeParameters = type.OriginalDefinition.TypeParameters;

                    for (int i = 0; i < typeArguments.Length; i++)
                    {
                        if (!typeParameters[i].Equals(
                                 typeArguments[i].Type.OriginalDefinition,
                                 TypeCompareKind.ConsiderEverything))
                        {
                            return false;
                        }
                    }

                    type = type.ContainingType;
                }
                while (type is object && !type.IsDefinition);

                return true;
            }
        }

        /// <summary>
        /// If we are in a COM PIA with embedInteropTypes enabled we should turn properties and methods 
        /// that have the type and return type of object, respectively, into type dynamic. If the requisite conditions 
        /// are fulfilled, this method returns a dynamic type. If not, it returns the original type.
        /// </summary>
        /// <param name="type">A property type or method return type to be checked for dynamification.</param>
        /// <param name="containingType">Containing type.</param>
        /// <returns></returns>
        public static TypeSymbol AsDynamicIfNoPia(this TypeSymbol type, NamedTypeSymbol containingType)
        {
            return type.TryAsDynamicIfNoPia(containingType, out TypeSymbol? result) ? result : type;
        }

        public static bool TryAsDynamicIfNoPia(this TypeSymbol type, NamedTypeSymbol containingType, [NotNullWhen(true)] out TypeSymbol? result)
        {
            if (type.SpecialType == SpecialType.System_Object)
            {
                AssemblySymbol assembly = containingType.ContainingAssembly;
                if ((object)assembly != null &&
                    assembly.IsLinked &&
                    containingType.IsComImport)
                {
                    result = DynamicTypeSymbol.Instance;
                    return true;
                }
            }
            result = null;
            return false;
        }

        /// <summary>
        /// Type variables are never considered reference types by the verifier.
        /// </summary>
        internal static bool IsVerifierReference(this TypeSymbol type)
        {
            return type.IsReferenceType && type.TypeKind != TypeKind.TypeParameter;
        }

        /// <summary>
        /// Type variables are never considered value types by the verifier.
        /// </summary>
        internal static bool IsVerifierValue(this TypeSymbol type)
        {
            return type.IsValueType && type.TypeKind != TypeKind.TypeParameter;
        }

        internal static void AddUseSiteInfo(
            this TypeSymbol type,
            ref CompoundUseSiteInfo<AssemblySymbol> useSiteInfo)
        {
            useSiteInfo.AddForSymbol(type);
        }

        /// <summary>
        /// Return all of the type parameters in this type and enclosing types,
        /// from outer-most to inner-most type.
        /// </summary>
        internal static ImmutableArray<TypeParameterSymbol> GetAllTypeParameters(this NamedTypeSymbol type)
        {
            // Avoid allocating a builder in the common case.
            if ((object)type.ContainingType == null)
            {
                return type.TypeParameters;
            }

            var builder = ArrayBuilder<TypeParameterSymbol>.GetInstance();
            type.GetAllTypeParameters(builder);
            return builder.ToImmutableAndFree();
        }

        /// <summary>
        /// Return all of the type parameters in this type and enclosing types,
        /// from outer-most to inner-most type.
        /// </summary>
        internal static void GetAllTypeParameters(this NamedTypeSymbol type, ArrayBuilder<TypeParameterSymbol> result)
        {
            var containingType = type.ContainingType;
            if ((object)containingType != null)
            {
                containingType.GetAllTypeParameters(result);
            }

            result.AddRange(type.TypeParameters);
        }

        /// <summary>
        /// Return the nearest type parameter with the given name in
        /// this type or any enclosing type.
        /// </summary>
        internal static TypeParameterSymbol? FindEnclosingTypeParameter(this NamedTypeSymbol type, string name)
        {
            var allTypeParameters = ArrayBuilder<TypeParameterSymbol>.GetInstance();
            type.GetAllTypeParameters(allTypeParameters);

            TypeParameterSymbol? result = null;

            foreach (TypeParameterSymbol tpEnclosing in allTypeParameters)
            {
                if (name == tpEnclosing.Name)
                {
                    result = tpEnclosing;
                    break;
                }
            }

            allTypeParameters.Free();
            return result;
        }

        /// <summary>
        /// Return the nearest type parameter with the given name in
        /// this symbol or any enclosing symbol.
        /// </summary>
        internal static TypeParameterSymbol? FindEnclosingTypeParameter(this Symbol methodOrType, string name)
        {
            while (methodOrType != null)
            {
                switch (methodOrType.Kind)
                {
                    case SymbolKind.Method:
                    case SymbolKind.NamedType:
                    case SymbolKind.ErrorType:
                    case SymbolKind.Field:
                    case SymbolKind.Property:
                    case SymbolKind.Event:
                        break;
                    default:
                        return null;
                }
                foreach (var typeParameter in methodOrType.GetMemberTypeParameters())
                {
                    if (typeParameter.Name == name)
                    {
                        return typeParameter;
                    }
                }
                methodOrType = methodOrType.ContainingSymbol;
            }
            return null;
        }

        /// <summary>
        /// Return true if the fully qualified name of the type's containing symbol
        /// matches the given name. This method avoids string concatenations
        /// in the common case where the type is a top-level type.
        /// </summary>
        internal static bool HasNameQualifier(this NamedTypeSymbol type, string qualifiedName)
        {
            const StringComparison comparison = StringComparison.Ordinal;

            var container = type.ContainingSymbol;
            if (container.Kind != SymbolKind.Namespace)
            {
                // Nested type. For simplicity, compare qualified name to SymbolDisplay result.
                return string.Equals(container.ToDisplayString(SymbolDisplayFormat.QualifiedNameOnlyFormat), qualifiedName, comparison);
            }

            var @namespace = (NamespaceSymbol)container;
            if (@namespace.IsGlobalNamespace)
            {
                return qualifiedName.Length == 0;
            }

            return HasNamespaceName(@namespace, qualifiedName, comparison, length: qualifiedName.Length);
        }

        private static bool HasNamespaceName(NamespaceSymbol @namespace, string namespaceName, StringComparison comparison, int length)
        {
            if (length == 0)
            {
                return false;
            }

            var container = @namespace.ContainingNamespace;
            int separator = namespaceName.LastIndexOf('.', length - 1, length);
            int offset = 0;
            if (separator >= 0)
            {
                if (container.IsGlobalNamespace)
                {
                    return false;
                }

                if (!HasNamespaceName(container, namespaceName, comparison, length: separator))
                {
                    return false;
                }

                int n = separator + 1;
                offset = n;
                length -= n;
            }
            else if (!container.IsGlobalNamespace)
            {
                return false;
            }

            var name = @namespace.Name;
            return (name.Length == length) && (string.Compare(name, 0, namespaceName, offset, length, comparison) == 0);
        }

        internal static bool IsNonGenericTaskType(this TypeSymbol type, CSharpCompilation compilation)
        {
            var namedType = type as NamedTypeSymbol;
            if (namedType is null || namedType.Arity != 0)
            {
                return false;
            }
            if ((object)namedType == compilation.GetWellKnownType(WellKnownType.System_Threading_Tasks_Task))
            {
                return true;
            }
            if (namedType.IsVoidType())
            {
                return false;
            }
            return namedType.IsCustomTaskType(builderArgument: out _);
        }

        internal static bool IsGenericTaskType(this TypeSymbol type, CSharpCompilation compilation)
        {
            if (!(type is NamedTypeSymbol { Arity: 1 } namedType))
            {
                return false;
            }
            if ((object)namedType.ConstructedFrom == compilation.GetWellKnownType(WellKnownType.System_Threading_Tasks_Task_T))
            {
                return true;
            }
            return namedType.IsCustomTaskType(builderArgument: out _);
        }

        internal static bool IsIAsyncEnumerableType(this TypeSymbol type, CSharpCompilation compilation)
        {
            if (!(type is NamedTypeSymbol { Arity: 1 } namedType))
            {
                return false;
            }

            return (object)namedType.ConstructedFrom == compilation.GetWellKnownType(WellKnownType.System_Collections_Generic_IAsyncEnumerable_T);
        }

        internal static bool IsIAsyncEnumeratorType(this TypeSymbol type, CSharpCompilation compilation)
        {
            if (!(type is NamedTypeSymbol { Arity: 1 } namedType))
            {
                return false;
            }

            return (object)namedType.ConstructedFrom == compilation.GetWellKnownType(WellKnownType.System_Collections_Generic_IAsyncEnumerator_T);
        }

        /// <summary>
        /// Returns true if the type is generic or non-generic custom task-like type due to the
        /// [AsyncMethodBuilder(typeof(B))] attribute. It returns the "B".
        /// </summary>
        /// <remarks>
        /// For the Task types themselves, this method might return true or false depending on mscorlib.
        /// The definition of "custom task-like type" is one that has an [AsyncMethodBuilder(typeof(B))] attribute,
        /// no more, no less. Validation of builder type B is left for elsewhere. This method returns B
        /// without validation of any kind.
        /// </remarks>
        internal static bool IsCustomTaskType(this NamedTypeSymbol type, [NotNullWhen(true)] out object? builderArgument)
        {
            RoslynDebug.Assert((object)type != null);

            var arity = type.Arity;
            if (arity < 2)
            {
                // Find the AsyncBuilder attribute.
                foreach (var attr in type.GetAttributes())
                {
                    if (attr.IsTargetAttribute(type, AttributeDescription.AsyncMethodBuilderAttribute)
                        && attr.CommonConstructorArguments.Length == 1
                        && attr.CommonConstructorArguments[0].Kind == TypedConstantKind.Type)
                    {
                        builderArgument = attr.CommonConstructorArguments[0].ValueInternal;
                        return true;
                    }
                }
            }

            builderArgument = null;
            return false;
        }

        /// <summary>
        /// Replace Task-like types with Task types.
        /// </summary>
        internal static TypeSymbol NormalizeTaskTypes(this TypeSymbol type, CSharpCompilation compilation)
        {
            NormalizeTaskTypesInType(compilation, ref type);
            return type;
        }

        /// <summary>
        /// Replace Task-like types with Task types. Returns true if there were changes.
        /// </summary>
        private static bool NormalizeTaskTypesInType(CSharpCompilation compilation, ref TypeSymbol type)
        {
            switch (type.Kind)
            {
                case SymbolKind.NamedType:
                case SymbolKind.ErrorType:
                    {
                        var namedType = (NamedTypeSymbol)type;
                        var changed = NormalizeTaskTypesInNamedType(compilation, ref namedType);
                        type = namedType;
                        return changed;
                    }
                case SymbolKind.ArrayType:
                    {
                        var arrayType = (ArrayTypeSymbol)type;
                        var changed = NormalizeTaskTypesInArray(compilation, ref arrayType);
                        type = arrayType;
                        return changed;
                    }
                case SymbolKind.PointerType:
                    {
                        var pointerType = (PointerTypeSymbol)type;
                        var changed = NormalizeTaskTypesInPointer(compilation, ref pointerType);
                        type = pointerType;
                        return changed;
                    }
            }
            return false;
        }

        private static bool NormalizeTaskTypesInType(CSharpCompilation compilation, ref TypeWithAnnotations typeWithAnnotations)
        {
            var type = typeWithAnnotations.Type;
            if (NormalizeTaskTypesInType(compilation, ref type))
            {
                typeWithAnnotations = TypeWithAnnotations.Create(type, customModifiers: typeWithAnnotations.CustomModifiers);
                return true;
            }
            return false;
        }

        private static bool NormalizeTaskTypesInNamedType(CSharpCompilation compilation, ref NamedTypeSymbol type)
        {
            bool hasChanged = false;

            if (!type.IsDefinition)
            {
                RoslynDebug.Assert(type.IsGenericType);
                var typeArgumentsBuilder = ArrayBuilder<TypeWithAnnotations>.GetInstance();
<<<<<<< HEAD
                var discardedUseSiteInfo = CompoundUseSiteInfo<AssemblySymbol>.Discarded;
                type.GetAllTypeArguments(typeArgumentsBuilder, ref discardedUseSiteInfo);
=======
                HashSet<DiagnosticInfo>? useSiteDiagnostics = null;
                type.GetAllTypeArguments(typeArgumentsBuilder, ref useSiteDiagnostics);
>>>>>>> 27b21d2e
                for (int i = 0; i < typeArgumentsBuilder.Count; i++)
                {
                    var typeWithModifier = typeArgumentsBuilder[i];
                    var typeArgNormalized = typeWithModifier.Type;
                    if (NormalizeTaskTypesInType(compilation, ref typeArgNormalized))
                    {
                        hasChanged = true;
                        // Preserve custom modifiers but without normalizing those types.
                        typeArgumentsBuilder[i] = TypeWithAnnotations.Create(typeArgNormalized, customModifiers: typeWithModifier.CustomModifiers);
                    }
                }
                if (hasChanged)
                {
                    var originalType = type;
                    var originalDefinition = originalType.OriginalDefinition;
                    var typeParameters = originalDefinition.GetAllTypeParameters();
                    var typeMap = new TypeMap(typeParameters, typeArgumentsBuilder.ToImmutable(), allowAlpha: true);
                    type = typeMap.SubstituteNamedType(originalDefinition).WithTupleDataFrom(originalType);
                }
                typeArgumentsBuilder.Free();
            }

            if (type.OriginalDefinition.IsCustomTaskType(builderArgument: out _))
            {
                int arity = type.Arity;
                RoslynDebug.Assert(arity < 2);
                var taskType = compilation.GetWellKnownType(
                    arity == 0 ?
                        WellKnownType.System_Threading_Tasks_Task :
                        WellKnownType.System_Threading_Tasks_Task_T);
                if (taskType.TypeKind == TypeKind.Error)
                {
                    // Skip if Task types are not available.
                    return false;
                }
                type = arity == 0 ?
                    taskType :
                    taskType.Construct(
                        ImmutableArray.Create(type.TypeArgumentsWithAnnotationsNoUseSiteDiagnostics[0]),
                        unbound: false);
                hasChanged = true;
            }

            return hasChanged;
        }

        private static bool NormalizeTaskTypesInArray(CSharpCompilation compilation, ref ArrayTypeSymbol arrayType)
        {
            var elementType = arrayType.ElementTypeWithAnnotations;
            if (!NormalizeTaskTypesInType(compilation, ref elementType))
            {
                return false;
            }
            arrayType = arrayType.WithElementType(elementType);
            return true;
        }

        private static bool NormalizeTaskTypesInPointer(CSharpCompilation compilation, ref PointerTypeSymbol pointerType)
        {
            var pointedAtType = pointerType.PointedAtTypeWithAnnotations;
            if (!NormalizeTaskTypesInType(compilation, ref pointedAtType))
            {
                return false;
            }
            // Preserve custom modifiers but without normalizing those types.
            pointerType = new PointerTypeSymbol(pointedAtType);
            return true;
        }

        internal static Cci.TypeReferenceWithAttributes GetTypeRefWithAttributes(
            this TypeWithAnnotations type,
            Emit.PEModuleBuilder moduleBuilder,
            Symbol declaringSymbol,
            Cci.ITypeReference typeRef)
        {
            var builder = ArrayBuilder<Cci.ICustomAttribute>.GetInstance();
            var compilation = declaringSymbol.DeclaringCompilation;

            if (compilation != null)
            {
                if (type.Type.ContainsTupleNames())
                {
                    SynthesizedAttributeData? attr = compilation.SynthesizeTupleNamesAttribute(type.Type);
                    if (attr != null)
                    {
                        builder.Add(attr);
                    }
                }

                if (compilation.ShouldEmitNullableAttributes(declaringSymbol))
                {
                    SynthesizedAttributeData? attr = moduleBuilder.SynthesizeNullableAttributeIfNecessary(declaringSymbol, declaringSymbol.GetNullableContextValue(), type);
                    if (attr != null)
                    {
                        builder.Add(attr);
                    }
                }
            }

            return new Cci.TypeReferenceWithAttributes(typeRef, builder.ToImmutableAndFree());
        }

        internal static bool IsWellKnownTypeInAttribute(this TypeSymbol typeSymbol) => typeSymbol.IsWellKnownInteropServicesTopLevelType("InAttribute");

        internal static bool IsWellKnownTypeUnmanagedType(this TypeSymbol typeSymbol) => typeSymbol.IsWellKnownInteropServicesTopLevelType("UnmanagedType");

        private static bool IsWellKnownInteropServicesTopLevelType(this TypeSymbol typeSymbol, string name)
        {
            if (typeSymbol.Name != name || typeSymbol.ContainingType is object)
            {
                return false;
            }

            var interopServicesNamespace = typeSymbol.ContainingNamespace;
            if (interopServicesNamespace?.Name != "InteropServices")
            {
                return false;
            }

            var runtimeNamespace = interopServicesNamespace.ContainingNamespace;
            if (runtimeNamespace?.Name != "Runtime")
            {
                return false;
            }

            var systemNamespace = runtimeNamespace.ContainingNamespace;
            if (systemNamespace?.Name != "System")
            {
                return false;
            }

            var globalNamespace = systemNamespace.ContainingNamespace;

            return globalNamespace != null && globalNamespace.IsGlobalNamespace;
        }

        public static bool IsBadAsyncReturn(this TypeSymbol returnType, CSharpCompilation declaringCompilation)
        {
            // Note: we're passing the return type explicitly (rather than using `method.ReturnType`) to avoid cycles
            return !returnType.IsErrorType() &&
                !returnType.IsVoidType() &&
                !returnType.IsNonGenericTaskType(declaringCompilation) &&
                !returnType.IsGenericTaskType(declaringCompilation) &&
                !returnType.IsIAsyncEnumerableType(declaringCompilation) &&
                !returnType.IsIAsyncEnumeratorType(declaringCompilation);
        }
    }
}<|MERGE_RESOLUTION|>--- conflicted
+++ resolved
@@ -147,19 +147,6 @@
             return type.IsNullableType() ? type.GetNullableUnderlyingType() : type;
         }
 
-<<<<<<< HEAD
-        public static TypeSymbol TupleUnderlyingTypeOrSelf(this TypeSymbol type)
-        {
-            return type.TupleUnderlyingType ?? type;
-        }
-
-        public static NamedTypeSymbol TupleUnderlyingTypeOrSelf(this NamedTypeSymbol type)
-        {
-            return type.TupleUnderlyingType ?? type;
-        }
-
-=======
->>>>>>> 27b21d2e
         public static TypeSymbol EnumUnderlyingTypeOrSelf(this TypeSymbol type)
         {
             return type.GetEnumUnderlyingType() ?? type;
@@ -511,13 +498,8 @@
             CompoundUseSiteInfo<AssemblySymbol> localUseSiteInfo = useSiteInfo;
             var result = type.VisitType((type1, symbol, unused) => IsTypeLessVisibleThan(type1, symbol, ref localUseSiteInfo), sym,
                                         canDigThroughNullable: true); // System.Nullable is public
-<<<<<<< HEAD
             useSiteInfo = localUseSiteInfo;
-            return (object)result == null;
-=======
-            useSiteDiagnostics = localUseSiteDiagnostics;
             return result is null;
->>>>>>> 27b21d2e
         }
 
         private static bool IsTypeLessVisibleThan(TypeSymbol type, Symbol sym, ref CompoundUseSiteInfo<AssemblySymbol> useSiteInfo)
@@ -1554,13 +1536,8 @@
             {
                 RoslynDebug.Assert(type.IsGenericType);
                 var typeArgumentsBuilder = ArrayBuilder<TypeWithAnnotations>.GetInstance();
-<<<<<<< HEAD
                 var discardedUseSiteInfo = CompoundUseSiteInfo<AssemblySymbol>.Discarded;
                 type.GetAllTypeArguments(typeArgumentsBuilder, ref discardedUseSiteInfo);
-=======
-                HashSet<DiagnosticInfo>? useSiteDiagnostics = null;
-                type.GetAllTypeArguments(typeArgumentsBuilder, ref useSiteDiagnostics);
->>>>>>> 27b21d2e
                 for (int i = 0; i < typeArgumentsBuilder.Count; i++)
                 {
                     var typeWithModifier = typeArgumentsBuilder[i];
