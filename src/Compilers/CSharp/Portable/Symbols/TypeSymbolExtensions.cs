﻿// Licensed to the .NET Foundation under one or more agreements.
// The .NET Foundation licenses this file to you under the MIT license.
// See the LICENSE file in the project root for more information.

using System;
using System.Collections.Generic;
using System.Collections.Immutable;
using System.Diagnostics;
using System.Diagnostics.CodeAnalysis;
using Microsoft.CodeAnalysis.PooledObjects;
using Roslyn.Utilities;

namespace Microsoft.CodeAnalysis.CSharp.Symbols
{
    internal static partial class TypeSymbolExtensions
    {
        public static bool ImplementsInterface(this TypeSymbol subType, TypeSymbol superInterface, ref CompoundUseSiteInfo<AssemblySymbol> useSiteInfo)
        {
            foreach (NamedTypeSymbol @interface in subType.AllInterfacesWithDefinitionUseSiteDiagnostics(ref useSiteInfo))
            {
                if (@interface.IsInterface && TypeSymbol.Equals(@interface, superInterface, TypeCompareKind.ConsiderEverything2))
                {
                    return true;
                }
            }
            return false;
        }

        public static bool CanBeAssignedNull(this TypeSymbol type)
        {
            return type.IsReferenceType || type.IsPointerOrFunctionPointer() || type.IsNullableType();
        }

        public static bool CanContainNull(this TypeSymbol type)
        {
            // unbound type parameters might contain null, even though they cannot be *assigned* null.
            return !type.IsValueType || type.IsNullableTypeOrTypeParameter();
        }

        public static bool CanBeConst(this TypeSymbol typeSymbol)
        {
            RoslynDebug.Assert((object)typeSymbol != null);

            return typeSymbol.IsReferenceType || typeSymbol.IsEnumType() || typeSymbol.SpecialType.CanBeConst() || typeSymbol.IsNativeIntegerType;
        }

        /// <summary>
        /// Assuming that nullable annotations are enabled:
        /// T => true
        /// T where T : struct => false
        /// T where T : class => false
        /// T where T : class? => true
        /// T where T : IComparable => true
        /// T where T : IComparable? => true
        /// T where T : notnull => true
        /// </summary>
        /// <remarks>
        /// In C#9, annotations are allowed regardless of constraints.
        /// </remarks>
        public static bool IsTypeParameterDisallowingAnnotationInCSharp8(this TypeSymbol type)
        {
            if (type.TypeKind != TypeKind.TypeParameter)
            {
                return false;
            }
            var typeParameter = (TypeParameterSymbol)type;
            // https://github.com/dotnet/roslyn/issues/30056: Test `where T : unmanaged`. See
            // UninitializedNonNullableFieldTests.TypeParameterConstraints for instance.
            return !typeParameter.IsValueType && !(typeParameter.IsReferenceType && typeParameter.IsNotNullable == true);
        }

        /// <summary>
        /// Assuming that nullable annotations are enabled:
        /// T => true
        /// T where T : struct => false
        /// T where T : class => false
        /// T where T : class? => true
        /// T where T : IComparable => false
        /// T where T : IComparable? => true
        /// </summary>
        public static bool IsPossiblyNullableReferenceTypeTypeParameter(this TypeSymbol type)
        {
            return type is TypeParameterSymbol { IsValueType: false, IsNotNullable: false };
        }

        public static bool IsNonNullableValueType(this TypeSymbol typeArgument)
        {
            if (!typeArgument.IsValueType)
            {
                return false;
            }

            return !IsNullableTypeOrTypeParameter(typeArgument);
        }

        public static bool IsVoidType(this TypeSymbol type)
        {
            return type.SpecialType == SpecialType.System_Void;
        }

        public static bool IsNullableTypeOrTypeParameter(this TypeSymbol? type)
        {
            if (type is null)
            {
                return false;
            }

            if (type.TypeKind == TypeKind.TypeParameter)
            {
                var constraintTypes = ((TypeParameterSymbol)type).ConstraintTypesNoUseSiteDiagnostics;
                foreach (var constraintType in constraintTypes)
                {
                    if (constraintType.Type.IsNullableTypeOrTypeParameter())
                    {
                        return true;
                    }
                }
                return false;
            }

            return type.IsNullableType();
        }

        /// <summary>
        /// Is this System.Nullable`1 type, or its substitution.
        ///
        /// To check whether a type is System.Nullable`1 or is a type parameter constrained to System.Nullable`1
        /// use <see cref="TypeSymbolExtensions.IsNullableTypeOrTypeParameter" /> instead.
        /// </summary>
        public static bool IsNullableType(this TypeSymbol type)
        {
            return type.OriginalDefinition.SpecialType == SpecialType.System_Nullable_T;
        }

        public static bool IsValidNullableTypeArgument(this TypeSymbol type)
        {
            return type is { IsValueType: true }
                   && !type.IsNullableType()
                   && !type.IsPointerOrFunctionPointer()
                   && !type.IsRestrictedType();
        }

        public static TypeSymbol GetNullableUnderlyingType(this TypeSymbol type)
        {
            return type.GetNullableUnderlyingTypeWithAnnotations().Type;
        }

        public static TypeWithAnnotations GetNullableUnderlyingTypeWithAnnotations(this TypeSymbol type)
        {
            RoslynDebug.Assert((object)type != null);
            RoslynDebug.Assert(IsNullableType(type));
            RoslynDebug.Assert(type is NamedTypeSymbol);  //not testing Kind because it may be an ErrorType

            return ((NamedTypeSymbol)type).TypeArgumentsWithAnnotationsNoUseSiteDiagnostics[0];
        }

        public static TypeSymbol StrippedType(this TypeSymbol type)
        {
            return type.IsNullableType() ? type.GetNullableUnderlyingType() : type;
        }

        public static TypeSymbol EnumUnderlyingTypeOrSelf(this TypeSymbol type)
        {
            return type.GetEnumUnderlyingType() ?? type;
        }

        public static bool IsNativeIntegerOrNullableNativeIntegerType(this TypeSymbol? type)
        {
            return type?.StrippedType().IsNativeIntegerType == true;
        }

        public static bool IsObjectType(this TypeSymbol type)
        {
            return type.SpecialType == SpecialType.System_Object;
        }

        public static bool IsStringType(this TypeSymbol type)
        {
            return type.SpecialType == SpecialType.System_String;
        }

        public static bool IsCharType(this TypeSymbol type)
        {
            return type.SpecialType == SpecialType.System_Char;
        }

        public static bool IsIntegralType(this TypeSymbol type)
        {
            return type.SpecialType.IsIntegralType();
        }

        public static NamedTypeSymbol? GetEnumUnderlyingType(this TypeSymbol? type)
        {
            return (type is NamedTypeSymbol namedType) ? namedType.EnumUnderlyingType : null;
        }

        public static bool IsEnumType(this TypeSymbol type)
        {
            RoslynDebug.Assert((object)type != null);
            return type.TypeKind == TypeKind.Enum;
        }

        public static bool IsValidEnumType(this TypeSymbol type)
        {
            var underlyingType = type.GetEnumUnderlyingType();
            // SpecialType will be None if the underlying type is invalid.
            return (underlyingType is object) && (underlyingType.SpecialType != SpecialType.None);
        }

        /// <summary>
        /// Determines if the given type is a valid attribute parameter type.
        /// </summary>
        /// <param name="type">Type to validated</param>
        /// <param name="compilation">compilation</param>
        /// <returns></returns>
        public static bool IsValidAttributeParameterType(this TypeSymbol type, CSharpCompilation compilation)
        {
            return GetAttributeParameterTypedConstantKind(type, compilation) != TypedConstantKind.Error;
        }

        /// <summary>
        /// Gets the typed constant kind for the given attribute parameter type.
        /// </summary>
        /// <param name="type">Type to validated</param>
        /// <param name="compilation">compilation</param>
        /// <returns>TypedConstantKind for the attribute parameter type.</returns>
        public static TypedConstantKind GetAttributeParameterTypedConstantKind(this TypeSymbol type, CSharpCompilation compilation)
        {
            // Spec (17.1.3)
            // The types of positional and named parameters for an attribute class are limited to the attribute parameter types, which are:
            // 	1) One of the following types: bool, byte, char, double, float, int, long, sbyte, short, string, uint, ulong, ushort.
            //     2) The type object.
            //     3) The type System.Type.
            //     4) An enum type, provided it has public accessibility and the types in which it is nested (if any) also have public accessibility.
            //     5) Single-dimensional arrays of the above types.
            // A constructor argument or public field which does not have one of these types, cannot be used as a positional
            // or named parameter in an attribute specification.

            TypedConstantKind kind = TypedConstantKind.Error;
            if ((object)type == null)
            {
                return TypedConstantKind.Error;
            }

            if (type.Kind == SymbolKind.ArrayType)
            {
                var arrayType = (ArrayTypeSymbol)type;
                if (!arrayType.IsSZArray)
                {
                    return TypedConstantKind.Error;
                }

                kind = TypedConstantKind.Array;
                type = arrayType.ElementType;
            }

            // enum or enum[]
            if (type.IsEnumType())
            {
                // SPEC VIOLATION: Dev11 doesn't enforce either the Enum type or its enclosing types (if any) to have public accessibility.
                // We will be consistent with Dev11 behavior.

                if (kind == TypedConstantKind.Error)
                {
                    // set only if kind is not already set (i.e. its not an array of enum)
                    kind = TypedConstantKind.Enum;
                }

                type = type.GetEnumUnderlyingType()!;
            }

            var typedConstantKind = TypedConstant.GetTypedConstantKind(type, compilation);
            switch (typedConstantKind)
            {
                case TypedConstantKind.Array:
                case TypedConstantKind.Enum:
                case TypedConstantKind.Error:
                    return TypedConstantKind.Error;

                default:
                    if (kind == TypedConstantKind.Array || kind == TypedConstantKind.Enum)
                    {
                        // Array/Enum type with valid element/underlying type
                        return kind;
                    }

                    return typedConstantKind;
            }
        }

        public static bool IsValidExtensionParameterType(this TypeSymbol type)
        {
            switch (type.TypeKind)
            {
                case TypeKind.Pointer:
                case TypeKind.Dynamic:
                case TypeKind.FunctionPointer:
                    return false;
                default:
                    return true;
            }
        }

        public static bool IsInterfaceType(this TypeSymbol type)
        {
            RoslynDebug.Assert((object)type != null);
            return type.Kind == SymbolKind.NamedType && ((NamedTypeSymbol)type).IsInterface;
        }

        public static bool IsClassType(this TypeSymbol type)
        {
            RoslynDebug.Assert((object)type != null);
            return type.TypeKind == TypeKind.Class;
        }

        public static bool IsStructType(this TypeSymbol type)
        {
            RoslynDebug.Assert((object)type != null);
            return type.TypeKind == TypeKind.Struct;
        }

        public static bool IsErrorType(this TypeSymbol type)
        {
            RoslynDebug.Assert((object)type != null);
            return type.Kind == SymbolKind.ErrorType;
        }

        public static bool IsMethodTypeParameter(this TypeParameterSymbol p)
        {
            return p.ContainingSymbol.Kind == SymbolKind.Method;
        }

        public static bool IsDynamic(this TypeSymbol type)
        {
            return type.TypeKind == TypeKind.Dynamic;
        }

        public static bool IsTypeParameter(this TypeSymbol type)
        {
            RoslynDebug.Assert((object)type != null);
            return type.TypeKind == TypeKind.TypeParameter;
        }

        public static bool IsArray(this TypeSymbol type)
        {
            RoslynDebug.Assert((object)type != null);
            return type.TypeKind == TypeKind.Array;
        }

        public static bool IsSZArray(this TypeSymbol type)
        {
            RoslynDebug.Assert((object)type != null);
            return type.TypeKind == TypeKind.Array && ((ArrayTypeSymbol)type).IsSZArray;
        }

        public static bool IsFunctionPointer(this TypeSymbol type)
        {
            return type.TypeKind == TypeKind.FunctionPointer;
        }

        public static bool IsPointerOrFunctionPointer(this TypeSymbol type)
        {
            switch (type.TypeKind)
            {
                case TypeKind.Pointer:
                case TypeKind.FunctionPointer:
                    return true;

                default:
                    return false;
            }
        }

        // If the type is a delegate type, it returns it. If the type is an
        // expression tree type associated with a delegate type, it returns
        // the delegate type. Otherwise, null.
        public static NamedTypeSymbol? GetDelegateType(this TypeSymbol? type)
        {
            if (type is null) return null;
            if (type.IsExpressionTree())
            {
                type = ((NamedTypeSymbol)type).TypeArgumentsWithAnnotationsNoUseSiteDiagnostics[0].Type;
            }

            return type.IsDelegateType() ? (NamedTypeSymbol)type : null;
        }

        public static TypeSymbol? GetDelegateOrFunctionPointerType(this TypeSymbol? type)
        {
            return (TypeSymbol?)GetDelegateType(type) ?? type as FunctionPointerTypeSymbol;
        }

        /// <summary>
        /// Returns true if the type is constructed from a generic type named "System.Linq.Expressions.Expression"
        /// with one type parameter.
<<<<<<< HEAD
        /// </summary>
        public static bool IsExpressionTree(this TypeSymbol type)
        {
            return type.IsGenericOrNonGenericExpressionType(out bool isGenericType) && isGenericType;
        }

        /// <summary>
        /// Returns true if the type is a non-generic type named "System.Linq.Expressions.Expression"
        /// or "System.Linq.Expressions.LambdaExpression".
        /// </summary>
        public static bool IsNonGenericExpressionType(this TypeSymbol type)
        {
            return type.IsGenericOrNonGenericExpressionType(out bool isGenericType) && !isGenericType;
        }

        /// <summary>
=======
        /// </summary>
        public static bool IsExpressionTree(this TypeSymbol type)
        {
            return type.IsGenericOrNonGenericExpressionType(out bool isGenericType) && isGenericType;
        }

        /// <summary>
        /// Returns true if the type is a non-generic type named "System.Linq.Expressions.Expression"
        /// or "System.Linq.Expressions.LambdaExpression".
        /// </summary>
        public static bool IsNonGenericExpressionType(this TypeSymbol type)
        {
            return type.IsGenericOrNonGenericExpressionType(out bool isGenericType) && !isGenericType;
        }

        /// <summary>
>>>>>>> 67d940c4
        /// Returns true if the type is constructed from a generic type named "System.Linq.Expressions.Expression"
        /// with one type parameter, or if the type is a non-generic type named "System.Linq.Expressions.Expression"
        /// or "System.Linq.Expressions.LambdaExpression".
        /// </summary>
        public static bool IsGenericOrNonGenericExpressionType(this TypeSymbol _type, out bool isGenericType)
        {
            if (_type.OriginalDefinition is NamedTypeSymbol type)
            {
                switch (type.Name)
                {
                    case "Expression":
                        if (IsNamespaceName(type.ContainingSymbol, s_expressionsNamespaceName))
                        {
                            if (type.Arity == 0)
                            {
                                isGenericType = false;
                                return true;
                            }
                            if (type.Arity == 1 &&
                                type.MangleName)
                            {
                                isGenericType = true;
                                return true;
                            }
                        }
                        break;
                    case "LambdaExpression":
                        if (IsNamespaceName(type.ContainingSymbol, s_expressionsNamespaceName) &&
                            type.Arity == 0)
                        {
                            isGenericType = false;
                            return true;
                        }
                        break;
                }
            }
            isGenericType = false;
            return false;
        }

        /// <summary>
        /// return true if the type is constructed from a generic interface that 
        /// might be implemented by an array.
        /// </summary>
        public static bool IsPossibleArrayGenericInterface(this TypeSymbol type)
        {
            if (!(type is NamedTypeSymbol t))
            {
                return false;
            }

            t = t.OriginalDefinition;

            SpecialType st = t.SpecialType;

            if (st == SpecialType.System_Collections_Generic_IList_T ||
                st == SpecialType.System_Collections_Generic_ICollection_T ||
                st == SpecialType.System_Collections_Generic_IEnumerable_T ||
                st == SpecialType.System_Collections_Generic_IReadOnlyList_T ||
                st == SpecialType.System_Collections_Generic_IReadOnlyCollection_T)
            {
                return true;
            }

            return false;
        }

        private static readonly string[] s_expressionsNamespaceName = { "Expressions", "Linq", MetadataHelpers.SystemString, "" };

        private static bool IsNamespaceName(Symbol symbol, string[] names)
        {
            if (symbol.Kind != SymbolKind.Namespace)
            {
                return false;
            }

            for (int i = 0; i < names.Length; i++)
            {
                if ((object)symbol == null || symbol.Name != names[i]) return false;
                symbol = symbol.ContainingSymbol;
            }

            return true;
        }

        public static bool IsDelegateType(this TypeSymbol type)
        {
            RoslynDebug.Assert((object)type != null);
            return type.TypeKind == TypeKind.Delegate;
        }

        public static ImmutableArray<ParameterSymbol> DelegateParameters(this TypeSymbol type)
        {
            var invokeMethod = type.DelegateInvokeMethod();
            if (invokeMethod is null)
            {
                return default(ImmutableArray<ParameterSymbol>);
            }
            return invokeMethod.Parameters;
        }

        public static ImmutableArray<ParameterSymbol> DelegateOrFunctionPointerParameters(this TypeSymbol type)
        {
            Debug.Assert(type is FunctionPointerTypeSymbol || type.IsDelegateType());
            if (type is FunctionPointerTypeSymbol { Signature: { Parameters: var functionPointerParameters } })
            {
                return functionPointerParameters;
            }
            else
            {
                return type.DelegateParameters();
            }
        }

        public static bool TryGetElementTypesWithAnnotationsIfTupleType(this TypeSymbol type, out ImmutableArray<TypeWithAnnotations> elementTypes)
        {
            if (type.IsTupleType)
            {
                elementTypes = ((NamedTypeSymbol)type).TupleElementTypesWithAnnotations;
                return true;
            }

            // source not a tuple
            elementTypes = default(ImmutableArray<TypeWithAnnotations>);
            return false;
        }

        public static MethodSymbol? DelegateInvokeMethod(this TypeSymbol type)
        {
            RoslynDebug.Assert((object)type != null);
            RoslynDebug.Assert(type.IsDelegateType() || type.IsExpressionTree());
            return type.GetDelegateType()!.DelegateInvokeMethod;
        }

        /// <summary>
        /// Return the default value constant for the given type,
        /// or null if the default value is not a constant.
        /// </summary>
        public static ConstantValue? GetDefaultValue(this TypeSymbol type)
        {
            // SPEC:    A default-value-expression is a constant expression (§7.19) if the type
            // SPEC:    is a reference type or a type parameter that is known to be a reference type (§10.1.5). 
            // SPEC:    In addition, a default-value-expression is a constant expression if the type is
            // SPEC:    one of the following value types:
            // SPEC:    sbyte, byte, short, ushort, int, uint, long, ulong, char, float, double, decimal, bool, or any enumeration type.

            RoslynDebug.Assert((object)type != null);

            if (type.IsErrorType())
            {
                return null;
            }

            if (type.IsReferenceType)
            {
                return ConstantValue.Null;
            }

            if (type.IsValueType)
            {
                type = type.EnumUnderlyingTypeOrSelf();

                switch (type.SpecialType)
                {
                    case SpecialType.System_SByte:
                    case SpecialType.System_Byte:
                    case SpecialType.System_Int16:
                    case SpecialType.System_UInt16:
                    case SpecialType.System_Int32:
                    case SpecialType.System_UInt32:
                    case SpecialType.System_Int64:
                    case SpecialType.System_UInt64:
                    case SpecialType.System_IntPtr when type.IsNativeIntegerType:
                    case SpecialType.System_UIntPtr when type.IsNativeIntegerType:
                    case SpecialType.System_Char:
                    case SpecialType.System_Boolean:
                    case SpecialType.System_Single:
                    case SpecialType.System_Double:
                    case SpecialType.System_Decimal:
                        return ConstantValue.Default(type.SpecialType);
                }
            }

            return null;
        }

        public static SpecialType GetSpecialTypeSafe(this TypeSymbol? type)
        {
            return type is object ? type.SpecialType : SpecialType.None;
        }

        public static bool IsAtLeastAsVisibleAs(this TypeSymbol type, Symbol sym, ref CompoundUseSiteInfo<AssemblySymbol> useSiteInfo)
        {
            CompoundUseSiteInfo<AssemblySymbol> localUseSiteInfo = useSiteInfo;
            var result = type.VisitType((type1, symbol, unused) => IsTypeLessVisibleThan(type1, symbol, ref localUseSiteInfo), sym,
                                        canDigThroughNullable: true); // System.Nullable is public
            useSiteInfo = localUseSiteInfo;
            return result is null;
        }

        private static bool IsTypeLessVisibleThan(TypeSymbol type, Symbol sym, ref CompoundUseSiteInfo<AssemblySymbol> useSiteInfo)
        {
            switch (type.TypeKind)
            {
                case TypeKind.Class:
                case TypeKind.Struct:
                case TypeKind.Interface:
                case TypeKind.Enum:
                case TypeKind.Delegate:
                case TypeKind.Submission:
                    return !IsAsRestrictive((NamedTypeSymbol)type, sym, ref useSiteInfo);

                default:
                    return false;
            }
        }

        /// <summary>
        /// Visit the given type and, in the case of compound types, visit all "sub type"
        /// (such as A in A[], or { A&lt;T&gt;, T, U } in A&lt;T&gt;.B&lt;U&gt;) invoking 'predicate'
        /// with the type and 'arg' at each sub type. If the predicate returns true for any type,
        /// traversal stops and that type is returned from this method. Otherwise if traversal
        /// completes without the predicate returning true for any type, this method returns null.
        /// </summary>
        public static TypeSymbol? VisitType<T>(
            this TypeSymbol type,
            Func<TypeSymbol, T, bool, bool> predicate,
            T arg,
            bool canDigThroughNullable = false,
            bool visitCustomModifiers = false)
        {
            return VisitType(
                typeWithAnnotationsOpt: default,
                type: type,
                typeWithAnnotationsPredicate: null,
                typePredicate: predicate,
                arg,
                canDigThroughNullable,
                visitCustomModifiers: visitCustomModifiers);
        }

        /// <summary>
        /// Visit the given type and, in the case of compound types, visit all "sub type".
        /// One of the predicates will be invoked at each type. If the type is a
        /// TypeWithAnnotations, <paramref name="typeWithAnnotationsPredicate"/>
        /// will be invoked; otherwise <paramref name="typePredicate"/> will be invoked.
        /// If the corresponding predicate returns true for any type,
        /// traversal stops and that type is returned from this method. Otherwise if traversal
        /// completes without the predicate returning true for any type, this method returns null.
        /// </summary>
        /// <param name="useDefaultType">If true, use <see cref="TypeWithAnnotations.DefaultType"/>
        /// instead of <see cref="TypeWithAnnotations.Type"/> to avoid early resolution of nullable types</param>
        public static TypeSymbol? VisitType<T>(
            this TypeWithAnnotations typeWithAnnotationsOpt,
            TypeSymbol? type,
            Func<TypeWithAnnotations, T, bool, bool>? typeWithAnnotationsPredicate,
            Func<TypeSymbol, T, bool, bool>? typePredicate,
            T arg,
            bool canDigThroughNullable = false,
            bool useDefaultType = false,
            bool visitCustomModifiers = false)
        {
            RoslynDebug.Assert(typeWithAnnotationsOpt.HasType == (type is null));
            RoslynDebug.Assert(canDigThroughNullable == false || useDefaultType == false, "digging through nullable will cause early resolution of nullable types");
            RoslynDebug.Assert(canDigThroughNullable == false || visitCustomModifiers == false);
            RoslynDebug.Assert(visitCustomModifiers == false || typePredicate is { });

            // In order to handle extremely "deep" types like "int[][][][][][][][][]...[]"
            // or int*****************...* we implement manual tail recursion rather than 
            // doing the natural recursion.

            while (true)
            {
                TypeSymbol current = type ?? (useDefaultType ? typeWithAnnotationsOpt.DefaultType : typeWithAnnotationsOpt.Type);
                bool isNestedNamedType = false;

                // Visit containing types from outer-most to inner-most.
                switch (current.TypeKind)
                {
                    case TypeKind.Class:
                    case TypeKind.Struct:
                    case TypeKind.Interface:
                    case TypeKind.Enum:
                    case TypeKind.Delegate:
                        {
                            var containingType = current.ContainingType;
                            if ((object)containingType != null)
                            {
                                isNestedNamedType = true;
                                var result = VisitType(default, containingType, typeWithAnnotationsPredicate, typePredicate, arg, canDigThroughNullable, useDefaultType, visitCustomModifiers);
                                if (result is object)
                                {
                                    return result;
                                }
                            }
                        }
                        break;

                    case TypeKind.Submission:
                        RoslynDebug.Assert((object)current.ContainingType == null);
                        break;
                }

                if (typeWithAnnotationsOpt.HasType && typeWithAnnotationsPredicate != null)
                {
                    if (typeWithAnnotationsPredicate(typeWithAnnotationsOpt, arg, isNestedNamedType))
                    {
                        return current;
                    }
                }
                else if (typePredicate != null)
                {
                    if (typePredicate(current, arg, isNestedNamedType))
                    {
                        return current;
                    }
                }

                if (visitCustomModifiers && typeWithAnnotationsOpt.HasType)
                {
                    foreach (var customModifier in typeWithAnnotationsOpt.CustomModifiers)
                    {
                        var result = VisitType(
                            typeWithAnnotationsOpt: default, type: ((CSharpCustomModifier)customModifier).ModifierSymbol,
                            typeWithAnnotationsPredicate, typePredicate, arg,
                            canDigThroughNullable, useDefaultType, visitCustomModifiers);
                        if (result is object)
                        {
                            return result;
                        }
                    }
                }

                TypeWithAnnotations next;

                switch (current.TypeKind)
                {
                    case TypeKind.Dynamic:
                    case TypeKind.TypeParameter:
                    case TypeKind.Submission:
                    case TypeKind.Enum:
                        return null;

                    case TypeKind.Error:
                    case TypeKind.Class:
                    case TypeKind.Struct:
                    case TypeKind.Interface:
                    case TypeKind.Delegate:

                        if (current.IsAnonymousType)
                        {
                            var anonymous = (AnonymousTypeManager.AnonymousTypeOrDelegatePublicSymbol)current;
                            var fields = anonymous.TypeDescriptor.Fields;

                            if (fields.IsEmpty)
                            {
                                return null;
                            }

                            int i;
                            for (i = 0; i < fields.Length - 1; i++)
                            {
                                // Let's try to avoid early resolution of nullable types
                                (TypeWithAnnotations nextTypeWithAnnotations, TypeSymbol? nextType) = getNextIterationElements(fields[i].TypeWithAnnotations, canDigThroughNullable);
                                var result = VisitType(
                                    typeWithAnnotationsOpt: nextTypeWithAnnotations,
                                    type: nextType,
                                    typeWithAnnotationsPredicate,
                                    typePredicate,
                                    arg,
                                    canDigThroughNullable,
                                    useDefaultType,
                                    visitCustomModifiers);
                                if (result is object)
                                {
                                    return result;
                                }
                            }

                            next = fields[i].TypeWithAnnotations;
                        }
                        else
                        {
                            var typeArguments = ((NamedTypeSymbol)current).TypeArgumentsWithAnnotationsNoUseSiteDiagnostics;

                            if (typeArguments.IsEmpty)
                            {
                                return null;
                            }

                            int i;
                            for (i = 0; i < typeArguments.Length - 1; i++)
                            {
                                // Let's try to avoid early resolution of nullable types
                                (TypeWithAnnotations nextTypeWithAnnotations, TypeSymbol? nextType) = getNextIterationElements(typeArguments[i], canDigThroughNullable);
                                var result = VisitType(
                                    typeWithAnnotationsOpt: nextTypeWithAnnotations,
                                    type: nextType,
                                    typeWithAnnotationsPredicate,
                                    typePredicate,
                                    arg,
                                    canDigThroughNullable,
                                    useDefaultType,
                                    visitCustomModifiers);
                                if (result is object)
                                {
                                    return result;
                                }
                            }

                            next = typeArguments[i];
                        }

                        break;

                    case TypeKind.Array:
                        next = ((ArrayTypeSymbol)current).ElementTypeWithAnnotations;
                        break;

                    case TypeKind.Pointer:
                        next = ((PointerTypeSymbol)current).PointedAtTypeWithAnnotations;
                        break;

                    case TypeKind.FunctionPointer:
                        {
                            var result = visitFunctionPointerType((FunctionPointerTypeSymbol)current, typeWithAnnotationsPredicate, typePredicate, arg, useDefaultType, canDigThroughNullable, visitCustomModifiers, out next);
                            if (result is object)
                            {
                                return result;
                            }

                            break;
                        }

                    default:
                        throw ExceptionUtilities.UnexpectedValue(current.TypeKind);
                }

                // Let's try to avoid early resolution of nullable types
                typeWithAnnotationsOpt = canDigThroughNullable ? default : next;
                type = canDigThroughNullable ? next.NullableUnderlyingTypeOrSelf : null;
            }

            static (TypeWithAnnotations, TypeSymbol?) getNextIterationElements(TypeWithAnnotations type, bool canDigThroughNullable)
                => canDigThroughNullable ? (default(TypeWithAnnotations), type.NullableUnderlyingTypeOrSelf) : (type, null);

            static TypeSymbol? visitFunctionPointerType(FunctionPointerTypeSymbol type, Func<TypeWithAnnotations, T, bool, bool>? typeWithAnnotationsPredicate, Func<TypeSymbol, T, bool, bool>? typePredicate, T arg, bool useDefaultType, bool canDigThroughNullable, bool visitCustomModifiers, out TypeWithAnnotations next)
            {
                MethodSymbol currentPointer = type.Signature;
                if (currentPointer.ParameterCount == 0)
                {
                    next = currentPointer.ReturnTypeWithAnnotations;
                    return null;
                }

                var result = VisitType(
                    typeWithAnnotationsOpt: canDigThroughNullable ? default : currentPointer.ReturnTypeWithAnnotations,
                    type: canDigThroughNullable ? currentPointer.ReturnTypeWithAnnotations.NullableUnderlyingTypeOrSelf : null,
                    typeWithAnnotationsPredicate,
                    typePredicate,
                    arg,
                    canDigThroughNullable,
                    useDefaultType,
                    visitCustomModifiers);
                if (result is object)
                {
                    next = default;
                    return result;
                }

                int i;
                for (i = 0; i < currentPointer.ParameterCount - 1; i++)
                {
                    (TypeWithAnnotations nextTypeWithAnnotations, TypeSymbol? nextType) = getNextIterationElements(currentPointer.Parameters[i].TypeWithAnnotations, canDigThroughNullable);
                    result = VisitType(
                        typeWithAnnotationsOpt: nextTypeWithAnnotations,
                        type: nextType,
                        typeWithAnnotationsPredicate,
                        typePredicate,
                        arg,
                        canDigThroughNullable,
                        useDefaultType,
                        visitCustomModifiers);
                    if (result is object)
                    {
                        next = default;
                        return result;
                    }
                }

                next = currentPointer.Parameters[i].TypeWithAnnotations;
                return null;
            }
        }

        private static bool IsAsRestrictive(NamedTypeSymbol s1, Symbol sym2, ref CompoundUseSiteInfo<AssemblySymbol> useSiteInfo)
        {
            Accessibility acc1 = s1.DeclaredAccessibility;

            if (acc1 == Accessibility.Public)
            {
                return true;
            }

            for (Symbol s2 = sym2; s2.Kind != SymbolKind.Namespace; s2 = s2.ContainingSymbol)
            {
                Accessibility acc2 = s2.DeclaredAccessibility;

                switch (acc1)
                {
                    case Accessibility.Internal:
                        {
                            // If s2 is private or internal, and within the same assembly as s1,
                            // then this is at least as restrictive as s1's internal.
                            if ((acc2 == Accessibility.Private || acc2 == Accessibility.Internal || acc2 == Accessibility.ProtectedAndInternal) && s2.ContainingAssembly.HasInternalAccessTo(s1.ContainingAssembly))
                            {
                                return true;
                            }

                            break;
                        }

                    case Accessibility.ProtectedAndInternal:
                        // Since s1 is private protected, s2 must pass the test for being both more restrictive than internal and more restrictive than protected.
                        // We first do the "internal" test (copied from above), then if it passes we continue with the "protected" test.

                        if ((acc2 == Accessibility.Private || acc2 == Accessibility.Internal || acc2 == Accessibility.ProtectedAndInternal) && s2.ContainingAssembly.HasInternalAccessTo(s1.ContainingAssembly))
                        {
                            // passed the internal test; now do the test for the protected case
                            goto case Accessibility.Protected;
                        }

                        break;

                    case Accessibility.Protected:
                        {
                            var parent1 = s1.ContainingType;

                            if ((object)parent1 == null)
                            {
                                // not helpful
                            }
                            else if (acc2 == Accessibility.Private)
                            {
                                // if s2 is private and within s1's parent or within a subclass of s1's parent,
                                // then this is at least as restrictive as s1's protected.
                                for (var parent2 = s2.ContainingType; (object)parent2 != null; parent2 = parent2.ContainingType)
                                {
                                    if (parent1.IsAccessibleViaInheritance(parent2, ref useSiteInfo))
                                    {
                                        return true;
                                    }
                                }
                            }
                            else if (acc2 == Accessibility.Protected || acc2 == Accessibility.ProtectedAndInternal)
                            {
                                // if s2 is protected, and it's parent is a subclass (or the same as) s1's parent
                                // then this is at least as restrictive as s1's protected
                                var parent2 = s2.ContainingType;
                                if ((object)parent2 != null && parent1.IsAccessibleViaInheritance(parent2, ref useSiteInfo))
                                {
                                    return true;
                                }
                            }

                            break;
                        }

                    case Accessibility.ProtectedOrInternal:
                        {
                            var parent1 = s1.ContainingType;

                            if ((object)parent1 == null)
                            {
                                break;
                            }

                            switch (acc2)
                            {
                                case Accessibility.Private:
                                    // if s2 is private and within a subclass of s1's parent,
                                    // or within the same assembly as s1
                                    // then this is at least as restrictive as s1's internal protected.
                                    if (s2.ContainingAssembly.HasInternalAccessTo(s1.ContainingAssembly))
                                    {
                                        return true;
                                    }

                                    for (var parent2 = s2.ContainingType; (object)parent2 != null; parent2 = parent2.ContainingType)
                                    {
                                        if (parent1.IsAccessibleViaInheritance(parent2, ref useSiteInfo))
                                        {
                                            return true;
                                        }
                                    }

                                    break;

                                case Accessibility.Internal:
                                    // If s2 is in the same assembly as s1, then this is more restrictive
                                    // than s1's internal protected.
                                    if (s2.ContainingAssembly.HasInternalAccessTo(s1.ContainingAssembly))
                                    {
                                        return true;
                                    }

                                    break;

                                case Accessibility.Protected:
                                    // if s2 is protected, and it's parent is a subclass (or the same as) s1's parent
                                    // then this is at least as restrictive as s1's internal protected
                                    if (parent1.IsAccessibleViaInheritance(s2.ContainingType, ref useSiteInfo))
                                    {
                                        return true;
                                    }

                                    break;

                                case Accessibility.ProtectedAndInternal:
                                    // if s2 is private protected, and it's parent is a subclass (or the same as) s1's parent
                                    // or its in the same assembly as s1, then this is at least as restrictive as s1's protected
                                    if (s2.ContainingAssembly.HasInternalAccessTo(s1.ContainingAssembly) ||
                                        parent1.IsAccessibleViaInheritance(s2.ContainingType, ref useSiteInfo))
                                    {
                                        return true;
                                    }

                                    break;

                                case Accessibility.ProtectedOrInternal:
                                    // if s2 is internal protected, and it's parent is a subclass (or the same as) s1's parent
                                    // and its in the same assembly as s1, then this is at least as restrictive as s1's protected
                                    if (s2.ContainingAssembly.HasInternalAccessTo(s1.ContainingAssembly) &&
                                        parent1.IsAccessibleViaInheritance(s2.ContainingType, ref useSiteInfo))
                                    {
                                        return true;
                                    }

                                    break;
                            }
                            break;
                        }

                    case Accessibility.Private:
                        if (acc2 == Accessibility.Private)
                        {
                            // if s2 is private, and it is within s1's parent, then this is at
                            // least as restrictive as s1's private.
                            NamedTypeSymbol parent1 = s1.ContainingType;

                            if ((object)parent1 == null)
                            {
                                break;
                            }

                            var parent1OriginalDefinition = parent1.OriginalDefinition;
                            for (var parent2 = s2.ContainingType; (object)parent2 != null; parent2 = parent2.ContainingType)
                            {
                                if (ReferenceEquals(parent2.OriginalDefinition, parent1OriginalDefinition) || parent1OriginalDefinition.TypeKind == TypeKind.Submission && parent2.TypeKind == TypeKind.Submission)
                                {
                                    return true;
                                }
                            }
                        }

                        break;

                    default:
                        throw ExceptionUtilities.UnexpectedValue(acc1);
                }
            }

            return false;
        }

        public static bool IsUnboundGenericType(this TypeSymbol type)
        {
            return type is NamedTypeSymbol { IsUnboundGenericType: true };
        }

        public static bool IsTopLevelType(this NamedTypeSymbol type)
        {
            return (object)type.ContainingType == null;
        }

        /// <summary>
        /// (null TypeParameterSymbol "parameter"): Checks if the given type is a type parameter 
        /// or its referent type is a type parameter (array/pointer) or contains a type parameter (aggregate type)
        /// (non-null TypeParameterSymbol "parameter"): above + also checks if the type parameter
        /// is the same as "parameter"
        /// </summary>
        public static bool ContainsTypeParameter(this TypeSymbol type, TypeParameterSymbol? parameter = null)
        {
            var result = type.VisitType(s_containsTypeParameterPredicate, parameter);
            return result is object;
        }

        private static readonly Func<TypeSymbol, TypeParameterSymbol?, bool, bool> s_containsTypeParameterPredicate =
            (type, parameter, unused) => type.TypeKind == TypeKind.TypeParameter && (parameter is null || TypeSymbol.Equals(type, parameter, TypeCompareKind.ConsiderEverything2));

        public static bool ContainsTypeParameter(this TypeSymbol type, MethodSymbol parameterContainer)
        {
            RoslynDebug.Assert((object)parameterContainer != null);

            var result = type.VisitType(s_isTypeParameterWithSpecificContainerPredicate, parameterContainer);
            return result is object;
        }

        private static readonly Func<TypeSymbol, Symbol, bool, bool> s_isTypeParameterWithSpecificContainerPredicate =
             (type, parameterContainer, unused) => type.TypeKind == TypeKind.TypeParameter && (object)type.ContainingSymbol == (object)parameterContainer;

        public static bool ContainsTypeParameters(this TypeSymbol type, HashSet<TypeParameterSymbol> parameters)
        {
            var result = type.VisitType(s_containsTypeParametersPredicate, parameters);
            return result is object;
        }

        private static readonly Func<TypeSymbol, HashSet<TypeParameterSymbol>, bool, bool> s_containsTypeParametersPredicate =
            (type, parameters, unused) => type.TypeKind == TypeKind.TypeParameter && parameters.Contains((TypeParameterSymbol)type);

        public static bool ContainsMethodTypeParameter(this TypeSymbol type)
        {
            var result = type.VisitType(s_containsMethodTypeParameterPredicate, null);
            return result is object;
        }

        private static readonly Func<TypeSymbol, object?, bool, bool> s_containsMethodTypeParameterPredicate =
            (type, _, _) => type.TypeKind == TypeKind.TypeParameter && type.ContainingSymbol is MethodSymbol;

        /// <summary>
        /// Return true if the type contains any dynamic type reference.
        /// </summary>
        public static bool ContainsDynamic(this TypeSymbol type)
        {
            var result = type.VisitType(s_containsDynamicPredicate, null, canDigThroughNullable: true);
            return result is object;
        }

        private static readonly Func<TypeSymbol, object?, bool, bool> s_containsDynamicPredicate = (type, unused1, unused2) => type.TypeKind == TypeKind.Dynamic;

        internal static bool ContainsNativeInteger(this TypeSymbol type)
        {
            var result = type.VisitType((type, unused1, unused2) => type.IsNativeIntegerType, (object?)null, canDigThroughNullable: true);
            return result is object;
        }

        internal static bool ContainsNativeInteger(this TypeWithAnnotations type)
        {
            return type.Type?.ContainsNativeInteger() == true;
        }

        internal static bool ContainsErrorType(this TypeSymbol type)
        {
            var result = type.VisitType((type, unused1, unused2) => type.IsErrorType(), (object?)null, canDigThroughNullable: true);
            return result is object;
        }

        /// <summary>
        /// Return true if the type contains any tuples.
        /// </summary>
        internal static bool ContainsTuple(this TypeSymbol type) =>
            type.VisitType((TypeSymbol t, object? _1, bool _2) => t.IsTupleType, null) is object;

        /// <summary>
        /// Return true if the type contains any tuples with element names.
        /// </summary>
        internal static bool ContainsTupleNames(this TypeSymbol type) =>
            type.VisitType((TypeSymbol t, object? _1, bool _2) => !t.TupleElementNames.IsDefault, null) is object;

        /// <summary>
        /// Return true if the type contains any function pointer types.
        /// </summary>
        internal static bool ContainsFunctionPointer(this TypeSymbol type) =>
            type.VisitType((TypeSymbol t, object? _, bool _) => t.IsFunctionPointer(), null) is object;

        /// <summary>
        /// Guess the non-error type that the given type was intended to represent.
        /// If the type itself is not an error type, then it will be returned.
        /// Otherwise, the underlying type (if any) of the error type will be
        /// returned.
        /// </summary>
        /// <remarks>
        /// Any non-null type symbol returned is guaranteed not to be an error type.
        /// 
        /// It is possible to pass in a constructed type and received back an 
        /// unconstructed type.  This can occur when the type passed in was
        /// constructed from an error type - the underlying definition will be
        /// available, but there won't be a good way to "re-substitute" back up
        /// to the level of the specified type.
        /// </remarks>
        internal static TypeSymbol? GetNonErrorGuess(this TypeSymbol type)
        {
            var result = ExtendedErrorTypeSymbol.ExtractNonErrorType(type);
            RoslynDebug.Assert((object?)result == null || !result.IsErrorType());
            return result;
        }

        /// <summary>
        /// Guess the non-error type kind that the given type was intended to represent,
        /// if possible. If not, return TypeKind.Error.
        /// </summary>
        internal static TypeKind GetNonErrorTypeKindGuess(this TypeSymbol type)
        {
            return ExtendedErrorTypeSymbol.ExtractNonErrorTypeKind(type);
        }

        /// <summary>
        /// Returns true if the type was a valid switch expression type in C# 6. We use this test to determine
        /// whether or not we should attempt a user-defined conversion from the type to a C# 6 switch governing
        /// type, which we support for compatibility with C# 6 and earlier.
        /// </summary>
        internal static bool IsValidV6SwitchGoverningType(this TypeSymbol type, bool isTargetTypeOfUserDefinedOp = false)
        {
            // SPEC:    The governing type of a switch statement is established by the switch expression.
            // SPEC:    1) If the type of the switch expression is sbyte, byte, short, ushort, int, uint,
            // SPEC:       long, ulong, bool, char, string, or an enum-type, or if it is the nullable type
            // SPEC:       corresponding to one of these types, then that is the governing type of the switch statement. 
            // SPEC:    2) Otherwise, exactly one user-defined implicit conversion must exist from the
            // SPEC:       type of the switch expression to one of the following possible governing types:
            // SPEC:       sbyte, byte, short, ushort, int, uint, long, ulong, char, string, or, a nullable type
            // SPEC:       corresponding to one of those types

            RoslynDebug.Assert((object)type != null);
            if (type.IsNullableType())
            {
                type = type.GetNullableUnderlyingType();
            }

            // User-defined implicit conversion with target type as Enum type is not valid.
            if (!isTargetTypeOfUserDefinedOp)
            {
                type = type.EnumUnderlyingTypeOrSelf();
            }

            switch (type.SpecialType)
            {
                case SpecialType.System_SByte:
                case SpecialType.System_Byte:
                case SpecialType.System_Int16:
                case SpecialType.System_UInt16:
                case SpecialType.System_Int32:
                case SpecialType.System_UInt32:
                case SpecialType.System_Int64:
                case SpecialType.System_UInt64:
                case SpecialType.System_Char:
                case SpecialType.System_String:
                    return true;

                case SpecialType.System_Boolean:
                    // User-defined implicit conversion with target type as bool type is not valid.
                    return !isTargetTypeOfUserDefinedOp;
            }

            return false;
        }

#pragma warning disable CA1200 // Avoid using cref tags with a prefix
        /// <summary>
        /// Returns true if the type is one of the restricted types, namely: <see cref="T:System.TypedReference"/>, 
        /// <see cref="T:System.ArgIterator"/>, or <see cref="T:System.RuntimeArgumentHandle"/>.
        /// or a ref-like type.
        /// </summary>
#pragma warning restore CA1200 // Avoid using cref tags with a prefix
        internal static bool IsRestrictedType(this TypeSymbol type,
                                                bool ignoreSpanLikeTypes = false)
        {
            // See Dev10 C# compiler, "type.cpp", bool Type::isSpecialByRefType() const
            RoslynDebug.Assert((object)type != null);
            switch (type.SpecialType)
            {
                case SpecialType.System_TypedReference:
                case SpecialType.System_ArgIterator:
                case SpecialType.System_RuntimeArgumentHandle:
                    return true;
            }

            return ignoreSpanLikeTypes ?
                        false :
                        type.IsRefLikeType;
        }

        public static bool IsIntrinsicType(this TypeSymbol type)
        {
            switch (type.SpecialType)
            {
                case SpecialType.System_Boolean:
                case SpecialType.System_Char:
                case SpecialType.System_SByte:
                case SpecialType.System_Int16:
                case SpecialType.System_Int32:
                case SpecialType.System_Int64:
                case SpecialType.System_Byte:
                case SpecialType.System_UInt16:
                case SpecialType.System_UInt32:
                case SpecialType.System_UInt64:
                case SpecialType.System_IntPtr when type.IsNativeIntegerType:
                case SpecialType.System_UIntPtr when type.IsNativeIntegerType:
                case SpecialType.System_Single:
                case SpecialType.System_Double:
                // NOTE: VB treats System.DateTime as an intrinsic, while C# does not.
                //case SpecialType.System_DateTime:
                case SpecialType.System_Decimal:
                    return true;
                default:
                    return false;
            }
        }

        public static bool IsPartial(this TypeSymbol type)
        {
            return type is SourceNamedTypeSymbol { IsPartial: true };
        }

        public static bool IsPointerType(this TypeSymbol type)
        {
            return type is PointerTypeSymbol;
        }

        internal static int FixedBufferElementSizeInBytes(this TypeSymbol type)
        {
            return type.SpecialType.FixedBufferElementSizeInBytes();
        }

        // check that its type is allowed for Volatile
        internal static bool IsValidVolatileFieldType(this TypeSymbol type)
        {
            switch (type.TypeKind)
            {
                case TypeKind.Struct:
                    return type.SpecialType.IsValidVolatileFieldType();

                case TypeKind.Array:
                case TypeKind.Class:
                case TypeKind.Delegate:
                case TypeKind.Dynamic:
                case TypeKind.Error:
                case TypeKind.Interface:
                case TypeKind.Pointer:
                case TypeKind.FunctionPointer:
                    return true;

                case TypeKind.Enum:
                    return ((NamedTypeSymbol)type).EnumUnderlyingType.SpecialType.IsValidVolatileFieldType();

                case TypeKind.TypeParameter:
                    return type.IsReferenceType;

                case TypeKind.Submission:
                    throw ExceptionUtilities.UnexpectedValue(type.TypeKind);
            }

            return false;
        }

        /// <summary>
        /// Add this instance to the set of checked types. Returns true
        /// if this was added, false if the type was already in the set.
        /// </summary>
        public static bool MarkCheckedIfNecessary(this TypeSymbol type, ref HashSet<TypeSymbol> checkedTypes)
        {
            if (checkedTypes == null)
            {
                checkedTypes = new HashSet<TypeSymbol>();
            }

            return checkedTypes.Add(type);
        }

        internal static bool IsUnsafe(this TypeSymbol type)
        {
            while (true)
            {
                switch (type.TypeKind)
                {
                    case TypeKind.Pointer:
                    case TypeKind.FunctionPointer:
                        return true;
                    case TypeKind.Array:
                        type = ((ArrayTypeSymbol)type).ElementType;
                        break;
                    default:
                        // NOTE: we could consider a generic type with unsafe type arguments to be unsafe,
                        // but that's already an error, so there's no reason to report it.  Also, this
                        // matches Type::isUnsafe in Dev10.
                        return false;
                }
            }
        }

        internal static bool IsVoidPointer(this TypeSymbol type)
        {
            return type is PointerTypeSymbol p && p.PointedAtType.IsVoidType();
        }

        /// <summary>
        /// These special types are structs that contain fields of the same type
        /// (e.g. <see cref="System.Int32"/> contains an instance field of type <see cref="System.Int32"/>).
        /// </summary>
        internal static bool IsPrimitiveRecursiveStruct(this TypeSymbol t)
        {
            return t.SpecialType.IsPrimitiveRecursiveStruct();
        }

        /// <summary>
        /// Compute a hash code for the constructed type. The return value will be
        /// non-zero so callers can used zero to represent an uninitialized value.
        /// </summary>
        internal static int ComputeHashCode(this NamedTypeSymbol type)
        {
            RoslynDebug.Assert(!type.Equals(type.OriginalDefinition, TypeCompareKind.AllIgnoreOptions) || wasConstructedForAnnotations(type));

            if (wasConstructedForAnnotations(type))
            {
                // A type that uses its own type parameters as type arguments was constructed only for the purpose of adding annotations.
                // In that case we'll use the hash from the definition.

                return type.OriginalDefinition.GetHashCode();
            }

            int code = type.OriginalDefinition.GetHashCode();
            code = Hash.Combine(type.ContainingType, code);

            // Unconstructed type may contain alpha-renamed type parameters while
            // may still be considered equal, we do not want to give different hashcode to such types.
            //
            // Example:
            //   Having original type A<U>.B<V> we create two _unconstructed_ types
            //    A<int>.B<V'>
            //    A<int>.B<V">     
            //  Note that V' and V" are type parameters substituted via alpha-renaming of original V
            //  These are different objects, but represent the same "type parameter at index 1"
            //
            //  In short - we are not interested in the type parameters of unconstructed types.
            if ((object)type.ConstructedFrom != (object)type)
            {
                foreach (var arg in type.TypeArgumentsWithAnnotationsNoUseSiteDiagnostics)
                {
                    code = Hash.Combine(arg.Type, code);
                }
            }

            // 0 may be used by the caller to indicate the hashcode is not
            // initialized. If we computed 0 for the hashcode, tweak it.
            if (code == 0)
            {
                code++;
            }
            return code;

            static bool wasConstructedForAnnotations(NamedTypeSymbol type)
            {
                do
                {
                    var typeArguments = type.TypeArgumentsWithAnnotationsNoUseSiteDiagnostics;
                    var typeParameters = type.OriginalDefinition.TypeParameters;

                    for (int i = 0; i < typeArguments.Length; i++)
                    {
                        if (!typeParameters[i].Equals(
                                 typeArguments[i].Type.OriginalDefinition,
                                 TypeCompareKind.ConsiderEverything))
                        {
                            return false;
                        }
                    }

                    type = type.ContainingType;
                }
                while (type is object && !type.IsDefinition);

                return true;
            }
        }

        /// <summary>
        /// If we are in a COM PIA with embedInteropTypes enabled we should turn properties and methods 
        /// that have the type and return type of object, respectively, into type dynamic. If the requisite conditions 
        /// are fulfilled, this method returns a dynamic type. If not, it returns the original type.
        /// </summary>
        /// <param name="type">A property type or method return type to be checked for dynamification.</param>
        /// <param name="containingType">Containing type.</param>
        /// <returns></returns>
        public static TypeSymbol AsDynamicIfNoPia(this TypeSymbol type, NamedTypeSymbol containingType)
        {
            return type.TryAsDynamicIfNoPia(containingType, out TypeSymbol? result) ? result : type;
        }

        public static bool TryAsDynamicIfNoPia(this TypeSymbol type, NamedTypeSymbol containingType, [NotNullWhen(true)] out TypeSymbol? result)
        {
            if (type.SpecialType == SpecialType.System_Object)
            {
                AssemblySymbol assembly = containingType.ContainingAssembly;
                if ((object)assembly != null &&
                    assembly.IsLinked &&
                    containingType.IsComImport)
                {
                    result = DynamicTypeSymbol.Instance;
                    return true;
                }
            }
            result = null;
            return false;
        }

        /// <summary>
        /// Type variables are never considered reference types by the verifier.
        /// </summary>
        internal static bool IsVerifierReference(this TypeSymbol type)
        {
            return type.IsReferenceType && type.TypeKind != TypeKind.TypeParameter;
        }

        /// <summary>
        /// Type variables are never considered value types by the verifier.
        /// </summary>
        internal static bool IsVerifierValue(this TypeSymbol type)
        {
            return type.IsValueType && type.TypeKind != TypeKind.TypeParameter;
        }

        /// <summary>
        /// Return all of the type parameters in this type and enclosing types,
        /// from outer-most to inner-most type.
        /// </summary>
        internal static ImmutableArray<TypeParameterSymbol> GetAllTypeParameters(this NamedTypeSymbol type)
        {
            // Avoid allocating a builder in the common case.
            if ((object)type.ContainingType == null)
            {
                return type.TypeParameters;
            }

            var builder = ArrayBuilder<TypeParameterSymbol>.GetInstance();
            type.GetAllTypeParameters(builder);
            return builder.ToImmutableAndFree();
        }

        /// <summary>
        /// Return all of the type parameters in this type and enclosing types,
        /// from outer-most to inner-most type.
        /// </summary>
        internal static void GetAllTypeParameters(this NamedTypeSymbol type, ArrayBuilder<TypeParameterSymbol> result)
        {
            var containingType = type.ContainingType;
            if ((object)containingType != null)
            {
                containingType.GetAllTypeParameters(result);
            }

            result.AddRange(type.TypeParameters);
        }

        /// <summary>
        /// Return the nearest type parameter with the given name in
        /// this type or any enclosing type.
        /// </summary>
        internal static TypeParameterSymbol? FindEnclosingTypeParameter(this NamedTypeSymbol type, string name)
        {
            var allTypeParameters = ArrayBuilder<TypeParameterSymbol>.GetInstance();
            type.GetAllTypeParameters(allTypeParameters);

            TypeParameterSymbol? result = null;

            foreach (TypeParameterSymbol tpEnclosing in allTypeParameters)
            {
                if (name == tpEnclosing.Name)
                {
                    result = tpEnclosing;
                    break;
                }
            }

            allTypeParameters.Free();
            return result;
        }

        /// <summary>
        /// Return the nearest type parameter with the given name in
        /// this symbol or any enclosing symbol.
        /// </summary>
        internal static TypeParameterSymbol? FindEnclosingTypeParameter(this Symbol methodOrType, string name)
        {
            while (methodOrType != null)
            {
                switch (methodOrType.Kind)
                {
                    case SymbolKind.Method:
                    case SymbolKind.NamedType:
                    case SymbolKind.ErrorType:
                    case SymbolKind.Field:
                    case SymbolKind.Property:
                    case SymbolKind.Event:
                        break;
                    default:
                        return null;
                }
                foreach (var typeParameter in methodOrType.GetMemberTypeParameters())
                {
                    if (typeParameter.Name == name)
                    {
                        return typeParameter;
                    }
                }
                methodOrType = methodOrType.ContainingSymbol;
            }
            return null;
        }

        /// <summary>
        /// Return true if the fully qualified name of the type's containing symbol
        /// matches the given name. This method avoids string concatenations
        /// in the common case where the type is a top-level type.
        /// </summary>
        internal static bool HasNameQualifier(this NamedTypeSymbol type, string qualifiedName)
        {
            const StringComparison comparison = StringComparison.Ordinal;

            var container = type.ContainingSymbol;
            if (container.Kind != SymbolKind.Namespace)
            {
                // Nested type. For simplicity, compare qualified name to SymbolDisplay result.
                return string.Equals(container.ToDisplayString(SymbolDisplayFormat.QualifiedNameOnlyFormat), qualifiedName, comparison);
            }

            var @namespace = (NamespaceSymbol)container;
            if (@namespace.IsGlobalNamespace)
            {
                return qualifiedName.Length == 0;
            }

            return HasNamespaceName(@namespace, qualifiedName, comparison, length: qualifiedName.Length);
        }

        private static bool HasNamespaceName(NamespaceSymbol @namespace, string namespaceName, StringComparison comparison, int length)
        {
            if (length == 0)
            {
                return false;
            }

            var container = @namespace.ContainingNamespace;
            int separator = namespaceName.LastIndexOf('.', length - 1, length);
            int offset = 0;
            if (separator >= 0)
            {
                if (container.IsGlobalNamespace)
                {
                    return false;
                }

                if (!HasNamespaceName(container, namespaceName, comparison, length: separator))
                {
                    return false;
                }

                int n = separator + 1;
                offset = n;
                length -= n;
            }
            else if (!container.IsGlobalNamespace)
            {
                return false;
            }

            var name = @namespace.Name;
            return (name.Length == length) && (string.Compare(name, 0, namespaceName, offset, length, comparison) == 0);
        }

        internal static bool IsNonGenericTaskType(this TypeSymbol type, CSharpCompilation compilation)
        {
            var namedType = type as NamedTypeSymbol;
            if (namedType is null || namedType.Arity != 0)
            {
                return false;
            }
            if ((object)namedType == compilation.GetWellKnownType(WellKnownType.System_Threading_Tasks_Task))
            {
                return true;
            }
            if (namedType.IsVoidType())
            {
                return false;
            }
            return namedType.IsCustomTaskType(builderArgument: out _);
        }

        internal static bool IsGenericTaskType(this TypeSymbol type, CSharpCompilation compilation)
        {
            if (!(type is NamedTypeSymbol { Arity: 1 } namedType))
            {
                return false;
            }
            if ((object)namedType.ConstructedFrom == compilation.GetWellKnownType(WellKnownType.System_Threading_Tasks_Task_T))
            {
                return true;
            }
            return namedType.IsCustomTaskType(builderArgument: out _);
        }

        internal static bool IsIAsyncEnumerableType(this TypeSymbol type, CSharpCompilation compilation)
        {
            if (!(type is NamedTypeSymbol { Arity: 1 } namedType))
            {
                return false;
            }

            return (object)namedType.ConstructedFrom == compilation.GetWellKnownType(WellKnownType.System_Collections_Generic_IAsyncEnumerable_T);
        }

        internal static bool IsIAsyncEnumeratorType(this TypeSymbol type, CSharpCompilation compilation)
        {
            if (!(type is NamedTypeSymbol { Arity: 1 } namedType))
            {
                return false;
            }

            return (object)namedType.ConstructedFrom == compilation.GetWellKnownType(WellKnownType.System_Collections_Generic_IAsyncEnumerator_T);
        }

        /// <summary>
        /// Returns true if the type is generic or non-generic custom task-like type due to the
        /// [AsyncMethodBuilder(typeof(B))] attribute. It returns the "B".
        /// </summary>
        /// <remarks>
        /// For the Task types themselves, this method might return true or false depending on mscorlib.
        /// The definition of "custom task-like type" is one that has an [AsyncMethodBuilder(typeof(B))] attribute,
        /// no more, no less. Validation of builder type B is left for elsewhere. This method returns B
        /// without validation of any kind.
        /// </remarks>
        internal static bool IsCustomTaskType(this NamedTypeSymbol type, [NotNullWhen(true)] out object? builderArgument)
        {
            RoslynDebug.Assert((object)type != null);

            var arity = type.Arity;
            if (arity < 2)
            {
                return type.HasAsyncMethodBuilderAttribute(out builderArgument);
            }

            builderArgument = null;
            return false;
        }

        /// <summary>
        /// Replace Task-like types with Task types.
        /// </summary>
        internal static TypeSymbol NormalizeTaskTypes(this TypeSymbol type, CSharpCompilation compilation)
        {
            NormalizeTaskTypesInType(compilation, ref type);
            return type;
        }

        /// <summary>
        /// Replace Task-like types with Task types. Returns true if there were changes.
        /// </summary>
        private static bool NormalizeTaskTypesInType(CSharpCompilation compilation, ref TypeSymbol type)
        {
            switch (type.Kind)
            {
                case SymbolKind.NamedType:
                case SymbolKind.ErrorType:
                    {
                        var namedType = (NamedTypeSymbol)type;
                        var changed = NormalizeTaskTypesInNamedType(compilation, ref namedType);
                        type = namedType;
                        return changed;
                    }
                case SymbolKind.ArrayType:
                    {
                        var arrayType = (ArrayTypeSymbol)type;
                        var changed = NormalizeTaskTypesInArray(compilation, ref arrayType);
                        type = arrayType;
                        return changed;
                    }
                case SymbolKind.PointerType:
                    {
                        var pointerType = (PointerTypeSymbol)type;
                        var changed = NormalizeTaskTypesInPointer(compilation, ref pointerType);
                        type = pointerType;
                        return changed;
                    }
                case SymbolKind.FunctionPointerType:
                    {
                        var functionPointerType = (FunctionPointerTypeSymbol)type;
                        var changed = NormalizeTaskTypesInFunctionPointer(compilation, ref functionPointerType);
                        type = functionPointerType;
                        return changed;
                    }
            }
            return false;
        }

        private static bool NormalizeTaskTypesInType(CSharpCompilation compilation, ref TypeWithAnnotations typeWithAnnotations)
        {
            var type = typeWithAnnotations.Type;
            if (NormalizeTaskTypesInType(compilation, ref type))
            {
                typeWithAnnotations = TypeWithAnnotations.Create(type, customModifiers: typeWithAnnotations.CustomModifiers);
                return true;
            }
            return false;
        }

        private static bool NormalizeTaskTypesInNamedType(CSharpCompilation compilation, ref NamedTypeSymbol type)
        {
            bool hasChanged = false;

            if (!type.IsDefinition)
            {
                RoslynDebug.Assert(type.IsGenericType);
                var typeArgumentsBuilder = ArrayBuilder<TypeWithAnnotations>.GetInstance();
                var discardedUseSiteInfo = CompoundUseSiteInfo<AssemblySymbol>.Discarded;
                type.GetAllTypeArguments(typeArgumentsBuilder, ref discardedUseSiteInfo);
                for (int i = 0; i < typeArgumentsBuilder.Count; i++)
                {
                    var typeWithModifier = typeArgumentsBuilder[i];
                    var typeArgNormalized = typeWithModifier.Type;
                    if (NormalizeTaskTypesInType(compilation, ref typeArgNormalized))
                    {
                        hasChanged = true;
                        // Preserve custom modifiers but without normalizing those types.
                        typeArgumentsBuilder[i] = TypeWithAnnotations.Create(typeArgNormalized, customModifiers: typeWithModifier.CustomModifiers);
                    }
                }
                if (hasChanged)
                {
                    var originalType = type;
                    var originalDefinition = originalType.OriginalDefinition;
                    var typeParameters = originalDefinition.GetAllTypeParameters();
                    var typeMap = new TypeMap(typeParameters, typeArgumentsBuilder.ToImmutable(), allowAlpha: true);
                    type = typeMap.SubstituteNamedType(originalDefinition).WithTupleDataFrom(originalType);
                }
                typeArgumentsBuilder.Free();
            }

            if (type.OriginalDefinition.IsCustomTaskType(builderArgument: out _))
            {
                int arity = type.Arity;
                RoslynDebug.Assert(arity < 2);
                var taskType = compilation.GetWellKnownType(
                    arity == 0 ?
                        WellKnownType.System_Threading_Tasks_Task :
                        WellKnownType.System_Threading_Tasks_Task_T);
                if (taskType.TypeKind == TypeKind.Error)
                {
                    // Skip if Task types are not available.
                    return false;
                }
                type = arity == 0 ?
                    taskType :
                    taskType.Construct(
                        ImmutableArray.Create(type.TypeArgumentsWithAnnotationsNoUseSiteDiagnostics[0]),
                        unbound: false);
                hasChanged = true;
            }

            return hasChanged;
        }

        private static bool NormalizeTaskTypesInArray(CSharpCompilation compilation, ref ArrayTypeSymbol arrayType)
        {
            var elementType = arrayType.ElementTypeWithAnnotations;
            if (!NormalizeTaskTypesInType(compilation, ref elementType))
            {
                return false;
            }
            arrayType = arrayType.WithElementType(elementType);
            return true;
        }

        private static bool NormalizeTaskTypesInPointer(CSharpCompilation compilation, ref PointerTypeSymbol pointerType)
        {
            var pointedAtType = pointerType.PointedAtTypeWithAnnotations;
            if (!NormalizeTaskTypesInType(compilation, ref pointedAtType))
            {
                return false;
            }
            // Preserve custom modifiers but without normalizing those types.
            pointerType = new PointerTypeSymbol(pointedAtType);
            return true;
        }

        private static bool NormalizeTaskTypesInFunctionPointer(CSharpCompilation compilation, ref FunctionPointerTypeSymbol funcPtrType)
        {
            var returnType = funcPtrType.Signature.ReturnTypeWithAnnotations;
            var madeChanges = NormalizeTaskTypesInType(compilation, ref returnType);

            var paramTypes = ImmutableArray<TypeWithAnnotations>.Empty;

            if (funcPtrType.Signature.ParameterCount > 0)
            {
                var paramsBuilder = ArrayBuilder<TypeWithAnnotations>.GetInstance(funcPtrType.Signature.ParameterCount);
                bool madeParamChanges = false;
                foreach (var param in funcPtrType.Signature.Parameters)
                {
                    var paramType = param.TypeWithAnnotations;
                    madeParamChanges |= NormalizeTaskTypesInType(compilation, ref paramType);
                    paramsBuilder.Add(paramType);
                }

                if (madeParamChanges)
                {
                    madeChanges = true;
                    paramTypes = paramsBuilder.ToImmutableAndFree();
                }
                else
                {
                    paramTypes = funcPtrType.Signature.ParameterTypesWithAnnotations;
                    paramsBuilder.Free();
                }
            }

            if (madeChanges)
            {
                funcPtrType = funcPtrType.SubstituteTypeSymbol(returnType, paramTypes, refCustomModifiers: default, paramRefCustomModifiers: default);
                return true;
            }
            else
            {
                return false;
            }
        }

        internal static Cci.TypeReferenceWithAttributes GetTypeRefWithAttributes(
            this TypeWithAnnotations type,
            Emit.PEModuleBuilder moduleBuilder,
            Symbol declaringSymbol,
            Cci.ITypeReference typeRef)
        {
            var builder = ArrayBuilder<Cci.ICustomAttribute>.GetInstance();
            var compilation = declaringSymbol.DeclaringCompilation;

            if (compilation != null)
            {
                if (type.Type.ContainsTupleNames())
                {
                    addIfNotNull(builder, compilation.SynthesizeTupleNamesAttribute(type.Type));
                }
                if (type.Type.ContainsNativeInteger())
                {
                    addIfNotNull(builder, moduleBuilder.SynthesizeNativeIntegerAttribute(declaringSymbol, type.Type));
                }
                if (compilation.ShouldEmitNullableAttributes(declaringSymbol))
                {
                    addIfNotNull(builder, moduleBuilder.SynthesizeNullableAttributeIfNecessary(declaringSymbol, declaringSymbol.GetNullableContextValue(), type));
                }

                static void addIfNotNull(ArrayBuilder<Cci.ICustomAttribute> builder, SynthesizedAttributeData? attr)
                {
                    if (attr != null)
                    {
                        builder.Add(attr);
                    }
                }
            }

            return new Cci.TypeReferenceWithAttributes(typeRef, builder.ToImmutableAndFree());
        }

        internal static bool IsWellKnownTypeInAttribute(this TypeSymbol typeSymbol)
            => typeSymbol.IsWellKnownInteropServicesTopLevelType("InAttribute");

        internal static bool IsWellKnownTypeUnmanagedType(this TypeSymbol typeSymbol)
            => typeSymbol.IsWellKnownInteropServicesTopLevelType("UnmanagedType");

        internal static bool IsWellKnownTypeIsExternalInit(this TypeSymbol typeSymbol)
            => typeSymbol.IsWellKnownCompilerServicesTopLevelType("IsExternalInit");

        internal static bool IsWellKnownTypeOutAttribute(this TypeSymbol typeSymbol) => typeSymbol.IsWellKnownInteropServicesTopLevelType("OutAttribute");

        private static bool IsWellKnownInteropServicesTopLevelType(this TypeSymbol typeSymbol, string name)
        {
            if (typeSymbol.Name != name || typeSymbol.ContainingType is object)
            {
                return false;
            }

            return IsContainedInNamespace(typeSymbol, "System", "Runtime", "InteropServices");
        }

        private static bool IsWellKnownCompilerServicesTopLevelType(this TypeSymbol typeSymbol, string name)
        {
            if (typeSymbol.Name != name)
            {
                return false;
            }

            return IsCompilerServicesTopLevelType(typeSymbol);
        }

        internal static bool IsCompilerServicesTopLevelType(this TypeSymbol typeSymbol)
            => typeSymbol.ContainingType is null && IsContainedInNamespace(typeSymbol, "System", "Runtime", "CompilerServices");

        private static bool IsContainedInNamespace(this TypeSymbol typeSymbol, string outerNS, string midNS, string innerNS)
        {
            var innerNamespace = typeSymbol.ContainingNamespace;
            if (innerNamespace?.Name != innerNS)
            {
                return false;
            }

            var midNamespace = innerNamespace.ContainingNamespace;
            if (midNamespace?.Name != midNS)
            {
                return false;
            }

            var outerNamespace = midNamespace.ContainingNamespace;
            if (outerNamespace?.Name != outerNS)
            {
                return false;
            }

            var globalNamespace = outerNamespace.ContainingNamespace;
            return globalNamespace != null && globalNamespace.IsGlobalNamespace;
        }

        internal static int TypeToIndex(this TypeSymbol type)
        {
            switch (type.GetSpecialTypeSafe())
            {
                case SpecialType.System_Object: return 0;
                case SpecialType.System_String: return 1;
                case SpecialType.System_Boolean: return 2;
                case SpecialType.System_Char: return 3;
                case SpecialType.System_SByte: return 4;
                case SpecialType.System_Int16: return 5;
                case SpecialType.System_Int32: return 6;
                case SpecialType.System_Int64: return 7;
                case SpecialType.System_Byte: return 8;
                case SpecialType.System_UInt16: return 9;
                case SpecialType.System_UInt32: return 10;
                case SpecialType.System_UInt64: return 11;
                case SpecialType.System_IntPtr when type.IsNativeIntegerType: return 12;
                case SpecialType.System_UIntPtr when type.IsNativeIntegerType: return 13;
                case SpecialType.System_Single: return 14;
                case SpecialType.System_Double: return 15;
                case SpecialType.System_Decimal: return 16;

                case SpecialType.None:
                    if ((object)type != null && type.IsNullableType())
                    {
                        TypeSymbol underlyingType = type.GetNullableUnderlyingType();

                        switch (underlyingType.GetSpecialTypeSafe())
                        {
                            case SpecialType.System_Boolean: return 17;
                            case SpecialType.System_Char: return 18;
                            case SpecialType.System_SByte: return 19;
                            case SpecialType.System_Int16: return 20;
                            case SpecialType.System_Int32: return 21;
                            case SpecialType.System_Int64: return 22;
                            case SpecialType.System_Byte: return 23;
                            case SpecialType.System_UInt16: return 24;
                            case SpecialType.System_UInt32: return 25;
                            case SpecialType.System_UInt64: return 26;
                            case SpecialType.System_IntPtr when underlyingType.IsNativeIntegerType: return 27;
                            case SpecialType.System_UIntPtr when underlyingType.IsNativeIntegerType: return 28;
                            case SpecialType.System_Single: return 29;
                            case SpecialType.System_Double: return 30;
                            case SpecialType.System_Decimal: return 31;
                        }
                    }

                    // fall through
                    goto default;

                default: return -1;
            }
        }
    }
}<|MERGE_RESOLUTION|>--- conflicted
+++ resolved
@@ -393,7 +393,6 @@
         /// <summary>
         /// Returns true if the type is constructed from a generic type named "System.Linq.Expressions.Expression"
         /// with one type parameter.
-<<<<<<< HEAD
         /// </summary>
         public static bool IsExpressionTree(this TypeSymbol type)
         {
@@ -410,24 +409,6 @@
         }
 
         /// <summary>
-=======
-        /// </summary>
-        public static bool IsExpressionTree(this TypeSymbol type)
-        {
-            return type.IsGenericOrNonGenericExpressionType(out bool isGenericType) && isGenericType;
-        }
-
-        /// <summary>
-        /// Returns true if the type is a non-generic type named "System.Linq.Expressions.Expression"
-        /// or "System.Linq.Expressions.LambdaExpression".
-        /// </summary>
-        public static bool IsNonGenericExpressionType(this TypeSymbol type)
-        {
-            return type.IsGenericOrNonGenericExpressionType(out bool isGenericType) && !isGenericType;
-        }
-
-        /// <summary>
->>>>>>> 67d940c4
         /// Returns true if the type is constructed from a generic type named "System.Linq.Expressions.Expression"
         /// with one type parameter, or if the type is a non-generic type named "System.Linq.Expressions.Expression"
         /// or "System.Linq.Expressions.LambdaExpression".
