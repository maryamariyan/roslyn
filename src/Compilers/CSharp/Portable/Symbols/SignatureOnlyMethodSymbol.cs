--- conflicted
+++ resolved
@@ -20,13 +20,8 @@
         private readonly Cci.CallingConvention _callingConvention;
         private readonly ImmutableArray<TypeParameterSymbol> _typeParameters;
         private readonly ImmutableArray<ParameterSymbol> _parameters;
-<<<<<<< HEAD
+        private readonly RefKind _refKind;
         private readonly TypeSymbolWithAnnotations _returnType;
-=======
-        private readonly RefKind _refKind;
-        private readonly TypeSymbol _returnType;
-        private readonly ImmutableArray<CustomModifier> _returnTypeCustomModifiers;
->>>>>>> c7afb2d2
         private readonly ImmutableArray<MethodSymbol> _explicitInterfaceImplementations;
 
         public SignatureOnlyMethodSymbol(
@@ -36,13 +31,8 @@
             Cci.CallingConvention callingConvention,
             ImmutableArray<TypeParameterSymbol> typeParameters,
             ImmutableArray<ParameterSymbol> parameters,
-<<<<<<< HEAD
+            RefKind refKind,
             TypeSymbolWithAnnotations returnType,
-=======
-            RefKind refKind,
-            TypeSymbol returnType,
-            ImmutableArray<CustomModifier> returnTypeCustomModifiers,
->>>>>>> c7afb2d2
             ImmutableArray<MethodSymbol> explicitInterfaceImplementations)
         {
             _callingConvention = callingConvention;
@@ -68,15 +58,9 @@
 
         public override bool ReturnsVoid { get { return _returnType.SpecialType == SpecialType.System_Void; } }
 
-<<<<<<< HEAD
-        public override TypeSymbolWithAnnotations ReturnType { get { return _returnType; } }
-=======
         internal override RefKind RefKind { get { return _refKind; } }
 
-        public override TypeSymbol ReturnType { get { return _returnType; } }
-
-        public override ImmutableArray<CustomModifier> ReturnTypeCustomModifiers { get { return _returnTypeCustomModifiers; } }
->>>>>>> c7afb2d2
+        public override TypeSymbolWithAnnotations ReturnType { get { return _returnType; } }
 
         public override ImmutableArray<ParameterSymbol> Parameters { get { return _parameters; } }
 
