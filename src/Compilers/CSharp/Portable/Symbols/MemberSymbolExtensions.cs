﻿// Copyright (c) Microsoft.  All Rights Reserved.  Licensed under the Apache License, Version 2.0.  See License.txt in the project root for license information.

using System;
using System.Collections.Generic;
using System.Collections.Immutable;
using System.Diagnostics;
using System.Linq;
using Microsoft.CodeAnalysis.CSharp.Symbols;
using Microsoft.CodeAnalysis.CSharp.Syntax;
using Microsoft.CodeAnalysis.Text;
using Roslyn.Utilities;

namespace Microsoft.CodeAnalysis.CSharp.Symbols
{
    /// <summary>
    /// SymbolExtensions for member symbols.
    /// </summary>
    internal static partial class SymbolExtensions
    {
        internal static bool HasParamsParameter(this Symbol member)
        {
            var @params = member.GetParameters();
            return !@params.IsEmpty && @params.Last().IsParams;
        }

        /// <summary>
        /// Get the parameters of a member symbol.  Should be a method, property, or event.
        /// </summary>
        internal static ImmutableArray<ParameterSymbol> GetParameters(this Symbol member)
        {
            switch (member.Kind)
            {
                case SymbolKind.Method:
                    return ((MethodSymbol)member).Parameters;
                case SymbolKind.Property:
                    return ((PropertySymbol)member).Parameters;
                case SymbolKind.Event:
                    return ImmutableArray<ParameterSymbol>.Empty;
                default:
                    throw ExceptionUtilities.UnexpectedValue(member.Kind);
            }
        }

        /// <summary>
        /// Get the types of the parameters of a member symbol.  Should be a method, property, or event.
        /// </summary>
        internal static ImmutableArray<TypeSymbol> GetParameterTypes(this Symbol member)
        {
            switch (member.Kind)
            {
                case SymbolKind.Method:
                    return ((MethodSymbol)member).ParameterTypes;
                case SymbolKind.Property:
                    return ((PropertySymbol)member).ParameterTypes;
                case SymbolKind.Event:
                    return ImmutableArray<TypeSymbol>.Empty;
                default:
                    throw ExceptionUtilities.UnexpectedValue(member.Kind);
            }
        }

        internal static bool GetIsVararg(this Symbol member)
        {
            switch (member.Kind)
            {
                case SymbolKind.Method:
                    return ((MethodSymbol)member).IsVararg;
                case SymbolKind.Property:
                case SymbolKind.Event:
                    return false;
                default:
                    throw ExceptionUtilities.UnexpectedValue(member.Kind);
            }
        }

        /// <summary>
        /// Get the ref kinds of the parameters of a member symbol.  Should be a method, property, or event.
        /// </summary>
        internal static ImmutableArray<RefKind> GetParameterRefKinds(this Symbol member)
        {
            switch (member.Kind)
            {
                case SymbolKind.Method:
                    return ((MethodSymbol)member).ParameterRefKinds;
                case SymbolKind.Property:
                    return ((PropertySymbol)member).ParameterRefKinds;
                case SymbolKind.Event:
                    return ImmutableArray<RefKind>.Empty;
                default:
                    throw ExceptionUtilities.UnexpectedValue(member.Kind);
            }
        }

        internal static int GetParameterCount(this Symbol member)
        {
            switch (member.Kind)
            {
                case SymbolKind.Method:
                    return ((MethodSymbol)member).ParameterCount;
                case SymbolKind.Property:
                    return ((PropertySymbol)member).ParameterCount;
                case SymbolKind.Event:
                    return 0;
                default:
                    throw ExceptionUtilities.UnexpectedValue(member.Kind);
            }
        }

        internal static bool HasUnsafeParameter(this Symbol member)
        {
            foreach (TypeSymbol parameterType in member.GetParameterTypes())
            {
                if (parameterType.IsUnsafe())
                {
                    return true;
                }
            }

            return false;
        }

        public static bool IsAccessor(this MethodSymbol methodSymbol)
        {
            return (object)methodSymbol.AssociatedSymbol != null;
        }

        public static bool IsAccessor(this Symbol symbol)
        {
            return symbol.Kind == SymbolKind.Method && IsAccessor((MethodSymbol)symbol);
        }

        public static bool IsIndexedPropertyAccessor(this MethodSymbol methodSymbol)
        {
            var propertyOrEvent = methodSymbol.AssociatedSymbol;
            return ((object)propertyOrEvent != null) && propertyOrEvent.IsIndexedProperty();
        }

        public static bool IsOperator(this MethodSymbol methodSymbol)
        {
            return methodSymbol.MethodKind == MethodKind.UserDefinedOperator || methodSymbol.MethodKind == MethodKind.Conversion;
        }

        public static bool IsOperator(this Symbol symbol)
        {
            return symbol.Kind == SymbolKind.Method && IsOperator((MethodSymbol)symbol);
        }

        public static bool IsIndexer(this Symbol symbol)
        {
            return symbol.Kind == SymbolKind.Property && ((PropertySymbol)symbol).IsIndexer;
        }

        public static bool IsIndexedProperty(this Symbol symbol)
        {
            return symbol.Kind == SymbolKind.Property && ((PropertySymbol)symbol).IsIndexedProperty;
        }

        public static bool IsUserDefinedConversion(this Symbol symbol)
        {
            return symbol.Kind == SymbolKind.Method && ((MethodSymbol)symbol).MethodKind == MethodKind.Conversion;
        }

        /// <summary>
        /// Count the number of custom modifiers in/on the return type
        /// and parameters of the specified method.
        /// </summary>
        public static int CustomModifierCount(this MethodSymbol method)
        {
            int count = 0;

<<<<<<< HEAD
            var methodReturnType = method.ReturnType;
            count += methodReturnType.CustomModifiers.Length;
            count += methodReturnType.TypeSymbol.CustomModifierCount();

            foreach (ParameterSymbol param in method.Parameters)
            {
                var paramType = param.Type;
                count += paramType.CustomModifiers.Length;
                count += paramType.TypeSymbol.CustomModifierCount();
=======
            count += method.ReturnTypeCustomModifiers.Length + method.RefCustomModifiers.Length;
            count += method.ReturnType.CustomModifierCount();

            foreach (ParameterSymbol param in method.Parameters)
            {
                count += param.CustomModifiers.Length + param.RefCustomModifiers.Length;
                count += param.Type.CustomModifierCount();
>>>>>>> 2355a7be
            }

            return count;
        }

        public static int CustomModifierCount(this Symbol m)
        {
            switch (m.Kind)
            {
                case SymbolKind.ArrayType:
                case SymbolKind.ErrorType:
                case SymbolKind.NamedType:
                case SymbolKind.PointerType:
                case SymbolKind.TypeParameter:
                    return ((TypeSymbol)m).CustomModifierCount();
                case SymbolKind.Event:
                    return ((EventSymbol)m).CustomModifierCount();
                case SymbolKind.Method:
                    return ((MethodSymbol)m).CustomModifierCount();
                case SymbolKind.Property:
                    return ((PropertySymbol)m).CustomModifierCount();
                default:
                    throw ExceptionUtilities.UnexpectedValue(m.Kind);
            }
        }

        public static int CustomModifierCount(this EventSymbol e)
        {
            return e.Type.TypeSymbol.CustomModifierCount();
        }

        /// <summary>
        /// Count the number of custom modifiers in/on the type
        /// and parameters (for indexers) of the specified property.
        /// </summary>
        public static int CustomModifierCount(this PropertySymbol property)
        {
            int count = 0;

<<<<<<< HEAD
            var type = property.Type;
            count += type.CustomModifiers.Length;
            count += type.TypeSymbol.CustomModifierCount();

            foreach (ParameterSymbol param in property.Parameters)
            {
                var paramType = param.Type;
                count += paramType.CustomModifiers.Length;
                count += paramType.TypeSymbol.CustomModifierCount();
=======
            count += property.TypeCustomModifiers.Length + property.RefCustomModifiers.Length;
            count += property.Type.CustomModifierCount();

            foreach (ParameterSymbol param in property.Parameters)
            {
                count += param.CustomModifiers.Length + param.RefCustomModifiers.Length;
                count += param.Type.CustomModifierCount();
>>>>>>> 2355a7be
            }

            return count;
        }

        internal static Symbol SymbolAsMember(this Symbol s, NamedTypeSymbol newOwner)
        {
            switch (s.Kind)
            {
                case SymbolKind.Field:
                    return ((FieldSymbol)s).AsMember(newOwner);
                case SymbolKind.Method:
                    return ((MethodSymbol)s).AsMember(newOwner);
                case SymbolKind.NamedType:
                    return ((NamedTypeSymbol)s).AsMember(newOwner);
                case SymbolKind.Property:
                    return ((PropertySymbol)s).AsMember(newOwner);
                case SymbolKind.Event:
                    return ((EventSymbol)s).AsMember(newOwner);
                default:
                    throw ExceptionUtilities.UnexpectedValue(s.Kind);
            }
        }

        /// <summary>
        /// Return the arity of a member.
        /// </summary>
        internal static int GetMemberArity(this Symbol symbol)
        {
            switch (symbol.Kind)
            {
                case SymbolKind.Method:
                    return ((MethodSymbol)symbol).Arity;

                case SymbolKind.NamedType:
                case SymbolKind.ErrorType:
                    return ((NamedTypeSymbol)symbol).Arity;

                default:
                    return 0;
            }
        }

        internal static NamespaceOrTypeSymbol OfMinimalArity(this IEnumerable<NamespaceOrTypeSymbol> symbols)
        {
            NamespaceOrTypeSymbol minAritySymbol = null;
            int minArity = Int32.MaxValue;
            foreach (var symbol in symbols)
            {
                int arity = GetMemberArity(symbol);
                if (arity < minArity)
                {
                    minArity = arity;
                    minAritySymbol = symbol;
                }
            }

            return minAritySymbol;
        }

        internal static ImmutableArray<TypeParameterSymbol> GetMemberTypeParameters(this Symbol symbol)
        {
            switch (symbol.Kind)
            {
                case SymbolKind.Method:
                    return ((MethodSymbol)symbol).TypeParameters;
                case SymbolKind.NamedType:
                case SymbolKind.ErrorType:
                    return ((NamedTypeSymbol)symbol).TypeParameters;
                case SymbolKind.Field:
                case SymbolKind.Property:
                case SymbolKind.Event:
                    return ImmutableArray<TypeParameterSymbol>.Empty;
                default:
                    throw ExceptionUtilities.UnexpectedValue(symbol.Kind);
            }
        }

        internal static ImmutableArray<TypeSymbol> GetMemberTypeArgumentsNoUseSiteDiagnostics(this Symbol symbol)
        {
            switch (symbol.Kind)
            {
                case SymbolKind.Method:
                    return ((MethodSymbol)symbol).TypeArguments.SelectAsArray(TypeMap.AsTypeSymbol);
                case SymbolKind.NamedType:
                case SymbolKind.ErrorType:
                    return ((NamedTypeSymbol)symbol).TypeArgumentsNoUseSiteDiagnostics.SelectAsArray(TypeMap.AsTypeSymbol);
                case SymbolKind.Field:
                case SymbolKind.Property:
                case SymbolKind.Event:
                    return ImmutableArray<TypeSymbol>.Empty;
                default:
                    throw ExceptionUtilities.UnexpectedValue(symbol.Kind);
            }
        }

        /// <summary>
        /// NOTE: every struct has a public parameterless constructor either used-defined or default one
        /// </summary>
        internal static bool IsParameterlessConstructor(this MethodSymbol method)
        {
            return method.MethodKind == MethodKind.Constructor && method.ParameterCount == 0;
        }

        /// <summary>
        /// default zero-init constructor symbol is added to a struct when it does not define 
        /// its own parameterless public constructor.
        /// We do not emit this constructor and do not call it 
        /// </summary>
        internal static bool IsDefaultValueTypeConstructor(this MethodSymbol method)
        {
            return method.IsImplicitlyDeclared &&
                   method.ContainingType.IsValueType &&
                   method.IsParameterlessConstructor();
        }

        /// <summary>
        /// If the event has a AddMethod, return that.  Otherwise check the overridden
        /// event, if any.  Repeat for each overridden event.
        /// </summary>
        /// <remarks>
        /// This method exists to mimic the behavior of GetOwnOrInheritedGetMethod, but it
        /// should only ever look at the overridden event in error scenarios.
        /// </remarks>
        internal static MethodSymbol GetOwnOrInheritedAddMethod(this EventSymbol @event)
        {
            while ((object)@event != null)
            {
                MethodSymbol addMethod = @event.AddMethod;
                if ((object)addMethod != null)
                {
                    return addMethod;
                }

                @event = @event.IsOverride ? @event.OverriddenEvent : null;
            }

            return null;
        }

        /// <summary>
        /// If the event has a RemoveMethod, return that.  Otherwise check the overridden
        /// event, if any.  Repeat for each overridden event.
        /// </summary>
        /// <remarks>
        /// This method exists to mimic the behavior of GetOwnOrInheritedSetMethod, but it
        /// should only ever look at the overridden event in error scenarios.
        /// </remarks>
        internal static MethodSymbol GetOwnOrInheritedRemoveMethod(this EventSymbol @event)
        {
            while ((object)@event != null)
            {
                MethodSymbol removeMethod = @event.RemoveMethod;
                if ((object)removeMethod != null)
                {
                    return removeMethod;
                }

                @event = @event.IsOverride ? @event.OverriddenEvent : null;
            }

            return null;
        }

        internal static bool IsExplicitInterfaceImplementation(this Symbol member)
        {
            switch (member.Kind)
            {
                case SymbolKind.Method:
                    return ((MethodSymbol)member).IsExplicitInterfaceImplementation;
                case SymbolKind.Property:
                    return ((PropertySymbol)member).IsExplicitInterfaceImplementation;
                case SymbolKind.Event:
                    return ((EventSymbol)member).IsExplicitInterfaceImplementation;
                default:
                    return false;
            }
        }

        internal static bool IsPartialMethod(this Symbol member)
        {
            var sms = member as SourceMethodSymbol;
            return sms?.IsPartial == true;
        }

        internal static bool IsPartialImplementation(this Symbol member)
        {
            var sms = member as SourceMemberMethodSymbol;
            return sms?.IsPartialImplementation == true;
        }

        internal static bool IsPartialDefinition(this Symbol member)
        {
            var sms = member as SourceMemberMethodSymbol;
            return sms?.IsPartialDefinition == true;
        }

        internal static ImmutableArray<Symbol> GetExplicitInterfaceImplementations(this Symbol member)
        {
            switch (member.Kind)
            {
                case SymbolKind.Method:
                    return ((MethodSymbol)member).ExplicitInterfaceImplementations.Cast<MethodSymbol, Symbol>();
                case SymbolKind.Property:
                    return ((PropertySymbol)member).ExplicitInterfaceImplementations.Cast<PropertySymbol, Symbol>();
                case SymbolKind.Event:
                    return ((EventSymbol)member).ExplicitInterfaceImplementations.Cast<EventSymbol, Symbol>();
                default:
                    return ImmutableArray<Symbol>.Empty;
            }
        }

<<<<<<< HEAD
        internal static TypeSymbolWithAnnotations GetTypeOrReturnType(this Symbol member)
        {
            RefKind refKind;
            return GetTypeOrReturnType(member, out refKind);
        }

        internal static TypeSymbolWithAnnotations GetTypeOrReturnType(this Symbol member, out RefKind refKind)
        {
            switch (member.Kind)
            {
                case SymbolKind.Field:
                    FieldSymbol field = (FieldSymbol)member;
                    refKind = RefKind.None;
                    return field.Type;
                case SymbolKind.Method:
                    MethodSymbol method = (MethodSymbol)member;
                    refKind = method.RefKind;
                    return method.ReturnType;
                case SymbolKind.Property:
                    PropertySymbol property = (PropertySymbol)member;
                    refKind = property.RefKind;
                    return property.Type;
                case SymbolKind.Event:
                    EventSymbol @event = (EventSymbol)member;
                    refKind = RefKind.None;
                    return @event.Type;
                default:
                    throw ExceptionUtilities.UnexpectedValue(member.Kind);
            }
        }

=======
>>>>>>> 2355a7be
        internal static Symbol GetOverriddenMember(this Symbol member)
        {
            switch (member.Kind)
            {
                case SymbolKind.Method:
                    return ((MethodSymbol)member).OverriddenMethod;
                case SymbolKind.Property:
                    return ((PropertySymbol)member).OverriddenProperty;
                case SymbolKind.Event:
                    return ((EventSymbol)member).OverriddenEvent;
                default:
                    throw ExceptionUtilities.UnexpectedValue(member.Kind);
            }
        }

        internal static Symbol GetLeastOverriddenMember(this Symbol member, NamedTypeSymbol accessingTypeOpt)
        {
            switch (member.Kind)
            {
                case SymbolKind.Method:
                    var method = (MethodSymbol)member;
                    return method.GetConstructedLeastOverriddenMethod(accessingTypeOpt);

                case SymbolKind.Property:
                    var property = (PropertySymbol)member;
                    return property.GetLeastOverriddenProperty(accessingTypeOpt);

                case SymbolKind.Event:
                    var evnt = (EventSymbol)member;
                    return evnt.GetLeastOverriddenEvent(accessingTypeOpt);

                default:
                    return member;
            }
        }

        internal static bool IsFieldOrFieldLikeEvent(this Symbol member, out FieldSymbol field)
        {
            switch (member.Kind)
            {
                case SymbolKind.Field:
                    field = (FieldSymbol)member;
                    return true;
                case SymbolKind.Event:
                    field = ((EventSymbol)member).AssociatedField;
                    return (object)field != null;
                default:
                    field = null;
                    return false;
            }
        }

        internal static string GetMemberCallerName(this Symbol member)
        {
            if (member.Kind == SymbolKind.Method)
            {
                member = ((MethodSymbol)member).AssociatedSymbol ?? member;
            }

            return member.IsIndexer() ? member.MetadataName :
                member.IsExplicitInterfaceImplementation() ? ExplicitInterfaceHelpers.GetMemberNameWithoutInterfaceName(member.Name) :
                member.Name;
        }
    }
}<|MERGE_RESOLUTION|>--- conflicted
+++ resolved
@@ -168,25 +168,15 @@
         {
             int count = 0;
 
-<<<<<<< HEAD
             var methodReturnType = method.ReturnType;
-            count += methodReturnType.CustomModifiers.Length;
+            count += methodReturnType.CustomModifiers.Length + method.RefCustomModifiers.Length;
             count += methodReturnType.TypeSymbol.CustomModifierCount();
 
             foreach (ParameterSymbol param in method.Parameters)
             {
                 var paramType = param.Type;
-                count += paramType.CustomModifiers.Length;
+                count += paramType.CustomModifiers.Length + param.RefCustomModifiers.Length;
                 count += paramType.TypeSymbol.CustomModifierCount();
-=======
-            count += method.ReturnTypeCustomModifiers.Length + method.RefCustomModifiers.Length;
-            count += method.ReturnType.CustomModifierCount();
-
-            foreach (ParameterSymbol param in method.Parameters)
-            {
-                count += param.CustomModifiers.Length + param.RefCustomModifiers.Length;
-                count += param.Type.CustomModifierCount();
->>>>>>> 2355a7be
             }
 
             return count;
@@ -226,25 +216,15 @@
         {
             int count = 0;
 
-<<<<<<< HEAD
             var type = property.Type;
-            count += type.CustomModifiers.Length;
+            count += type.CustomModifiers.Length + property.RefCustomModifiers.Length;
             count += type.TypeSymbol.CustomModifierCount();
 
             foreach (ParameterSymbol param in property.Parameters)
             {
                 var paramType = param.Type;
-                count += paramType.CustomModifiers.Length;
+                count += paramType.CustomModifiers.Length + param.RefCustomModifiers.Length;
                 count += paramType.TypeSymbol.CustomModifierCount();
-=======
-            count += property.TypeCustomModifiers.Length + property.RefCustomModifiers.Length;
-            count += property.Type.CustomModifierCount();
-
-            foreach (ParameterSymbol param in property.Parameters)
-            {
-                count += param.CustomModifiers.Length + param.RefCustomModifiers.Length;
-                count += param.Type.CustomModifierCount();
->>>>>>> 2355a7be
             }
 
             return count;
@@ -457,40 +437,6 @@
             }
         }
 
-<<<<<<< HEAD
-        internal static TypeSymbolWithAnnotations GetTypeOrReturnType(this Symbol member)
-        {
-            RefKind refKind;
-            return GetTypeOrReturnType(member, out refKind);
-        }
-
-        internal static TypeSymbolWithAnnotations GetTypeOrReturnType(this Symbol member, out RefKind refKind)
-        {
-            switch (member.Kind)
-            {
-                case SymbolKind.Field:
-                    FieldSymbol field = (FieldSymbol)member;
-                    refKind = RefKind.None;
-                    return field.Type;
-                case SymbolKind.Method:
-                    MethodSymbol method = (MethodSymbol)member;
-                    refKind = method.RefKind;
-                    return method.ReturnType;
-                case SymbolKind.Property:
-                    PropertySymbol property = (PropertySymbol)member;
-                    refKind = property.RefKind;
-                    return property.Type;
-                case SymbolKind.Event:
-                    EventSymbol @event = (EventSymbol)member;
-                    refKind = RefKind.None;
-                    return @event.Type;
-                default:
-                    throw ExceptionUtilities.UnexpectedValue(member.Kind);
-            }
-        }
-
-=======
->>>>>>> 2355a7be
         internal static Symbol GetOverriddenMember(this Symbol member)
         {
             switch (member.Kind)
