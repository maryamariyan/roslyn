﻿// Copyright (c) Microsoft.  All Rights Reserved.  Licensed under the Apache License, Version 2.0.  See License.txt in the project root for license information.

using System.Collections.Generic;
using System.Collections.Immutable;
using System.Diagnostics;
using System.Globalization;
using System.Threading;
using Microsoft.CodeAnalysis.CSharp.Symbols;
using Microsoft.CodeAnalysis.CSharp.Syntax;
using Microsoft.CodeAnalysis.Text;
using Roslyn.Utilities;

namespace Microsoft.CodeAnalysis.CSharp.Symbols
{
    /// <summary>
    /// An extension method with the "this" parameter removed.
    /// Used for the public binding API only, not for compilation.
    /// </summary>
    internal sealed class ReducedExtensionMethodSymbol : MethodSymbol
    {
        private readonly MethodSymbol _reducedFrom;
        private readonly TypeMap _typeMap;
        private readonly ImmutableArray<TypeParameterSymbol> _typeParameters;
        private readonly ImmutableArray<TypeSymbolWithAnnotations> _typeArguments;
        private ImmutableArray<ParameterSymbol> _lazyParameters;

        /// <summary>
        /// Return the extension method in reduced form if the extension method
        /// is applicable, and satisfies type parameter constraints, based on the
        /// "this" argument type. Otherwise, returns null.
        /// </summary>
        public static MethodSymbol Create(MethodSymbol method, TypeSymbol receiverType, Compilation compilation)
        {
            Debug.Assert(method.IsExtensionMethod && method.MethodKind != MethodKind.ReducedExtension);
            Debug.Assert(method.ParameterCount > 0);
            Debug.Assert((object)receiverType != null);

            HashSet<DiagnosticInfo> useSiteDiagnostics = null;

            method = method.InferExtensionMethodTypeArguments(receiverType, compilation, ref useSiteDiagnostics);
            if ((object)method == null)
            {
                return null;
            }

            var conversions = new TypeConversions(method.ContainingAssembly.CorLibrary);
            var conversion = conversions.ConvertExtensionMethodThisArg(method.Parameters[0].Type.TypeSymbol, receiverType, ref useSiteDiagnostics);
            if (!conversion.Exists)
            {
                return null;
            }

            if (useSiteDiagnostics != null)
            {
                foreach (var diag in useSiteDiagnostics)
                {
                    if (diag.Severity == DiagnosticSeverity.Error)
                    {
                        return null;
                    }
                }
            }

            return Create(method);
        }

        public static MethodSymbol Create(MethodSymbol method)
        {
            Debug.Assert(method.IsExtensionMethod && method.MethodKind != MethodKind.ReducedExtension);

            // The reduced form is always created from the unconstructed method symbol.
            var constructedFrom = method.ConstructedFrom;
            var reducedMethod = new ReducedExtensionMethodSymbol(constructedFrom);

            if (constructedFrom == method)
            {
                return reducedMethod;
            }

            // If the given method is a constructed method, the same type arguments
            // are applied to construct the result from the reduced form.
            Debug.Assert(!method.TypeArguments.IsEmpty);
            return reducedMethod.Construct(method.TypeArguments);
        }

        private ReducedExtensionMethodSymbol(MethodSymbol reducedFrom)
        {
            Debug.Assert((object)reducedFrom != null);
            Debug.Assert(reducedFrom.IsExtensionMethod);
            Debug.Assert((object)reducedFrom.ReducedFrom == null);
            Debug.Assert(reducedFrom.ConstructedFrom == reducedFrom);
            Debug.Assert(reducedFrom.ParameterCount > 0);

            _reducedFrom = reducedFrom;
            _typeMap = TypeMap.Empty.WithAlphaRename(reducedFrom, this, out _typeParameters);
            _typeArguments = _typeMap.SubstituteTypes(reducedFrom.TypeArguments);
        }

        internal override MethodSymbol CallsiteReducedFromMethod
        {
            get { return _reducedFrom.ConstructIfGeneric(_typeArguments); }
        }

        public override TypeSymbol ReceiverType
        {
            get
            {
                return _reducedFrom.Parameters[0].Type.TypeSymbol;
            }
        }

        public override TypeSymbol GetTypeInferredDuringReduction(TypeParameterSymbol reducedFromTypeParameter)
        {
            if ((object)reducedFromTypeParameter == null)
            {
                throw new System.ArgumentNullException();
            }

            if (reducedFromTypeParameter.ContainingSymbol != _reducedFrom)
            {
                throw new System.ArgumentException();
            }

            return null;
        }

        public override MethodSymbol ReducedFrom
        {
            get { return _reducedFrom; }
        }

        public override MethodSymbol ConstructedFrom
        {
            get
            {
                Debug.Assert(_reducedFrom.ConstructedFrom == _reducedFrom);
                return this;
            }
        }

        public override ImmutableArray<TypeParameterSymbol> TypeParameters
        {
            get { return _typeParameters; }
        }

        public override ImmutableArray<TypeSymbolWithAnnotations> TypeArguments
        {
            get { return _typeArguments; }
        }

        internal override Microsoft.Cci.CallingConvention CallingConvention
        {
            get { return _reducedFrom.CallingConvention; }
        }

        public override int Arity
        {
            get { return _reducedFrom.Arity; }
        }

        public override string Name
        {
            get { return _reducedFrom.Name; }
        }

        internal override bool HasSpecialName
        {
            get { return _reducedFrom.HasSpecialName; }
        }

        internal override System.Reflection.MethodImplAttributes ImplementationAttributes
        {
            get { return _reducedFrom.ImplementationAttributes; }
        }

        internal override bool RequiresSecurityObject
        {
            get { return _reducedFrom.RequiresSecurityObject; }
        }

        public override DllImportData GetDllImportData()
        {
            return _reducedFrom.GetDllImportData();
        }

        internal override MarshalPseudoCustomAttributeData ReturnValueMarshallingInformation
        {
            get { return _reducedFrom.ReturnValueMarshallingInformation; }
        }

        internal override bool HasDeclarativeSecurity
        {
            get { return _reducedFrom.HasDeclarativeSecurity; }
        }

        internal override IEnumerable<Microsoft.Cci.SecurityAttribute> GetSecurityInformation()
        {
            return _reducedFrom.GetSecurityInformation();
        }

        internal override ImmutableArray<string> GetAppliedConditionalSymbols()
        {
            return _reducedFrom.GetAppliedConditionalSymbols();
        }

        public override AssemblySymbol ContainingAssembly
        {
            get { return _reducedFrom.ContainingAssembly; }
        }

        public override ImmutableArray<Location> Locations
        {
            get { return _reducedFrom.Locations; }
        }

        public override ImmutableArray<SyntaxReference> DeclaringSyntaxReferences
        {
            get { return _reducedFrom.DeclaringSyntaxReferences; }
        }

        public override string GetDocumentationCommentXml(CultureInfo preferredCulture = null, bool expandIncludes = false, CancellationToken cancellationToken = default(CancellationToken))
        {
            return _reducedFrom.GetDocumentationCommentXml(preferredCulture, expandIncludes, cancellationToken);
        }

        public override MethodSymbol OriginalDefinition
        {
            get { return this; }
        }

        public override bool IsExtern
        {
            get { return _reducedFrom.IsExtern; }
        }

        public override bool IsSealed
        {
            get { return _reducedFrom.IsSealed; }
        }

        public override bool IsVirtual
        {
            get { return _reducedFrom.IsVirtual; }
        }

        public override bool IsAbstract
        {
            get { return _reducedFrom.IsAbstract; }
        }

        public override bool IsOverride
        {
            get { return _reducedFrom.IsOverride; }
        }

        public override bool IsStatic
        {
            get { return false; }
        }

        public override bool IsAsync
        {
            get { return _reducedFrom.IsAsync; }
        }

        public override bool IsExtensionMethod
        {
            get { return true; }
        }

        internal sealed override bool IsMetadataNewSlot(bool ignoreInterfaceImplementationChanges = false)
        {
            return false;
        }

        internal sealed override bool IsMetadataVirtual(bool ignoreInterfaceImplementationChanges = false)
        {
            return false;
        }

        internal override bool IsMetadataFinal
        {
            get
            {
                return false;
            }
        }

        internal sealed override ObsoleteAttributeData ObsoleteAttributeData
        {
            get { return _reducedFrom.ObsoleteAttributeData; }
        }

        public override Accessibility DeclaredAccessibility
        {
            get { return _reducedFrom.DeclaredAccessibility; }
        }

        public override Symbol ContainingSymbol
        {
            get { return _reducedFrom.ContainingSymbol; }
        }

        public override ImmutableArray<CSharpAttributeData> GetAttributes()
        {
            return _reducedFrom.GetAttributes();
        }

        public override Symbol AssociatedSymbol
        {
            get { return null; }
        }

        public override MethodKind MethodKind
        {
            get { return MethodKind.ReducedExtension; }
        }

        public override bool ReturnsVoid
        {
            get { return _reducedFrom.ReturnsVoid; }
        }

        public override bool IsGenericMethod
        {
            get { return _reducedFrom.IsGenericMethod; }
        }

        public override bool IsVararg
        {
            get { return _reducedFrom.IsVararg; }
        }

        internal override RefKind RefKind
        {
            get { return _reducedFrom.RefKind; }
        }

        public override TypeSymbolWithAnnotations ReturnType
        {
            get { return _typeMap.SubstituteType(_reducedFrom.ReturnType); }
        }

        public override ImmutableArray<CustomModifier> RefCustomModifiers
        {
            get { return _typeMap.SubstituteCustomModifiers(_reducedFrom.RefCustomModifiers); }
        }

        internal override int ParameterCount
        {
            get { return _reducedFrom.ParameterCount - 1; }
        }

        internal override bool GenerateDebugInfo
        {
            get { return _reducedFrom.GenerateDebugInfo; }
        }

        public override ImmutableArray<ParameterSymbol> Parameters
        {
            get
            {
                if (_lazyParameters.IsDefault)
                {
                    ImmutableInterlocked.InterlockedCompareExchange(ref _lazyParameters, this.MakeParameters(), default(ImmutableArray<ParameterSymbol>));
                }
                return _lazyParameters;
            }
        }

        internal override bool IsExplicitInterfaceImplementation
        {
            get { return false; }
        }

        public override ImmutableArray<MethodSymbol> ExplicitInterfaceImplementations
        {
            get { return ImmutableArray<MethodSymbol>.Empty; }
        }

        public override bool HidesBaseMethodsByName
        {
            get { return false; }
        }

        internal override bool CallsAreOmitted(SyntaxTree syntaxTree)
        {
            return _reducedFrom.CallsAreOmitted(syntaxTree);
        }

        private ImmutableArray<ParameterSymbol> MakeParameters()
        {
            var reducedFromParameters = _reducedFrom.Parameters;
            int count = reducedFromParameters.Length;

            if (count <= 1)
            {
                Debug.Assert(count == 1);
                return ImmutableArray<ParameterSymbol>.Empty;
            }
            else
            {
                var parameters = new ParameterSymbol[count - 1];
                for (int i = 0; i < count - 1; i++)
                {
                    parameters[i] = new ReducedExtensionMethodParameterSymbol(this, reducedFromParameters[i + 1]);
                }

                return parameters.AsImmutableOrNull();
            }
        }

        internal override int CalculateLocalSyntaxOffset(int localPosition, SyntaxTree localTree)
        {
            throw ExceptionUtilities.Unreachable;
        }

        public override bool Equals(object obj)
        {
            if ((object)this == obj) return true;

            ReducedExtensionMethodSymbol other = obj as ReducedExtensionMethodSymbol;
            return (object)other != null && _reducedFrom.Equals(other._reducedFrom);
        }

        public override int GetHashCode()
        {
            return _reducedFrom.GetHashCode();
        }

        private sealed class ReducedExtensionMethodParameterSymbol : WrappedParameterSymbol
        {
            private readonly ReducedExtensionMethodSymbol _containingMethod;

            public ReducedExtensionMethodParameterSymbol(ReducedExtensionMethodSymbol containingMethod, ParameterSymbol underlyingParameter) :
                base(underlyingParameter)
            {
                Debug.Assert(underlyingParameter.Ordinal > 0);
                _containingMethod = containingMethod;
            }

            public override Symbol ContainingSymbol
            {
                get { return _containingMethod; }
            }

            public override int Ordinal
            {
                get { return this._underlyingParameter.Ordinal - 1; }
            }

<<<<<<< HEAD
            public override TypeSymbolWithAnnotations Type
            {
                get { return _containingMethod._typeMap.SubstituteType(this.underlyingParameter.Type); }
=======
            public override TypeSymbol Type
            {
                get { return _containingMethod._typeMap.SubstituteType(this._underlyingParameter.Type).Type; }
            }

            public override ImmutableArray<CustomModifier> CustomModifiers
            {
                get
                {
                    return _containingMethod._typeMap.SubstituteCustomModifiers(this._underlyingParameter.Type, this._underlyingParameter.CustomModifiers);
                }
            }

            public override ImmutableArray<CustomModifier> RefCustomModifiers
            {
                get
                {
                    return _containingMethod._typeMap.SubstituteCustomModifiers(this._underlyingParameter.RefCustomModifiers);
                }
>>>>>>> 2355a7be
            }

            public sealed override bool Equals(object obj)
            {
                if ((object)this == obj)
                {
                    return true;
                }

                // Equality of ordinal and containing symbol is a correct
                // implementation for all ParameterSymbols, but we don't 
                // define it on the base type because most can simply use
                // ReferenceEquals.

                var other = obj as ReducedExtensionMethodParameterSymbol;
                return (object)other != null &&
                    this.Ordinal == other.Ordinal &&
                    this.ContainingSymbol.Equals(other.ContainingSymbol);
            }

            public sealed override int GetHashCode()
            {
                return Hash.Combine(ContainingSymbol, _underlyingParameter.Ordinal);
            }
        }
    }
}<|MERGE_RESOLUTION|>--- conflicted
+++ resolved
@@ -449,22 +449,9 @@
                 get { return this._underlyingParameter.Ordinal - 1; }
             }
 
-<<<<<<< HEAD
             public override TypeSymbolWithAnnotations Type
             {
                 get { return _containingMethod._typeMap.SubstituteType(this.underlyingParameter.Type); }
-=======
-            public override TypeSymbol Type
-            {
-                get { return _containingMethod._typeMap.SubstituteType(this._underlyingParameter.Type).Type; }
-            }
-
-            public override ImmutableArray<CustomModifier> CustomModifiers
-            {
-                get
-                {
-                    return _containingMethod._typeMap.SubstituteCustomModifiers(this._underlyingParameter.Type, this._underlyingParameter.CustomModifiers);
-                }
             }
 
             public override ImmutableArray<CustomModifier> RefCustomModifiers
@@ -473,7 +460,6 @@
                 {
                     return _containingMethod._typeMap.SubstituteCustomModifiers(this._underlyingParameter.RefCustomModifiers);
                 }
->>>>>>> 2355a7be
             }
 
             public sealed override bool Equals(object obj)
