--- conflicted
+++ resolved
@@ -82,12 +82,9 @@
                 case SyntaxKind.NumericLiteralToken:
                 case SyntaxKind.CharacterLiteralToken:
                 case SyntaxKind.StringLiteralToken:
-<<<<<<< HEAD
-                case SyntaxKind.UTF8StringLiteralToken: // PROTOTYPE(UTF8StringLiterals) : add test coverage for this code path.
-=======
                 case SyntaxKind.SingleLineRawStringLiteralToken:
                 case SyntaxKind.MultiLineRawStringLiteralToken:
->>>>>>> 8c868c42
+                case SyntaxKind.UTF8StringLiteralToken: // PROTOTYPE(UTF8StringLiterals) : add test coverage for this code path.
                 case SyntaxKind.InterpolatedStringTextToken:
                     if (((Green.SyntaxToken)before).Text != ((Green.SyntaxToken)after).Text)
                     {
