--- conflicted
+++ resolved
@@ -136,12 +136,8 @@
                     ordinal++,
                     p.RefKind,
                     p.Name,
-<<<<<<< HEAD
-                    p.DeclaredScope,
+                    p.EffectiveScope,
                     p.ExplicitDefaultConstantValue,
-=======
-                    p.EffectiveScope,
->>>>>>> d04c23b6
                     // the synthesized parameter doesn't need to have the same ref custom modifiers as the base
                     refCustomModifiers: default,
                     inheritAttributes ? p as SourceComplexParameterSymbolBase : null));
