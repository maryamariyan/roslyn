--- conflicted
+++ resolved
@@ -109,11 +109,7 @@
                     rewrittenType: elementType,
                     @checked: node.Checked),
                 conversion: node.ElementConversion,
-<<<<<<< HEAD
-                rewrittenType: iterationVar.Type.TypeSymbol,
-=======
-                rewrittenType: node.IterationVariableType.Type,
->>>>>>> 2355a7be
+                rewrittenType: node.IterationVariableType.Type.TypeSymbol,
                 @checked: node.Checked);
 
             // V v = (V)(T)e.Current;  -OR-  (D1 d1, ...) = (V)(T)e.Current;
@@ -437,11 +433,6 @@
             // p = p + 1;
             BoundStatement positionIncrement = MakePositionIncrement(forEachSyntax, boundPositionVar, intType);
 
-<<<<<<< HEAD
-            LocalSymbol iterationVar = node.IterationVariable;
-            TypeSymbol iterationVarType = iterationVar.Type.TypeSymbol;
-=======
->>>>>>> 2355a7be
             Debug.Assert(node.ElementConversion.IsValid);
 
             // (V)s.Chars[p]
@@ -602,13 +593,6 @@
             BoundStatement positionVarDecl = MakeLocalDeclaration(forEachSyntax, positionVar,
                 MakeLiteral(forEachSyntax, ConstantValue.Default(SpecialType.System_Int32), intType));
 
-<<<<<<< HEAD
-            // V v
-            LocalSymbol iterationVar = node.IterationVariable;
-            TypeSymbol iterationVarType = iterationVar.Type.TypeSymbol;
-
-=======
->>>>>>> 2355a7be
             // (V)a[p]
             BoundExpression iterationVarInitValue = MakeConversionNode(
                 syntax: forEachSyntax,
@@ -764,13 +748,6 @@
                 boundPositionVar[dimension] = MakeBoundLocal(forEachSyntax, positionVar[dimension], intType);
             }
 
-<<<<<<< HEAD
-            // V v
-            LocalSymbol iterationVar = node.IterationVariable;
-            TypeSymbol iterationVarType = iterationVar.Type.TypeSymbol;
-
-=======
->>>>>>> 2355a7be
             // (V)a[p_0, p_1, ...]
             BoundExpression iterationVarInitValue = MakeConversionNode(
                 syntax: forEachSyntax,
