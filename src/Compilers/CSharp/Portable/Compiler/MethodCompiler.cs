﻿// Licensed to the .NET Foundation under one or more agreements.
// The .NET Foundation licenses this file to you under the MIT license.
// See the LICENSE file in the project root for more information.

#nullable disable

using System;
using System.Collections.Concurrent;
using System.Collections.Generic;
using System.Collections.Immutable;
using System.Diagnostics;
using System.Linq;
using System.Threading;
using System.Threading.Tasks;
using Microsoft.CodeAnalysis.CodeGen;
using Microsoft.CodeAnalysis.CSharp.Emit;
using Microsoft.CodeAnalysis.CSharp.Symbols;
using Microsoft.CodeAnalysis.CSharp.Syntax;
using Microsoft.CodeAnalysis.Debugging;
using Microsoft.CodeAnalysis.Diagnostics;
using Microsoft.CodeAnalysis.Emit;
using Microsoft.CodeAnalysis.ErrorReporting;
using Microsoft.CodeAnalysis.PooledObjects;
using Roslyn.Utilities;

namespace Microsoft.CodeAnalysis.CSharp
{
    internal sealed class MethodCompiler : CSharpSymbolVisitor<TypeCompilationState, object>
    {
        private readonly CSharpCompilation _compilation;
        private readonly bool _emittingPdb;
        private readonly bool _emitTestCoverageData;
        private readonly CancellationToken _cancellationToken;
        private readonly BindingDiagnosticBag _diagnostics;
        private readonly bool _hasDeclarationErrors;
        private readonly bool _emitMethodBodies;
        private readonly PEModuleBuilder _moduleBeingBuiltOpt; // Null if compiling for diagnostics
        private readonly Predicate<Symbol> _filterOpt;         // If not null, limit analysis to specific symbols
        private readonly DebugDocumentProvider _debugDocumentProvider;
        private readonly SynthesizedEntryPointSymbol.AsyncForwardEntryPoint _entryPointOpt;

        //
        // MethodCompiler employs concurrency by following flattened fork/join pattern.
        //
        // For every item that we want to compile in parallel a new task is forked.
        // compileTaskQueue is used to track and observe all the tasks.
        // Once compileTaskQueue is empty, we know that there are no more tasks (and no more can be created)
        // and that means we are done compiling. WaitForWorkers ensures this condition.
        //
        // Note that while tasks may fork more tasks (nested types, lambdas, whatever else that may introduce more types),
        // we do not want any child/parent relationship between spawned tasks and their creators.
        // Creator has no real dependencies on the completion of its children and should finish and release any resources
        // as soon as it can regardless of the tasks it may have spawned.
        //
        // Stack is used so that the wait would observe the most recently added task and have
        // more chances to do inlined execution.
        private ConcurrentStack<Task> _compilerTasks;

        // This field tracks whether any bound method body had hasErrors set or whether any constant field had a bad value.
        // We track it so that we can abort emission in the event that an error occurs without a corresponding diagnostic
        // (e.g. if this module depends on a bad type or constant from another module).
        // CONSIDER: instead of storing a flag, we could track the first member symbol with an error (to improve the diagnostic).

        // NOTE: once the flag is set to true, it should never go back to false!!!
        // Do not use this as a short-circuiting for stages that might produce diagnostics.
        // That would make diagnostics to depend on the random order in which methods are compiled.
        private bool _globalHasErrors;

        private void SetGlobalErrorIfTrue(bool arg)
        {
            //NOTE: this is not a volatile write
            //      for correctness we need only single threaded consistency.
            //      Within a single task - if we have got an error it may not be safe to continue with some lowerings.
            //      It is ok if other tasks will see the change after some delay or does not observe at all.
            //      Such races are unavoidable and will just result in performing some work that is safe to do
            //      but may no longer be needed.
            //      The final Join of compiling tasks cannot happen without interlocked operations and that
            //      will ensure that any write of the flag is globally visible.
            if (arg)
            {
                _globalHasErrors = true;
            }
        }

        // Internal for testing only.
        internal MethodCompiler(CSharpCompilation compilation, PEModuleBuilder moduleBeingBuiltOpt, bool emittingPdb, bool emitTestCoverageData, bool hasDeclarationErrors, bool emitMethodBodies,
            BindingDiagnosticBag diagnostics, Predicate<Symbol> filterOpt, SynthesizedEntryPointSymbol.AsyncForwardEntryPoint entryPointOpt, CancellationToken cancellationToken)
        {
            Debug.Assert(compilation != null);
            Debug.Assert(diagnostics != null);
            Debug.Assert(diagnostics.DiagnosticBag != null);
            Debug.Assert(diagnostics.DependenciesBag == null || diagnostics.DependenciesBag is ConcurrentSet<AssemblySymbol>);

            _compilation = compilation;
            _moduleBeingBuiltOpt = moduleBeingBuiltOpt;
            _emittingPdb = emittingPdb;
            _cancellationToken = cancellationToken;
            _diagnostics = diagnostics;
            _filterOpt = filterOpt;
            _entryPointOpt = entryPointOpt;

            _hasDeclarationErrors = hasDeclarationErrors;
            SetGlobalErrorIfTrue(hasDeclarationErrors);

            if (emittingPdb || emitTestCoverageData)
            {
                _debugDocumentProvider = (path, basePath) => moduleBeingBuiltOpt.DebugDocumentsBuilder.GetOrAddDebugDocument(path, basePath, CreateDebugDocumentForFile);
            }

            _emitTestCoverageData = emitTestCoverageData;
            _emitMethodBodies = emitMethodBodies;
        }

        public static void CompileMethodBodies(
            CSharpCompilation compilation,
            PEModuleBuilder moduleBeingBuiltOpt,
            bool emittingPdb,
            bool emitTestCoverageData,
            bool hasDeclarationErrors,
            bool emitMethodBodies,
            BindingDiagnosticBag diagnostics,
            Predicate<Symbol> filterOpt,
            CancellationToken cancellationToken)
        {
            Debug.Assert(compilation != null);
            Debug.Assert(diagnostics != null);
            Debug.Assert(diagnostics.DiagnosticBag != null);

            if (compilation.PreviousSubmission != null)
            {
                // In case there is a previous submission, we should ensure
                // it has already created anonymous type/delegates templates

                // NOTE: if there are any errors, we will pick up what was created anyway
                compilation.PreviousSubmission.EnsureAnonymousTypeTemplates(cancellationToken);

                // TODO: revise to use a loop instead of a recursion
            }

            MethodSymbol entryPoint = null;
            if (filterOpt is null)
            {
                entryPoint = GetEntryPoint(compilation, moduleBeingBuiltOpt, hasDeclarationErrors, emitMethodBodies, diagnostics, cancellationToken);
            }

            var methodCompiler = new MethodCompiler(
                compilation,
                moduleBeingBuiltOpt,
                emittingPdb,
                emitTestCoverageData,
                hasDeclarationErrors,
                emitMethodBodies,
                diagnostics,
                filterOpt,
                entryPoint as SynthesizedEntryPointSymbol.AsyncForwardEntryPoint,
                cancellationToken);

            if (compilation.Options.ConcurrentBuild)
            {
                methodCompiler._compilerTasks = new ConcurrentStack<Task>();
            }

            // directly traverse global namespace (no point to defer this to async)
            methodCompiler.CompileNamespace(compilation.SourceModule.GlobalNamespace);
            methodCompiler.WaitForWorkers();

            // compile additional and anonymous types if any
            if (moduleBeingBuiltOpt != null)
            {
                var additionalTypes = moduleBeingBuiltOpt.GetAdditionalTopLevelTypes();
                methodCompiler.CompileSynthesizedMethods(additionalTypes, diagnostics);

                var embeddedTypes = moduleBeingBuiltOpt.GetEmbeddedTypes(diagnostics);
                methodCompiler.CompileSynthesizedMethods(embeddedTypes, diagnostics);

                if (emitMethodBodies)
                {
                    // By this time we have processed all types reachable from module's global namespace
                    compilation.AnonymousTypeManager.AssignTemplatesNamesAndCompile(methodCompiler, moduleBeingBuiltOpt, diagnostics);
                }

                methodCompiler.WaitForWorkers();

                var privateImplClass = moduleBeingBuiltOpt.PrivateImplClass;
                if (privateImplClass != null)
                {
                    // all threads that were adding methods must be finished now, we can freeze the class:
                    privateImplClass.Freeze();

                    methodCompiler.CompileSynthesizedMethods(privateImplClass, diagnostics);
                }
            }

            // If we are trying to emit and there's an error without a corresponding diagnostic (e.g. because
            // we depend on an invalid type or constant from another module), then explicitly add a diagnostic.
            // This diagnostic is not very helpful to the user, but it will prevent us from emitting an invalid
            // module or crashing.
            if (moduleBeingBuiltOpt != null && (methodCompiler._globalHasErrors || moduleBeingBuiltOpt.SourceModule.HasBadAttributes) && !diagnostics.HasAnyErrors() && !hasDeclarationErrors)
            {
                var messageResourceName = methodCompiler._globalHasErrors ? nameof(CodeAnalysisResources.UnableToDetermineSpecificCauseOfFailure) : nameof(CodeAnalysisResources.ModuleHasInvalidAttributes);
                diagnostics.Add(ErrorCode.ERR_ModuleEmitFailure, NoLocation.Singleton, ((Cci.INamedEntity)moduleBeingBuiltOpt).Name,
                    new LocalizableResourceString(messageResourceName, CodeAnalysisResources.ResourceManager, typeof(CodeAnalysisResources)));
            }

            diagnostics.AddRange(compilation.AdditionalCodegenWarnings);

            // we can get unused field warnings only if compiling whole compilation.
            if (filterOpt == null)
            {
                WarnUnusedFields(compilation, diagnostics, cancellationToken);

                if (moduleBeingBuiltOpt != null && entryPoint != null && compilation.Options.OutputKind.IsApplication())
                {
                    moduleBeingBuiltOpt.SetPEEntryPoint(entryPoint, diagnostics.DiagnosticBag);
                }
            }
        }

        // Returns the MethodSymbol for the assembly entrypoint.  If the user has a Task returning main,
        // this function returns the synthesized Main MethodSymbol.
        private static MethodSymbol GetEntryPoint(CSharpCompilation compilation, PEModuleBuilder moduleBeingBuilt, bool hasDeclarationErrors, bool emitMethodBodies, BindingDiagnosticBag diagnostics, CancellationToken cancellationToken)
        {
            Debug.Assert(diagnostics.DiagnosticBag != null);

            var entryPointAndDiagnostics = compilation.GetEntryPointAndDiagnostics(cancellationToken);

            Debug.Assert(!entryPointAndDiagnostics.Diagnostics.Diagnostics.IsDefault);
            diagnostics.AddRange(entryPointAndDiagnostics.Diagnostics, allowMismatchInDependencyAccumulation: true);
            var entryPoint = entryPointAndDiagnostics.MethodSymbol;

            if ((object)entryPoint == null)
            {
                return null;
            }

            // entryPoint can be a SynthesizedEntryPointSymbol if a script is being compiled.
            SynthesizedEntryPointSymbol synthesizedEntryPoint = entryPoint as SynthesizedEntryPointSymbol;
            if ((object)synthesizedEntryPoint == null)
            {
                var returnType = entryPoint.ReturnType;
                if (returnType.IsGenericTaskType(compilation) || returnType.IsNonGenericTaskType(compilation))
                {
                    synthesizedEntryPoint = new SynthesizedEntryPointSymbol.AsyncForwardEntryPoint(compilation, entryPoint.ContainingType, entryPoint);
                    entryPoint = synthesizedEntryPoint;
                    if ((object)moduleBeingBuilt != null)
                    {
                        moduleBeingBuilt.AddSynthesizedDefinition(entryPoint.ContainingType, synthesizedEntryPoint.GetCciAdapter());
                    }
                }
            }

            if (((object)synthesizedEntryPoint != null) &&
                (moduleBeingBuilt != null) &&
                !hasDeclarationErrors &&
                !diagnostics.HasAnyErrors())
            {
                BoundStatement body = synthesizedEntryPoint.CreateBody(diagnostics);
                if (body.HasErrors || diagnostics.HasAnyErrors())
                {
                    return entryPoint;
                }

                var dynamicAnalysisSpans = ImmutableArray<SourceSpan>.Empty;
                VariableSlotAllocator lazyVariableSlotAllocator = null;
                var lambdaDebugInfoBuilder = ArrayBuilder<LambdaDebugInfo>.GetInstance();
                var closureDebugInfoBuilder = ArrayBuilder<ClosureDebugInfo>.GetInstance();
                StateMachineTypeSymbol stateMachineTypeOpt = null;
                const int methodOrdinal = -1;

                var loweredBody = LowerBodyOrInitializer(
                    synthesizedEntryPoint,
                    methodOrdinal,
                    body,
                    null,
                    new TypeCompilationState(synthesizedEntryPoint.ContainingType, compilation, moduleBeingBuilt),
                    false,
                    null,
                    ref dynamicAnalysisSpans,
                    diagnostics,
                    ref lazyVariableSlotAllocator,
                    lambdaDebugInfoBuilder,
                    closureDebugInfoBuilder,
                    out stateMachineTypeOpt);

                Debug.Assert((object)lazyVariableSlotAllocator == null);
                Debug.Assert((object)stateMachineTypeOpt == null);
                Debug.Assert(dynamicAnalysisSpans.IsEmpty);
                Debug.Assert(lambdaDebugInfoBuilder.IsEmpty());
                Debug.Assert(closureDebugInfoBuilder.IsEmpty());

                lambdaDebugInfoBuilder.Free();
                closureDebugInfoBuilder.Free();

                if (emitMethodBodies)
                {
                    var emittedBody = GenerateMethodBody(
                        moduleBeingBuilt,
                        synthesizedEntryPoint,
                        methodOrdinal,
                        loweredBody,
                        ImmutableArray<LambdaDebugInfo>.Empty,
                        ImmutableArray<ClosureDebugInfo>.Empty,
                        stateMachineTypeOpt: null,
                        variableSlotAllocatorOpt: null,
                        diagnostics: diagnostics,
                        debugDocumentProvider: null,
                        importChainOpt: null,
                        emittingPdb: false,
                        emitTestCoverageData: false,
                        dynamicAnalysisSpans: ImmutableArray<SourceSpan>.Empty,
                        entryPointOpt: null);
                    moduleBeingBuilt.SetMethodBody(synthesizedEntryPoint, emittedBody);
                }
            }

            return entryPoint;
        }

        private void WaitForWorkers()
        {
            var tasks = _compilerTasks;
            if (tasks == null)
            {
                return;
            }

            Task curTask;
            while (tasks.TryPop(out curTask))
            {
                curTask.GetAwaiter().GetResult();
            }
        }

        private static void WarnUnusedFields(CSharpCompilation compilation, BindingDiagnosticBag diagnostics, CancellationToken cancellationToken)
        {
            SourceAssemblySymbol assembly = (SourceAssemblySymbol)compilation.Assembly;
            diagnostics.AddRange(assembly.GetUnusedFieldWarnings(cancellationToken));
        }

        // Do not report nullable diagnostics when emitting EnC delta since they are not needed. 
        private bool ReportNullableDiagnostics
            => _moduleBeingBuiltOpt?.IsEncDelta != true;

        public override object VisitNamespace(NamespaceSymbol symbol, TypeCompilationState arg)
        {
            if (!PassesFilter(_filterOpt, symbol))
            {
                return null;
            }

            arg = null; // do not use compilation state of outer type.
            _cancellationToken.ThrowIfCancellationRequested();

            if (_compilation.Options.ConcurrentBuild)
            {
                Task worker = CompileNamespaceAsAsync(symbol);
                _compilerTasks.Push(worker);
            }
            else
            {
                CompileNamespace(symbol);
            }

            return null;
        }

        private Task CompileNamespaceAsAsync(NamespaceSymbol symbol)
        {
            return Task.Run(UICultureUtilities.WithCurrentUICulture(() =>
                {
                    try
                    {
                        CompileNamespace(symbol);
                    }
                    catch (Exception e) when (FatalError.ReportAndPropagateUnlessCanceled(e))
                    {
                        throw ExceptionUtilities.Unreachable;
                    }
                }), _cancellationToken);
        }

        private void CompileNamespace(NamespaceSymbol symbol)
        {
            foreach (var s in symbol.GetMembersUnordered())
            {
                s.Accept(this, null);
            }
        }

        public override object VisitNamedType(NamedTypeSymbol symbol, TypeCompilationState arg)
        {
            if (!PassesFilter(_filterOpt, symbol))
            {
                return null;
            }

            arg = null; // do not use compilation state of outer type.
            _cancellationToken.ThrowIfCancellationRequested();

            if (_compilation.Options.ConcurrentBuild)
            {
                Task worker = CompileNamedTypeAsync(symbol);
                _compilerTasks.Push(worker);
            }
            else
            {
                CompileNamedType(symbol);
            }

            return null;
        }

        private Task CompileNamedTypeAsync(NamedTypeSymbol symbol)
        {
            return Task.Run(UICultureUtilities.WithCurrentUICulture(() =>
                {
                    try
                    {
                        CompileNamedType(symbol);
                    }
                    catch (Exception e) when (FatalError.ReportAndPropagateUnlessCanceled(e))
                    {
                        throw ExceptionUtilities.Unreachable;
                    }
                }), _cancellationToken);
        }

        private void CompileNamedType(NamedTypeSymbol containingType)
        {
            var compilationState = new TypeCompilationState(containingType, _compilation, _moduleBeingBuiltOpt);

            _cancellationToken.ThrowIfCancellationRequested();

            // Find the constructor of a script class.
            SynthesizedInstanceConstructor scriptCtor = null;
            SynthesizedInteractiveInitializerMethod scriptInitializer = null;
            SynthesizedEntryPointSymbol scriptEntryPoint = null;
            int scriptCtorOrdinal = -1;
            if (containingType.IsScriptClass)
            {
                // The field initializers of a script class could be arbitrary statements,
                // including blocks.  Field initializers containing blocks need to
                // use a MethodBodySemanticModel to build up the appropriate tree of binders, and
                // MethodBodySemanticModel requires an "owning" method.  That's why we're digging out
                // the constructor - it will own the field initializers.
                scriptCtor = containingType.GetScriptConstructor();
                scriptInitializer = containingType.GetScriptInitializer();
                scriptEntryPoint = containingType.GetScriptEntryPoint();
                Debug.Assert((object)scriptCtor != null);
                Debug.Assert((object)scriptInitializer != null);
            }

            var synthesizedSubmissionFields = containingType.IsSubmissionClass ? new SynthesizedSubmissionFields(_compilation, containingType) : null;
            var processedStaticInitializers = new Binder.ProcessedFieldInitializers();
            var processedInstanceInitializers = new Binder.ProcessedFieldInitializers();

            var sourceTypeSymbol = containingType as SourceMemberContainerTypeSymbol;

            if ((object)sourceTypeSymbol != null)
            {
                _cancellationToken.ThrowIfCancellationRequested();
                Binder.BindFieldInitializers(_compilation, scriptInitializer, sourceTypeSymbol.StaticInitializers, _diagnostics, ref processedStaticInitializers);

                _cancellationToken.ThrowIfCancellationRequested();
                Binder.BindFieldInitializers(_compilation, scriptInitializer, sourceTypeSymbol.InstanceInitializers, _diagnostics, ref processedInstanceInitializers);

                if (compilationState.Emitting)
                {
                    CompileSynthesizedExplicitImplementations(sourceTypeSymbol, compilationState);
                }
            }

            // Indicates if a static constructor is in the member,
            // so we can decide to synthesize a static constructor.
            bool hasStaticConstructor = false;

            var members = containingType.GetMembers();
            for (int memberOrdinal = 0; memberOrdinal < members.Length; memberOrdinal++)
            {
                var member = members[memberOrdinal];

                //When a filter is supplied, limit the compilation of members passing the filter.
                if (!PassesFilter(_filterOpt, member))
                {
                    continue;
                }

                switch (member.Kind)
                {
                    case SymbolKind.NamedType:
                        member.Accept(this, compilationState);
                        break;

                    case SymbolKind.Method:
                        {
                            MethodSymbol method = (MethodSymbol)member;
                            if (method.IsScriptConstructor)
                            {
                                Debug.Assert(scriptCtorOrdinal == -1);
                                Debug.Assert((object)scriptCtor == method);
                                scriptCtorOrdinal = memberOrdinal;
                                continue;
                            }

                            if ((object)method == scriptEntryPoint)
                            {
                                continue;
                            }

                            if (IsFieldLikeEventAccessor(method))
                            {
                                continue;
                            }

                            if (method.IsPartialDefinition())
                            {
                                method = method.PartialImplementationPart;
                                if ((object)method == null)
                                {
                                    continue;
                                }
                            }

                            Binder.ProcessedFieldInitializers processedInitializers =
                                (method.MethodKind == MethodKind.Constructor || method.IsScriptInitializer) ? processedInstanceInitializers :
                                method.MethodKind == MethodKind.StaticConstructor ? processedStaticInitializers :
                                default(Binder.ProcessedFieldInitializers);

                            CompileMethod(method, memberOrdinal, ref processedInitializers, synthesizedSubmissionFields, compilationState);

                            // Set a flag to indicate that a static constructor is created.
                            if (method.MethodKind == MethodKind.StaticConstructor)
                            {
                                hasStaticConstructor = true;
                            }
                            break;
                        }

                    case SymbolKind.Property:
                        {
                            var sourceProperty = member as SourcePropertySymbolBase;
                            if ((object)sourceProperty != null && sourceProperty.IsSealed && compilationState.Emitting)
                            {
                                CompileSynthesizedSealedAccessors(sourceProperty, compilationState);
                            }
                            break;
                        }

                    case SymbolKind.Event:
                        {
                            SourceEventSymbol eventSymbol = member as SourceEventSymbol;
                            if ((object)eventSymbol != null && eventSymbol.HasAssociatedField && !eventSymbol.IsAbstract && compilationState.Emitting)
                            {
                                CompileFieldLikeEventAccessor(eventSymbol, isAddMethod: true);
                                CompileFieldLikeEventAccessor(eventSymbol, isAddMethod: false);
                            }
                            break;
                        }

                    case SymbolKind.Field:
                        {
                            var fieldSymbol = (FieldSymbol)member;
                            if (member is TupleErrorFieldSymbol)
                            {
                                break;
                            }

                            if (fieldSymbol.IsConst)
                            {
                                // We check specifically for constant fields with bad values because they never result
                                // in bound nodes being inserted into method bodies (in which case, they would be covered
                                // by the method-level check).
                                ConstantValue constantValue = fieldSymbol.GetConstantValue(ConstantFieldsInProgress.Empty, earlyDecodingWellKnownAttributes: false);
                                SetGlobalErrorIfTrue(constantValue == null || constantValue.IsBad);
                            }

                            if (fieldSymbol.IsFixedSizeBuffer && compilationState.Emitting)
                            {
                                // force the generation of implementation types for fixed-size buffers
                                TypeSymbol discarded = fieldSymbol.FixedImplementationType(compilationState.ModuleBuilderOpt);
                            }
                            break;
                        }
                }
            }

            Debug.Assert(containingType.IsScriptClass == (scriptCtorOrdinal >= 0));

            // process additional anonymous type members
            if (AnonymousTypeManager.IsAnonymousTypeTemplate(containingType))
            {
                var processedInitializers = default(Binder.ProcessedFieldInitializers);
                foreach (var method in AnonymousTypeManager.GetAnonymousTypeHiddenMethods(containingType))
                {
                    CompileMethod(method, -1, ref processedInitializers, synthesizedSubmissionFields, compilationState);
                }
            }

            // In the case there are field initializers but we haven't created an implicit static constructor (.cctor) for it,
            // (since we may not add .cctor implicitly created for decimals into the symbol table)
            // it is necessary for the compiler to generate the static constructor here if we are emitting.
            if (_moduleBeingBuiltOpt != null && !hasStaticConstructor && !processedStaticInitializers.BoundInitializers.IsDefaultOrEmpty)
            {
                Debug.Assert(processedStaticInitializers.BoundInitializers.All((init) =>
                    (init.Kind == BoundKind.FieldEqualsValue) && !((BoundFieldEqualsValue)init).Field.IsMetadataConstant));

                MethodSymbol method = new SynthesizedStaticConstructor(sourceTypeSymbol);
                if (PassesFilter(_filterOpt, method))
                {
                    CompileMethod(method, -1, ref processedStaticInitializers, synthesizedSubmissionFields, compilationState);

                    // If this method has been successfully built, we emit it.
                    if (_moduleBeingBuiltOpt.GetMethodBody(method) != null)
                    {
                        _moduleBeingBuiltOpt.AddSynthesizedDefinition(sourceTypeSymbol, method.GetCciAdapter());
                    }
                }
            }

            // If there is no explicit or implicit .cctor and no static initializers, then report
            // warnings for any static non-nullable fields. (If there is no .cctor, there
            // shouldn't be any initializers but for robustness, we check both.)
            if (!hasStaticConstructor &&
                processedStaticInitializers.BoundInitializers.IsDefaultOrEmpty &&
                _compilation.LanguageVersion >= MessageID.IDS_FeatureNullableReferenceTypes.RequiredVersion() &&
                containingType is { IsImplicitlyDeclared: false, TypeKind: TypeKind.Class or TypeKind.Struct or TypeKind.Interface } &&
                ReportNullableDiagnostics)
            {
                NullableWalker.AnalyzeIfNeeded(
                    this._compilation,
                    new SynthesizedStaticConstructor(containingType),
                    GetSynthesizedEmptyBody(containingType),
                    _diagnostics.DiagnosticBag,
                    useConstructorExitWarnings: true,
                    initialNullableState: null,
                    getFinalNullableState: false,
                    finalNullableState: out _);
            }

            // compile submission constructor last so that synthesized submission fields are collected from all script methods:
            if (scriptCtor != null && compilationState.Emitting)
            {
                Debug.Assert(scriptCtorOrdinal >= 0);
                var processedInitializers = new Binder.ProcessedFieldInitializers() { BoundInitializers = ImmutableArray<BoundInitializer>.Empty };
                CompileMethod(scriptCtor, scriptCtorOrdinal, ref processedInitializers, synthesizedSubmissionFields, compilationState);
                if (synthesizedSubmissionFields != null)
                {
                    synthesizedSubmissionFields.AddToType(containingType, compilationState.ModuleBuilderOpt);
                }
            }

            // Emit synthesized methods produced during lowering if any
            if (_moduleBeingBuiltOpt != null)
            {
                CompileSynthesizedMethods(compilationState);
            }

            compilationState.Free();
        }

        private void CompileSynthesizedMethods(PrivateImplementationDetails privateImplClass, BindingDiagnosticBag diagnostics)
        {
            Debug.Assert(_moduleBeingBuiltOpt != null);

            var compilationState = new TypeCompilationState(null, _compilation, _moduleBeingBuiltOpt);
            foreach (Cci.IMethodDefinition definition in privateImplClass.GetMethods(new EmitContext(_moduleBeingBuiltOpt, null, diagnostics.DiagnosticBag, metadataOnly: false, includePrivateMembers: true)))
            {
                var method = (MethodSymbol)definition.GetInternalSymbol();
                Debug.Assert(method.SynthesizesLoweredBoundBody);
                method.GenerateMethodBody(compilationState, diagnostics);
            }

            CompileSynthesizedMethods(compilationState);
            compilationState.Free();
        }

        private void CompileSynthesizedMethods(ImmutableArray<NamedTypeSymbol> additionalTypes, BindingDiagnosticBag diagnostics)
        {
            Debug.Assert(diagnostics.DiagnosticBag != null);

            foreach (var additionalType in additionalTypes)
            {
                var compilationState = new TypeCompilationState(additionalType, _compilation, _moduleBeingBuiltOpt);
                foreach (var method in additionalType.GetMethodsToEmit())
                {
                    method.GenerateMethodBody(compilationState, diagnostics);
                }

                if (!diagnostics.HasAnyErrors())
                {
                    CompileSynthesizedMethods(compilationState);
                }

                compilationState.Free();
            }
        }

        private void CompileSynthesizedMethods(TypeCompilationState compilationState)
        {
            Debug.Assert(_moduleBeingBuiltOpt != null);
            Debug.Assert(compilationState.ModuleBuilderOpt == _moduleBeingBuiltOpt);

            var synthesizedMethods = compilationState.SynthesizedMethods;
            if (synthesizedMethods == null)
            {
                return;
            }

            var oldImportChain = compilationState.CurrentImportChain;
            try
            {
                foreach (var methodWithBody in synthesizedMethods)
                {
                    var importChain = methodWithBody.ImportChain;
                    compilationState.CurrentImportChain = importChain;

                    // We make sure that an asynchronous mutation to the diagnostic bag does not
                    // confuse the method body generator by making a fresh bag and then loading
                    // any diagnostics emitted into it back into the main diagnostic bag.
                    var diagnosticsThisMethod = BindingDiagnosticBag.GetInstance(_diagnostics);

                    var method = methodWithBody.Method;
                    var lambda = method as SynthesizedClosureMethod;
                    var variableSlotAllocatorOpt = ((object)lambda != null) ?
                        _moduleBeingBuiltOpt.TryCreateVariableSlotAllocator(lambda, lambda.TopLevelMethod, diagnosticsThisMethod.DiagnosticBag) :
                        _moduleBeingBuiltOpt.TryCreateVariableSlotAllocator(method, method, diagnosticsThisMethod.DiagnosticBag);

                    // Synthesized methods have no ordinal stored in custom debug information (only user-defined methods have ordinals).
                    // In case of async lambdas, which synthesize a state machine type during the following rewrite, the containing method has already been uniquely named,
                    // so there is no need to produce a unique method ordinal for the corresponding state machine type, whose name includes the (unique) containing method name.
                    const int methodOrdinal = -1;
                    MethodBody emittedBody = null;

                    try
                    {
                        // Local functions can be iterators as well as be async (lambdas can only be async), so we need to lower both iterators and async
                        IteratorStateMachine iteratorStateMachine;
                        BoundStatement loweredBody = IteratorRewriter.Rewrite(methodWithBody.Body, method, methodOrdinal, variableSlotAllocatorOpt, compilationState, diagnosticsThisMethod, out iteratorStateMachine);
                        StateMachineTypeSymbol stateMachine = iteratorStateMachine;

                        if (!loweredBody.HasErrors)
                        {
                            AsyncStateMachine asyncStateMachine;
                            loweredBody = AsyncRewriter.Rewrite(loweredBody, method, methodOrdinal, variableSlotAllocatorOpt, compilationState, diagnosticsThisMethod, out asyncStateMachine);

                            Debug.Assert((object)iteratorStateMachine == null || (object)asyncStateMachine == null);
                            stateMachine = stateMachine ?? asyncStateMachine;
                        }

                        if (_emitMethodBodies && !diagnosticsThisMethod.HasAnyErrors() && !_globalHasErrors)
                        {
                            emittedBody = GenerateMethodBody(
                                _moduleBeingBuiltOpt,
                                method,
                                methodOrdinal,
                                loweredBody,
                                ImmutableArray<LambdaDebugInfo>.Empty,
                                ImmutableArray<ClosureDebugInfo>.Empty,
                                stateMachine,
                                variableSlotAllocatorOpt,
                                diagnosticsThisMethod,
                                _debugDocumentProvider,
                                method.GenerateDebugInfo ? importChain : null,
                                emittingPdb: _emittingPdb,
                                emitTestCoverageData: _emitTestCoverageData,
                                dynamicAnalysisSpans: ImmutableArray<SourceSpan>.Empty,
                                _entryPointOpt);
                        }
                    }
                    catch (BoundTreeVisitor.CancelledByStackGuardException ex)
                    {
                        ex.AddAnError(_diagnostics);
                    }

                    _diagnostics.AddRange(diagnosticsThisMethod);
                    diagnosticsThisMethod.Free();

                    if (_emitMethodBodies)
                    {
                        // error while generating IL
                        if (emittedBody == null)
                        {
                            break;
                        }

                        _moduleBeingBuiltOpt.SetMethodBody(method, emittedBody);
                    }
                    else
                    {
                        Debug.Assert(emittedBody is null);
                    }
                }
            }
            finally
            {
                compilationState.CurrentImportChain = oldImportChain;
            }
        }

        private static bool IsFieldLikeEventAccessor(MethodSymbol method)
        {
            Symbol associatedPropertyOrEvent = method.AssociatedSymbol;
            return (object)associatedPropertyOrEvent != null &&
                associatedPropertyOrEvent.Kind == SymbolKind.Event &&
                ((EventSymbol)associatedPropertyOrEvent).HasAssociatedField;
        }

        /// <summary>
        /// In some circumstances (e.g. implicit implementation of an interface method by a non-virtual method in a
        /// base type from another assembly) it is necessary for the compiler to generate explicit implementations for
        /// some interface methods.  They don't go in the symbol table, but if we are emitting, then we should
        /// generate code for them.
        /// </summary>
        private void CompileSynthesizedExplicitImplementations(SourceMemberContainerTypeSymbol sourceTypeSymbol, TypeCompilationState compilationState)
        {
            // we are not generating any observable diagnostics here so it is ok to short-circuit on global errors.
            if (!_globalHasErrors)
            {
                var discardedDiagnostics = BindingDiagnosticBag.GetInstance(_diagnostics);
                foreach (var synthesizedExplicitImpl in sourceTypeSymbol.GetSynthesizedExplicitImplementations(_cancellationToken).ForwardingMethods)
                {
                    Debug.Assert(synthesizedExplicitImpl.SynthesizesLoweredBoundBody);
                    synthesizedExplicitImpl.GenerateMethodBody(compilationState, discardedDiagnostics);
                    Debug.Assert(!discardedDiagnostics.HasAnyErrors());
                    discardedDiagnostics.DiagnosticBag.Clear();
                    _moduleBeingBuiltOpt.AddSynthesizedDefinition(sourceTypeSymbol, synthesizedExplicitImpl.GetCciAdapter());
                }

                _diagnostics.AddRangeAndFree(discardedDiagnostics);
            }
        }

        private void CompileSynthesizedSealedAccessors(SourcePropertySymbolBase sourceProperty, TypeCompilationState compilationState)
        {
            SynthesizedSealedPropertyAccessor synthesizedAccessor = sourceProperty.SynthesizedSealedAccessorOpt;

            // we are not generating any observable diagnostics here so it is ok to short-circuit on global errors.
            if ((object)synthesizedAccessor != null && !_globalHasErrors)
            {
                Debug.Assert(synthesizedAccessor.SynthesizesLoweredBoundBody);
                var discardedDiagnostics = BindingDiagnosticBag.GetInstance(_diagnostics);
                synthesizedAccessor.GenerateMethodBody(compilationState, discardedDiagnostics);
                Debug.Assert(!discardedDiagnostics.HasAnyErrors());
                _diagnostics.AddDependencies(discardedDiagnostics);
                discardedDiagnostics.Free();

                _moduleBeingBuiltOpt.AddSynthesizedDefinition(sourceProperty.ContainingType, synthesizedAccessor.GetCciAdapter());
            }
        }

        private void CompileFieldLikeEventAccessor(SourceEventSymbol eventSymbol, bool isAddMethod)
        {
            MethodSymbol accessor = isAddMethod ? eventSymbol.AddMethod : eventSymbol.RemoveMethod;

            var diagnosticsThisMethod = BindingDiagnosticBag.GetInstance(_diagnostics);
            try
            {
                BoundBlock boundBody = MethodBodySynthesizer.ConstructFieldLikeEventAccessorBody(eventSymbol, isAddMethod, _compilation, diagnosticsThisMethod);
                var hasErrors = diagnosticsThisMethod.HasAnyErrors();
                SetGlobalErrorIfTrue(hasErrors);

                // we cannot rely on GlobalHasErrors since that can be changed concurrently by other methods compiling
                // we however do not want to continue with generating method body if we have errors in this particular method - generating may crash
                // or if had declaration errors - we will fail anyways, but if some types are bad enough, generating may produce duplicate errors about that.
                if (!hasErrors && !_hasDeclarationErrors && _emitMethodBodies)
                {
                    const int accessorOrdinal = -1;

                    MethodBody emittedBody = GenerateMethodBody(
                        _moduleBeingBuiltOpt,
                        accessor,
                        accessorOrdinal,
                        boundBody,
                        ImmutableArray<LambdaDebugInfo>.Empty,
                        ImmutableArray<ClosureDebugInfo>.Empty,
                        stateMachineTypeOpt: null,
                        variableSlotAllocatorOpt: null,
                        diagnostics: diagnosticsThisMethod,
                        debugDocumentProvider: _debugDocumentProvider,
                        importChainOpt: null,
                        emittingPdb: false,
                        emitTestCoverageData: _emitTestCoverageData,
                        dynamicAnalysisSpans: ImmutableArray<SourceSpan>.Empty,
                        entryPointOpt: null);

                    _moduleBeingBuiltOpt.SetMethodBody(accessor, emittedBody);
                    // Definition is already in the symbol table, so don't call moduleBeingBuilt.AddCompilerGeneratedDefinition
                }
            }
            finally
            {
                _diagnostics.AddRange(diagnosticsThisMethod);
                diagnosticsThisMethod.Free();
            }
        }

        public override object VisitMethod(MethodSymbol symbol, TypeCompilationState arg)
        {
            throw ExceptionUtilities.Unreachable;
        }

        public override object VisitProperty(PropertySymbol symbol, TypeCompilationState argument)
        {
            throw ExceptionUtilities.Unreachable;
        }

        public override object VisitEvent(EventSymbol symbol, TypeCompilationState argument)
        {
            throw ExceptionUtilities.Unreachable;
        }

        public override object VisitField(FieldSymbol symbol, TypeCompilationState argument)
        {
            throw ExceptionUtilities.Unreachable;
        }

        private void CompileMethod(
            MethodSymbol methodSymbol,
            int methodOrdinal,
            ref Binder.ProcessedFieldInitializers processedInitializers,
            SynthesizedSubmissionFields previousSubmissionFields,
            TypeCompilationState compilationState)
        {
            _cancellationToken.ThrowIfCancellationRequested();
            SourceMemberMethodSymbol sourceMethod = methodSymbol as SourceMemberMethodSymbol;

            if (methodSymbol.IsAbstract || methodSymbol.ContainingType?.IsDelegateType() == true)
            {
                if ((object)sourceMethod != null)
                {
                    bool diagsWritten;
                    sourceMethod.SetDiagnostics(ImmutableArray<Diagnostic>.Empty, out diagsWritten);
                    if (diagsWritten && !methodSymbol.IsImplicitlyDeclared && _compilation.EventQueue != null)
                    {
                        _compilation.SymbolDeclaredEvent(methodSymbol);
                    }
                }

                return;
            }

            // get cached diagnostics if not building and we have 'em
            if (_moduleBeingBuiltOpt == null && (object)sourceMethod != null)
            {
                var cachedDiagnostics = sourceMethod.Diagnostics;

                if (!cachedDiagnostics.IsDefault)
                {
                    _diagnostics.AddRange(cachedDiagnostics);
                    return;
                }
            }

            ImportChain oldImportChain = compilationState.CurrentImportChain;

            // In order to avoid generating code for methods with errors, we create a diagnostic bag just for this method.
            var diagsForCurrentMethod = BindingDiagnosticBag.GetInstance(_diagnostics);

            try
            {
                // if synthesized method returns its body in lowered form
                if (methodSymbol.SynthesizesLoweredBoundBody)
                {
                    if (_moduleBeingBuiltOpt != null)
                    {
                        methodSymbol.GenerateMethodBody(compilationState, diagsForCurrentMethod);
                        _diagnostics.AddRange(diagsForCurrentMethod);
                    }

                    return;
                }

                // no need to emit the default ctor, we are not emitting those
                if (methodSymbol.IsDefaultValueTypeConstructor(requireZeroInit: true))
                {
                    return;
                }

                bool includeNonEmptyInitializersInBody = false;
                BoundBlock body;
                bool originalBodyNested = false;

                // initializers that have been analyzed but not yet lowered.
                BoundStatementList analyzedInitializers = null;
                MethodBodySemanticModel.InitialState forSemanticModel = default;
                ImportChain importChain = null;
                var hasTrailingExpression = false;

                if (methodSymbol.IsScriptConstructor)
                {
                    Debug.Assert(methodSymbol.IsImplicitlyDeclared);
                    body = new BoundBlock(methodSymbol.GetNonNullSyntaxNode(), ImmutableArray<LocalSymbol>.Empty, ImmutableArray<BoundStatement>.Empty) { WasCompilerGenerated = true };
                }
                else if (methodSymbol.IsScriptInitializer)
                {
                    Debug.Assert(methodSymbol.IsImplicitlyDeclared);

                    // rewrite top-level statements and script variable declarations to a list of statements and assignments, respectively:
                    var initializerStatements = InitializerRewriter.RewriteScriptInitializer(processedInitializers.BoundInitializers, (SynthesizedInteractiveInitializerMethod)methodSymbol, out hasTrailingExpression);

                    // the lowered script initializers should not be treated as initializers anymore but as a method body:
                    body = BoundBlock.SynthesizedNoLocals(initializerStatements.Syntax, initializerStatements.Statements);

                    if (ReportNullableDiagnostics)
                    {
                        NullableWalker.AnalyzeIfNeeded(
                            _compilation,
                            methodSymbol,
                            initializerStatements,
                            diagsForCurrentMethod.DiagnosticBag,
                            useConstructorExitWarnings: false,
                            initialNullableState: null,
                            getFinalNullableState: true,
                            out processedInitializers.AfterInitializersState);
                    }

                    var unusedDiagnostics = DiagnosticBag.GetInstance();
                    DefiniteAssignmentPass.Analyze(_compilation, methodSymbol, initializerStatements, unusedDiagnostics, requireOutParamsAssigned: false);
                    DiagnosticsPass.IssueDiagnostics(_compilation, initializerStatements, BindingDiagnosticBag.Discarded, methodSymbol);
                    unusedDiagnostics.Free();
                }
                else
                {
                    var includeInitializersInBody = methodSymbol.IncludeFieldInitializersInBody();
                    // Do not emit initializers if we are invoking another constructor of this class.
                    includeNonEmptyInitializersInBody = includeInitializersInBody && !processedInitializers.BoundInitializers.IsDefaultOrEmpty;

                    if (includeNonEmptyInitializersInBody && processedInitializers.LoweredInitializers == null)
                    {
                        analyzedInitializers = InitializerRewriter.RewriteConstructor(processedInitializers.BoundInitializers, methodSymbol);
                        processedInitializers.HasErrors = processedInitializers.HasErrors || analyzedInitializers.HasAnyErrors;
                    }

                    if (includeInitializersInBody &&
                        processedInitializers.AfterInitializersState is null &&
                        ReportNullableDiagnostics)
                    {
                        NullableWalker.AnalyzeIfNeeded(
                            _compilation,
                            methodSymbol,
                            // we analyze to produce an AfterInitializersState even if there are no initializers
                            // because it conveniently allows us to capture all the 'default' states for applicable members
                            analyzedInitializers ?? GetSynthesizedEmptyBody(methodSymbol),
                            diagsForCurrentMethod.DiagnosticBag,
                            useConstructorExitWarnings: false,
                            initialNullableState: null,
                            getFinalNullableState: true,
                            out processedInitializers.AfterInitializersState);
                    }

                    body = BindMethodBody(
                        methodSymbol,
                        compilationState,
                        diagsForCurrentMethod,
                        processedInitializers.AfterInitializersState,
                        ReportNullableDiagnostics,
                        includesFieldInitializers: includeInitializersInBody && !processedInitializers.BoundInitializers.IsEmpty,
                        out importChain,
                        out originalBodyNested,
                        out forSemanticModel);

                    if (diagsForCurrentMethod.HasAnyErrors() && body != null)
                    {
                        body = (BoundBlock)body.WithHasErrors();
                    }

                    // lower initializers just once. the lowered tree will be reused when emitting all constructors
                    // with field initializers. Once lowered, these initializers will be stashed in processedInitializers.LoweredInitializers
                    // (see later in this method). Don't bother lowering _now_ if this particular ctor won't have the initializers
                    // appended to its body.
                    if (includeNonEmptyInitializersInBody && processedInitializers.LoweredInitializers == null)
                    {
                        if (body != null && ((methodSymbol.ContainingType.IsStructType() && !methodSymbol.IsImplicitConstructor) || methodSymbol is SynthesizedRecordConstructor || _emitTestCoverageData))
                        {
                            if (_emitTestCoverageData && methodSymbol.IsImplicitConstructor)
                            {
                                // Flow analysis over the initializers is necessary in order to find assignments to fields.
                                // Bodies of implicit constructors do not get flow analysis later, so the initializers
                                // are analyzed here.
                                DefiniteAssignmentPass.Analyze(_compilation, methodSymbol, analyzedInitializers, diagsForCurrentMethod.DiagnosticBag, requireOutParamsAssigned: false);
                            }

                            // In order to get correct diagnostics, we need to analyze initializers and the body together.
                            body = body.Update(body.Locals, body.LocalFunctions, body.Statements.Insert(0, analyzedInitializers));
                            includeNonEmptyInitializersInBody = false;
                            analyzedInitializers = null;
                        }
                        else
                        {
                            // These analyses check for diagnostics in lambdas.
                            // Control flow analysis and implicit return insertion are unnecessary.
                            DefiniteAssignmentPass.Analyze(_compilation, methodSymbol, analyzedInitializers, diagsForCurrentMethod.DiagnosticBag, requireOutParamsAssigned: false);
                            DiagnosticsPass.IssueDiagnostics(_compilation, analyzedInitializers, diagsForCurrentMethod, methodSymbol);
                        }
                    }
                }

#if DEBUG
                // If the method is a synthesized static or instance constructor, then debugImports will be null and we will use the value
                // from the first field initializer.
                if ((methodSymbol.MethodKind == MethodKind.Constructor || methodSymbol.MethodKind == MethodKind.StaticConstructor) &&
                    methodSymbol.IsImplicitlyDeclared && body == null)
                {
                    // There was no body to bind, so we didn't get anything from BindMethodBody.
                    Debug.Assert(importChain == null);
                }

                // Either there were no field initializers or we grabbed debug imports from the first one.
                Debug.Assert(processedInitializers.BoundInitializers.IsDefaultOrEmpty || processedInitializers.FirstImportChain != null);
#endif

                importChain = importChain ?? processedInitializers.FirstImportChain;

                // Associate these debug imports with all methods generated from this one.
                compilationState.CurrentImportChain = importChain;

                if (body != null)
                {
                    DiagnosticsPass.IssueDiagnostics(_compilation, body, diagsForCurrentMethod, methodSymbol);
                }

                BoundBlock flowAnalyzedBody = null;
                if (body != null)
                {
                    flowAnalyzedBody = FlowAnalysisPass.Rewrite(methodSymbol, body, diagsForCurrentMethod.DiagnosticBag, hasTrailingExpression: hasTrailingExpression, originalBodyNested: originalBodyNested);
                }

                bool hasErrors = _hasDeclarationErrors || diagsForCurrentMethod.HasAnyErrors() || processedInitializers.HasErrors;

                // Record whether or not the bound tree for the lowered method body (including any initializers) contained any
                // errors (note: errors, not diagnostics).
                SetGlobalErrorIfTrue(hasErrors);

                bool diagsWritten = false;
                var actualDiagnostics = diagsForCurrentMethod.ToReadOnly();
                if (sourceMethod != null)
                {
                    actualDiagnostics = new ImmutableBindingDiagnostic<AssemblySymbol>(sourceMethod.SetDiagnostics(actualDiagnostics.Diagnostics, out diagsWritten), actualDiagnostics.Dependencies);
                }

                if (diagsWritten && !methodSymbol.IsImplicitlyDeclared && _compilation.EventQueue != null)
                {
                    // If compilation has a caching semantic model provider, then cache the already-computed bound tree
                    // onto the semantic model and store it on the event.
                    SyntaxTreeSemanticModel semanticModelWithCachedBoundNodes = null;
                    if (body != null &&
                        forSemanticModel.Syntax is { } semanticModelSyntax &&
                        _compilation.SemanticModelProvider is CachingSemanticModelProvider cachingSemanticModelProvider)
                    {
                        var syntax = body.Syntax;
                        semanticModelWithCachedBoundNodes = (SyntaxTreeSemanticModel)cachingSemanticModelProvider.GetSemanticModel(syntax.SyntaxTree, _compilation);
                        semanticModelWithCachedBoundNodes.GetOrAddModel(semanticModelSyntax,
                                                    (rootSyntax) =>
                                                    {
                                                        Debug.Assert(rootSyntax == forSemanticModel.Syntax);
                                                        return MethodBodySemanticModel.Create(semanticModelWithCachedBoundNodes,
                                                                                              methodSymbol,
                                                                                              forSemanticModel);
                                                    });
                    }

                    _compilation.EventQueue.TryEnqueue(new SymbolDeclaredCompilationEvent(_compilation, methodSymbol.GetPublicSymbol(), semanticModelWithCachedBoundNodes));
                }

                // Don't lower if we're not emitting or if there were errors.
                // Methods that had binding errors are considered too broken to be lowered reliably.
                if (_moduleBeingBuiltOpt == null || hasErrors)
                {
                    _diagnostics.AddRange(actualDiagnostics);
                    return;
                }

                // ############################
                // LOWERING AND EMIT
                // Any errors generated below here are considered Emit diagnostics
                // and will not be reported to callers Compilation.GetDiagnostics()

                ImmutableArray<SourceSpan> dynamicAnalysisSpans = ImmutableArray<SourceSpan>.Empty;
                bool hasBody = flowAnalyzedBody != null;
                VariableSlotAllocator lazyVariableSlotAllocator = null;
                StateMachineTypeSymbol stateMachineTypeOpt = null;
                var lambdaDebugInfoBuilder = ArrayBuilder<LambdaDebugInfo>.GetInstance();
                var closureDebugInfoBuilder = ArrayBuilder<ClosureDebugInfo>.GetInstance();
                BoundStatement loweredBodyOpt = null;

                try
                {
                    if (hasBody)
                    {
                        loweredBodyOpt = LowerBodyOrInitializer(
                            methodSymbol,
                            methodOrdinal,
                            flowAnalyzedBody,
                            previousSubmissionFields,
                            compilationState,
                            _emitTestCoverageData,
                            _debugDocumentProvider,
                            ref dynamicAnalysisSpans,
                            diagsForCurrentMethod,
                            ref lazyVariableSlotAllocator,
                            lambdaDebugInfoBuilder,
                            closureDebugInfoBuilder,
                            out stateMachineTypeOpt);

                        Debug.Assert(loweredBodyOpt != null);
                    }
                    else
                    {
                        loweredBodyOpt = null;
                    }

                    hasErrors = hasErrors || (hasBody && loweredBodyOpt.HasErrors) || diagsForCurrentMethod.HasAnyErrors();
                    SetGlobalErrorIfTrue(hasErrors);
                    CSharpSyntaxNode syntax = methodSymbol.GetNonNullSyntaxNode();
                    // don't emit if the resulting method would contain initializers with errors
                    if (!hasErrors && (hasBody || includeNonEmptyInitializersInBody))
                    {
                        Debug.Assert(!(methodSymbol.IsImplicitInstanceConstructor && methodSymbol.ParameterCount == 0) ||
<<<<<<< HEAD
                                     !methodSymbol.IsDefaultValueTypeConstructor(requireZeroInit: true));
=======
                                     !methodSymbol.IsDefaultValueTypeConstructor());
>>>>>>> 67d940c4

                        // Fields must be initialized before constructor initializer (which is the first statement of the analyzed body, if specified),
                        // so that the initialization occurs before any method overridden by the declaring class can be invoked from the base constructor
                        // and access the fields.

                        ImmutableArray<BoundStatement> boundStatements;

                        if (methodSymbol.IsScriptConstructor)
                        {
                            boundStatements = MethodBodySynthesizer.ConstructScriptConstructorBody(loweredBodyOpt, methodSymbol, previousSubmissionFields, _compilation);
                        }
                        else
                        {
                            boundStatements = ImmutableArray<BoundStatement>.Empty;

                            if (analyzedInitializers != null)
                            {
                                // For dynamic analysis, field initializers are instrumented as part of constructors,
                                // and so are never instrumented here.
                                Debug.Assert(!_emitTestCoverageData);
                                StateMachineTypeSymbol initializerStateMachineTypeOpt;

                                BoundStatement lowered = LowerBodyOrInitializer(
                                    methodSymbol,
                                    methodOrdinal,
                                    analyzedInitializers,
                                    previousSubmissionFields,
                                    compilationState,
                                    _emitTestCoverageData,
                                    _debugDocumentProvider,
                                    ref dynamicAnalysisSpans,
                                    diagsForCurrentMethod,
                                    ref lazyVariableSlotAllocator,
                                    lambdaDebugInfoBuilder,
                                    closureDebugInfoBuilder,
                                    out initializerStateMachineTypeOpt);

                                processedInitializers.LoweredInitializers = lowered;

                                // initializers can't produce state machines
                                Debug.Assert((object)initializerStateMachineTypeOpt == null);
                                Debug.Assert(!hasErrors);
                                hasErrors = lowered.HasAnyErrors || diagsForCurrentMethod.HasAnyErrors();
                                SetGlobalErrorIfTrue(hasErrors);
                                if (hasErrors)
                                {
                                    _diagnostics.AddRange(diagsForCurrentMethod);
                                    return;
                                }

                                // Only do the cast if we haven't returned with some error diagnostics.
                                // Otherwise, `lowered` might have been a BoundBadStatement.
                                processedInitializers.LoweredInitializers = (BoundStatementList)lowered;
                            }

                            // initializers for global code have already been included in the body
                            if (includeNonEmptyInitializersInBody)
                            {
                                if (processedInitializers.LoweredInitializers.Kind == BoundKind.StatementList)
                                {
                                    BoundStatementList lowered = (BoundStatementList)processedInitializers.LoweredInitializers;
                                    boundStatements = boundStatements.Concat(lowered.Statements);
                                }
                                else
                                {
                                    boundStatements = boundStatements.Add(processedInitializers.LoweredInitializers);
                                }
                            }

                            if (hasBody)
                            {
                                boundStatements = boundStatements.Concat(ImmutableArray.Create(loweredBodyOpt));
                            }

<<<<<<< HEAD
                        if (_emitMethodBodies && (!(methodSymbol is SynthesizedStaticConstructor cctor) || cctor.ShouldEmit(processedInitializers.BoundInitializers)))
                        {
                            CSharpSyntaxNode syntax = methodSymbol.GetNonNullSyntaxNode();
=======
                            var factory = new SyntheticBoundNodeFactory(methodSymbol, syntax, compilationState, diagsForCurrentMethod);
>>>>>>> 67d940c4

                            // Iterators handled in IteratorRewriter.cs
                            if (!methodSymbol.IsIterator)
                            {
                                var boundStatementsWithNullCheck = LocalRewriter.TryConstructNullCheckedStatementList(methodSymbol.Parameters, boundStatements, factory);

                                if (!boundStatementsWithNullCheck.IsDefault)
                                {
                                    boundStatements = boundStatementsWithNullCheck;
                                    hasErrors = boundStatementsWithNullCheck.HasErrors() || diagsForCurrentMethod.HasAnyErrors();
                                    SetGlobalErrorIfTrue(hasErrors);
                                    if (hasErrors)
                                    {
                                        _diagnostics.AddRange(diagsForCurrentMethod);
                                        return;
                                    }
                                }
                            }
                        }
                        if (_emitMethodBodies && (!(methodSymbol is SynthesizedStaticConstructor cctor) || cctor.ShouldEmit(processedInitializers.BoundInitializers)))
                        {
                            var boundBody = BoundStatementList.Synthesized(syntax, boundStatements);

                            var emittedBody = GenerateMethodBody(
                                _moduleBeingBuiltOpt,
                                methodSymbol,
                                methodOrdinal,
                                boundBody,
                                lambdaDebugInfoBuilder.ToImmutable(),
                                closureDebugInfoBuilder.ToImmutable(),
                                stateMachineTypeOpt,
                                lazyVariableSlotAllocator,
                                diagsForCurrentMethod,
                                _debugDocumentProvider,
                                importChain,
                                _emittingPdb,
                                _emitTestCoverageData,
                                dynamicAnalysisSpans,
                                entryPointOpt: null);

                            _moduleBeingBuiltOpt.SetMethodBody(methodSymbol.PartialDefinitionPart ?? methodSymbol, emittedBody);
                        }
                    }

                    _diagnostics.AddRange(diagsForCurrentMethod);
                }
                finally
                {
                    lambdaDebugInfoBuilder.Free();
                    closureDebugInfoBuilder.Free();
                }
            }
            finally
            {
                diagsForCurrentMethod.Free();
                compilationState.CurrentImportChain = oldImportChain;
            }
        }

        // internal for testing
        internal static BoundStatement LowerBodyOrInitializer(
            MethodSymbol method,
            int methodOrdinal,
            BoundStatement body,
            SynthesizedSubmissionFields previousSubmissionFields,
            TypeCompilationState compilationState,
            bool instrumentForDynamicAnalysis,
            DebugDocumentProvider debugDocumentProvider,
            ref ImmutableArray<SourceSpan> dynamicAnalysisSpans,
            BindingDiagnosticBag diagnostics,
            ref VariableSlotAllocator lazyVariableSlotAllocator,
            ArrayBuilder<LambdaDebugInfo> lambdaDebugInfoBuilder,
            ArrayBuilder<ClosureDebugInfo> closureDebugInfoBuilder,
            out StateMachineTypeSymbol stateMachineTypeOpt)
        {
            Debug.Assert(compilationState.ModuleBuilderOpt != null);
            stateMachineTypeOpt = null;

            if (body.HasErrors)
            {
                return body;
            }

            try
            {
                var loweredBody = LocalRewriter.Rewrite(
                    method.DeclaringCompilation,
                    method,
                    methodOrdinal,
                    method.ContainingType,
                    body,
                    compilationState,
                    previousSubmissionFields: previousSubmissionFields,
                    allowOmissionOfConditionalCalls: true,
                    instrumentForDynamicAnalysis: instrumentForDynamicAnalysis,
                    debugDocumentProvider: debugDocumentProvider,
                    dynamicAnalysisSpans: ref dynamicAnalysisSpans,
                    diagnostics: diagnostics,
                    sawLambdas: out bool sawLambdas,
                    sawLocalFunctions: out bool sawLocalFunctions,
                    sawAwaitInExceptionHandler: out bool sawAwaitInExceptionHandler);

                if (loweredBody.HasErrors)
                {
                    return loweredBody;
                }

                if (sawAwaitInExceptionHandler)
                {
                    // If we have awaits in handlers, we need to
                    // replace handlers with synthetic ones which can be consumed by async rewriter.
                    // The reason why this rewrite happens before the lambda rewrite
                    // is that we may need access to exception locals and it would be fairly hard to do
                    // if these locals are captured into closures (possibly nested ones).
                    loweredBody = AsyncExceptionHandlerRewriter.Rewrite(
                        method,
                        method.ContainingType,
                        loweredBody,
                        compilationState,
                        diagnostics);
                }

                if (loweredBody.HasErrors)
                {
                    return loweredBody;
                }

                if (lazyVariableSlotAllocator == null)
                {
                    lazyVariableSlotAllocator = compilationState.ModuleBuilderOpt.TryCreateVariableSlotAllocator(method, method, diagnostics.DiagnosticBag);
                }

                BoundStatement bodyWithoutLambdas = loweredBody;
                if (sawLambdas || sawLocalFunctions)
                {
                    bodyWithoutLambdas = ClosureConversion.Rewrite(
                        loweredBody,
                        method.ContainingType,
                        method.ThisParameter,
                        method,
                        methodOrdinal,
                        null,
                        lambdaDebugInfoBuilder,
                        closureDebugInfoBuilder,
                        lazyVariableSlotAllocator,
                        compilationState,
                        diagnostics,
                        assignLocals: null);
                }

                if (bodyWithoutLambdas.HasErrors)
                {
                    return bodyWithoutLambdas;
                }

                BoundStatement bodyWithoutIterators = IteratorRewriter.Rewrite(bodyWithoutLambdas, method, methodOrdinal, lazyVariableSlotAllocator, compilationState, diagnostics,
                    out IteratorStateMachine iteratorStateMachine);

                if (bodyWithoutIterators.HasErrors)
                {
                    return bodyWithoutIterators;
                }

                BoundStatement bodyWithoutAsync = AsyncRewriter.Rewrite(bodyWithoutIterators, method, methodOrdinal, lazyVariableSlotAllocator, compilationState, diagnostics,
                    out AsyncStateMachine asyncStateMachine);

                Debug.Assert((object)iteratorStateMachine == null || (object)asyncStateMachine == null);
                stateMachineTypeOpt = (StateMachineTypeSymbol)iteratorStateMachine ?? asyncStateMachine;

                return bodyWithoutAsync;
            }
            catch (BoundTreeVisitor.CancelledByStackGuardException ex)
            {
                ex.AddAnError(diagnostics);
                return new BoundBadStatement(body.Syntax, ImmutableArray.Create<BoundNode>(body), hasErrors: true);
            }
        }

        /// <summary>
        /// entryPointOpt is only considered for synthesized methods (to recognize the synthesized MoveNext method for async Main)
        /// </summary>
        private static MethodBody GenerateMethodBody(
            PEModuleBuilder moduleBuilder,
            MethodSymbol method,
            int methodOrdinal,
            BoundStatement block,
            ImmutableArray<LambdaDebugInfo> lambdaDebugInfo,
            ImmutableArray<ClosureDebugInfo> closureDebugInfo,
            StateMachineTypeSymbol stateMachineTypeOpt,
            VariableSlotAllocator variableSlotAllocatorOpt,
            BindingDiagnosticBag diagnostics,
            DebugDocumentProvider debugDocumentProvider,
            ImportChain importChainOpt,
            bool emittingPdb,
            bool emitTestCoverageData,
            ImmutableArray<SourceSpan> dynamicAnalysisSpans,
            SynthesizedEntryPointSymbol.AsyncForwardEntryPoint entryPointOpt)
        {
            // Note: don't call diagnostics.HasAnyErrors() in release; could be expensive if compilation has many warnings.
            Debug.Assert(!diagnostics.HasAnyErrors(), "Running code generator when errors exist might be dangerous; code generator not expecting errors");

            var compilation = moduleBuilder.Compilation;
            var localSlotManager = new LocalSlotManager(variableSlotAllocatorOpt);
            var optimizations = compilation.Options.OptimizationLevel;

            ILBuilder builder = new ILBuilder(moduleBuilder, localSlotManager, optimizations, method.AreLocalsZeroed);
            bool hasStackalloc;
            var diagnosticsForThisMethod = BindingDiagnosticBag.GetInstance(withDiagnostics: true, diagnostics.AccumulatesDependencies);
            try
            {
                StateMachineMoveNextBodyDebugInfo moveNextBodyDebugInfoOpt = null;

                var codeGen = new CodeGen.CodeGenerator(method, block, builder, moduleBuilder, diagnosticsForThisMethod.DiagnosticBag, optimizations, emittingPdb);

                if (diagnosticsForThisMethod.HasAnyErrors())
                {
                    // we are done here. Since there were errors we should not emit anything.
                    return null;
                }

                bool isAsyncStateMachine;
                MethodSymbol kickoffMethod;

                if (method is SynthesizedStateMachineMethod stateMachineMethod &&
                    method.Name == WellKnownMemberNames.MoveNextMethodName)
                {
                    kickoffMethod = stateMachineMethod.StateMachineType.KickoffMethod;
                    Debug.Assert(kickoffMethod != null);

                    isAsyncStateMachine = kickoffMethod.IsAsync;

                    // Async void method may be partial. Debug info needs to be associated with the emitted definition,
                    // but the kickoff method is the method implementation (the part with body).
                    kickoffMethod = kickoffMethod.PartialDefinitionPart ?? kickoffMethod;
                }
                else
                {
                    kickoffMethod = null;
                    isAsyncStateMachine = false;
                }

                if (isAsyncStateMachine)
                {
                    codeGen.Generate(out int asyncCatchHandlerOffset, out var asyncYieldPoints, out var asyncResumePoints, out hasStackalloc);

                    // The exception handler IL offset is used by the debugger to treat exceptions caught by the marked catch block as "user unhandled".
                    // This is important for async void because async void exceptions generally result in the process being terminated,
                    // but without anything useful on the call stack. Async Task methods on the other hand return exceptions as the result of the Task.
                    // So it is undesirable to consider these exceptions "user unhandled" since there may well be user code that is awaiting the task.
                    // This is a heuristic since it's possible that there is no user code awaiting the task.

                    // We do the same for async Main methods, since it is unlikely that user code will be awaiting the Task:
                    // AsyncForwardEntryPoint <Main> -> kick-off method Main -> MoveNext.

                    bool isAsyncMainMoveNext = entryPointOpt?.UserMain.Equals(kickoffMethod) == true;

                    moveNextBodyDebugInfoOpt = new AsyncMoveNextBodyDebugInfo(
                        kickoffMethod.GetCciAdapter(),
                        catchHandlerOffset: (kickoffMethod.ReturnsVoid || isAsyncMainMoveNext) ? asyncCatchHandlerOffset : -1,
                        asyncYieldPoints,
                        asyncResumePoints);
                }
                else
                {
                    codeGen.Generate(out hasStackalloc);

                    if ((object)kickoffMethod != null)
                    {
                        moveNextBodyDebugInfoOpt = new IteratorMoveNextBodyDebugInfo(kickoffMethod.GetCciAdapter());
                    }
                }

                // Compiler-generated MoveNext methods have hoisted local scopes.
                // These are built by call to CodeGen.Generate.
                var stateMachineHoistedLocalScopes = ((object)kickoffMethod != null) ?
                    builder.GetHoistedLocalScopes() : default(ImmutableArray<StateMachineHoistedLocalScope>);

                // Translate the imports even if we are not writing PDBs. The translation has an impact on generated metadata
                // and we don't want to emit different metadata depending on whether or we emit with PDB stream.
                // TODO (https://github.com/dotnet/roslyn/issues/2846): This will need to change for member initializers in partial class.
                var importScopeOpt = importChainOpt?.Translate(moduleBuilder, diagnosticsForThisMethod.DiagnosticBag);

                var localVariables = builder.LocalSlotManager.LocalsInOrder();

                if (localVariables.Length > 0xFFFE)
                {
                    diagnosticsForThisMethod.Add(ErrorCode.ERR_TooManyLocals, method.Locations.First());
                }

                if (diagnosticsForThisMethod.HasAnyErrors())
                {
                    // we are done here. Since there were errors we should not emit anything.
                    return null;
                }

                // We will only save the IL builders when running tests.
                if (moduleBuilder.SaveTestData)
                {
                    moduleBuilder.SetMethodTestData(method, builder.GetSnapshot());
                }

                var stateMachineHoistedLocalSlots = default(ImmutableArray<EncHoistedLocalInfo>);
                var stateMachineAwaiterSlots = default(ImmutableArray<Cci.ITypeReference>);
                if (optimizations == OptimizationLevel.Debug && (object)stateMachineTypeOpt != null)
                {
                    Debug.Assert(method.IsAsync || method.IsIterator);
                    GetStateMachineSlotDebugInfo(moduleBuilder, moduleBuilder.GetSynthesizedFields(stateMachineTypeOpt), variableSlotAllocatorOpt, diagnosticsForThisMethod, out stateMachineHoistedLocalSlots, out stateMachineAwaiterSlots);
                    Debug.Assert(!diagnostics.HasAnyErrors());
                }

                DynamicAnalysisMethodBodyData dynamicAnalysisDataOpt = null;
                if (emitTestCoverageData)
                {
                    Debug.Assert(debugDocumentProvider != null);
                    dynamicAnalysisDataOpt = new DynamicAnalysisMethodBodyData(dynamicAnalysisSpans);
                }

                return new MethodBody(
                    builder.RealizedIL,
                    builder.MaxStack,
                    (method.PartialDefinitionPart ?? method).GetCciAdapter(),
                    variableSlotAllocatorOpt?.MethodId ?? new DebugId(methodOrdinal, moduleBuilder.CurrentGenerationOrdinal),
                    localVariables,
                    builder.RealizedSequencePoints,
                    debugDocumentProvider,
                    builder.RealizedExceptionHandlers,
                    builder.AreLocalsZeroed,
                    hasStackalloc,
                    builder.GetAllScopes(),
                    builder.HasDynamicLocal,
                    importScopeOpt,
                    lambdaDebugInfo,
                    closureDebugInfo,
                    stateMachineTypeOpt?.Name,
                    stateMachineHoistedLocalScopes,
                    stateMachineHoistedLocalSlots,
                    stateMachineAwaiterSlots,
                    moveNextBodyDebugInfoOpt,
                    dynamicAnalysisDataOpt);
            }
            finally
            {
                // Basic blocks contain poolable builders for IL and sequence points. Free those back
                // to their pools.
                builder.FreeBasicBlocks();

                // Remember diagnostics.
                diagnostics.AddRange(diagnosticsForThisMethod);
                diagnosticsForThisMethod.Free();
            }
        }

        private static void GetStateMachineSlotDebugInfo(
            PEModuleBuilder moduleBuilder,
            IEnumerable<Cci.IFieldDefinition> fieldDefs,
            VariableSlotAllocator variableSlotAllocatorOpt,
            BindingDiagnosticBag diagnostics,
            out ImmutableArray<EncHoistedLocalInfo> hoistedVariableSlots,
            out ImmutableArray<Cci.ITypeReference> awaiterSlots)
        {
            var hoistedVariables = ArrayBuilder<EncHoistedLocalInfo>.GetInstance();
            var awaiters = ArrayBuilder<Cci.ITypeReference>.GetInstance();

            foreach (StateMachineFieldSymbol field in
                     fieldDefs
#if DEBUG
                     .Select(f => ((FieldSymbolAdapter)f).AdaptedFieldSymbol)
#endif
                     )
            {
                int index = field.SlotIndex;

                if (field.SlotDebugInfo.SynthesizedKind == SynthesizedLocalKind.AwaiterField)
                {
                    Debug.Assert(index >= 0);

                    while (index >= awaiters.Count)
                    {
                        awaiters.Add(null);
                    }

                    awaiters[index] = moduleBuilder.EncTranslateLocalVariableType(field.Type, diagnostics.DiagnosticBag);
                }
                else if (!field.SlotDebugInfo.Id.IsNone)
                {
                    Debug.Assert(index >= 0 && field.SlotDebugInfo.SynthesizedKind.IsLongLived());

                    while (index >= hoistedVariables.Count)
                    {
                        // Empty slots may be present if variables were deleted during EnC.
                        hoistedVariables.Add(new EncHoistedLocalInfo(true));
                    }

                    hoistedVariables[index] = new EncHoistedLocalInfo(field.SlotDebugInfo, moduleBuilder.EncTranslateLocalVariableType(field.Type, diagnostics.DiagnosticBag));
                }
            }

            // Fill in empty slots for variables deleted during EnC that are not followed by an existing variable:
            if (variableSlotAllocatorOpt != null)
            {
                int previousAwaiterCount = variableSlotAllocatorOpt.PreviousAwaiterSlotCount;
                while (awaiters.Count < previousAwaiterCount)
                {
                    awaiters.Add(null);
                }

                int previousAwaiterSlotCount = variableSlotAllocatorOpt.PreviousHoistedLocalSlotCount;
                while (hoistedVariables.Count < previousAwaiterSlotCount)
                {
                    hoistedVariables.Add(new EncHoistedLocalInfo(true));
                }
            }

            hoistedVariableSlots = hoistedVariables.ToImmutableAndFree();
            awaiterSlots = awaiters.ToImmutableAndFree();
        }

        // NOTE: can return null if the method has no body.
        internal static BoundBlock BindMethodBody(MethodSymbol method, TypeCompilationState compilationState, BindingDiagnosticBag diagnostics)
        {
            return BindMethodBody(method, compilationState, diagnostics, nullableInitialState: null, reportNullableDiagnostics: true, includesFieldInitializers: false, out _, out _, out _);
        }

        // NOTE: can return null if the method has no body.
        private static BoundBlock BindMethodBody(
            MethodSymbol method,
            TypeCompilationState compilationState,
            BindingDiagnosticBag diagnostics,
            NullableWalker.VariableState nullableInitialState,
            bool reportNullableDiagnostics,
            bool includesFieldInitializers,
            out ImportChain importChain,
            out bool originalBodyNested,
            out MethodBodySemanticModel.InitialState forSemanticModel)
        {
            originalBodyNested = false;
            importChain = null;
            forSemanticModel = default;

            BoundBlock body;

            if (method is SynthesizedRecordConstructor recordStructPrimaryCtor && method.ContainingType.IsRecordStruct)
            {
                body = BoundBlock.SynthesizedNoLocals(recordStructPrimaryCtor.GetSyntax());
            }
            else if (method is SourceMemberMethodSymbol sourceMethod)
            {
                CSharpSyntaxNode syntaxNode = sourceMethod.SyntaxNode;

                // Static constructor can't have any this/base call
                if (method.MethodKind == MethodKind.StaticConstructor &&
                    syntaxNode is ConstructorDeclarationSyntax constructorSyntax &&
                    constructorSyntax.Initializer != null)
                {
                    diagnostics.Add(
                        ErrorCode.ERR_StaticConstructorWithExplicitConstructorCall,
                        constructorSyntax.Initializer.ThisOrBaseKeyword.GetLocation(),
                        constructorSyntax.Identifier.ValueText);
                }

<<<<<<< HEAD
                Debug.Assert(!sourceMethod.IsDefaultValueTypeConstructor(requireZeroInit: false));
=======
                Debug.Assert(!sourceMethod.IsDefaultValueTypeConstructor());
>>>>>>> 67d940c4
                if (sourceMethod.IsExtern)
                {
                    return null;
                }

                Binder bodyBinder = sourceMethod.TryGetBodyBinder();
                if (bodyBinder != null)
                {
                    importChain = bodyBinder.ImportChain;
                    BoundNode methodBody = bodyBinder.BindMethodBody(syntaxNode, diagnostics, includesFieldInitializers);
                    BoundNode methodBodyForSemanticModel = methodBody;
                    NullableWalker.SnapshotManager snapshotManager = null;
                    ImmutableDictionary<Symbol, Symbol> remappedSymbols = null;
                    var compilation = bodyBinder.Compilation;

                    if (reportNullableDiagnostics)
                    {
                        if (compilation.IsNullableAnalysisEnabledIn(method))
                        {
                            var isSufficientLangVersion = compilation.LanguageVersion >= MessageID.IDS_FeatureNullableReferenceTypes.RequiredVersion();

                            methodBodyForSemanticModel = NullableWalker.AnalyzeAndRewrite(
                                compilation,
                                method,
                                methodBody,
                                bodyBinder,
                                nullableInitialState,
                                // if language version is insufficient, we do not want to surface nullability diagnostics,
                                // but we should still provide nullability information through the semantic model.
                                isSufficientLangVersion ? diagnostics.DiagnosticBag : new DiagnosticBag(),
                                createSnapshots: true,
                                out snapshotManager,
                                ref remappedSymbols);
                        }
                        else
                        {
                            NullableWalker.AnalyzeIfNeeded(
                                compilation,
                                method,
                                methodBody,
                                diagnostics.DiagnosticBag,
                                useConstructorExitWarnings: true,
                                nullableInitialState,
                                getFinalNullableState: false,
                                finalNullableState: out _);
                        }
                    }

                    forSemanticModel = new MethodBodySemanticModel.InitialState(syntaxNode, methodBodyForSemanticModel, bodyBinder, snapshotManager, remappedSymbols);

                    switch (methodBody.Kind)
                    {
                        case BoundKind.ConstructorMethodBody:
                            var constructor = (BoundConstructorMethodBody)methodBody;
                            body = constructor.BlockBody ?? constructor.ExpressionBody;

                            if (constructor.Initializer is BoundNoOpStatement)
<<<<<<< HEAD
                            {
                                // We have field initializers and `: this()` is a default value type constructor.
                                Debug.Assert(body is not null);
                                return body;
                            }
                            else if (constructor.Initializer is BoundExpressionStatement expressionStatement)
                            {
=======
                            {
                                // We have field initializers and `: this()` is a default value type constructor.
                                Debug.Assert(body is not null);
                                return body;
                            }
                            else if (constructor.Initializer is BoundExpressionStatement expressionStatement)
                            {
>>>>>>> 67d940c4
                                ReportCtorInitializerCycles(method, expressionStatement.Expression, compilationState, diagnostics);

                                if (body == null)
                                {
                                    body = new BoundBlock(constructor.Syntax, constructor.Locals, ImmutableArray.Create<BoundStatement>(constructor.Initializer));
                                }
                                else
                                {
                                    body = new BoundBlock(constructor.Syntax, constructor.Locals, ImmutableArray.Create<BoundStatement>(constructor.Initializer, body));
                                    originalBodyNested = true;
                                }

                                return body;
                            }
                            else
                            {
                                Debug.Assert(constructor.Initializer is null);
                                Debug.Assert(constructor.Locals.IsEmpty);
                            }
                            break;

                        case BoundKind.NonConstructorMethodBody:
                            var nonConstructor = (BoundNonConstructorMethodBody)methodBody;
                            body = nonConstructor.BlockBody ?? nonConstructor.ExpressionBody;
                            break;

                        case BoundKind.Block:
                            body = (BoundBlock)methodBody;
                            break;
                        default:
                            throw ExceptionUtilities.UnexpectedValue(methodBody.Kind);
                    }
                }
                else
                {
                    var property = sourceMethod.AssociatedSymbol as SourcePropertySymbolBase;
                    if ((object)property != null && property.IsAutoPropertyWithGetAccessor)
                    {
                        return MethodBodySynthesizer.ConstructAutoPropertyAccessorBody(sourceMethod);
                    }

                    return null;
                }
            }
            else if (method is SynthesizedInstanceConstructor ctor)
            {
                // Synthesized instance constructors may partially synthesize
                // their body
                var node = ctor.GetNonNullSyntaxNode();
                var factory = new SyntheticBoundNodeFactory(ctor, node, compilationState, diagnostics);
                var stmts = ArrayBuilder<BoundStatement>.GetInstance();
                ctor.GenerateMethodBodyStatements(factory, stmts, diagnostics);
                body = BoundBlock.SynthesizedNoLocals(node, stmts.ToImmutableAndFree());
            }
            else
            {
                // synthesized methods should return their bound bodies
                body = null;
            }

            if (reportNullableDiagnostics && method.IsConstructor() && method.IsImplicitlyDeclared && nullableInitialState is object)
            {
                NullableWalker.AnalyzeIfNeeded(
                    compilationState.Compilation,
                    method,
                    body ?? GetSynthesizedEmptyBody(method),
                    diagnostics.DiagnosticBag,
                    useConstructorExitWarnings: true,
                    nullableInitialState,
                    getFinalNullableState: false,
                    finalNullableState: out _);
            }

            if (method.MethodKind == MethodKind.Destructor && body != null)
            {
                return MethodBodySynthesizer.ConstructDestructorBody(method, body);
            }

            var constructorInitializer = BindImplicitConstructorInitializerIfAny(method, compilationState, diagnostics);
            ImmutableArray<BoundStatement> statements;

            if (constructorInitializer == null)
            {
                if (body != null)
                {
                    return body;
                }

                statements = ImmutableArray<BoundStatement>.Empty;
            }
            else if (body == null)
            {
                statements = ImmutableArray.Create(constructorInitializer);
            }
            else
            {
                statements = ImmutableArray.Create(constructorInitializer, body);
                originalBodyNested = true;
            }

            return BoundBlock.SynthesizedNoLocals(method.GetNonNullSyntaxNode(), statements);
        }

        private static BoundBlock GetSynthesizedEmptyBody(Symbol symbol)
        {
            return BoundBlock.SynthesizedNoLocals(symbol.GetNonNullSyntaxNode());
        }

        private static BoundStatement BindImplicitConstructorInitializerIfAny(MethodSymbol method, TypeCompilationState compilationState, BindingDiagnosticBag diagnostics)
        {
            Debug.Assert(!method.ContainingType.IsDelegateType());

            // delegates have constructors but not constructor initializers
            if (method.MethodKind == MethodKind.Constructor && !method.IsExtern)
            {
                var compilation = method.DeclaringCompilation;
                var initializerInvocation = BindImplicitConstructorInitializer(method, diagnostics, compilation);

                if (initializerInvocation != null)
                {
                    ReportCtorInitializerCycles(method, initializerInvocation, compilationState, diagnostics);

                    //  Base WasCompilerGenerated state off of whether constructor is implicitly declared, this will ensure proper instrumentation.
                    var constructorInitializer = new BoundExpressionStatement(initializerInvocation.Syntax, initializerInvocation) { WasCompilerGenerated = method.IsImplicitlyDeclared };
                    Debug.Assert(initializerInvocation.HasAnyErrors || constructorInitializer.IsConstructorInitializer(), "Please keep this bound node in sync with BoundNodeExtensions.IsConstructorInitializer.");
                    return constructorInitializer;
                }
            }

            return null;
        }

        private static void ReportCtorInitializerCycles(MethodSymbol method, BoundExpression initializerInvocation, TypeCompilationState compilationState, BindingDiagnosticBag diagnostics)
        {
            var ctorCall = initializerInvocation as BoundCall;
            if (ctorCall != null && !ctorCall.HasAnyErrors && ctorCall.Method != method && TypeSymbol.Equals(ctorCall.Method.ContainingType, method.ContainingType, TypeCompareKind.ConsiderEverything2))
            {
                // Detect and report indirect cycles in the ctor-initializer call graph.
                compilationState.ReportCtorInitializerCycles(method, ctorCall.Method, ctorCall.Syntax, diagnostics);
            }
        }

        /// <summary>
        /// Bind the implicit constructor initializer of a constructor symbol.
        /// </summary>
        /// <param name="constructor">Constructor method.</param>
        /// <param name="diagnostics">Accumulates errors (e.g. access "this" in constructor initializer).</param>
        /// <param name="compilation">Used to retrieve binder.</param>
        /// <returns>A bound expression for the constructor initializer call.</returns>
        internal static BoundExpression BindImplicitConstructorInitializer(
            MethodSymbol constructor, BindingDiagnosticBag diagnostics, CSharpCompilation compilation)
        {
            // Note that the base type can be null if we're compiling System.Object in source.
            NamedTypeSymbol containingType = constructor.ContainingType;
            NamedTypeSymbol baseType = containingType.BaseTypeNoUseSiteDiagnostics;

            SourceMemberMethodSymbol sourceConstructor = constructor as SourceMemberMethodSymbol;
            Debug.Assert(sourceConstructor?.SyntaxNode is RecordDeclarationSyntax
                || ((ConstructorDeclarationSyntax)sourceConstructor?.SyntaxNode)?.Initializer == null);

            // The common case is that the type inherits directly from object.
            // Also, we might be trying to generate a constructor for an entirely compiler-generated class such
            // as a closure class; in that case it is vexing to try to find a suitable binder for the non-existing
            // constructor syntax so that we can do unnecessary overload resolution on the non-existing initializer!
            // Simply take the early out: bind directly to the parameterless object ctor rather than attempting
            // overload resolution.
            if ((object)baseType != null)
            {
                if (baseType.SpecialType == SpecialType.System_Object)
                {
                    return GenerateBaseParameterlessConstructorInitializer(constructor, diagnostics);
                }
                else if (baseType.IsErrorType() || baseType.IsStatic)
                {
                    // If the base type is bad and there is no initializer then we can just bail.
                    // We have no expressions we need to analyze to report errors on.
                    return null;
                }
            }

            if (containingType.IsStructType() || containingType.IsEnumType())
            {
                return null;
            }
            else if (constructor is SynthesizedRecordCopyCtor copyCtor)
            {
                return GenerateBaseCopyConstructorInitializer(copyCtor, diagnostics);
            }

            // Now, in order to do overload resolution, we're going to need a binder. There are
            // two possible situations:
            //
            // class D1 : B { }
            // class D2 : B { D2(int x) { } }
            //
            // In the first case the binder needs to be the binder associated with
            // the *body* of D1 because if the base class ctor is protected, we need
            // to be inside the body of a derived class in order for it to be in the
            // accessibility domain of the protected base class ctor.
            //
            // In the second case the binder could be the binder associated with
            // the body of D2; since the implicit call to base() will have no arguments
            // there is no need to look up "x".
            Binder outerBinder;

            if ((object)sourceConstructor == null)
            {
                // The constructor is implicit. We need to get the binder for the body
                // of the enclosing class.
                CSharpSyntaxNode containerNode = constructor.GetNonNullSyntaxNode();
                BinderFactory binderFactory = compilation.GetBinderFactory(containerNode.SyntaxTree);

                if (containerNode is RecordDeclarationSyntax recordDecl)
                {
                    outerBinder = binderFactory.GetInRecordBodyBinder(recordDecl);
                }
                else
                {
                    SyntaxToken bodyToken = GetImplicitConstructorBodyToken(containerNode);
                    outerBinder = binderFactory.GetBinder(containerNode, bodyToken.Position);
                }
            }
            else
            {
                BinderFactory binderFactory = compilation.GetBinderFactory(sourceConstructor.SyntaxTree);

                switch (sourceConstructor.SyntaxNode)
                {
                    case ConstructorDeclarationSyntax ctorDecl:
                        // We have a ctor in source but no explicit constructor initializer.  We can't just use the binder for the
                        // type containing the ctor because the ctor might be marked unsafe.  Use the binder for the parameter list
                        // as an approximation - the extra symbols won't matter because there are no identifiers to bind.

                        outerBinder = binderFactory.GetBinder(ctorDecl.ParameterList);
                        break;

                    case RecordDeclarationSyntax recordDecl:
                        outerBinder = binderFactory.GetInRecordBodyBinder(recordDecl);
                        break;

                    default:
                        throw ExceptionUtilities.Unreachable;
                }
            }

            // wrap in ConstructorInitializerBinder for appropriate errors
            // Handle scoping for possible pattern variables declared in the initializer
            Binder initializerBinder = outerBinder.WithAdditionalFlagsAndContainingMemberOrLambda(BinderFlags.ConstructorInitializer, constructor);

            return initializerBinder.BindConstructorInitializer(null, constructor, diagnostics);
        }

        private static SyntaxToken GetImplicitConstructorBodyToken(CSharpSyntaxNode containerNode)
        {
            return ((BaseTypeDeclarationSyntax)containerNode).OpenBraceToken;
        }

        internal static BoundCall GenerateBaseParameterlessConstructorInitializer(MethodSymbol constructor, BindingDiagnosticBag diagnostics)
        {
            NamedTypeSymbol baseType = constructor.ContainingType.BaseTypeNoUseSiteDiagnostics;
            MethodSymbol baseConstructor = null;
            LookupResultKind resultKind = LookupResultKind.Viable;
            Location diagnosticsLocation = constructor.Locations.IsEmpty ? NoLocation.Singleton : constructor.Locations[0];

            foreach (MethodSymbol ctor in baseType.InstanceConstructors)
            {
                if (ctor.ParameterCount == 0)
                {
                    baseConstructor = ctor;
                    break;
                }
            }

            // UNDONE: If this happens then something is deeply wrong. Should we give a better error?
            if ((object)baseConstructor == null)
            {
                diagnostics.Add(ErrorCode.ERR_BadCtorArgCount, diagnosticsLocation, baseType, /*desired param count*/ 0);
                return null;
            }

            if (Binder.ReportUseSite(baseConstructor, diagnostics, diagnosticsLocation))
            {
                return null;
            }

            // UNDONE: If this happens then something is deeply wrong. Should we give a better error?
            bool hasErrors = false;
            var useSiteInfo = new CompoundUseSiteInfo<AssemblySymbol>(diagnostics, constructor.ContainingAssembly);
            if (!AccessCheck.IsSymbolAccessible(baseConstructor, constructor.ContainingType, ref useSiteInfo))
            {
                diagnostics.Add(ErrorCode.ERR_BadAccess, diagnosticsLocation, baseConstructor);
                resultKind = LookupResultKind.Inaccessible;
                hasErrors = true;
            }

            diagnostics.Add(diagnosticsLocation, useSiteInfo);

            CSharpSyntaxNode syntax = constructor.GetNonNullSyntaxNode();

            BoundExpression receiver = new BoundThisReference(syntax, constructor.ContainingType) { WasCompilerGenerated = true };
            return new BoundCall(
                syntax: syntax,
                receiverOpt: receiver,
                method: baseConstructor,
                arguments: ImmutableArray<BoundExpression>.Empty,
                argumentNamesOpt: ImmutableArray<string>.Empty,
                argumentRefKindsOpt: ImmutableArray<RefKind>.Empty,
                isDelegateCall: false,
                expanded: false,
                invokedAsExtensionMethod: false,
                argsToParamsOpt: ImmutableArray<int>.Empty,
                defaultArguments: BitVector.Empty,
                resultKind: resultKind,
                type: baseConstructor.ReturnType,
                hasErrors: hasErrors)
            { WasCompilerGenerated = true };
        }

        private static BoundCall GenerateBaseCopyConstructorInitializer(SynthesizedRecordCopyCtor constructor, BindingDiagnosticBag diagnostics)
        {
            NamedTypeSymbol containingType = constructor.ContainingType;
            NamedTypeSymbol baseType = containingType.BaseTypeNoUseSiteDiagnostics;
            Location diagnosticsLocation = constructor.Locations.FirstOrNone();

            var useSiteInfo = new CompoundUseSiteInfo<AssemblySymbol>(diagnostics, containingType.ContainingAssembly);
            MethodSymbol baseConstructor = SynthesizedRecordCopyCtor.FindCopyConstructor(baseType, containingType, ref useSiteInfo);

            if (baseConstructor is null)
            {
                diagnostics.Add(ErrorCode.ERR_NoCopyConstructorInBaseType, diagnosticsLocation, baseType);
                return null;
            }

            if (Binder.ReportUseSite(baseConstructor, diagnostics, diagnosticsLocation))
            {
                return null;
            }

            diagnostics.Add(diagnosticsLocation, useSiteInfo);

            CSharpSyntaxNode syntax = constructor.GetNonNullSyntaxNode();
            BoundExpression receiver = new BoundThisReference(syntax, constructor.ContainingType) { WasCompilerGenerated = true };
            BoundExpression argument = new BoundParameter(syntax, constructor.Parameters[0]);

            return new BoundCall(
                syntax: syntax,
                receiverOpt: receiver,
                method: baseConstructor,
                arguments: ImmutableArray.Create(argument),
                argumentNamesOpt: default,
                argumentRefKindsOpt: default,
                isDelegateCall: false,
                expanded: false,
                invokedAsExtensionMethod: false,
                argsToParamsOpt: default,
                defaultArguments: default,
                resultKind: LookupResultKind.Viable,
                type: baseConstructor.ReturnType,
                hasErrors: false)
            { WasCompilerGenerated = true };
        }

        private static Cci.DebugSourceDocument CreateDebugDocumentForFile(string normalizedPath)
        {
            return new Cci.DebugSourceDocument(normalizedPath, Cci.DebugSourceDocument.CorSymLanguageTypeCSharp);
        }

        private static bool PassesFilter(Predicate<Symbol> filterOpt, Symbol symbol)
        {
            return (filterOpt == null) || filterOpt(symbol);
        }
    }
}<|MERGE_RESOLUTION|>--- conflicted
+++ resolved
@@ -971,7 +971,7 @@
                 }
 
                 // no need to emit the default ctor, we are not emitting those
-                if (methodSymbol.IsDefaultValueTypeConstructor(requireZeroInit: true))
+                if (methodSymbol.IsDefaultValueTypeConstructor())
                 {
                     return;
                 }
@@ -1216,11 +1216,7 @@
                     if (!hasErrors && (hasBody || includeNonEmptyInitializersInBody))
                     {
                         Debug.Assert(!(methodSymbol.IsImplicitInstanceConstructor && methodSymbol.ParameterCount == 0) ||
-<<<<<<< HEAD
-                                     !methodSymbol.IsDefaultValueTypeConstructor(requireZeroInit: true));
-=======
                                      !methodSymbol.IsDefaultValueTypeConstructor());
->>>>>>> 67d940c4
 
                         // Fields must be initialized before constructor initializer (which is the first statement of the analyzed body, if specified),
                         // so that the initialization occurs before any method overridden by the declaring class can be invoked from the base constructor
@@ -1295,13 +1291,7 @@
                                 boundStatements = boundStatements.Concat(ImmutableArray.Create(loweredBodyOpt));
                             }
 
-<<<<<<< HEAD
-                        if (_emitMethodBodies && (!(methodSymbol is SynthesizedStaticConstructor cctor) || cctor.ShouldEmit(processedInitializers.BoundInitializers)))
-                        {
-                            CSharpSyntaxNode syntax = methodSymbol.GetNonNullSyntaxNode();
-=======
                             var factory = new SyntheticBoundNodeFactory(methodSymbol, syntax, compilationState, diagsForCurrentMethod);
->>>>>>> 67d940c4
 
                             // Iterators handled in IteratorRewriter.cs
                             if (!methodSymbol.IsIterator)
@@ -1762,11 +1752,7 @@
                         constructorSyntax.Identifier.ValueText);
                 }
 
-<<<<<<< HEAD
-                Debug.Assert(!sourceMethod.IsDefaultValueTypeConstructor(requireZeroInit: false));
-=======
                 Debug.Assert(!sourceMethod.IsDefaultValueTypeConstructor());
->>>>>>> 67d940c4
                 if (sourceMethod.IsExtern)
                 {
                     return null;
@@ -1824,7 +1810,6 @@
                             body = constructor.BlockBody ?? constructor.ExpressionBody;
 
                             if (constructor.Initializer is BoundNoOpStatement)
-<<<<<<< HEAD
                             {
                                 // We have field initializers and `: this()` is a default value type constructor.
                                 Debug.Assert(body is not null);
@@ -1832,15 +1817,6 @@
                             }
                             else if (constructor.Initializer is BoundExpressionStatement expressionStatement)
                             {
-=======
-                            {
-                                // We have field initializers and `: this()` is a default value type constructor.
-                                Debug.Assert(body is not null);
-                                return body;
-                            }
-                            else if (constructor.Initializer is BoundExpressionStatement expressionStatement)
-                            {
->>>>>>> 67d940c4
                                 ReportCtorInitializerCycles(method, expressionStatement.Expression, compilationState, diagnostics);
 
                                 if (body == null)
