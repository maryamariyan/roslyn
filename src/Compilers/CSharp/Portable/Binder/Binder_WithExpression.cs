--- conflicted
+++ resolved
@@ -38,11 +38,7 @@
             {
                 CompoundUseSiteInfo<AssemblySymbol> useSiteInfo = GetNewCompoundUseSiteInfo(diagnostics);
 
-<<<<<<< HEAD
-                cloneMethod = SynthesizedRecordClone.FindValidCloneMethod(receiverType, ref useSiteInfo);
-=======
-                cloneMethod = SynthesizedRecordClone.FindValidCloneMethod(receiverType is TypeParameterSymbol typeParameter ? typeParameter.EffectiveBaseClass(ref useSiteDiagnostics) : receiverType, ref useSiteDiagnostics);
->>>>>>> cdb59565
+                cloneMethod = SynthesizedRecordClone.FindValidCloneMethod(receiverType is TypeParameterSymbol typeParameter ? typeParameter.EffectiveBaseClass(ref useSiteInfo) : receiverType, ref useSiteInfo);
                 if (cloneMethod is null)
                 {
                     hasErrors = true;
