--- conflicted
+++ resolved
@@ -2688,13 +2688,8 @@
                 {
                     // Cannot convert async {0} to intended delegate type. An async {0} may return void, Task or Task<T>, none of which are convertible to '{1}'.
                     Error(diagnostics, ErrorCode.ERR_CantConvAsyncAnonFuncReturns,
-<<<<<<< HEAD
-                        syntax,
+                        location,
                         lambda.MessageID.Localize(), lambda.ReturnType.TypeSymbol);
-=======
-                        location,
-                        lambda.MessageID.Localize(), lambda.ReturnType);
->>>>>>> 1bc93344
                 }
                 else
                 {
