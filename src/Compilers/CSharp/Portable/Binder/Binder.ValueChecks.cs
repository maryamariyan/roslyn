--- conflicted
+++ resolved
@@ -966,9 +966,6 @@
 moreArguments:
                 for (var argIndex = 0; argIndex < argsOpt.Length; argIndex++)
                 {
-<<<<<<< HEAD
-                    RefKind effectiveRefKind = GetEffectiveRefKind(argIndex, argRefKinds, parameters, argsToParamsOpt, ref refReadOnlyParametersMatchedWithArgs);
-=======
                     var argument = argsOpt[argIndex];
                     if (argument.Kind == BoundKind.ArgListOperator)
                     {
@@ -986,8 +983,7 @@
                         goto moreArguments;
                     }
 
-                    RefKind effectiveRefKind = GetEffectiveRefKind(argIndex, argRefKindsOpt, parameters, argsToParamsOpt, ref inParametersMatchedWithArgs);
->>>>>>> 72368478
+                    RefKind effectiveRefKind = GetEffectiveRefKind(argIndex, argRefKindsOpt, parameters, argsToParamsOpt, ref refReadOnlyParametersMatchedWithArgs);
 
                     // ref escape scope is the narrowest of 
                     // - ref escape of all byref arguments
@@ -1061,28 +1057,20 @@
             //  o no ref or out argument(excluding the receiver and arguments of ref-like types) may have a narrower ref-safe-to-escape than E1; and
             //  o   no argument(including the receiver) may have a narrower safe-to-escape than E1.
 
-<<<<<<< HEAD
-            ArrayBuilder<bool> refReadOnlyParametersMatchedWithArgs = null;
-            if (!args.IsDefault)
-=======
             if (symbol.IsStatic)
             {
                 // ignore receiver when symbol is static
                 receiverOpt = null;
             }
 
-            ArrayBuilder<bool> inParametersMatchedWithArgs = null;
+            ArrayBuilder<bool> refReadOnlyParametersMatchedWithArgs = null;
 
             if (!argsOpt.IsDefault)
->>>>>>> 72368478
             {
 
 moreArguments:
                 for (var argIndex = 0; argIndex < argsOpt.Length; argIndex++)
                 {
-<<<<<<< HEAD
-                    RefKind effectiveRefKind = GetEffectiveRefKind(argIndex, argRefKinds, parameters, argsToParamsOpt, ref refReadOnlyParametersMatchedWithArgs);
-=======
                     var argument = argsOpt[argIndex];
                     if (argument.Kind == BoundKind.ArgListOperator)
                     {
@@ -1100,8 +1088,7 @@
                         goto moreArguments;
                     }
 
-                    RefKind effectiveRefKind = GetEffectiveRefKind(argIndex, argRefKindsOpt, parameters, argsToParamsOpt, ref inParametersMatchedWithArgs);
->>>>>>> 72368478
+                    RefKind effectiveRefKind = GetEffectiveRefKind(argIndex, argRefKindsOpt, parameters, argsToParamsOpt, ref refReadOnlyParametersMatchedWithArgs);
 
                     // ref escape scope is the narrowest of 
                     // - ref escape of all byref arguments
@@ -1292,16 +1279,12 @@
         /// However, to distinguish "ref readonly" and regular "val" parameters we need to take a look at corresponding parameter, if such exists. 
         /// NOTE: there are cases like params/vararg, when a corresponding parameter may not exist, then it cannot be a "ref readonly".
         /// </summary>
-<<<<<<< HEAD
-        private static RefKind GetEffectiveRefKind(int argIndex, ImmutableArray<RefKind> argRefKinds, ImmutableArray<ParameterSymbol> parameters, ImmutableArray<int> argsToParamsOpt, ref ArrayBuilder<bool> refReadOnlyParametersMatchedWithArgs)
-=======
         private static RefKind GetEffectiveRefKind(
             int argIndex, 
             ImmutableArray<RefKind> argRefKindsOpt, 
             ImmutableArray<ParameterSymbol> parameters, 
             ImmutableArray<int> argsToParamsOpt, 
-            ref ArrayBuilder<bool> inParametersMatchedWithArgs)
->>>>>>> 72368478
+            ref ArrayBuilder<bool> refReadOnlyParametersMatchedWithArgs)
         {
             var effectiveRefKind = argRefKindsOpt.IsDefault ? RefKind.None : argRefKindsOpt[argIndex];
             if (effectiveRefKind == RefKind.None && argIndex < parameters.Length)
