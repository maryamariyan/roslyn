--- conflicted
+++ resolved
@@ -327,11 +327,7 @@
         {
             var receiver = new BoundLiteral(node, ConstantValue.Null, awaiterType);
             var name = WellKnownMemberNames.IsCompleted;
-<<<<<<< HEAD
-            var qualified = BindInstanceMemberAccess(node, node, receiver, name, 0, default(SeparatedSyntaxList<TypeSyntax>), default(ImmutableArray<TypeSymbolWithAnnotations>), false, diagnostics);
-=======
-            var qualified = BindInstanceMemberAccess(node, node, receiver, name, 0, default(SeparatedSyntaxList<TypeSyntax>), default(ImmutableArray<TypeSymbol>), invoked: false, indexed: false, diagnostics);
->>>>>>> 79ae6bcf
+            var qualified = BindInstanceMemberAccess(node, node, receiver, name, 0, default(SeparatedSyntaxList<TypeSyntax>), default(ImmutableArray<TypeSymbolWithAnnotations>), invoked: false, indexed: false, diagnostics);
             if (qualified.HasAnyErrors)
             {
                 isCompletedProperty = null;
