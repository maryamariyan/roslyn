--- conflicted
+++ resolved
@@ -8002,12 +8002,10 @@
   <data name="WRN_UninitializedNonNullableBackingField_Title" xml:space="preserve">
     <value>Non-nullable property must contain a non-null value when exiting constructor. Consider adding the 'required' modifier, or declaring the property as nullable, or adding '[field: MaybeNull, AllowNull]' attributes.</value>
   </data>
-<<<<<<< HEAD
   <data name="ERR_NestedUnboundTypeNotAllowedInNameofExpression">
     <value>Nested unbound generic type not allowed in 'nameof' operator</value>
-=======
+  </data>
   <data name="IDS_FeatureFirstClassSpan" xml:space="preserve">
     <value>first-class Span types</value>
->>>>>>> 3df983f8
   </data>
 </root>