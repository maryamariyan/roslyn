﻿// Copyright (c) Microsoft.  All Rights Reserved.  Licensed under the Apache License, Version 2.0.  See License.txt in the project root for license information.

using System;
using System.Collections.Generic;
using System.Collections.Immutable;
using System.Diagnostics;
using System.Reflection;
using Microsoft.CodeAnalysis.CSharp.Symbols;
using Microsoft.CodeAnalysis.Emit;
using Microsoft.CodeAnalysis.PooledObjects;
using Roslyn.Utilities;

namespace Microsoft.CodeAnalysis.CSharp.Emit
{
    internal abstract class PEAssemblyBuilderBase : PEModuleBuilder, Cci.IAssemblyReference
    {
        private readonly SourceAssemblySymbol _sourceAssembly;
        private readonly ImmutableArray<NamedTypeSymbol> _additionalTypes;
        private ImmutableArray<Cci.IFileReference> _lazyFiles;

        private SynthesizedEmbeddedAttributeSymbol _lazyEmbeddedAttribute;
        private SynthesizedEmbeddedAttributeSymbol _lazyIsReadOnlyAttribute;
        private SynthesizedEmbeddedAttributeSymbol _lazyIsByRefLikeAttribute;
<<<<<<< HEAD
        private SynthesizedEmbeddedAttributeSymbol _lazyNullableAttribute;
=======
        private SynthesizedEmbeddedAttributeSymbol _lazyIsUnmanagedAttribute;
>>>>>>> 79ae6bcf

        /// <summary>
        /// The behavior of the C# command-line compiler is as follows:
        ///   1) If the /out switch is specified, then the explicit assembly name is used.
        ///   2) Otherwise,
        ///      a) if the assembly is executable, then the assembly name is derived from
        ///         the name of the file containing the entrypoint;
        ///      b) otherwise, the assembly name is derived from the name of the first input
        ///         file.
        /// 
        /// Since we don't know which method is the entrypoint until well after the
        /// SourceAssemblySymbol is created, in case 2a, its name will not reflect the
        /// name of the file containing the entrypoint.  We leave it to our caller to
        /// provide that name explicitly.
        /// </summary>
        /// <remarks>
        /// In cases 1 and 2b, we expect (metadataName == sourceAssembly.MetadataName).
        /// </remarks>
        private readonly string _metadataName;

        public PEAssemblyBuilderBase(
            SourceAssemblySymbol sourceAssembly,
            EmitOptions emitOptions,
            OutputKind outputKind,
            Cci.ModulePropertiesForSerialization serializationProperties,
            IEnumerable<ResourceDescription> manifestResources,
            ImmutableArray<NamedTypeSymbol> additionalTypes)
            : base((SourceModuleSymbol)sourceAssembly.Modules[0], emitOptions, outputKind, serializationProperties, manifestResources)
        {
            Debug.Assert((object)sourceAssembly != null);

            _sourceAssembly = sourceAssembly;
            _additionalTypes = additionalTypes.NullToEmpty();
            _metadataName = (emitOptions.OutputNameOverride == null) ? sourceAssembly.MetadataName : FileNameUtilities.ChangeExtension(emitOptions.OutputNameOverride, extension: null);

            AssemblyOrModuleSymbolToModuleRefMap.Add(sourceAssembly, this);
        }

        public override ISourceAssemblySymbolInternal SourceAssemblyOpt => _sourceAssembly;

        internal override ImmutableArray<NamedTypeSymbol> GetAdditionalTopLevelTypes(DiagnosticBag diagnostics)
        {
            return _additionalTypes;
        }

        internal override ImmutableArray<NamedTypeSymbol> GetEmbeddedTypes(DiagnosticBag diagnostics)
        {
            var builder = ArrayBuilder<NamedTypeSymbol>.GetInstance();

            CreateEmbeddedAttributesIfNeeded(diagnostics);
            if ((object)_lazyEmbeddedAttribute != null)
            {
                builder.Add(_lazyEmbeddedAttribute);
            }

            if ((object)_lazyIsReadOnlyAttribute != null)
            {
                builder.Add(_lazyIsReadOnlyAttribute);
            }

            if ((object)_lazyIsUnmanagedAttribute != null)
            {
                builder.Add(_lazyIsUnmanagedAttribute);
            }

            if ((object)_lazyIsByRefLikeAttribute != null)
            {
                builder.Add(_lazyIsByRefLikeAttribute);
            }

            if ((object)_lazyNullableAttribute != null)
            {
                builder.Add(_lazyNullableAttribute);
            }

            return builder.ToImmutableAndFree();
        }

        public sealed override IEnumerable<Cci.IFileReference> GetFiles(EmitContext context)
        {
            if (_lazyFiles.IsDefault)
            {
                var builder = ArrayBuilder<Cci.IFileReference>.GetInstance();
                try
                {
                    var modules = _sourceAssembly.Modules;
                    for (int i = 1; i < modules.Length; i++)
                    {
                        builder.Add((Cci.IFileReference)Translate(modules[i], context.Diagnostics));
                    }

                    foreach (ResourceDescription resource in ManifestResources)
                    {
                        if (!resource.IsEmbedded)
                        {
                            builder.Add(resource);
                        }
                    }

                    // Dev12 compilers don't report ERR_CryptoHashFailed if there are no files to be hashed.
                    if (ImmutableInterlocked.InterlockedInitialize(ref _lazyFiles, builder.ToImmutable()) && _lazyFiles.Length > 0)
                    {
                        if (!CryptographicHashProvider.IsSupportedAlgorithm(_sourceAssembly.HashAlgorithm))
                        {
                            context.Diagnostics.Add(new CSDiagnostic(new CSDiagnosticInfo(ErrorCode.ERR_CryptoHashFailed), NoLocation.Singleton));
                        }
                    }
                }
                finally
                {
                    builder.Free();
                }
            }

            return _lazyFiles;
        }

        protected override void AddEmbeddedResourcesFromAddedModules(ArrayBuilder<Cci.ManagedResource> builder, DiagnosticBag diagnostics)
        {
            var modules = _sourceAssembly.Modules;
            int count = modules.Length;

            for (int i = 1; i < count; i++)
            {
                var file = (Cci.IFileReference)Translate(modules[i], diagnostics);

                try
                {
                    foreach (EmbeddedResource resource in ((Symbols.Metadata.PE.PEModuleSymbol)modules[i]).Module.GetEmbeddedResourcesOrThrow())
                    {
                        builder.Add(new Cci.ManagedResource(
                            resource.Name,
                            (resource.Attributes & ManifestResourceAttributes.Public) != 0,
                            null,
                            file,
                            resource.Offset));
                    }
                }
                catch (BadImageFormatException)
                {
                    diagnostics.Add(new CSDiagnosticInfo(ErrorCode.ERR_BindToBogus, modules[i]), NoLocation.Singleton);
                }
            }
        }

        public override string Name => _metadataName;
        public AssemblyIdentity Identity => _sourceAssembly.Identity;
        public Version AssemblyVersionPattern => _sourceAssembly.AssemblyVersionPattern;

        internal override SynthesizedAttributeData SynthesizeEmbeddedAttribute()
        {
            // _lazyEmbeddedAttribute should have been created before calling this method.
            return new SynthesizedAttributeData(
                _lazyEmbeddedAttribute.Constructors[0],
                ImmutableArray<TypedConstant>.Empty,
                ImmutableArray<KeyValuePair<string, TypedConstant>>.Empty);
        }

        internal override SynthesizedAttributeData SynthesizeNullableAttribute(WellKnownMember member, ImmutableArray<TypedConstant> arguments)
        {
            if ((object)_lazyNullableAttribute != null)
            {
                var constructorIndex = (member == WellKnownMember.System_Runtime_CompilerServices_NullableAttribute__ctorTransformFlags) ? 1 : 0;
                return new SynthesizedAttributeData(
                    _lazyNullableAttribute.Constructors[constructorIndex],
                    arguments,
                    ImmutableArray<KeyValuePair<string, TypedConstant>>.Empty);
            }

            return base.SynthesizeNullableAttribute(member, arguments);
        }

        protected override SynthesizedAttributeData TrySynthesizeIsReadOnlyAttribute()
        {
            if ((object)_lazyIsReadOnlyAttribute != null)
            {
                return new SynthesizedAttributeData(
                    _lazyIsReadOnlyAttribute.Constructors[0],
                    ImmutableArray<TypedConstant>.Empty,
                    ImmutableArray<KeyValuePair<string, TypedConstant>>.Empty);
            }

            return base.TrySynthesizeIsReadOnlyAttribute();
        }

        protected override SynthesizedAttributeData TrySynthesizeIsUnmanagedAttribute()
        {
            if ((object)_lazyIsUnmanagedAttribute != null)
            {
                return new SynthesizedAttributeData(
                    _lazyIsUnmanagedAttribute.Constructor,
                    ImmutableArray<TypedConstant>.Empty,
                    ImmutableArray<KeyValuePair<string, TypedConstant>>.Empty);
            }

            return base.TrySynthesizeIsUnmanagedAttribute();
        }

        protected override SynthesizedAttributeData TrySynthesizeIsByRefLikeAttribute()
        {
            if ((object)_lazyIsByRefLikeAttribute != null)
            {
                return new SynthesizedAttributeData(
                    _lazyIsByRefLikeAttribute.Constructors[0],
                    ImmutableArray<TypedConstant>.Empty,
                    ImmutableArray<KeyValuePair<string, TypedConstant>>.Empty);
            }

            return base.TrySynthesizeIsByRefLikeAttribute();
        }

        private void CreateEmbeddedAttributesIfNeeded(DiagnosticBag diagnostics)
        {
            if (this.NeedsGeneratedIsReadOnlyAttribute)
            {
                CreateEmbeddedAttributeItselfIfNeeded(diagnostics);

                CreateEmbeddedAttributeIfNeeded(
                    ref _lazyIsReadOnlyAttribute,
                    diagnostics,
                    AttributeDescription.IsReadOnlyAttribute);
            }

            if (this.NeedsGeneratedIsByRefLikeAttribute)
            {
                CreateEmbeddedAttributeItselfIfNeeded(diagnostics);

                CreateEmbeddedAttributeIfNeeded(
                    ref _lazyIsByRefLikeAttribute,
                    diagnostics,
                    AttributeDescription.IsByRefLikeAttribute);
            }

<<<<<<< HEAD
            if (this.NeedsGeneratedNullableAttribute)
=======
            if (this.NeedsGeneratedIsUnmanagedAttribute)
>>>>>>> 79ae6bcf
            {
                CreateEmbeddedAttributeItselfIfNeeded(diagnostics);

                CreateEmbeddedAttributeIfNeeded(
<<<<<<< HEAD
                    ref _lazyNullableAttribute,
                    diagnostics,
                    AttributeDescription.NullableAttribute,
                    GetAdditionalNullableAttributeConstructors);
=======
                    ref _lazyIsUnmanagedAttribute,
                    diagnostics,
                    AttributeDescription.IsUnmanagedAttribute);
>>>>>>> 79ae6bcf
            }
        }

        private void CreateEmbeddedAttributeItselfIfNeeded(DiagnosticBag diagnostics)
        {
            CreateEmbeddedAttributeIfNeeded(
                ref _lazyEmbeddedAttribute,
                diagnostics,
                AttributeDescription.CodeAnalysisEmbeddedAttribute);
        }

        private void CreateEmbeddedAttributeIfNeeded(
            ref SynthesizedEmbeddedAttributeSymbol symbol,
            DiagnosticBag diagnostics,
            AttributeDescription description,
            Func<CSharpCompilation, NamedTypeSymbol, DiagnosticBag, ImmutableArray<MethodSymbol>> getAdditionalConstructors = null)
        {
            if ((object)symbol == null)
            {
                var attributeMetadataName = MetadataTypeName.FromFullName(description.FullName);
                var userDefinedAttribute = _sourceAssembly.SourceModule.LookupTopLevelMetadataType(ref attributeMetadataName);
                Debug.Assert((object)userDefinedAttribute.ContainingModule == _sourceAssembly.SourceModule);

                if (!(userDefinedAttribute is MissingMetadataTypeSymbol))
                {
                    diagnostics.Add(ErrorCode.ERR_TypeReserved, userDefinedAttribute.Locations[0], description.FullName);
                }

                symbol = new SynthesizedEmbeddedAttributeSymbol(description, _sourceAssembly.DeclaringCompilation, getAdditionalConstructors, diagnostics);
            }
        }

        private static ImmutableArray<MethodSymbol> GetAdditionalNullableAttributeConstructors(
            CSharpCompilation compilation,
            NamedTypeSymbol containingType,
            DiagnosticBag diagnostics)
        {
            var boolType = compilation.GetSpecialType(SpecialType.System_Boolean);
            Binder.ReportUseSiteDiagnostics(boolType, diagnostics, Location.None);
            var boolArray = TypeSymbolWithAnnotations.Create(
                ArrayTypeSymbol.CreateSZArray(
                    boolType.ContainingAssembly,
                    TypeSymbolWithAnnotations.Create(boolType)));
            return ImmutableArray.Create<MethodSymbol>(
                new SynthesizedEmbeddedAttributeConstructorSymbol(
                    containingType,
                    m => ImmutableArray.Create(SynthesizedParameterSymbol.Create(m, boolArray, 0, RefKind.None))));
        }
    }

    internal sealed class PEAssemblyBuilder : PEAssemblyBuilderBase
    {
        public PEAssemblyBuilder(
            SourceAssemblySymbol sourceAssembly,
            EmitOptions emitOptions,
            OutputKind outputKind,
            Cci.ModulePropertiesForSerialization serializationProperties,
            IEnumerable<ResourceDescription> manifestResources)
            : base(sourceAssembly, emitOptions, outputKind, serializationProperties, manifestResources, ImmutableArray<NamedTypeSymbol>.Empty)
        {
        }

        public override int CurrentGenerationOrdinal => 0;
    }
}<|MERGE_RESOLUTION|>--- conflicted
+++ resolved
@@ -21,11 +21,8 @@
         private SynthesizedEmbeddedAttributeSymbol _lazyEmbeddedAttribute;
         private SynthesizedEmbeddedAttributeSymbol _lazyIsReadOnlyAttribute;
         private SynthesizedEmbeddedAttributeSymbol _lazyIsByRefLikeAttribute;
-<<<<<<< HEAD
+        private SynthesizedEmbeddedAttributeSymbol _lazyIsUnmanagedAttribute;
         private SynthesizedEmbeddedAttributeSymbol _lazyNullableAttribute;
-=======
-        private SynthesizedEmbeddedAttributeSymbol _lazyIsUnmanagedAttribute;
->>>>>>> 79ae6bcf
 
         /// <summary>
         /// The behavior of the C# command-line compiler is as follows:
@@ -216,7 +213,7 @@
             if ((object)_lazyIsUnmanagedAttribute != null)
             {
                 return new SynthesizedAttributeData(
-                    _lazyIsUnmanagedAttribute.Constructor,
+                    _lazyIsUnmanagedAttribute.Constructors[0],
                     ImmutableArray<TypedConstant>.Empty,
                     ImmutableArray<KeyValuePair<string, TypedConstant>>.Empty);
             }
@@ -259,25 +256,25 @@
                     AttributeDescription.IsByRefLikeAttribute);
             }
 
-<<<<<<< HEAD
+            if (this.NeedsGeneratedIsUnmanagedAttribute)
+            {
+                CreateEmbeddedAttributeItselfIfNeeded(diagnostics);
+
+                CreateEmbeddedAttributeIfNeeded(
+                    ref _lazyIsUnmanagedAttribute,
+                    diagnostics,
+                    AttributeDescription.IsUnmanagedAttribute);
+            }
+
             if (this.NeedsGeneratedNullableAttribute)
-=======
-            if (this.NeedsGeneratedIsUnmanagedAttribute)
->>>>>>> 79ae6bcf
             {
                 CreateEmbeddedAttributeItselfIfNeeded(diagnostics);
 
                 CreateEmbeddedAttributeIfNeeded(
-<<<<<<< HEAD
                     ref _lazyNullableAttribute,
                     diagnostics,
                     AttributeDescription.NullableAttribute,
                     GetAdditionalNullableAttributeConstructors);
-=======
-                    ref _lazyIsUnmanagedAttribute,
-                    diagnostics,
-                    AttributeDescription.IsUnmanagedAttribute);
->>>>>>> 79ae6bcf
             }
         }
 
