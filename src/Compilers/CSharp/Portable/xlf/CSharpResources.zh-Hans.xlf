--- conflicted
+++ resolved
@@ -28,8 +28,8 @@
         <note />
       </trans-unit>
       <trans-unit id="ERR_BadGetAsyncEnumerator">
-        <source>Async foreach requires that the return type '{0}' of '{1}' must have a suitable public 'MoveNextAsync' method and public 'Current' property</source>
-        <target state="new">Async foreach requires that the return type '{0}' of '{1}' must have a suitable public 'MoveNextAsync' method and public 'Current' property</target>
+        <source>Asynchronous foreach requires that the return type '{0}' of '{1}' must have a suitable public 'MoveNextAsync' method and public 'Current' property</source>
+        <target state="new">Asynchronous foreach requires that the return type '{0}' of '{1}' must have a suitable public 'MoveNextAsync' method and public 'Current' property</target>
         <note />
       </trans-unit>
       <trans-unit id="ERR_ElseCannotStartStatement">
@@ -42,13 +42,6 @@
         <target state="new">Explicit application of 'System.Runtime.CompilerServices.NullableAttribute' is not allowed.</target>
         <note />
       </trans-unit>
-<<<<<<< HEAD
-=======
-      <trans-unit id="ERR_ExprCannotBeFixed">
-        <source>The given expression cannot be used in a fixed statement</source>
-        <target state="new">The given expression cannot be used in a fixed statement</target>
-        <note />
-      </trans-unit>
       <trans-unit id="ERR_ExpressionTreeCantContainNullCoalescingAssignment">
         <source>An expression tree may not contain a null coalescing assignment</source>
         <target state="new">An expression tree may not contain a null coalescing assignment</target>
@@ -59,12 +52,6 @@
         <target state="new">Expression tree cannot contain value of ref struct or restricted type '{0}'.</target>
         <note />
       </trans-unit>
-      <trans-unit id="ERR_ExpressionTreeContainsTupleBinOp">
-        <source>An expression tree may not contain a tuple == or != operator</source>
-        <target state="new">An expression tree may not contain a tuple == or != operator</target>
-        <note />
-      </trans-unit>
->>>>>>> bc76684e
       <trans-unit id="ERR_FeatureIsExperimental">
         <source>Feature '{0}' is experimental and unsupported; use '/features:{1}' to enable.</source>
         <target state="new">Feature '{0}' is experimental and unsupported; use '/features:{1}' to enable.</target>
@@ -96,8 +83,8 @@
         <note />
       </trans-unit>
       <trans-unit id="ERR_MultipleIAsyncEnumOfT">
-        <source>Async foreach statement cannot operate on variables of type '{0}' because it implements multiple instantiations of '{1}'; try casting to a specific interface instantiation</source>
-        <target state="new">Async foreach statement cannot operate on variables of type '{0}' because it implements multiple instantiations of '{1}'; try casting to a specific interface instantiation</target>
+        <source>Asynchronous foreach statement cannot operate on variables of type '{0}' because it implements multiple instantiations of '{1}'; try casting to a specific interface instantiation</source>
+        <target state="new">Asynchronous foreach statement cannot operate on variables of type '{0}' because it implements multiple instantiations of '{1}'; try casting to a specific interface instantiation</target>
         <note />
       </trans-unit>
       <trans-unit id="ERR_NoConvToIAsyncDisp">
@@ -208,17 +195,6 @@
       <trans-unit id="IDS_FeatureUnconstrainedTypeParameterInNullCoalescingOperator">
         <source>unconstrained type parameters in null coalescing operator</source>
         <target state="new">unconstrained type parameters in null coalescing operator</target>
-        <note />
-      </trans-unit>
-<<<<<<< HEAD
-      <trans-unit id="IDS_InjectedDeclaration">
-        <source>injected declaration</source>
-        <target state="new">injected declaration</target>
-=======
-      <trans-unit id="IDS_FeatureUnmanagedGenericTypeConstraint">
-        <source>unmanaged generic type constraints</source>
-        <target state="new">unmanaged generic type constraints</target>
->>>>>>> bc76684e
         <note />
       </trans-unit>
       <trans-unit id="IDS_NULL">
@@ -9141,7 +9117,6 @@
         <target state="translated">“{0}”无法在类型“{2}”中实现接口成员“{1}”，因为它具有 __arglist 参数</target>
         <note />
       </trans-unit>
-<<<<<<< HEAD
       <trans-unit id="IDS_FeatureTupleEquality">
         <source>tuple equality</source>
         <target state="translated">元组相等</target>
@@ -9280,16 +9255,6 @@
       <trans-unit id="ERR_CantUseInOrOutInArglist">
         <source>__arglist cannot have an argument passed by 'in' or 'out'</source>
         <target state="new">__arglist cannot have an argument passed by 'in' or 'out'</target>
-=======
-      <trans-unit id="ERR_BadGetAsyncEnumerator">
-        <source>Asynchronous foreach requires that the return type '{0}' of '{1}' must have a suitable public 'MoveNextAsync' method and public 'Current' property</source>
-        <target state="new">Asynchronous foreach requires that the return type '{0}' of '{1}' must have a suitable public 'MoveNextAsync' method and public 'Current' property</target>
-        <note />
-      </trans-unit>
-      <trans-unit id="ERR_MultipleIAsyncEnumOfT">
-        <source>Asynchronous foreach statement cannot operate on variables of type '{0}' because it implements multiple instantiations of '{1}'; try casting to a specific interface instantiation</source>
-        <target state="new">Asynchronous foreach statement cannot operate on variables of type '{0}' because it implements multiple instantiations of '{1}'; try casting to a specific interface instantiation</target>
->>>>>>> bc76684e
         <note />
       </trans-unit>
     </body>
