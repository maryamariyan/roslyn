--- conflicted
+++ resolved
@@ -46,15 +46,12 @@
 | [conditional ref operator](https://github.com/dotnet/csharplang/blob/master/proposals/csharp-7.2/conditional-ref.md) | master | Merged | [vsadov](https://github.com/vsadov) | [cston](https://github.com/cston) | [jaredpar](https://github.com/jaredpar) |
 | [Digit separator after base specifier](https://github.com/dotnet/roslyn/pull/20449) | master | Merged | [alrz](https://github.com/alrz) | | [gafter](https://github.com/gafter) |
 
-<<<<<<< HEAD
 # C# 7.2 fixes
 | Feature | Branch | State | Developers | Reviewer | LDM Champ |
 | ------- | ------ | ----- | ---------- | -------- | --------- |
 | [`ref` and `this` ordering in ref extension](https://github.com/dotnet/roslyn/pull/23643) |  | Review | [alrz](https://github.com/alrz) |  |  |
 | [Tiebreaker for by-val and `in` overloads](https://github.com/dotnet/roslyn/pull/23122) | master | Merged | [omar](https://github.com/OmarTawfikw) |  | |
 
-=======
->>>>>>> 9eb8941a
 # FAQ
 
 - **Is target version a guarantee?**: No.  It's explicitly not a guarantee.  This is just the planned and ongoing work to the best of our knowledge at this time.
