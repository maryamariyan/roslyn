--- conflicted
+++ resolved
@@ -12,12 +12,7 @@
     "xcopy-msbuild": "16.8.0-preview2.1"
   },
   "msbuild-sdks": {
-<<<<<<< HEAD
     "Microsoft.DotNet.Arcade.Sdk": "6.0.0-beta.22218.4",
     "Microsoft.DotNet.Helix.Sdk": "6.0.0-beta.22218.4"
-=======
-    "Microsoft.DotNet.Arcade.Sdk": "1.0.0-beta.22212.4",
-    "Microsoft.DotNet.Helix.Sdk": "2.0.0-beta.22212.4"
->>>>>>> 57c2c166
   }
 }