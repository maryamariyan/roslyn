--- conflicted
+++ resolved
@@ -41,15 +41,9 @@
 jobs:
 - job: VS_Integration_LSP
   pool:
-<<<<<<< HEAD
     name: NetCore-Svc-Public
     demands: ImageOverride -equals windows.vs2022.amd64.open
-  timeoutInMinutes: 135
-=======
-    name: NetCore-Public
-    demands: ImageOverride -equals $(queueName)
   timeoutInMinutes: 150
->>>>>>> 38bbaff4
 
   steps:
     - template: eng/pipelines/test-integration-job.yml
